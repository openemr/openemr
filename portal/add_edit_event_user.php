--- conflicted
+++ resolved
@@ -688,11 +688,7 @@
                     </div>
                     <div class="input-group col-12 col-md-6">
                         <label class="mr-2" for="form_date"><?php echo xlt('Date'); ?>:</label>
-<<<<<<< HEAD
-                        <input class="form-control mb-1" type='text' name='form_date' readonly id='form_date' value='<?php echo (isset($eid) && $eid) ? attr(oeFormatShortDate($row['pc_eventDate'])) : attr($date); ?>' />
-=======
-                        <input class="form-control mb-1" type='text' name='form_date' readonly id='form_date' value='<?php echo (isset($eid) && $eid !== 0) ? attr($row['pc_eventDate']) : attr($date); ?>' />
->>>>>>> 4d74dbfa
+                        <input class="form-control mb-1" type='text' name='form_date' readonly id='form_date' value='<?php echo (isset($eid) && $eid !== 0) ? attr(oeFormatShortDate($row['pc_eventDate'])) : attr($date); ?>' />
                     </div>
                 </div>
                 <div class="row">
