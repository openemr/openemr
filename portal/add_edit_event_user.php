--- conflicted
+++ resolved
@@ -487,13 +487,9 @@
     $user = sqlQueryNoLog("SELECT users.username FROM users WHERE authorized = 1 And id = ?", array($_POST['form_provider_ae']));
     $rtn = addPnote($_POST['form_pid'], $note, 1, 1, $title, $user['username'], '', 'New');
 
-<<<<<<< HEAD
-    $_SESSION['whereto'] = 'appointmentcard';
-    header('Location:./home.php#appointmentcard');
-=======
+
     OpenEMR\Common\Session\SessionUtil::setSession('whereto', '#appointmentcard');
     header('Location:./home.php');
->>>>>>> 22112dd2
     exit();
 }
 
