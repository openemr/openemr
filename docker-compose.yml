--- conflicted
+++ resolved
@@ -1,10 +1,3 @@
-<<<<<<< HEAD
-# Use admin/pass as user/password credentials to login to openemr (from OE_USER and OE_PASS below)
-# MYSQL_HOST and MYSQL_ROOT_PASS are required for openemr
-# FLEX_REPOSITORY and (FLEX_REPOSITORY_BRANCH or FLEX_REPOSITORY_TAG) are required for flex openemr
-# MYSQL_USER, MYSQL_PASS, OE_USER, MYSQL_PASS are optional for openemr and
-#   if not provided, then default to openemr, openemr, admin, and pass respectively.
-=======
 #
 # This is for building a local OpenEMR development and testing environment.
 # (Recommend not running it from your git repo and instead mirroring your
@@ -31,7 +24,6 @@
 #   -mariadb via http://localhost:8100
 #   -mysql   via http://localhost:8101
 #
->>>>>>> cccbca57
 version: '3.1'
 services:
   openemr-7-1:
@@ -62,43 +54,10 @@
       MYSQL_ROOT_PASSWORD: root
   mysql:
     restart: always
-<<<<<<< HEAD
-    image: mariadb:10.2
-=======
     image: mysql:5.7
->>>>>>> cccbca57
     command: ['mysqld','--character-set-server=utf8']
-    volumes:
-    - databasevolume:/var/lib/mysql
     environment:
       MYSQL_ROOT_PASSWORD: root
-<<<<<<< HEAD
-  openemr:
-    restart: always
-    image: openemr/openemr:flex
-    ports:
-    - 80:80
-    - 443:443
-    volumes:
-    - logvolume01:/var/log
-    - sitevolume:/var/www/localhost/htdocs/openemr/sites
-    - /Users/admin/projects/openEMR/openemr/interface/themes:/var/www/localhost/htdocs/openemr/sites/interface/themes
-    environment:
-      MYSQL_HOST: mysql
-      MYSQL_ROOT_PASS: root
-      MYSQL_USER: openemr
-      MYSQL_PASS: openemr
-      OE_USER: admin
-      OE_PASS: pass
-      FLEX_REPOSITORY: https://github.com/openemr/openemr.git
-      FLEX_REPOSITORY_BRANCH: master
-    depends_on:
-    - mysql
-volumes:
-  logvolume01: {}
-  sitevolume: {}
-  databasevolume: {}
-=======
   phpmyadmin-mariadb:
     restart: always
     image: phpmyadmin/phpmyadmin
@@ -118,5 +77,4 @@
     image: couchdb
     environment:
       COUCHDB_USER: admin
-      COUCHDB_PASSWORD: password
->>>>>>> cccbca57
+      COUCHDB_PASSWORD: password