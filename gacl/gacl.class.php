<?php
// $Id$

/**
 * phpGACL - Generic Access Control List
 * Copyright (C) 2002,2003 Mike Benoit
 *
 * This library is free software; you can redistribute it and/or
 * modify it under the terms of the GNU Lesser General Public
 * License as published by the Free Software Foundation; either
 * version 2.1 of the License, or (at your option) any later version.
 *
 * This library is distributed in the hope that it will be useful,
 * but WITHOUT ANY WARRANTY; without even the implied warranty of
 * MERCHANTABILITY or FITNESS FOR A PARTICULAR PURPOSE.  See the GNU
 * Lesser General Public License for more details.
 *
 * You should have received a copy of the GNU Lesser General Public
 * License along with this library; if not, write to the Free Software
 * Foundation, Inc., 59 Temple Place, Suite 330, Boston, MA  02111-1307  USA
 *
 * For questions, help, comments, discussion, etc., please join the
 * phpGACL mailing list. http://sourceforge.net/mail/?group_id=57103
 *
 * You may contact the author of phpGACL by e-mail at:
 * ipso@snappymail.ca
 *
 * The latest version of phpGACL can be obtained from:
 * http://phpgacl.sourceforge.net/
 *
 * @package phpGACL
 */

/*
 * Path to ADODB.
 */

if ( !defined('ADODB_DIR') ) {
	define('ADODB_DIR', dirname(__FILE__).'/adodb');
}

//openemr configuration file - bm - 05-2009
// to collect sql database login info and the utf8 flag
include_once(dirname(__FILE__).'/../library/sqlconf.php');

/**
* phpGACL main class
*
* Class gacl should be used in applications where only querying the phpGACL
* database is required.
*
* @package phpGACL
* @author Mike Benoit <ipso@snappymail.ca>
*/
class gacl {
	/*
	--- phpGACL Configuration path/file ---
	*/
	var $config_file = '';

	/*
	--- Private properties ---
	*/
	/** @var boolean Enables Debug output if true */
	var $_debug = FALSE;

	/*
	--- Database configuration. ---
	*/
	/** @var string Prefix for all the phpgacl tables in the database */
	var $_db_table_prefix = 'gacl_';

	/** @var string The database type, based on available ADODB connectors - mysql, postgres7, sybase, oci8po See here for more: http://php.weblogs.com/adodb_manual#driverguide */
	var $_db_type = 'mysql';

	/** @var string The database server */
	var $_db_host = '';

	/** @var string The database user name */
	var $_db_user = '';

	/** @var string The database user password */
	var $_db_password = '';

	/** @var string The database name */
	var $_db_name = '';

	/** @var object An ADODB database connector object */
	var $_db = '';

        /** @var boolean The utf8 encoding flag - bm 05-2009 */
        var $_db_utf8_flag = '';
    
	/*
	 * NOTE: 	This cache must be manually cleaned each time ACL's are modified.
	 * 		Alternatively you could wait for the cache to expire.
	 */

	/** @var boolean Caches queries if true */
	var $_caching = FALSE;

	/** @var boolean Force cache to expire */
	var $_force_cache_expire = TRUE;

	/** @var string The directory for cache file to eb written (ensure write permission are set) */
	var $_cache_dir = '/tmp/phpgacl_cache'; // NO trailing slash

	/** @var int The time for the cache to expire in seconds - 600 == Ten Minutes */
	var $_cache_expire_time=600;

	/** @var string A switch to put acl_check into '_group_' mode */
	var $_group_switch = '_group_';

	/**
	 * Constructor
	 * @param array An arry of options to oeverride the class defaults
	 */
	function gacl($options = NULL) {
	    
		$available_options = array('db','debug','items_per_page','max_select_box_items','max_search_return_items','db_table_prefix','db_type','db_host','db_user','db_password','db_name','caching','force_cache_expire','cache_dir','cache_expire_time');

		//Values supplied in $options array overwrite those in the config file.
		if ( file_exists($this->config_file) ) {
		        $config = parse_ini_file($this->config_file);

		        if ( is_array($config) ) {
		                $gacl_options = array_merge($config, $options);
		        }

	        	unset($config);
		}

		if (is_array($options)) {
			foreach ($options as $key => $value) {
				$this->debug_text("Option: $key");

				if (in_array($key, $available_options) ) {
					$this->debug_text("Valid Config options: $key");
					$property = '_'.$key;
					$this->$property = $value;
				} else {
					$this->debug_text("ERROR: Config option: $key is not a valid option");
				}
			}
		}

                //collect openemr sql info from include at top of script - bm 05-2009
                global $sqlconf, $disable_utf8_flag;
                $this->_db_host = $sqlconf["host"];
                $this->_db_user = $sqlconf["login"];
                $this->_db_password = $sqlconf["pass"];
                $this->_db_name = $sqlconf["dbase"];
	        if (!$disable_utf8_flag) {
		$utf8_flag = true;
		}
	        else {
		$utf8_flag = false;
		}   
                $this->_db_utf8_flag = $utf8_flag;	    
	    
		require_once( ADODB_DIR .'/adodb.inc.php');
		require_once( ADODB_DIR .'/adodb-pager.inc.php');

		if (is_object($this->_db)) {
			$this->db = &$this->_db;
		} else {
			$this->db = ADONewConnection($this->_db_type);
			//Use NUM for slight performance/memory reasons.
			$this->db->SetFetchMode(ADODB_FETCH_NUM);
			$this->db->PConnect($this->_db_host, $this->_db_user, $this->_db_password, $this->_db_name);

		        // Modified 5/2009 by BM for UTF-8 project
		        if ($this->_db_utf8_flag) {
			        $success_flag = $this->db->Execute("SET NAMES 'utf8'");
			        if (!$success_flag) {
			                error_log("PHP custom error: from gacl gacl/gacl.class.php  - Unable to set up UTF8 encoding with mysql database".$this->db->ErrorMsg(), 0);
				}
			}
		        // ---------------------------------------
			
		}
		$this->db->debug = $this->_debug;

		if ( $this->_caching == TRUE ) {
			if (!class_exists('Hashed_Cache_Lite')) {
				require_once(dirname(__FILE__) .'/Cache_Lite/Hashed_Cache_Lite.php');
			}

			/*
			 * Cache options. We default to the highest performance. If you run in to cache corruption problems,
			 * Change all the 'false' to 'true', this will slow things down slightly however.
			 */

			$cache_options = array(
				'caching' => $this->_caching,
				'cacheDir' => $this->_cache_dir.'/',
				'lifeTime' => $this->_cache_expire_time,
				'fileLocking' => TRUE,
				'writeControl' => FALSE,
				'readControl' => FALSE,
				'memoryCaching' => TRUE,
				'automaticSerialization' => FALSE				
			);
			$this->Cache_Lite = new Hashed_Cache_Lite($cache_options);
		}

		return true;
	}

	/**
	* Prints debug text if debug is enabled.
	* @param string THe text to output
	* @return boolean Always returns true
	*/
	function debug_text($text) {

		if ($this->_debug) {
			echo "$text<br>\n";
		}

		return true;
	}

	/**
	* Prints database debug text if debug is enabled.
	* @param string The name of the function calling this method
	* @return string Returns an error message
	*/
	function debug_db($function_name = '') {
		if ($function_name != '') {
			$function_name .= ' (): ';
		}

		return $this->debug_text ($function_name .'database error: '. $this->db->ErrorMsg() .' ('. $this->db->ErrorNo() .')');
	}

	/**
	* 
        * Check if the current user has a given type or types of access to an access control object.
	*
        * Implemented as a wrapper of acl_query().
	* This function exists simply to return TRUE/FALSE accordingly.
        *
	* @param string $aco_section_value The ACO section value
	* @param string $aco_value The ACO value
	* @param string $aro_section_value The ARO section value
	* @param string $aro_value The ARO value
	* @param string $axo_section_value The AXO section value (optional)
	* @param string $axo_value The AXO section value (optional)
	* @param integer $root_aro_group The group id of the ARO (optional)
	* @param integer $root_axo_group The group id of the AXO (optional)
	* @return boolean true if the check succeeds, false if not.
	*/
	function acl_check($aco_section_value, $aco_value, $aro_section_value, $aro_value, $axo_section_value=NULL, $axo_value=NULL, $root_aro_group=NULL, $root_axo_group=NULL) {
		$acl_result = $this->acl_query($aco_section_value, $aco_value, $aro_section_value, $aro_value, $axo_section_value, $axo_value, $root_aro_group, $root_axo_group);

		return $acl_result['allow'];
	}

	/**
	* Wraps the actual acl_query() function.
	*
	* Quick access to the return value of an ACL.
	* @param string The ACO section value
	* @param string The ACO value
	* @param string The ARO section value
	* @param string The ARO section
	* @param string The AXO section value (optional)
	* @param string The AXO section value (optional)
	* @param integer The group id of the ARO (optional)
	* @param integer The group id of the AXO (optional)
	* @return string The return value of the ACL
	*/
	function acl_return_value($aco_section_value, $aco_value, $aro_section_value, $aro_value, $axo_section_value=NULL, $axo_value=NULL, $root_aro_group=NULL, $root_axo_group=NULL) {
		$acl_result = $this->acl_query($aco_section_value, $aco_value, $aro_section_value, $aro_value, $axo_section_value, $axo_value, $root_aro_group, $root_axo_group);

		return $acl_result['return_value'];
	}

	/**
	* Handles ACL lookups over arrays of AROs
	* @param string The ACO section value
	* @param string The ACO value
	* @param array An named array of arrays, each element in the format aro_section_value=>array(aro_value1,aro_value1,...)
	* @return mixed The same data format as inputted.
	\*======================================================================*/
	function acl_check_array($aco_section_value, $aco_value, $aro_array) {
		/*
			Input Array:
				Section => array(Value, Value, Value),
				Section => array(Value, Value, Value)

		 */

		if (!is_array($aro_array)) {
			$this->debug_text("acl_query_array(): ARO Array must be passed");
			return false;
		}

		foreach($aro_array as $aro_section_value => $aro_value_array) {
			foreach ($aro_value_array as $aro_value) {
				$this->debug_text("acl_query_array(): ARO Section Value: $aro_section_value ARO VALUE: $aro_value");

				if( $this->acl_check($aco_section_value, $aco_value, $aro_section_value, $aro_value) ) {
					$this->debug_text("acl_query_array(): ACL_CHECK True");
					$retarr[$aro_section_value][] = $aro_value;
				} else {
					$this->debug_text("acl_query_array(): ACL_CHECK False");
				}
			}
		}

		return $retarr;

	}

	/**
	* The Main function that does the actual ACL lookup.
        *
	* @param string The ACO section value
	* @param string The ACO value
	* @param string The ARO section value
	* @param string The ARO value
	* @param string The AXO section value (optional)
	* @param string The AXO value (optional)
	* @param string The value of the ARO group (optional)
	* @param string The value of the AXO group (optional)
	* @param boolean Debug the operation if true (optional)
        * @param boolean Option to return all applicable ACL's rather than just one. (optional) (Added by OpenEMR)
	* @return array Returns as much information as possible about the ACL so other functions can trim it down and omit unwanted data.
	*/
	function acl_query($aco_section_value, $aco_value, $aro_section_value, $aro_value, $axo_section_value=NULL, $axo_value=NULL, $root_aro_group=NULL, $root_axo_group=NULL, $debug=NULL, $return_all=FALSE) {
				
		$cache_id = 'acl_query_'.$aco_section_value.'-'.$aco_value.'-'.$aro_section_value.'-'.$aro_value.'-'.$axo_section_value.'-'.$axo_value.'-'.$root_aro_group.'-'.$root_axo_group.'-'.$debug.'-'.$return_all;

		$retarr = $this->get_cache($cache_id);

		if (!$retarr) {
			/*
			 * Grab all groups mapped to this ARO/AXO
			 */
			$aro_group_ids = $this->acl_get_groups($aro_section_value, $aro_value, $root_aro_group, 'ARO');

			if (is_array($aro_group_ids) AND !empty($aro_group_ids)) {
				$sql_aro_group_ids = implode(',', $aro_group_ids);
			}

			if ($axo_section_value != '' AND $axo_value != '') {
				$axo_group_ids = $this->acl_get_groups($axo_section_value, $axo_value, $root_axo_group, 'AXO');

				if (is_array($axo_group_ids) AND !empty($axo_group_ids)) {
					$sql_axo_group_ids = implode(',', $axo_group_ids);
				}
			}

			/*
			 * This query is where all the magic happens.
			 * The ordering is very important here, as well very tricky to get correct.
			 * Currently there can be  duplicate ACLs, or ones that step on each other toes. In this case, the ACL that was last updated/created
			 * is used; unless the $return_all parameter is set to TRUE, then will return the entire array of applicable ACL information (this
                         * option was added by OpenEMR)
			 *
			 * This is probably where the most optimizations can be made.
			 */

			$order_by = array();

			$query = '
					SELECT		a.id,a.allow,a.return_value
					FROM		'. $this->_db_table_prefix .'acl a
					LEFT JOIN 	'. $this->_db_table_prefix .'aco_map ac ON ac.acl_id=a.id';

			if ($aro_section_value != $this->_group_switch) {
				$query .= '
					LEFT JOIN	'. $this->_db_table_prefix .'aro_map ar ON ar.acl_id=a.id';
			}

			if ($axo_section_value != $this->_group_switch) {
				$query .= '
					LEFT JOIN	'. $this->_db_table_prefix .'axo_map ax ON ax.acl_id=a.id';
			}

			/*
			 * if there are no aro groups, don't bother doing the join.
			 */
			if (isset($sql_aro_group_ids)) {
				$query .= '
					LEFT JOIN	'. $this->_db_table_prefix .'aro_groups_map arg ON arg.acl_id=a.id
					LEFT JOIN	'. $this->_db_table_prefix .'aro_groups rg ON rg.id=arg.group_id';
			}

			// this join is necessary to weed out rules associated with axo groups
			$query .= '
					LEFT JOIN	'. $this->_db_table_prefix .'axo_groups_map axg ON axg.acl_id=a.id';

			/*
			 * if there are no axo groups, don't bother doing the join.
			 * it is only used to rank by the level of the group.
			 */
			if (isset($sql_axo_group_ids)) {
				$query .= '
					LEFT JOIN	'. $this->_db_table_prefix .'axo_groups xg ON xg.id=axg.group_id';
			}

			//Move the below line to the LEFT JOIN above for PostgreSQL's sake.
			//AND	ac.acl_id=a.id
			$query .= '
					WHERE		a.enabled=1
						AND		(ac.section_value='. $this->db->quote($aco_section_value) .' AND ac.value='. $this->db->quote($aco_value) .')';

			// if we are querying an aro group
			if ($aro_section_value == $this->_group_switch) {
				// if acl_get_groups did not return an array
				if ( !isset ($sql_aro_group_ids) ) {
					$this->debug_text ('acl_query(): Invalid ARO Group: '. $aro_value);
					return FALSE;
				}

				$query .= '
						AND		rg.id IN ('. $sql_aro_group_ids .')';

				$order_by[] = '(rg.rgt-rg.lft) ASC';
			} else {
				$query .= '
						AND		((ar.section_value='. $this->db->quote($aro_section_value) .' AND ar.value='. $this->db->quote($aro_value) .')';

				if ( isset ($sql_aro_group_ids) ) {
					$query .= ' OR rg.id IN ('. $sql_aro_group_ids .')';

					$order_by[] = '(CASE WHEN ar.value IS NULL THEN 0 ELSE 1 END) DESC';
					$order_by[] = '(rg.rgt-rg.lft) ASC';
				}

				$query .= ')';
			}


			// if we are querying an axo group
			if ($axo_section_value == $this->_group_switch) {
				// if acl_get_groups did not return an array
				if ( !isset ($sql_axo_group_ids) ) {
					$this->debug_text ('acl_query(): Invalid AXO Group: '. $axo_value);
					return FALSE;
				}

				$query .= '
						AND		xg.id IN ('. $sql_axo_group_ids .')';

				$order_by[] = '(xg.rgt-xg.lft) ASC';
			} else {
				$query .= '
						AND		(';

				if ($axo_section_value == '' AND $axo_value == '') {
					$query .= '(ax.section_value IS NULL AND ax.value IS NULL)';
				} else {
					$query .= '(ax.section_value='. $this->db->quote($axo_section_value) .' AND ax.value='. $this->db->quote($axo_value) .')';
				}

				if (isset($sql_axo_group_ids)) {
					$query .= ' OR xg.id IN ('. $sql_axo_group_ids .')';

					$order_by[] = '(CASE WHEN ax.value IS NULL THEN 0 ELSE 1 END) DESC';
					$order_by[] = '(xg.rgt-xg.lft) ASC';
				} else {
					$query .= ' AND axg.group_id IS NULL';
				}

				$query .= ')';
			}

			/*
			 * The ordering is always very tricky and makes all the difference in the world.
			 * Order (ar.value IS NOT NULL) DESC should put ACLs given to specific AROs
			 * ahead of any ACLs given to groups. This works well for exceptions to groups.
                         * If the $return_all parameter is set to TRUE, then will return the entire
                         * array of applicable ACL information (this option was added by OpenEMR)
			 */

			$order_by[] = 'a.updated_date DESC';

			$query .= '
					ORDER BY	'. implode (',', $order_by) . '
					';

			// we are only interested in the first row unless $return_all is set
                        if ($return_all) {
                                $rs = $this->db->Execute($query);
                        }
                        else {
			        $rs = $this->db->SelectLimit($query, 1);
                        }

			if (!is_object($rs)) {
				$this->debug_db('acl_query');
				return FALSE;
			}

                        if ($return_all) {
<<<<<<< HEAD
                                while ($arr = $rs->fetchRow()) {
=======
                                while ($arr = $rs->FetchRow()) {
>>>>>>> d89ea9d3
                                        $row[] = $arr;
                                }
                        }
                        else {
			        $row = $rs->FetchRow();
                        }


			/*
			 * Return ACL ID. This is the key to "hooking" extras like pricing assigned to ACLs etc... Very useful.
			 */
			if (isset($row) && is_array($row)) {

                                if ($return_all) {
                                        foreach ($row as $single_row) {
						$allow = FALSE;
                                                if ( isset($single_row[1]) AND $single_row[1] == 1 ) {
                                                        $allow = TRUE;
                                                }
                                                $retarr[] = array('acl_id' => &$single_row[0], 'return_value' => &$single_row[2], 'allow' => $allow);
                                        }
                                }
                                else {
					$allow = FALSE;
				        if ( isset($row[1]) AND $row[1] == 1 ) {
					        $allow = TRUE;
				        }
				        $retarr = array('acl_id' => $row[0], 'return_value' => $row[2], 'allow' => $allow);
                                }
			} else {
                                if ($return_all) {
			                // Permission denied.
			                $retarr[] = array('acl_id' => NULL, 'return_value' => NULL, 'allow' => FALSE);
                                }
                                else {
                                        // Permission denied.
                                        $retarr = array('acl_id' => NULL, 'return_value' => NULL, 'allow' => FALSE);
                                }
			}

			/*
			 * Return the query that we ran if in debug mode.
			 */
			if ($debug == TRUE) {
				$retarr['query'] = &$query;
			}

			//Cache data.
			$this->put_cache($retarr, $cache_id);
		}

		if ($return_all)
		{
			$this->debug_text("<b>acl_query():</b> ACO Section: $aco_section_value ACO Value: $aco_value ARO Section: $aro_section_value ARO Value $aro_value ACL ID: OMITTED due to return_all");
		}
		else
		{
			$this->debug_text("<b>acl_query():</b> ACO Section: $aco_section_value ACO Value: $aco_value ARO Section: $aro_section_value ARO Value $aro_value ACL ID: ". $retarr['acl_id'] .' Result: '. $retarr['allow']);
		}
	
		return $retarr;
	}

	/**
	* Grabs all groups mapped to an ARO. You can also specify a root_group for subtree'ing.
	* @param string The section value or the ARO or ACO
	* @param string The value of the ARO or ACO
	* @param integer The group id of the group to start at (optional)
	* @param string The type of group, either ARO or AXO (optional)
	*/
	function acl_get_groups($section_value, $value, $root_group=NULL, $group_type='ARO') {

		switch(strtolower($group_type)) {
			case 'axo':
				$group_type = 'axo';
				$object_table = $this->_db_table_prefix .'axo';
				$group_table = $this->_db_table_prefix .'axo_groups';
				$group_map_table = $this->_db_table_prefix .'groups_axo_map';
				break;
			default:
				$group_type = 'aro';
				$object_table = $this->_db_table_prefix .'aro';
				$group_table = $this->_db_table_prefix .'aro_groups';
				$group_map_table = $this->_db_table_prefix .'groups_aro_map';
				break;
		}

		//$profiler->startTimer( "acl_get_groups()");

		//Generate unique cache id.
		$cache_id = 'acl_get_groups_'.$section_value.'-'.$value.'-'.$root_group.'-'.$group_type;

		$retarr = $this->get_cache($cache_id);

		if (!$retarr) {

			// Make sure we get the groups
			$query = '
					SELECT 		DISTINCT g2.id';

			if ($section_value == $this->_group_switch) {
				$query .= '
					FROM		' . $group_table . ' g1,' . $group_table . ' g2';

				$where = '
					WHERE		g1.value=' . $this->db->quote( $value );
			} else {
				$query .= '
					FROM		'. $object_table .' o,'. $group_map_table .' gm,'. $group_table .' g1,'. $group_table .' g2';

				$where = '
					WHERE		(o.section_value='. $this->db->quote($section_value) .' AND o.value='. $this->db->quote($value) .')
						AND		gm.'. $group_type .'_id=o.id
						AND		g1.id=gm.group_id';
			}

			/*
			 * If root_group_id is specified, we have to narrow this query down
			 * to just groups deeper in the tree then what is specified.
			 * This essentially creates a virtual "subtree" and ignores all outside groups.
			 * Useful for sites like sourceforge where you may seperate groups by "project".
			 */
			if ( $root_group != '') {
				//It is important to note the below line modifies the tables being selected.
				//This is the reason for the WHERE variable.
				$query .= ','. $group_table .' g3';

				$where .= '
						AND		g3.value='. $this->db->quote( $root_group ) .'
						AND		((g2.lft BETWEEN g3.lft AND g1.lft) AND (g2.rgt BETWEEN g1.rgt AND g3.rgt))';
			} else {
				$where .= '
						AND		(g2.lft <= g1.lft AND g2.rgt >= g1.rgt)';
			}

			$query .= $where;

			// $this->debug_text($query);
			$rs = $this->db->Execute($query);

			if (!is_object($rs)) {
				$this->debug_db('acl_get_groups');
				return FALSE;
			}

			$retarr = array();

			//Unbuffered query?
			while (!$rs->EOF) {
				$retarr[] = reset($rs->fields);
				$rs->MoveNext();
			}

			//Cache data.
			$this->put_cache($retarr, $cache_id);
		}

		return $retarr;
	}

	/**
	* Uses PEAR's Cache_Lite package to grab cached arrays, objects, variables etc...
	* using unserialize() so it can handle more then just text string.
	* @param string The id of the cached object
	* @return mixed The cached object, otherwise FALSE if the object identifier was not found
	*/
	function get_cache($cache_id) {

		if ( $this->_caching == TRUE ) {
			$this->debug_text("get_cache(): on ID: $cache_id");

			if ( is_string($this->Cache_Lite->get($cache_id) ) ) {
				return unserialize($this->Cache_Lite->get($cache_id) );
			}
		}

		return false;
	}

	/**
	* Uses PEAR's Cache_Lite package to write cached arrays, objects, variables etc...
	* using serialize() so it can handle more then just text string.
	* @param mixed A variable to cache
	* @param string The id of the cached variable
	*/
	function put_cache($data, $cache_id) {

		if ( $this->_caching == TRUE ) {
			$this->debug_text("put_cache(): Cache MISS on ID: $cache_id");

			return $this->Cache_Lite->save(serialize($data), $cache_id);
		}

		return false;
	}
}
?><|MERGE_RESOLUTION|>--- conflicted
+++ resolved
@@ -497,11 +497,7 @@
 			}
 
                         if ($return_all) {
-<<<<<<< HEAD
-                                while ($arr = $rs->fetchRow()) {
-=======
                                 while ($arr = $rs->FetchRow()) {
->>>>>>> d89ea9d3
                                         $row[] = $arr;
                                 }
                         }
