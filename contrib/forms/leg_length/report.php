--- conflicted
+++ resolved
@@ -24,7 +24,7 @@
             <td>
                 <palign="justify">&nbsp;</p>
 
-<<<<<<< HEAD
+
 			</td>
 			<td>
 				<p><b>RIGHT</b></p>
@@ -50,7 +50,7 @@
 				<p><b>BE</b></p>
 			</td>
 			<td>
-=======
+
             </td>
             <td>
                 <p><b>RIGHT</b></p>
@@ -76,7 +76,7 @@
                 <p><b>BE</b></p>
             </td>
             <td>
->>>>>>> 3d1c43d8
+
 
                 <p><?php echo $data["BE_left"]?>&nbsp;</p>
             </td>
@@ -87,7 +87,7 @@
         <tr valign="top">
             <td width="40" height="3">
 
-<<<<<<< HEAD
+
 				<p><b>AK</b></p>
 			</td>
 			<td>
@@ -113,7 +113,7 @@
 		<tr valign="top">
 			<td>
 				<p><b>BK</b></p>
-=======
+
                 <p><b>AK</b></p>
             </td>
             <td>
@@ -139,7 +139,7 @@
         <tr valign="top">
             <td>
                 <p><b>BK</b></p>
->>>>>>> 3d1c43d8
+
 
             </td>
             <td>
@@ -150,7 +150,7 @@
             </td>
         </tr>
 
-<<<<<<< HEAD
+
 		<tr valign="top">
 			<td>
 				<p><b>ASIS</b></p>
@@ -168,7 +168,7 @@
 				<p><b>UMB</b></p>
 			</td>
 			<td>
-=======
+
         <tr valign="top">
             <td>
                 <p><b>ASIS</b></p>
@@ -186,7 +186,7 @@
                 <p><b>UMB</b></p>
             </td>
             <td>
->>>>>>> 3d1c43d8
+
 
                 <p><?php echo $data["UMB_left"]?>&nbsp;</p>
             </td>
