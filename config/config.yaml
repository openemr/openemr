--- conflicted
+++ resolved
@@ -250,17 +250,14 @@
     u2f_api:
         basePath: '%webroot%/library/js/'
         script: u2f-api.js
-<<<<<<< HEAD
     chart:
         basePath: '%assets_static_relative%/'
         script:
             - chart.js/dist/chart.umd.js
             - chartjs-adapter-date-fns/dist/chartjs-adapter-date-fns.bundle.js
-=======
     select2-translated:
         basePath: '%webroot%/library/js/xl/'
         script: select2-translated.js
     dompurify:
         basePath: '%assets_static_relative%/'
-        script: dompurify/dist/purify.js
->>>>>>> 74279455
+        script: dompurify/dist/purify.js