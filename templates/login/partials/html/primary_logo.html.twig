{#
Render the primary and secondary (if set) logos.

@package OpenEMR
@subpackage Login
@author Robert Down <robertdown@live.com
@copyright Copyright (c) 2023 Robert Down <robertdown@live.com>
@copyright Copyright (c) 2023 Providence Healthtech
@license https://github.com/openemr/openemr/blob/master/LICENSE GNU General Public License 3
#}
{% set secondaryLogoPosition = (secondaryLogoPosition == 'first') ? 'flex-column-reverse' : ''  %}
<<<<<<< HEAD
<div class="{{ logo_container_class_list|default(['d-flex', logoPosition, 'justify-content-between', 'align-items-center', 'mb-5'])|join(' ')|attr }} {{ logo_flex_direction|default([])|join(' ')|attr }} {{ secondaryLogoPosition|attr }}">
    <div class="{{ primary_logo_container_class_list|default(['flex-fill', primaryLogoWidth])|join(' ')|attr }}">
        <img src="{{ primaryLogo|attr }}" class="img-fluid" alt="">
    </div>
=======
<div class="{{ logo_container_class_list|default(['d-flex', 'flex-column', 'justify-content-between', 'align-items-center'])|join(' ')|attr }} {{ logo_flex_direction|default([])|join(' ')|attr }} {{ secondaryLogoPosition|attr }}">
    {% if displayPrimaryLogo %}
        <div class="{{ primary_logo_container_class_list|default(['flex-fill'])|join(' ')|attr }}">
            <img src="{{ primaryLogo|attr }}" class="img-fluid" alt="">
        </div>
    {% endif %}
>>>>>>> 1c462fd8
    {% if displaySecondaryLogo and secondaryLogo %}
        <div class="{{ secondary_logo_container_class_list|default(['flex-fill', secondaryLogoWidth])|join(' ')|attr }}">
            <img src="{{ secondaryLogo|attr }}" alt="" class="img-fluid">
        </div>
    {% endif %}
</div>
{% if showTitleOnLogin %}
<div class="w-100 text-center my-3">
    <h1>{{ title|text }}</h1>
</div>
{% endif %}<|MERGE_RESOLUTION|>--- conflicted
+++ resolved
@@ -9,19 +9,12 @@
 @license https://github.com/openemr/openemr/blob/master/LICENSE GNU General Public License 3
 #}
 {% set secondaryLogoPosition = (secondaryLogoPosition == 'first') ? 'flex-column-reverse' : ''  %}
-<<<<<<< HEAD
 <div class="{{ logo_container_class_list|default(['d-flex', logoPosition, 'justify-content-between', 'align-items-center', 'mb-5'])|join(' ')|attr }} {{ logo_flex_direction|default([])|join(' ')|attr }} {{ secondaryLogoPosition|attr }}">
+    {% if displayPrimaryLogo %}
     <div class="{{ primary_logo_container_class_list|default(['flex-fill', primaryLogoWidth])|join(' ')|attr }}">
         <img src="{{ primaryLogo|attr }}" class="img-fluid" alt="">
     </div>
-=======
-<div class="{{ logo_container_class_list|default(['d-flex', 'flex-column', 'justify-content-between', 'align-items-center'])|join(' ')|attr }} {{ logo_flex_direction|default([])|join(' ')|attr }} {{ secondaryLogoPosition|attr }}">
-    {% if displayPrimaryLogo %}
-        <div class="{{ primary_logo_container_class_list|default(['flex-fill'])|join(' ')|attr }}">
-            <img src="{{ primaryLogo|attr }}" class="img-fluid" alt="">
-        </div>
     {% endif %}
->>>>>>> 1c462fd8
     {% if displaySecondaryLogo and secondaryLogo %}
         <div class="{{ secondary_logo_container_class_list|default(['flex-fill', secondaryLogoWidth])|join(' ')|attr }}">
             <img src="{{ secondaryLogo|attr }}" alt="" class="img-fluid">
