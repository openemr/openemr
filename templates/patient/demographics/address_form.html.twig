--- conflicted
+++ resolved
@@ -469,14 +469,52 @@
                 if (!row_display_addresses) {
                     return;
                 }
-<<<<<<< HEAD
-            } else {
-                // INACTIVATE
-                let prompt = window.xl("Are you sure you wish to inactivate this address?");
-                if (confirm(prompt)) {
-                    // Mark as inactive
-                    addresses_group.classList.add('address-inactive');
-                    addresses_group.setAttribute('data-status', 'I');
+
+                const addresses_group = row_display_addresses.closest('.addresses_group');
+                const currentStatus = addresses_group.getAttribute('data-status');
+
+                // Get the hidden status input from addresses_group
+                const statusInput = addresses_group.querySelector('input.form_addresses_status');
+                const actionInput = addresses_group.querySelector('input.form_addresses_data_action');
+
+                // Check if this is currently inactive (reactivate) or active (inactivate)
+                if (currentStatus === 'I') {
+                    // REACTIVATE
+                    let prompt = window.xl("Reactivate this address?");
+                    if (confirm(prompt)) {
+                        // Remove inactive styling
+                        addresses_group.classList.remove('address-inactive');
+                        addresses_group.setAttribute('data-status', 'A');
+
+                        // Remove inactive badge from display
+                        var useSpan = row_display_addresses.querySelector('.display_addresses_use');
+                        var badge = useSpan.querySelector('.badge');
+                        if (badge) {
+                            badge.remove();
+                        }
+
+                        // Change icon back to trash
+                        inactivateButton.classList.remove('fa-house-circle-check', 'text-success');
+                        inactivateButton.classList.add('fa-house-circle-xmark', 'text-danger');
+                        inactivateButton.setAttribute('title', window.xl('Inactivate Address'));
+
+                        // Set action to UPDATE and status to A
+                        if (actionInput) {
+                            actionInput.value = ADDRESS_ACTION_VALUES.UPDATE;
+                        }
+                        if (statusInput) {
+                            statusInput.value = 'A';
+                        }
+
+                        console.log('Reactivated address:', addresses_group.querySelector('input.form_addresses_contact_address_id')?.value);
+                    }
+                } else {
+                    // INACTIVATE
+                    let prompt = window.xl("Are you sure you wish to inactivate this address?");
+                    if (confirm(prompt)) {
+                        // Mark as inactive
+                        addresses_group.classList.add('address-inactive');
+                        addresses_group.setAttribute('data-status', 'I');
 
                     // Add inactive badge to display
                     var useSpan = row_display_addresses.querySelector('.display_addresses_use');
@@ -487,64 +525,6 @@
                         badge.textContent = window.xl('Inactive');
                         useSpan.appendChild(badge);
                     }
-=======
->>>>>>> 74343904
-
-                const addresses_group = row_display_addresses.closest('.addresses_group');
-                const currentStatus = addresses_group.getAttribute('data-status');
-
-                // Get the hidden status input from addresses_group
-                const statusInput = addresses_group.querySelector('input.form_addresses_status');
-                const actionInput = addresses_group.querySelector('input.form_addresses_data_action');
-
-                // Check if this is currently inactive (reactivate) or active (inactivate)
-                if (currentStatus === 'I') {
-                    // REACTIVATE
-                    let prompt = window.xl("Reactivate this address?");
-                    if (confirm(prompt)) {
-                        // Remove inactive styling
-                        addresses_group.classList.remove('address-inactive');
-                        addresses_group.setAttribute('data-status', 'A');
-
-                        // Remove inactive badge from display
-                        var useSpan = row_display_addresses.querySelector('.display_addresses_use');
-                        var badge = useSpan.querySelector('.badge');
-                        if (badge) {
-                            badge.remove();
-                        }
-
-                        // Change icon back to trash
-                        inactivateButton.classList.remove('fa-house-circle-check', 'text-success');
-                        inactivateButton.classList.add('fa-house-circle-xmark', 'text-danger');
-                        inactivateButton.setAttribute('title', window.xl('Inactivate Address'));
-
-                        // Set action to UPDATE and status to A
-                        if (actionInput) {
-                            actionInput.value = ADDRESS_ACTION_VALUES.UPDATE;
-                        }
-                        if (statusInput) {
-                            statusInput.value = 'A';
-                        }
-
-                        console.log('Reactivated address:', addresses_group.querySelector('input.form_addresses_contact_address_id')?.value);
-                    }
-                } else {
-                    // INACTIVATE
-                    let prompt = window.xl("Are you sure you wish to inactivate this address?");
-                    if (confirm(prompt)) {
-                        // Mark as inactive
-                        addresses_group.classList.add('address-inactive');
-                        addresses_group.setAttribute('data-status', 'I');
-
-                        // Add inactive badge to display
-                        var useSpan = row_display_addresses.querySelector('.display_addresses_use');
-                        if (!useSpan.querySelector('.badge')) {
-                            var badge = document.createElement('span');
-                            badge.className = 'badge badge-secondary ml-1';
-                            badge.style.fontSize = '0.7em';
-                            badge.textContent = window.xl('Inactive');
-                            useSpan.appendChild(badge);
-                        }
 
                         // Change icon to restore icon
                         inactivateButton.classList.remove('fa-house-circle-xmark', 'text-danger');
