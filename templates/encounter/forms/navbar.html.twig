{% block navbar %}
<nav class="navbar navbar-expand-lg navbar-light bg-light">
    <button class="navbar-toggler" type="button" data-toggle="collapse" data-target="#navbarSupportedContent" aria-controls="navbarSupportedContent" aria-expanded="false" aria-label="Toggle navigation">
        <span class="navbar-toggler-icon"></span>
    </button>

    <span class="navbar-brand">
        {{ encounterDate|text }} {{ (groupEncounter == true) ? "Group Encounter"|xlt : "Encounter"|xlt}} {{ "for"|xlt }} {{ patientName|text }}
    </span>

    <div class="collapse navbar-collapse" id="navbarSupportedContent">
        <ul class="navbar-nav mx-auto">
            {% for category, details in menuArray %}
                {% if details.children is iterable %}
                    <li class="nav-item dropdown">
                        <a class="nav-link dropdown-toggle" href="#" id="category_{{ category|attr }}" role="button" data-toggle="dropdown" aria-expanded="false">
                            {{ category|text }}
                        </a>
                        <div class="dropdown-menu" aria-labelledby="category_{{ category|attr }}">
                            {% for item in details.children %}
<<<<<<< HEAD
                                {% if item.onclick is defined %}
                                    {% set onclick = item.onclick %}
                                {% else %}
                                    {% set formURL = rootdir ~ "/patient_file/encounter/load_form.php?formname=" ~ item.directory|url_encode %}
                                    {% set onclick = "openNewForm(" ~ formURL|attr_js ~ "," ~ item.displayText|xlFormTitle|attr_js ~ ")" %}
                                {% endif %}
                                <a href="#" class="dropdown-item" onclick="{{ onclick }}">{{ item.displayText|xlFormTitle|text }}</a>
=======
                                {% set display = (item.menu_name is defined) ? item.menu_name : item.displayText %}
                                {% if item.onclick is defined %}
                                    {% set onclick = item.onclick %}
                                {% else %}
                                    {% set formURL = (item.href is defined) ? item.href : rootdir ~ "/patient_file/encounter/load_form.php?formname=" ~ item.directory|url_encode %}
                                    {% set onclick = "openNewForm(" ~ formURL|attr_js ~ "," ~ display|xlFormTitle|attr_js ~ ")" %}
                                {% endif %}
                                <a href="#" class="dropdown-item" onclick="{{ onclick }}">{{ display|xlFormTitle|text }}</a>
>>>>>>> 1c462fd8
                            {% endfor %}
                        </div>
                    </li>
                {% else %}
                    <li class="nav-item">
                        <a class="nav-link" href="#" onclick="openNewForm({{ details.formURL|attr_js }}, {{ details.displayText|xlFormTitle|attr_js }})">{{ details.displayText|text }}</a>
                    </li>
                {% endif %}
            {% endfor %}
        </ul>
        <ul class="navbar-nav ml-auto">
            {% if enableFollowUpEncounters %}
            <li class="nav-item"><a href="#" class="nav-link" onclick="return createFollowUpEncounter()">{{ "Create follow-up encounter"|xlt }}</a></li>
            {% endif %}
            <li class="nav-item"><a href="#" onClick="$('.formrow .collapse').collapse('hide');" class="nav-link"><i class="fa fa-compress-alt"></i>&nbsp;{{ "Collapse All"|xlt }}</a></li>
            <li class="nav-item"><a href="#" onClick="$('.formrow .collapse').collapse('show');" class="nav-link"><i class="fa fa-expand-alt"></i>&nbsp;{{ "Expand All"|xlt }}</a></li>
            {% if isAdminSuper %}
            <li class="nav-item"><a href="#" class="nav-link text-danger btn-delete" onclick="return deleteme()">{{ "Delete"|xlt }}</a></li>
            {% endif %}
        </ul>
    </div>
</nav>
{% endblock %}<|MERGE_RESOLUTION|>--- conflicted
+++ resolved
@@ -18,15 +18,6 @@
                         </a>
                         <div class="dropdown-menu" aria-labelledby="category_{{ category|attr }}">
                             {% for item in details.children %}
-<<<<<<< HEAD
-                                {% if item.onclick is defined %}
-                                    {% set onclick = item.onclick %}
-                                {% else %}
-                                    {% set formURL = rootdir ~ "/patient_file/encounter/load_form.php?formname=" ~ item.directory|url_encode %}
-                                    {% set onclick = "openNewForm(" ~ formURL|attr_js ~ "," ~ item.displayText|xlFormTitle|attr_js ~ ")" %}
-                                {% endif %}
-                                <a href="#" class="dropdown-item" onclick="{{ onclick }}">{{ item.displayText|xlFormTitle|text }}</a>
-=======
                                 {% set display = (item.menu_name is defined) ? item.menu_name : item.displayText %}
                                 {% if item.onclick is defined %}
                                     {% set onclick = item.onclick %}
@@ -35,7 +26,6 @@
                                     {% set onclick = "openNewForm(" ~ formURL|attr_js ~ "," ~ display|xlFormTitle|attr_js ~ ")" %}
                                 {% endif %}
                                 <a href="#" class="dropdown-item" onclick="{{ onclick }}">{{ display|xlFormTitle|text }}</a>
->>>>>>> 1c462fd8
                             {% endfor %}
                         </div>
                     </li>
