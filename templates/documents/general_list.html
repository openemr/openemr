--- conflicted
+++ resolved
@@ -134,11 +134,6 @@
         let dflg = false;
         if (!popsrc.includes('&view&')) {
             return false;
-<<<<<<< HEAD
-        } else if (diview.toLowerCase().includes('.dcm') || diview.toLowerCase().includes('.zip')) {
-=======
-        } else if (diview.toLowerCase().includes('.dcm')) {
->>>>>>> d4228440
             popsrc = "{/literal}{$GLOBALS.webroot}{literal}/library/dicom_frame.php?web_path=" + popsrc;
             dflg = true;
         }
