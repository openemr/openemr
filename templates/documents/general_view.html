{**
 * general document view
 *
 * @package   OpenEMR
 * @link      http://www.open-emr.org
 * @author    Brady Miller <brady.g.miller@gmail.com>
 * @copyright Copyright (c) 2017 Brady Miller <brady.g.miller@gmail.com>
 * @license   https://github.com/openemr/openemr/blob/master/LICENSE GNU General Public License 3
 *}

<script language="JavaScript">

 function popoutcontent(othis) {literal}{{/literal}
    let popsrc = $(othis).parents('body').find('#DocContents iframe').attr("src");
    let wname = '_' + Math.random().toString(36).substr(2, 6);
    let opt = "menubar=no,location=no,resizable=yes,scrollbars=yes,status=no";
    window.open(popsrc,wname, opt);

 return false;
 {literal}}{/literal}

 // Process click on Delete link.
 function deleteme(docid) {literal}{{/literal}
  dlgopen('interface/patient_file/deleter.php?document=' + docid, '_blank', 500, 450);
  return false;
 {literal}}{/literal}

 // Called by the deleter.php window on a successful delete.
 function imdeleted() {literal}{{/literal}
  top.restoreSession();
  window.location.href='{$REFRESH_ACTION}';
 {literal}}{/literal}

 // Called to show patient notes related to this document in the "other" frame.
 function showpnotes(docid) {literal}{{/literal}
 {literal}
 if (top.tab_mode) {
     let btnClose = '{/literal}{xl t="Done"|escape:"html"}{literal}';
     let url = top.webroot_url + '/interface/patient_file/summary/pnotes.php?docid=' + docid;
     dlgopen(url, 'pno1', 'modal-xl', 500, '', '', {
         buttons: [
             {text: btnClose, close: true, style: 'default btn-xs'}
         ],
         sizeHeight: 'auto',
         allowResize: true,
         allowDrag: true,
         dialogId: '',
         type: 'iframe'
     });
     return false;
 }
 {/literal}
  var othername = (window.name == 'RTop') ? 'RBot' : 'RTop';
  parent.left_nav.forceDual();
  parent.left_nav.loadFrame('pno1', othername, 'patient_file/summary/pnotes.php?docid=' + docid);
  return false;
 {literal}}{/literal}

 function submitNonEmpty( e ) {literal}{{/literal}
	if ( e.elements['passphrase'].value.length == 0 ) {literal}{{/literal}
		alert( "{xl t='You must enter a pass phrase to encrypt the document'}" );
	{literal}}{/literal} else {literal}{{/literal}
		e.submit();
	{literal}}{/literal}
 {literal}}{/literal}

// For tagging it encounter
function tagUpdate() {literal}{{/literal}
	var f = document.forms['document_tag'];
	if (f.encounter_check.checked) {literal}{{/literal}
		if(f.visit_category_id.value==0) {literal}{{/literal}
			alert(" {xl t='Please select visit category'}" );
			return false;
		{literal}}{/literal}
	{literal}}{/literal} else if (f.encounter_id.value == 0 ) {literal}{{/literal}
		alert(" {xl t='Please select encounter'}");
		return false;
	{literal}}{/literal}
	//top.restoreSession();
	document.forms['document_tag'].submit();
{literal}}{/literal}

// For new or existing encounter
function set_checkbox() {literal}{{/literal}
	var f = document.forms['document_tag'];
	if (f.encounter_check.checked) {literal}{{/literal}
		f.encounter_id.disabled = true;
		f.visit_category_id.disabled = false;
		$('.hide_clear').attr('href','javascript:void(0);');
	{literal}}{/literal} else {literal}{{/literal}
		f.encounter_id.disabled = false;
		f.visit_category_id.disabled = true;
		f.visit_category_id.value = 0;
		$('.hide_clear').attr('href','{$clear_encounter_tag}');
	{literal}}{/literal}
{literal}}{/literal}

// For tagging it with image procedure
function ImgProcedure() {literal}{{/literal}
	var f = document.forms['img_procedure_tag'];
	if(f.image_procedure_id.value == 0 ) {literal}{{/literal}
		alert("{xl t='Please select image procedure'}");
		return false;
	{literal}}{/literal}
	f.procedure_code.value = f.image_procedure_id.options[f.image_procedure_id.selectedIndex].getAttribute('data-code');
	document.forms['img_procedure_tag'].submit();
{literal}}{/literal}
 // Process click on Import link.
 function import_ccr(docid) {literal}{
  top.restoreSession();
  $.ajax({
    url: "library/ajax/ccr_import_ajax.php",
    type: "POST",
    dataType: "html",
    data:
    {
      ccr_ajax : "yes",
      document_id : docid,
    },
    success: function(data){
      alert(data);
      top.restoreSession();
      document.location.reload();
    },
    error:function(){
      alert("failure");
    }
  });
 }{/literal}
</script>

<table valign="top" width="100%">
    <tr>
        <td>
            <div style="margin-bottom: 6px;padding-bottom: 6px;border-bottom:3px solid gray;">
            <h4>{$file->get_url_web()|escape:'html'}
              <div class="btn-group btn-toggle">
                <button class="btn btn-xs btn-default properties">{xl t='Properties'|escape:'html'}</button>
                <button class="btn btn-xs btn-primary active">{xl t='Contents'|escape:'html'}</button>
              </div>
            <span style="float:right;">
            <a class="css_button" href='' onclick='return popoutcontent(this)' title="{xl t='Pop Out Full Screen.'|escape:'html'}">
                <span class="glyphicon glyphicon-fullscreen"></span></a>
            <a class="css_button" href="{$web_path}" title="{xl t='Original file'|escape:'html'}" onclick="top.restoreSession()"><span>{xl t='Download'|escape:'html'}</span></a>
            <a class="css_button" href='' onclick='return showpnotes({$file->get_id()})'><span>{xl t='Show Notes'|escape:'html'}</span></a>
            {$delete_string}
            {if $file->get_ccr_type($file->get_id()) eq "CCR" and ($file->get_mimetype($file->get_id()) eq "application/xml" or $file->get_mimetype($file->get_id()) eq "text/xml") and
            $file->get_imported($file->get_id()) eq 0 }
            <a class="css_button" href='javascript:' onclick='return import_ccr({$file->get_id()})'><span>{xl t='Import'|escape:'html'}</span></a>
            {/if}
            </span>
            </h4>
            </div>
        </td>
    </tr>
    <tr id="DocProperties" style="display:none;">
		<td valign="top">
			{if !$hide_encryption}
			<div class="text">
                <form method="post" name="document_encrypt" action="{$web_path}" onsubmit="return top.restoreSession()">
                <div>
                    <div style="float:left">
                        <b>{xl t='Encryption'|escape:'html'}</b>&nbsp;
                    </div>
                    <div style="float:none">
                        <a href="javascript:;" onclick="submitNonEmpty( document.forms['document_encrypt'] );">(<span>{xl t='download encrypted file'|escape:'html'})</span></a>
                    </div>
                </div>
                <div>
                    {xl t='Pass Phrase'|escape:'html'}:
                    <input title="{xl t='Supports TripleDES encryption/decryption only.'|escape:'html'} {xl t='Leaving the pass phrase blank will not encrypt the document'|escape:'html'}" type='text' size='20' name='passphrase' id='passphrase' value=''/>
                    <input type="hidden" name="encrypted" value="true"></input>
              	</div>
                </form>
            </div>
            <br/>
            {/if}
			<div class="text">
                <form method="post" name="document_validate" action="{$VALIDATE_ACTION}" onsubmit="return top.restoreSession()">
                <div>
                    <div style="float:left">
                        <b>{xl t='Sha-1 Hash'|escape:'html'}:</b>&nbsp;
                        <i>{$file->get_hash()|escape:'html'}</i>&nbsp;
                    </div>
                    <div style="float:none">
                        <a href="javascript:;" onclick="document.forms['document_validate'].submit();">(<span>{xl t='validate'|escape:'html'})</span></a>
                    </div>
                </div>
                </form>
            </div>
            <br/>
            <div class="text">
                <form method="post" name="document_update" action="{$UPDATE_ACTION}" onsubmit="return top.restoreSession()">
                <div>
                    <div style="float:left">
                        <b>{xl t='Update'|escape:'html'}</b>&nbsp;
                    </div>
                    <div style="float:none">
                        <a href="javascript:;" onclick="document.forms['document_update'].submit();">(<span>{xl t='submit'|escape:'html'})</span></a>
                    </div>
                </div>
                <div>
                    {xl t='Rename'|escape:'html'}:
                    <input type='text' size='20' name='docname' id='docname' value='{$file->get_url_web()|escape:'html'}'/>
              	</div>
                <div>
                    {xl t='Date'|escape:'html'}:
                    <input type='text' size='10' class='datepicker' name='docdate' id='docdate'
                     value='{$DOCDATE|escape:'html'}' title='{xl t='yyyy-mm-dd document date'|escape:'html'}' />
                    <select name="issue_id">{$ISSUES_LIST}</select>
                </div>
                </form>
            </div>

            <br/>

            <div class="text">
                <form method="post" name="document_move" action="{$MOVE_ACTION}" onsubmit="return top.restoreSession()">
                <div>
                    <div style="float:left">
                        <b>{xl t='Move'|escape:'html'}</b>&nbsp;
                    </div>
                    <div style="float:none">
                        <a href="javascript:;" onclick="document.forms['document_move'].submit();">(<span>{xl t='submit'|escape:'html'})</span></a>
                    </div>
                </div>

                <div>
                        <select name="new_category_id">{$tree_html_listbox}</select>&nbsp;
                        {xl t='Move to Patient'|escape:'html'} # <input type="text" name="new_patient_id" size="4" />
                        <a href="javascript:{literal}{}{/literal}"
                         onclick="top.restoreSession();var URL='controller.php?patient_finder&find&form_id={"document_move['new_patient_id']"|escape:"url"}&form_name={"document_move['new_patient_name']"|escape:"url"}'; window.open(URL, 'document_move', 'toolbar=0,scrollbars=1,location=0,statusbar=1,menubar=0,resizable=1,width=450,height=400,left=425,top=250');">
                        <img src="images/stock_search-16.png" border="0" /></a>
                        <input type="hidden" name="new_patient_name" value="" />
                </div>
                </form>
            </div>

			<br/>

			<div class="text">
			   <form method="post" name="document_tag" id="document_tag" action="{$TAG_ACTION}" onsubmit="return top.restoreSession()">

				<div >
				   <div style="float:left">
					   <b>{xl t='Tag to Encounter'|escape:'html'}</b>&nbsp;
				   </div>

				   <div style="float:none">
					   <a href="javascript:;" onclick="tagUpdate();">(<span>{xl t='submit'|escape:'html'})</span></a>
				   </div>
			   </div>

				 <div>
					<select id="encounter_id"  name="encounter_id"  >{$ENC_LIST}</select>&nbsp;
					<a href="{$clear_encounter_tag}" class="hide_clear">(<span>{xl t='clear'|escape:'html'})</span></a>&nbsp;&nbsp;
					<input type="checkbox" name="encounter_check" id="encounter_check"  onclick='set_checkbox(this)'/> <label for="encounter_check"><b>{xl t='Create Encounter'|escape:'html'}</b></label>&nbsp;&nbsp;
					   {xl t='Visit Category'|escape:'html'} : &nbsp;<select id="visit_category_id"  name="visit_category_id"  disabled>{$VISIT_CATEGORY_LIST}</select>&nbsp;

			   </div>
			   </form>
		   </div>
		   <br/>
		   <div class="text">
			<form method="post" name="img_procedure_tag" id="img_procedure_tag" action="{$IMG_PROCEDURE_TAG_ACTION}" onsubmit="return top.restoreSession()">
			<input type='hidden' name='procedure_code' value=''>
			<div>
				<div style="float:left">
					<b>{xl t='Tag to Image Procedure'|escape:'html'}</b>&nbsp;
				</div>
				<div style="float:none">
					<a href="javascript:;" onclick="ImgProcedure();">(<span>{xl t='submit'|escape:'html'})</span></a>
				</div>
			</div>
			<div>
				<select id="image_procedure_id"  name="image_procedure_id">{$IMAGE_PROCEDURE_LIST}</select>&nbsp;
				<a href="{$clear_procedure_tag}">(<span>{xl t='clear'|escape:'html'})</span></a>
			</div>
			</form>
		   </div>

            <br/>

            <form name="notes" method="post" action="{$NOTE_ACTION}" onsubmit="return top.restoreSession()">
            <div class="text">
                <div>
                    <div style="float:left">
                        <b>{xl t='Notes'|escape:'html'}</b>&nbsp;
                    </div>
                    <div style="float:none">
                        <a href="javascript:;" onclick="document.notes.identifier.value='no';document.forms['notes'].submit();">(<span>{xl t='add'|escape:'html'}</span>)</a>
                    	&nbsp;&nbsp;&nbsp;<b>{xl t='Email'|escape:'html'}</b>&nbsp;
                    	<input type="text" size="25" name="provide_email" id="provide_email" />
                    	<input type="hidden" name="identifier" id="identifier" />
                        <a href="javascript:;" onclick="javascript:document.notes.identifier.value='yes';document.forms['notes'].submit();">
                        	(<span>{xl t='Send'|escape:'html'}</span>)
                        </a>
                    </div>
                    <div>

                    </div>
                    <div style="float:none">

                    </div>
                <div>
                    <textarea cols="53" rows="8" wrap="virtual" name="note" style="width:100%"></textarea><br>
                    <input type="hidden" name="process" value="{$PROCESS|escape:'html'}" />
                    <input type="hidden" name="foreign_id" value="{$file->get_id()|escape:'html'}" />

                    {if $notes}
                    <div style="margin-top:7px">
                        {foreach name=note_loop from=$notes item=note}
                        <div>
                        {xl t='Note'|escape:'html'} #{$note->get_id()|escape:'html'}
                        {xl t='Date:'|escape:'html'} {$note->get_date()|escape:'html'}
                        {$note->get_note()|escape:'html'}
                        {if $note->get_owner()}
                            &nbsp;-{user_info id=$note->get_owner()}
                        {/if}
                        </div>
                        {/foreach}
                    {/if}
                    </div>
                </div>
            </div>
            </form>
            <h4>{xl t='Contents'|escape:'html'}</h4>
		</td>
	</tr>
	<tr id="DocContents" style="height:100%">
		<td>
            {if $file->get_mimetype() eq "image/tiff"}
			<embed frameborder="0" style="height:84vh" type="{$file->get_mimetype()|escape:'html'}" src="{$web_path|escape:'html'}as_file=false"></embed>
			{elseif $file->get_mimetype() eq "image/png" or
			 $file->get_mimetype() eq "image/jpg" or
			 $file->get_mimetype() eq "image/jpeg" or
			 $file->get_mimetype() eq "image/gif" or
			 $file->get_mimetype() eq "application/pdf" }
			<iframe frameborder="0" style="height:84vh" type="{$file->get_mimetype()|escape:'html'}" src="{$web_path|escape:'html'}as_file=false"></iframe>
<<<<<<< HEAD
            {elseif $file->get_mimetype() eq "application/dicom" or $file->get_mimetype() eq "application/dicom+zip"}
=======
            {elseif $file->get_mimetype() eq "application/dicom"}
>>>>>>> d4228440
            <iframe frameborder="0" style="height:84vh" type="{$file->get_mimetype()|escape:'html'}" src="{$GLOBALS.webroot}/library/dicom_frame.php?web_path={$web_path|escape:'html'}as_file=false"></iframe>
            {elseif $file->get_ccr_type($file->get_id()) ne "CCR" and $file->get_ccr_type($file->get_id()) ne "CCD"}
            <iframe frameborder="0" style="height:84vh" type="{$file->get_mimetype()|escape:'html'}" src="{$web_path|escape:'html'}as_file=true"></iframe>
			{/if}
		</td>
	</tr>
</table>
<script language='JavaScript'>
{literal}
$('.btn-toggle').click(function() {
    $(this).find('.btn').toggleClass('active');

    if ($(this).find('.btn-primary').length >0) {
        $(this).find('.btn').toggleClass('btn-primary');
    }

    $(this).find('.btn').toggleClass('btn-default');
    var show_prop = ($(this).find('.properties.active').length > 0 ? 'block':'none');
    $("#DocProperties").css('display', show_prop);
});
{/literal}
</script><|MERGE_RESOLUTION|>--- conflicted
+++ resolved
@@ -337,11 +337,6 @@
 			 $file->get_mimetype() eq "image/gif" or
 			 $file->get_mimetype() eq "application/pdf" }
 			<iframe frameborder="0" style="height:84vh" type="{$file->get_mimetype()|escape:'html'}" src="{$web_path|escape:'html'}as_file=false"></iframe>
-<<<<<<< HEAD
-            {elseif $file->get_mimetype() eq "application/dicom" or $file->get_mimetype() eq "application/dicom+zip"}
-=======
-            {elseif $file->get_mimetype() eq "application/dicom"}
->>>>>>> d4228440
             <iframe frameborder="0" style="height:84vh" type="{$file->get_mimetype()|escape:'html'}" src="{$GLOBALS.webroot}/library/dicom_frame.php?web_path={$web_path|escape:'html'}as_file=false"></iframe>
             {elseif $file->get_ccr_type($file->get_id()) ne "CCR" and $file->get_ccr_type($file->get_id()) ne "CCD"}
             <iframe frameborder="0" style="height:84vh" type="{$file->get_mimetype()|escape:'html'}" src="{$web_path|escape:'html'}as_file=true"></iframe>
