<<<<<<< HEAD
<a href="{$CURRENT_ACTION}action=edit" onclick="top.restoreSession()"
   class="btn btn-secondary btn-add">
    {xlt t='Add a Company'}</a>
    {headerTemplate assets='common|datatables|datatables-colreorder|datatables-dt|datatables-bs'}
    <br /><br />
<div class="table-responsive">
=======
{headerTemplate assets='common|datatables|datatables-colreorder|datatables-dt|datatables-bs'}
<a href="{$CURRENT_ACTION}action=edit" onclick="top.restoreSession()" class="btn btn-secondary btn-add">{xlt t='Add a Company'}</a>
<div class="table-responsive pt-3">
>>>>>>> 226c36c4
    <table class="table table-striped" id="insurance">
      <thead>
          <tr>
              <th>{xlt t='Name'}</th>
              <th>{xlt t='Address'}</th>
              <th>{xlt t='City, State, ZIP'}</th>
              <th>{xlt t='Phone'}</th>
              <th>{xlt t='Fax'}</th>
              <th>{xlt t='Payer ID'}</th>
              <th>{xlt t='Default X12 Partner'}</th>
              <th>{xlt t='Deactivated'}</th>
          </tr>
      </thead>
      <tbody>
          {foreach from=$icompanies item=insurancecompany}
          <tr>
              <td>
                  <a href="{$CURRENT_ACTION}action=edit&id={$insurancecompany->id|attr_url}" onclick="top.restoreSession()">
                      {$insurancecompany->name|text}
                  </a>
              </td>
              <td>{$insurancecompany->address->line1|text} {$insurancecompany->address->line2|text}&nbsp;</td>
              <td>{$insurancecompany->address->city|text} {$insurancecompany->address->state|upper|text} {$insurancecompany->address->zip|text}&nbsp;</td>
              <td>{$insurancecompany->get_phone()|text}&nbsp;</td>
              <td>{$insurancecompany->get_fax()|text}&nbsp;</td>
              <td>{$insurancecompany->cms_id|text}&nbsp;</td>
              <td>{$insurancecompany->get_x12_default_partner_name()|text}&nbsp;</td>
              <td>{if $insurancecompany->get_inactive() eq 1}{xlt t='Yes'}{/if}&nbsp;</td>
          </tr>
          {foreachelse}
          <tr>
              <td colspan="8">{xlt t='No Insurance Companies Found'}</td>
          </tr>
          {/foreach}
      </tbody>
  </table>
<<<<<<< HEAD
    <script>
        {literal}
        $(document).ready(function () {
            $('#insurance').DataTable();
        });
        {/literal}

    </script>
</div>
=======
</div>
<script>
$(document).ready(function () {
    $('#insurance').DataTable();
});
</script>
>>>>>>> 226c36c4
<|MERGE_RESOLUTION|>--- conflicted
+++ resolved
@@ -1,15 +1,6 @@
-<<<<<<< HEAD
-<a href="{$CURRENT_ACTION}action=edit" onclick="top.restoreSession()"
-   class="btn btn-secondary btn-add">
-    {xlt t='Add a Company'}</a>
-    {headerTemplate assets='common|datatables|datatables-colreorder|datatables-dt|datatables-bs'}
-    <br /><br />
-<div class="table-responsive">
-=======
 {headerTemplate assets='common|datatables|datatables-colreorder|datatables-dt|datatables-bs'}
 <a href="{$CURRENT_ACTION}action=edit" onclick="top.restoreSession()" class="btn btn-secondary btn-add">{xlt t='Add a Company'}</a>
 <div class="table-responsive pt-3">
->>>>>>> 226c36c4
     <table class="table table-striped" id="insurance">
       <thead>
           <tr>
@@ -46,21 +37,9 @@
           {/foreach}
       </tbody>
   </table>
-<<<<<<< HEAD
-    <script>
-        {literal}
-        $(document).ready(function () {
-            $('#insurance').DataTable();
-        });
-        {/literal}
-
-    </script>
-</div>
-=======
 </div>
 <script>
 $(document).ready(function () {
     $('#insurance').DataTable();
 });
-</script>
->>>>>>> 226c36c4
+</script>