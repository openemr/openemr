<?php

/**
 * Upgrading and patching functions of database.
 *
 * Functions to allow safe database modifications
 * during upgrading and patches.
 *
 * Copyright (C) 2008-2012 Rod Roark <rod@sunsetsystems.com>
 *
 * LICENSE: This program is free software; you can redistribute it and/or
 * modify it under the terms of the GNU General Public License
 * as published by the Free Software Foundation; either version 2
 * of the License, or (at your option) any later version.
 * This program is distributed in the hope that it will be useful,
 * but WITHOUT ANY WARRANTY; without even the implied warranty of
 * MERCHANTABILITY or FITNESS FOR A PARTICULAR PURPOSE.  See the
 * GNU General Public License for more details.
 * You should have received a copy of the GNU General Public License
 * along with this program.  If not, see <http://opensource.org/licenses/gpl-license.php>.
 *
 * @package   OpenEMR
 * @author    Rod Roark <rod@sunsetsystems.com>
 * @author    Brady Miller <brady.g.miller@gmail.com>
 * @author    Teny <teny@zhservices.com>
 * @author    Jerry Padgett <sjpadgett@gmail.com>
 * @link      https://www.open-emr.org
 */

use OpenEMR\Common\Uuid\UuidRegistry;

/**
 * Check if a Sql table exists.
 *
 * @param string $tblname Sql Table Name
 * @return boolean           returns true if the sql table exists
 */
function tableExists($tblname)
{
    $row = sqlQuery("SHOW TABLES LIKE '$tblname'");
    if (empty($row)) {
        return false;
    }

    return true;
}

/**
 * Check if a Sql column exists in a selected table.
 *
 * @param string $tblname Sql Table Name
 * @param string $colname Sql Column Name
 * @return boolean           returns true if the sql column exists
 */
function columnExists($tblname, $colname)
{
    $row = sqlQuery("SHOW COLUMNS FROM $tblname LIKE '$colname'");
    if (empty($row)) {
        return false;
    }

    return true;
}

/**
 * Check if a Sql column has a certain type.
 *
 * @param string $tblname Sql Table Name
 * @param string $colname Sql Column Name
 * @param string $coltype Sql Column Type
 * @return boolean           returns true if the sql column is of the specified type
 */
function columnHasType($tblname, $colname, $coltype)
{
    $row = sqlQuery("SHOW COLUMNS FROM $tblname LIKE '$colname'");
    if (empty($row)) {
        return true;
    }

    return (strcasecmp($row['Type'], $coltype) == 0);
}

/**
 * Check if a Sql column has a certain type and a certain default value.
 *
 * @param string $tblname    Sql Table Name
 * @param string $colname    Sql Column Name
 * @param string $coltype    Sql Column Type
 * @param string $coldefault Sql Column Default
 * @return boolean              returns true if the sql column is of the specified type and default
 */
function columnHasTypeDefault($tblname, $colname, $coltype, $coldefault)
{
    $row = sqlQuery("SHOW COLUMNS FROM $tblname WHERE `Field` = ?", [$colname]);
    if (empty($row)) {
        return true;
    }

    // Check if the type matches
    if (strcasecmp($row['Type'], $coltype) != 0) {
        return false;
    }

    // Now for the more difficult check for if the default matches
    if ($coldefault == "NULL") {
        // Special case when checking if default is NULL
        $row = sqlQuery("SHOW COLUMNS FROM $tblname WHERE `Field` = ? AND `Default` IS NULL", [$colname]);
        return (!empty($row));
    } elseif ($coldefault == "") {
        // Special case when checking if default is ""(blank)
        $row = sqlQuery("SHOW COLUMNS FROM $tblname WHERE `Field` = ? AND `Default` IS NOT NULL AND `Default` = ''", [$colname]);
        return (!empty($row));
    } else {
        // Standard case when checking if default is neither NULL or ""(blank)
        return (strcasecmp($row['Default'], $coldefault) == 0);
    }
}

/**
 * Check if a Sql row exists. (with one value)
 *
 * @param string $tblname Sql Table Name
 * @param string $colname Sql Column Name
 * @param string $value   Sql value
 * @return boolean           returns true if the sql row does exist
 */
function tableHasRow($tblname, $colname, $value)
{
    $row = sqlQuery("SELECT COUNT(*) AS count FROM $tblname WHERE " .
        "$colname LIKE '$value'");
    return $row['count'] ? true : false;
}

/**
 * Check if a Sql row exists. (with two values)
 *
 * @param string $tblname  Sql Table Name
 * @param string $colname  Sql Column Name 1
 * @param string $value    Sql value 1
 * @param string $colname2 Sql Column Name 2
 * @param string $value2   Sql value 2
 * @return boolean            returns true if the sql row does exist
 */
function tableHasRow2D($tblname, $colname, $value, $colname2, $value2)
{
    $row = sqlQuery("SELECT COUNT(*) AS count FROM $tblname WHERE " .
        "$colname LIKE '$value' AND $colname2 LIKE '$value2'");
    return $row['count'] ? true : false;
}

/**
 * Check if a Sql row exists. (with three values)
 *
 * @param string $tblname  Sql Table Name
 * @param string $colname  Sql Column Name 1
 * @param string $value    Sql value 1
 * @param string $colname2 Sql Column Name 2
 * @param string $value2   Sql value 2
 * @param string $colname3 Sql Column Name 3
 * @param string $value3   Sql value 3
 * @return boolean            returns true if the sql row does exist
 */
function tableHasRow3D($tblname, $colname, $value, $colname2, $value2, $colname3, $value3)
{
    $row = sqlQuery("SELECT COUNT(*) AS count FROM $tblname WHERE " .
        "$colname LIKE '$value' AND $colname2 LIKE '$value2' AND $colname3 LIKE '$value3'");
    return $row['count'] ? true : false;
}

/**
 * Check if a Sql row exists. (with four values)
 *
 * @param string $tblname  Sql Table Name
 * @param string $colname  Sql Column Name 1
 * @param string $value    Sql value 1
 * @param string $colname2 Sql Column Name 2
 * @param string $value2   Sql value 2
 * @param string $colname3 Sql Column Name 3
 * @param string $value3   Sql value 3
 * @param string $colname4 Sql Column Name 4
 * @param string $value4   Sql value 4
 * @return boolean            returns true if the sql row does exist
 */
function tableHasRow4D($tblname, $colname, $value, $colname2, $value2, $colname3, $value3, $colname4, $value4)
{
    $row = sqlQuery("SELECT COUNT(*) AS count FROM $tblname WHERE " .
        "$colname LIKE '$value' AND $colname2 LIKE '$value2' AND $colname3 LIKE '$value3' AND $colname4 LIKE '$value4'");
    return $row['count'] ? true : false;
}

/**
 * Check if a Sql table has a certain index/key.
 *
 * @param string $tblname Sql Table Name
 * @param string $colname Sql Index/Key
 * @return boolean           returns true if the sql tables has the specified index/key
 */
function tableHasIndex($tblname, $colname)
{
    $row = sqlQuery("SHOW INDEX FROM `$tblname` WHERE `Key_name` = '$colname'");
    return (empty($row)) ? false : true;
}


/**
 * Check if a table has a certain engine
 *
 * @param string $tblname database table Name
 * @param string $engine  engine name ( myisam, memory, innodb )...
 * @return boolean true if the table has been created using specified engine
 */
function tableHasEngine($tblname, $engine)
{
    $row = sqlQuery('SELECT 1 FROM information_schema.tables WHERE table_name=? AND engine=? AND table_type="BASE TABLE"', array($tblname, $engine));
    return (empty($row)) ? false : true;
}


/**
 * Check if a list exists.
 *
 * @param string $option_id Sql List Option ID
 * @return boolean           returns true if the list exists
 */
function listExists($option_id)
{
    $row = sqlQuery("SELECT * FROM list_options WHERE list_id = 'lists' AND option_id = ?", array($option_id));
    if (empty($row)) {
        return false;
    }

    return true;
}

/**
 * Function to migrate the Clickoptions settings (if exist) from the codebase into the database.
 *  Note this function is only run once in the sql upgrade script (from 4.1.1 to 4.1.2) if the
 *  issue_types sql table does not exist.
 */
function clickOptionsMigrate()
{
    // If the clickoptions.txt file exist, then import it.
    if (file_exists(dirname(__FILE__) . "/../sites/" . $_SESSION['site_id'] . "/clickoptions.txt")) {
        $file_handle = fopen(dirname(__FILE__) . "/../sites/" . $_SESSION['site_id'] . "/clickoptions.txt", "rb");
        $seq = 10;
        $prev = '';
        echo "Importing clickoption setting<br />";
        while (!feof($file_handle)) {
            $line_of_text = fgets($file_handle);
            if (preg_match('/^#/', $line_of_text)) {
                continue;
            }

            if ($line_of_text == "") {
                continue;
            }

            $parts = explode('::', $line_of_text);
            $parts[0] = trim(str_replace("\r\n", "", $parts[0]));
            $parts[1] = trim(str_replace("\r\n", "", $parts[1]));
            if ($parts[0] != $prev) {
                $sql1 = "INSERT INTO list_options (`list_id`,`option_id`,`title`) VALUES (?,?,?)";
                SqlStatement($sql1, array('lists', $parts[0] . '_issue_list', ucwords(str_replace("_", " ", $parts[0])) . ' Issue List'));
                $seq = 10;
            }

            $sql2 = "INSERT INTO list_options (`list_id`,`option_id`,`title`,`seq`) VALUES (?,?,?,?)";
            SqlStatement($sql2, array($parts[0] . '_issue_list', $parts[1], $parts[1], $seq));
            $seq = $seq + 10;
            $prev = $parts[0];
        }

        fclose($file_handle);
    }
}

/**
 *  Function to create list Occupation.
 *  Note this function is only run once in the sql upgrade script  if the list Occupation does not exist
 */
function CreateOccupationList()
{
    $res = sqlStatement("SELECT DISTINCT occupation FROM patient_data WHERE occupation <> ''");
    while ($row = sqlFetchArray($res)) {
        $records[] = $row['occupation'];
    }

    sqlStatement("INSERT INTO list_options (list_id, option_id, title) VALUES('lists', 'Occupation', 'Occupation')");
    if (count($records) > 0) {
        $seq = 0;
        foreach ($records as $key => $value) {
            sqlStatement("INSERT INTO list_options ( list_id, option_id, title, seq) VALUES ('Occupation', ?, ?, ?)", array($value, $value, ($seq + 10)));
            $seq = $seq + 10;
        }
    }
}

/**
 *  Function to create list reaction.
 *  Note this function is only run once in the sql upgrade script  if the list reaction does not exist
 */
function CreateReactionList()
{
    $res = sqlStatement("SELECT DISTINCT reaction FROM lists WHERE reaction <> ''");
    while ($row = sqlFetchArray($res)) {
        $records[] = $row['reaction'];
    }

    sqlStatement("INSERT INTO list_options (list_id, option_id, title) VALUES('lists', 'reaction', 'Reaction')");
    if (count($records) > 0) {
        $seq = 0;
        foreach ($records as $key => $value) {
            sqlStatement("INSERT INTO list_options ( list_id, option_id, title, seq) VALUES ('reaction', ?, ?, ?)", array($value, $value, ($seq + 10)));
            $seq = $seq + 10;
        }
    }
}

/*
* Function to add existing values in the immunization table to the new immunization manufacturer list
* This function will be executed always, but only missing values will ne inserted to the list
*/
function CreateImmunizationManufacturerList()
{
    $res = sqlStatement("SELECT DISTINCT manufacturer FROM immunizations WHERE manufacturer <> ''");
    while ($row = sqlFetchArray($res)) {
        $records[] = $row['manufacturer'];
    }

    sqlStatement("INSERT INTO list_options (list_id, option_id, title) VALUES ('lists','Immunization_Manufacturer','Immunization Manufacturer')");
    if (count($records) > 0) {
        $seq = 0;
        foreach ($records as $key => $value) {
            sqlStatement("INSERT INTO list_options ( list_id, option_id, title, seq) VALUES ('Immunization_Manufacturer', ?, ?, ?)", array($value, $value, ($seq + 10)));
            $seq = $seq + 10;
        }
    }
}

/*
 *  This function is to populate the weno drug table if the feature is enabled before upgrade.
 */
function ImportDrugInformation()
{
    if ($GLOBALS['weno_rx_enable']) {
        $drugs = file_get_contents('contrib/weno/erx_weno_drugs.sql');
        $drugsArray = preg_split('/;\R/', $drugs);

        // Settings to drastically speed up import with InnoDB
        sqlStatementNoLog("SET autocommit=0");
        sqlStatementNoLog("START TRANSACTION");

        foreach ($drugsArray as $drug) {
            if (empty($drug)) {
                continue;
            }
            sqlStatementNoLog($drug);
        }

        // Settings to drastically speed up import with InnoDB
        sqlStatementNoLog("COMMIT");
        sqlStatementNoLog("SET autocommit=1");
    }
}

/**
 * Request to information_schema
 *
 * @param array $arg possible arguments: engine, table_name
 * @return SQLStatement
 */
function getTablesList($arg = array())
{
    $binds = array();
    $sql = 'SELECT table_name FROM information_schema.tables WHERE table_schema=database() AND table_type="BASE TABLE"';

    if (!empty($arg['engine'])) {
        $binds[] = $arg['engine'];
        $sql .= ' AND engine=?';
    }

    if (!empty($arg['table_name'])) {
        $binds[] = $arg['table_name'];
        $sql .= ' AND table_name=?';
    }

    $res = sqlStatement($sql, $binds);

    $records = array();
    while ($row = sqlFetchArray($res)) {
        $records[$row['table_name']] = $row['table_name'];
    }

    return $records;
}


/**
 * Convert table engine.
 * @param string $table
 * @param string $engine
 * ADODB will fail if there was an error during conversion
 */
function MigrateTableEngine($table, $engine)
{
    $r = sqlStatement('ALTER TABLE `' . $table . '` ENGINE=?', $engine);
    return true;
}

function convertLayoutProperties()
{
    $res = sqlStatement("SELECT DISTINCT form_id FROM layout_options ORDER BY form_id");
    while ($row = sqlFetchArray($res)) {
        $form_id = $row['form_id'];
        $props = array(
            'title' => 'Unknown',
            'mapping' => 'Core',
            'notes' => '',
            'activity' => '1',
            'option_value' => '0',
        );
        if (substr($form_id, 0, 3) == 'LBF') {
            $props = sqlQuery(
                "SELECT title, mapping, notes, activity, option_value FROM list_options WHERE list_id = 'lbfnames' AND option_id = ?",
                array($form_id)
            );
            if (empty($props)) {
                continue;
            }
            if (empty($props['mapping'])) {
                $props['mapping'] = 'Clinical';
            }
        } elseif (substr($form_id, 0, 3) == 'LBT') {
            $props = sqlQuery(
                "SELECT title, mapping, notes, activity, option_value FROM list_options WHERE list_id = 'transactions' AND option_id = ?",
                array($form_id)
            );
            if (empty($props)) {
                continue;
            }
            if (empty($props['mapping'])) {
                $props['mapping'] = 'Transactions';
            }
        } elseif ($form_id == 'DEM') {
            $props['title'] = 'Demographics';
        } elseif ($form_id == 'HIS') {
            $props['title'] = 'History';
        } elseif ($form_id == 'FACUSR') {
            $props['title'] = 'Facility Specific User Information';
        } elseif ($form_id == 'CON') {
            $props['title'] = 'Contraception Issues';
        } elseif ($form_id == 'GCA') {
            $props['title'] = 'Abortion Issues';
        } elseif ($form_id == 'SRH') {
            $props['title'] = 'IPPF SRH Data';
        }

        $query = "INSERT INTO layout_group_properties SET " .
            "grp_form_id = ?, " .
            "grp_group_id = '', " .
            "grp_title = ?, " .
            "grp_mapping = ?, " .
            "grp_activity = ?, " .
            "grp_repeats = ?";
        $sqlvars = array($form_id, $props['title'], $props['mapping'], $props['activity'], $props['option_value']);
        if ($props['notes']) {
            $jobj = json_decode($props['notes'], true);
            if (isset($jobj['columns'])) {
                $query .= ", grp_columns = ?";
                $sqlvars[] = $jobj['columns'];
            }
            if (isset($jobj['size'])) {
                $query .= ", grp_size = ?";
                $sqlvars[] = $jobj['size'];
            }
            if (isset($jobj['issue'])) {
                $query .= ", grp_issue_type = ?";
                $sqlvars[] = $jobj['issue'];
            }
            if (isset($jobj['aco'])) {
                $query .= ", grp_aco_spec = ?";
                $sqlvars[] = $jobj['aco'];
            }
            if (isset($jobj['services'])) {
                $query .= ", grp_services = ?";
                // if present but empty, means all services
                $sqlvars[] = $jobj['services'] ? $jobj['services'] : '*';
            }
            if (isset($jobj['products'])) {
                $query .= ", grp_products = ?";
                // if present but empty, means all products
                $sqlvars[] = $jobj['products'] ? $jobj['products'] : '*';
            }
            if (isset($jobj['diags'])) {
                $query .= ", grp_diags = ?";
                // if present but empty, means all diags
                $sqlvars[] = $jobj['diags'] ? $jobj['diags'] : '*';
            }
        }
        sqlStatement($query, $sqlvars);

        $gres = sqlStatement(
            "SELECT DISTINCT group_name FROM layout_options WHERE form_id = ? ORDER BY group_name",
            array($form_id)
        );

        // For each group within this layout...
        while ($grow = sqlFetchArray($gres)) {
            $group_name = $grow['group_name'];
            $group_id = '';
            $title = '';
            $a = explode('|', $group_name);
            foreach ($a as $tmp) {
                $group_id .= substr($tmp, 0, 1);
                $title = substr($tmp, 1);
            }
            sqlStatement(
                "UPDATE layout_options SET group_id = ? WHERE form_id = ? AND group_name = ?",
                array($group_id, $form_id, $group_name)
            );
            $query = "INSERT IGNORE INTO layout_group_properties SET " .
                "grp_form_id = ?, " .
                "grp_group_id = ?, " .
                "grp_title = '" . add_escape_custom($title) . "'";
            // grp_title not using $sqlvars because of a bug causing '' to become '0'.
            $sqlvars = array($form_id, $group_id);
            /****************************************************************
          if ($props['notes']) {
            if (isset($jobj['columns'])) {
              $query .= ", grp_columns = ?";
              $sqlvars[] = $jobj['columns'];
            }
            if (isset($jobj['size'])) {
              $query .= ", grp_size = ?";
              $sqlvars[] = $jobj['size'];
            }
          }
             ****************************************************************/
            // echo $query; foreach ($sqlvars as $tmp) echo " '$tmp'"; echo "<br />\n"; // debugging
            sqlStatement($query, $sqlvars);
        } // end group
    } // end form
}

/**
 * Upgrade or patch the database with a selected upgrade/patch file.
 *
 * The following "functions" within the selected file will be processed:
 *
 * #IfNotTable
 *   argument: table_name
 *   behavior: if the table_name does not exist,  the block will be executed
 *
 * #IfTable
 *   argument: table_name
 *   behavior: if the table_name does exist, the block will be executed
 *
 * #IfColumn
 *   arguments: table_name colname
 *   behavior:  if the table and column exist,  the block will be executed
 *
 * #IfMissingColumn
 *   arguments: table_name colname
 *   behavior:  if the table exists but the column does not,  the block will be executed
 *
 * #IfNotColumnType
 *   arguments: table_name colname value
 *   behavior:  If the table table_name does not have a column colname with a data type equal to value, then the block will be executed
 *
 * #IfNotColumnTypeDefault
 *   arguments: table_name colname value value2
 *   behavior:  If the table table_name does not have a column colname with a data type equal to value and a default equal to value2, then the block will be executed
 *
 * #IfNotRow
 *   arguments: table_name colname value
 *   behavior:  If the table table_name does not have a row where colname = value, the block will be executed.
 *
 * #IfNotRow2D
 *   arguments: table_name colname value colname2 value2
 *   behavior:  If the table table_name does not have a row where colname = value AND colname2 = value2, the block will be executed.
 *
 * #IfNotRow3D
 *   arguments: table_name colname value colname2 value2 colname3 value3
 *   behavior:  If the table table_name does not have a row where colname = value AND colname2 = value2 AND colname3 = value3, the block will be executed.
 *
 * #IfNotRow4D
 *   arguments: table_name colname value colname2 value2 colname3 value3 colname4 value4
 *   behavior:  If the table table_name does not have a row where colname = value AND colname2 = value2 AND colname3 = value3 AND colname4 = value4, the block will be executed.
 *
 * #IfNotRow2Dx2
 *   desc:      This is a very specialized function to allow adding items to the list_options table to avoid both redundant option_id and title in each element.
 *   arguments: table_name colname value colname2 value2 colname3 value3
 *   behavior:  The block will be executed if both statements below are true:
 *              1) The table table_name does not have a row where colname = value AND colname2 = value2.
 *              2) The table table_name does not have a row where colname = value AND colname3 = value3.
 *
 * #IfRow
 *   arguments: table_name colname value
 *   behavior:  If the table table_name does have a row where colname = value, the block will be executed.
 *
 * #IfRow2D
 *   arguments: table_name colname value colname2 value2
 *   behavior:  If the table table_name does have a row where colname = value AND colname2 = value2, the block will be executed.
 *
 * #IfRow3D
 *   arguments: table_name colname value colname2 value2 colname3 value3
 *   behavior:  If the table table_name does have a row where colname = value AND colname2 = value2 AND colname3 = value3, the block will be executed.
 *
 * #IfIndex
 *   desc:      This function is most often used for dropping of indexes/keys.
 *   arguments: table_name colname
 *   behavior:  If the table and index exist the relevant statements are executed, otherwise not.
 *
 * #IfNotIndex
 *   desc:      This function will allow adding of indexes/keys.
 *   arguments: table_name colname
 *   behavior:  If the index does not exist, it will be created
 *
 * #IfUuidNeedUpdate
 *   argument: table_name
 *   behavior: this will add and populate a uuid column into table
 *
 *  #IfUuidNeedUpdateId
 *   argument: table_name primary_id
 *   behavior: this will add and populate a uuid column into table
 *
 * #IfUuidNeedUpdateVertical
 *   argument: table_name table_columns
 *   behavior: this will add and populate a uuid column into vertical table for combinations of table_columns given
 *
 * #IfNotMigrateClickOptions
 *   Custom function for the importing of the Clickoptions settings (if exist) from the codebase into the database
 *
 * #IfNotListOccupation
 * Custom function for creating Occupation List
 *
 * #IfNotListReaction
 * Custom function for creating Reaction List
 *
 * #IfNotWenoRx
 * Custom function for importing new drug data
 *
 * #IfTextNullFixNeeded
 *   desc: convert all text fields without default null to have default null.
 *   arguments: none
 *
 * #IfTableEngine
 *   desc:      Execute SQL if the table has been created with given engine specified.
 *   arguments: table_name engine
 *   behavior:  Use when engine conversion requires more than one ALTER TABLE
 *
 * #IfInnoDBMigrationNeeded
 *   desc: find all MyISAM tables and convert them to InnoDB.
 *   arguments: none
 *   behavior: can take a long time.
 *
* #IfDocumentNamingNeeded
*  desc: populate name field with document names.
*  arguments: none
*
 * #EndIf
 *   all blocks are terminated with a #EndIf statement.
 *
 * @param string $filename Sql upgrade/patch filename
 */
function upgradeFromSqlFile($filename, $path = '')
{
    global $webserver_root;
    $skip_msg = xlt("Skipping section");

    flush();
    echo "<p class='text-success'>" . xlt("Processing") . " " . $filename . "...</p>\n";

    $fullname = ((!empty($path) && is_dir($path)) ? $path : $webserver_root) . "/sql/$filename";
    $file_size = filesize($fullname);

    $fd = fopen($fullname, 'r');
    if ($fd == false) {
        echo xlt("ERROR. Could not open") . " " . $fullname . ".\n";
        flush();
        return;
    }

    $query = "";
    $line = "";
    $skipping = false;
    $special = false;
    $trim=true;
    $progress = 0;

    while (!feof($fd)) {
        $line = fgets($fd, 2048);
        $line = rtrim($line);

        $progress += strlen($line);

        if (preg_match('/^\s*--/', $line)) {
            continue;
        }

        if ($line == "") {
            continue;
        }

        $progress_stat = 100 - round((($file_size - $progress) / $file_size) * 100, 0);
        $progress_stat = $progress_stat > 100 ? 100 : $progress_stat;
        echo "<script>processProgress = $progress_stat;progressStatus();</script>";

        if (preg_match('/^#IfNotTable\s+(\S+)/', $line, $matches)) {
            $skipping = tableExists($matches[1]);
            if ($skipping) {
                echo "<p class='text-success'>$skip_msg $line</p>\n";
            }
        } elseif (preg_match('/^#IfTable\s+(\S+)/', $line, $matches)) {
            $skipping = !tableExists($matches[1]);
            if ($skipping) {
                echo "<p class='text-success'>$skip_msg $line</p>\n";
            }
        } elseif (preg_match('/^#IfColumn\s+(\S+)\s+(\S+)/', $line, $matches)) {
            if (tableExists($matches[1])) {
                $skipping = !columnExists($matches[1], $matches[2]);
            } else {
                // If no such table then the column is deemed "missing".
                $skipping = true;
            }

            if ($skipping) {
                echo "<p class='text-success'>$skip_msg $line</p>\n";
            }
        } elseif (preg_match('/^#IfMissingColumn\s+(\S+)\s+(\S+)/', $line, $matches)) {
            if (tableExists($matches[1])) {
                $skipping = columnExists($matches[1], $matches[2]);
            } else {
                // If no such table then the column is deemed not "missing".
                $skipping = true;
            }

            if ($skipping) {
                echo "<p class='text-success'>$skip_msg $line</p>\n";
            }
        } elseif (preg_match('/^#IfNotColumnTypeDefault\s+(\S+)\s+(\S+)\s+(\S+)\s+(.+)/', $line, $matches)) {
            // This allows capturing a default setting that is not blank
            if (tableExists($matches[1])) {
                $skipping = columnHasTypeDefault($matches[1], $matches[2], $matches[3], $matches[4]);
            } else {
                // If no such table then the column type is deemed not "missing".
                $skipping = true;
            }

            if ($skipping) {
                echo "<p class='text-success'>$skip_msg $line</p>\n";
            }
        } elseif (preg_match('/^#IfNotColumnTypeDefault\s+(\S+)\s+(\S+)\s+(\S+)/', $line, $matches)) {
            // This allows capturing a default setting that is blank
            if (tableExists($matches[1])) {
                $skipping = columnHasTypeDefault($matches[1], $matches[2], $matches[3], $matches[4]);
            } else {
                // If no such table then the column type is deemed not "missing".
                $skipping = true;
            }

            if ($skipping) {
                echo "<p class='text-success'>$skip_msg $line</p>\n";
            }
        } elseif (preg_match('/^#IfNotColumnType\s+(\S+)\s+(\S+)\s+(.+)/', $line, $matches)) {
            if (tableExists($matches[1])) {
                $skipping = columnHasType($matches[1], $matches[2], $matches[3]);
            } else {
                // If no such table then the column type is deemed not "missing".
                $skipping = true;
            }

            if ($skipping) {
                echo "<p class='text-success'>$skip_msg $line</p>\n";
            }
        } elseif (preg_match('/^#IfIndex\s+(\S+)\s+(\S+)/', $line, $matches)) {
            if (tableExists($matches[1])) {
                // If no such index then skip.
                $skipping = !tableHasIndex($matches[1], $matches[2]);
            } else {
                // If no such table then skip.
                $skipping = true;
            }

            if ($skipping) {
                echo "<p class='text-success'>$skip_msg $line</p>\n";
            }
        } elseif (preg_match('/^#IfNotIndex\s+(\S+)\s+(\S+)/', $line, $matches)) {
            if (tableExists($matches[1])) {
                $skipping = tableHasIndex($matches[1], $matches[2]);
            } else {
                // If no such table then the index is deemed not "missing".
                $skipping = true;
            }

            if ($skipping) {
                echo "<p class='text-success'>$skip_msg $line</p>\n";
            }
        } elseif (preg_match('/^#IfNotRow\s+(\S+)\s+(\S+)\s+(.+)/', $line, $matches)) {
            if (tableExists($matches[1])) {
                $skipping = tableHasRow($matches[1], $matches[2], $matches[3]);
            } else {
                // If no such table then the row is deemed not "missing".
                $skipping = true;
            }

            if ($skipping) {
                echo "<p class='text-success'>$skip_msg $line</p>\n";
            }
        } elseif (preg_match('/^#IfNotRow2D\s+(\S+)\s+(\S+)\s+(\S+)\s+(\S+)\s+(.+)/', $line, $matches)) {
            if (tableExists($matches[1])) {
                $skipping = tableHasRow2D($matches[1], $matches[2], $matches[3], $matches[4], $matches[5]);
            } else {
                // If no such table then the row is deemed not "missing".
                $skipping = true;
            }

            if ($skipping) {
                echo "<p class='text-success'>$skip_msg $line</p>\n";
            }
        } elseif (preg_match('/^#IfNotRow3D\s+(\S+)\s+(\S+)\s+(\S+)\s+(\S+)\s+(\S+)\s+(\S+)\s+(.+)/', $line, $matches)) {
            if (tableExists($matches[1])) {
                $skipping = tableHasRow3D($matches[1], $matches[2], $matches[3], $matches[4], $matches[5], $matches[6], $matches[7]);
            } else {
                // If no such table then the row is deemed not "missing".
                $skipping = true;
            }

            if ($skipping) {
                echo "<p class='text-success'>$skip_msg $line</p>\n";
            }
        } elseif (preg_match('/^#IfNotRow4D\s+(\S+)\s+(\S+)\s+(\S+)\s+(\S+)\s+(\S+)\s+(\S+)\s+(\S+)\s+(\S+)\s+(.+)/', $line, $matches)) {
            if (tableExists($matches[1])) {
                $skipping = tableHasRow4D($matches[1], $matches[2], $matches[3], $matches[4], $matches[5], $matches[6], $matches[7], $matches[8], $matches[9]);
            } else {
                // If no such table then the row is deemed not "missing".
                $skipping = true;
            }

            if ($skipping) {
                echo "<p class='text-success'>$skip_msg $line</p>\n";
            }
        } elseif (preg_match('/^#IfNotRow2Dx2\s+(\S+)\s+(\S+)\s+(\S+)\s+(\S+)\s+(\S+)\s+(\S+)\s+(.+)/', $line, $matches)) {
            if (tableExists($matches[1])) {
                // If either check exist, then will skip
                $firstCheck = tableHasRow2D($matches[1], $matches[2], $matches[3], $matches[4], $matches[5]);
                $secondCheck = tableHasRow2D($matches[1], $matches[2], $matches[3], $matches[6], $matches[7]);
                if ($firstCheck || $secondCheck) {
                    $skipping = true;
                } else {
                    $skipping = false;
                }
            } else {
                // If no such table then the row is deemed not "missing".
                $skipping = true;
            }

            if ($skipping) {
                echo "<p class='text-success'>$skip_msg $line</p>\n";
            }
        } elseif (preg_match('/^#IfRow2D\s+(\S+)\s+(\S+)\s+(\S+)\s+(\S+)\s+(.+)/', $line, $matches)) {
            if (tableExists($matches[1])) {
                $skipping = !(tableHasRow2D($matches[1], $matches[2], $matches[3], $matches[4], $matches[5]));
            } else {
                // If no such table then should skip.
                $skipping = true;
            }

            if ($skipping) {
                echo "<p class='text-success'>$skip_msg $line</p>\n";
            }
        } elseif (preg_match('/^#IfRow3D\s+(\S+)\s+(\S+)\s+(\S+)\s+(\S+)\s+(\S+)\s+(\S+)\s+(.+)/', $line, $matches)) {
            if (tableExists($matches[1])) {
                $skipping = !(tableHasRow3D($matches[1], $matches[2], $matches[3], $matches[4], $matches[5], $matches[6], $matches[7]));
            } else {
                // If no such table then should skip.
                $skipping = true;
            }

            if ($skipping) {
                echo "<p class='text-success'>$skip_msg $line</p>\n";
            }
        } elseif (preg_match('/^#IfRow\s+(\S+)\s+(\S+)\s+(.+)/', $line, $matches)) {
            if (tableExists($matches[1])) {
                $skipping = !(tableHasRow($matches[1], $matches[2], $matches[3]));
            } else {
                // If no such table then should skip.
                $skipping = true;
            }

            if ($skipping) {
                echo "<p class='text-success'>$skip_msg $line</p>\n";
            }
        } elseif (preg_match('/^#IfNotMigrateClickOptions/', $line)) {
            if (tableExists("issue_types")) {
                $skipping = true;
            } else {
                // Create issue_types table and import the Issue Types and clickoptions settings from codebase into the database
                clickOptionsMigrate();
                $skipping = false;
            }

            if ($skipping) {
                echo "<p class='text-success'>$skip_msg $line</p>\n";
            }
        } elseif (preg_match('/^#IfNotListOccupation/', $line)) {
            if ((listExists("Occupation")) || (!columnExists('patient_data', 'occupation'))) {
                $skipping = true;
            } else {
                // Create Occupation list
                CreateOccupationList();
                $skipping = false;
                echo "<p class='text-success'>Built Occupation List</p>\n";
            }

            if ($skipping) {
                echo "<p class='text-success'>$skip_msg $line</p>\n";
            }
        } elseif (preg_match('/^#IfNotListReaction/', $line)) {
            if ((listExists("reaction")) || (!columnExists('lists', 'reaction'))) {
                $skipping = true;
            } else {
                // Create Reaction list
                CreateReactionList();
                $skipping = false;
                echo "<p class='text-success'>Built Reaction List</p>\n";
            }

            if ($skipping) {
                echo "<p class='text-success'>$skip_msg $line</p>\n";
            }
        } elseif (preg_match('/^#IfNotListImmunizationManufacturer/', $line)) {
            if (listExists("Immunization_Manufacturer")) {
                $skipping = true;
            } else {
                // Create Immunization Manufacturer list
                CreateImmunizationManufacturerList();
                $skipping = false;
                echo "<p class='text-success'>Built Immunization Manufacturer List</p>\n";
            }

            if ($skipping) {
                echo "<p class='text-success'>$skip_msg $line</p>\n";
            }
        } elseif (preg_match('/^#IfNotWenoRx/', $line)) {
            if (tableHasRow('erx_weno_drugs', "drug_id", '1008') == true) {
                $skipping = true;
            } else {
                //import drug data
                ImportDrugInformation();
                $skipping = false;
                echo "<p class='text-success'>Imported eRx Weno Drug Data</p>\n";
            }
            if ($skipping) {
                echo "<p class='text-success'>$skip_msg $line</p>\n";
            }
            // convert all *text types to use default null setting
        } elseif (preg_match('/^#IfTextNullFixNeeded/', $line)) {
            $items_to_convert = sqlStatement(
                "SELECT col.`table_name`, col.`column_name`, col.`data_type`, col.`column_comment`
      FROM `information_schema`.`columns` col INNER JOIN `information_schema`.`tables` tab
      ON tab.TABLE_CATALOG=col.TABLE_CATALOG AND tab.table_schema=col.table_schema AND tab.table_name=col.table_name
      WHERE col.`data_type` IN ('tinytext', 'text', 'mediumtext', 'longtext')
      AND col.is_nullable='NO' AND col.table_schema=database() AND tab.table_type='BASE TABLE'"
            );
            if (sqlNumRows($items_to_convert) == 0) {
                $skipping = true;
            } else {
                $skipping = false;
                echo '<p>Starting conversion of *TEXT types to use default NULL.</p>', "\n";
                flush_echo();
                while ($item = sqlFetchArray($items_to_convert)) {
                    if (!empty($item['column_comment'])) {
                        $res = sqlStatement("ALTER TABLE `" . add_escape_custom($item['table_name']) . "` MODIFY `" . add_escape_custom($item['column_name']) . "` " . add_escape_custom($item['data_type']) . " COMMENT '" . add_escape_custom($item['column_comment']) . "'");
                    } else {
                        $res = sqlStatement("ALTER TABLE `" . add_escape_custom($item['table_name']) . "` MODIFY `" . add_escape_custom($item['column_name']) . "` " . add_escape_custom($item['data_type']));
                    }

                    // If above query didn't work, then error will be outputted via the sqlStatement function.
                    echo "<p class='text-success'>" . text($item['table_name']) . "." . text($item['column_name']) . " sql column was successfully converted to " . text($item['data_type']) . " with default NULL setting.</p>\n";
                    flush_echo();
                }
            }

            if ($skipping) {
                echo "<p class='text-success'>$skip_msg $line</p>\n";
            }
        } elseif (preg_match('/^#IfTableEngine\s+(\S+)\s+(MyISAM|InnoDB)/', $line, $matches)) {
            // perform special actions if table has specific engine
            $skipping = !tableHasEngine($matches[1], $matches[2]);
            if ($skipping) {
                echo "<p class='text-success'>$skip_msg $line</p>\n";
            }
        } elseif (preg_match('/^#IfInnoDBMigrationNeeded/', $line)) {
            // find MyISAM tables and attempt to convert them
            //tables that need to skip InnoDB migration (stay at MyISAM for now)
            $tables_skip_migration = array('form_eye_mag');

            $tables_list = getTablesList(array('engine' => 'MyISAM'));
            if (count($tables_list) == 0) {
                $skipping = true;
            } else {
                $skipping = false;
                echo '<p>Starting migration to InnoDB, please wait.</p>', "\n";
                flush_echo();
                foreach ($tables_list as $k => $t) {
                    if (in_array($t, $tables_skip_migration)) {
                        printf('<p class="text-success">Table %s was purposefully skipped and NOT migrated to InnoDB.</p>', $t);
                        continue;
                    }

                    $res = MigrateTableEngine($t, 'InnoDB');
                    if ($res === true) {
                        printf('<p class="text-success">Table %s migrated to InnoDB.</p>', $t);
                    } else {
                        printf('<p class="text-danger">Error migrating table %s to InnoDB</p>', $t);
                        error_log(sprintf('Error migrating table %s to InnoDB', errorLogEscape($t)));
                    }
                }
            }

            if ($skipping) {
                echo "<p class='text-success'>$skip_msg $line</p>\n";
            }
        } elseif (preg_match('/^#IfUuidNeedUpdate\s+(\S+)/', $line, $matches)) {
            $uuidRegistry = new UuidRegistry(['table_name' => $matches[1]]);
            if (tableExists($matches[1]) && $uuidRegistry->tableNeedsUuidCreation()) {
                $skipping = false;
                echo "<p>Going to add UUIDs to " . $matches[1] . " table</p>\n";
                flush_echo();
                $uuidRegistry->createMissingUuids();
                echo "<p class='text-success'>Successfully completed adding UUIDs to " . $matches[1] . " table</p>\n";
                flush_echo();
            } else {
                $skipping = true;
            }
            if ($skipping) {
                echo "<p class='text-success'>$skip_msg $line</p>\n";
            }
        } elseif (preg_match('/^#IfUuidNeedUpdateId\s+(\S+)\s+(\S+)/', $line, $matches)) {
            $uuidRegistry = new UuidRegistry([
                'table_name' => $matches[1],
                'table_id' => $matches[2]
            ]);
            if (
                tableExists($matches[1]) &&
                columnExists($matches[1], $matches[2]) &&
                $uuidRegistry->tableNeedsUuidCreation()
            ) {
                $skipping = false;
                echo "<p>Going to add UUIDs to " . $matches[1] . " table</p>\n";
                flush_echo();
                $uuidRegistry->createMissingUuids();
                echo "<p class='text-success'>Successfully completed adding UUIDs to " . $matches[1] . " table</p>\n";
                flush_echo();
            } else {
                $skipping = true;
            }
            if ($skipping) {
                echo "<p class='text-success'>$skip_msg $line</p>\n";
            }
        } elseif (preg_match('/^#IfUuidNeedUpdateVertical\s+(\S+)\s+(\S+)/', $line, $matches)) {
            $vertical_table_columns = explode(":", $matches[2]);
            $uuidRegistry = new UuidRegistry(['table_name' => $matches[1], 'table_vertical' => $vertical_table_columns]);
            if (tableExists($matches[1]) && $uuidRegistry->tableNeedsUuidCreation()) {
                $skipping = false;
                echo "<p>Going to add UUIDs to " . $matches[1] . " vertical table</p>\n";
                flush_echo();
                $uuidRegistry->createMissingUuids();
                echo "<p class='text-success'>Successfully completed adding UUIDs to " . $matches[1] . " vertical table</p>\n";
                flush_echo();
            } else {
                $skipping = true;
            }
            if ($skipping) {
                echo "<p class='text-success'>$skip_msg $line</p>\n";
            }
        } elseif (preg_match('/^#ConvertLayoutProperties/', $line)) {
            if ($skipping) {
                echo "<p class='text-success'>$skip_msg $line</p>\n";
            } else {
                echo "Converting layout properties ...<br />\n";
                flush_echo();
                convertLayoutProperties();
            }
        } elseif (preg_match('/^#IfDocumentNamingNeeded/', $line)) {
            $emptyNames = sqlStatementNoLog("SELECT `id`, `url`, `name`, `couch_docid` FROM `documents` WHERE `name` = '' OR `name` IS NULL");
            if (sqlNumRows($emptyNames) > 0) {
                echo "<p>Converting document names.</p>\n";
                flush_echo();
                while ($row = sqlFetchArray($emptyNames)) {
                    if (!empty($row['couch_docid'])) {
                        sqlStatementNoLog("UPDATE `documents` SET `name` = ? WHERE `id` = ?", [$row['url'], $row['id']]);
                    } else {
                        sqlStatementNoLog("UPDATE `documents` SET `name` = ? WHERE `id` = ?", [basename_international($row['url']), $row['id']]);
                    }
                }
                echo "<p class='text-success'>Completed conversion of document names</p>\n";
                flush_echo();
                $skipping = false;
            } else {
                $skipping = true;
            }
            if ($skipping) {
                echo "<p class='text-success'>$skip_msg $line</p>\n";
            }
        } elseif (preg_match('/^#EndIf/', $line)) {
            $skipping = false;
        }
        if (preg_match('/^#SpecialSql/', $line)) {
            $special = true;
            $line = " ";
        } elseif (preg_match('/^#EndSpecialSql/', $line)) {
            $special = false;
            $trim = false;
            $line = " ";
        } elseif (preg_match('/^\s*#/', $line)) {
            continue;
        }

        if ($skipping) {
            continue;
        }

        if ($special) {
            $query = $query ." ".$line;
            continue;
        }

        $query = $query . $line;
<<<<<<< HEAD

        if (substr(trim($query), -1) == ';') {
            if($trim){
                $query = rtrim($query, ';');
            }else{
                $trim =true;
            }


            echo "$query<br />\n";
=======
        if (substr($query, -1) == ';') {
            $query = rtrim($query, ';');

            flush_echo("$query<br />\n");
>>>>>>> 32f7acb9
            if (!sqlStatement($query)) {
                echo "<p class='text-danger'>The above statement failed: " .
                    getSqlLastError() . "<br />Upgrading will continue.<br /></p>\n";
                flush_echo();
            }

            $query = '';
        }
    }

    flush();
} // end function<|MERGE_RESOLUTION|>--- conflicted
+++ resolved
@@ -1128,7 +1128,6 @@
         }
 
         $query = $query . $line;
-<<<<<<< HEAD
 
         if (substr(trim($query), -1) == ';') {
             if($trim){
@@ -1137,14 +1136,8 @@
                 $trim =true;
             }
 
-
-            echo "$query<br />\n";
-=======
-        if (substr($query, -1) == ';') {
-            $query = rtrim($query, ';');
-
-            flush_echo("$query<br />\n");
->>>>>>> 32f7acb9
+           flush_echo("$query<br />\n");
+
             if (!sqlStatement($query)) {
                 echo "<p class='text-danger'>The above statement failed: " .
                     getSqlLastError() . "<br />Upgrading will continue.<br /></p>\n";
