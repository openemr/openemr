<?php

/**
* Upgrading and patching functions of database.
*
* Functions to allow safe database modifications
* during upgrading and patches.
*
* Copyright (C) 2008-2012 Rod Roark <rod@sunsetsystems.com>
*
* LICENSE: This program is free software; you can redistribute it and/or
* modify it under the terms of the GNU General Public License
* as published by the Free Software Foundation; either version 2
* of the License, or (at your option) any later version.
* This program is distributed in the hope that it will be useful,
* but WITHOUT ANY WARRANTY; without even the implied warranty of
* MERCHANTABILITY or FITNESS FOR A PARTICULAR PURPOSE.  See the
* GNU General Public License for more details.
* You should have received a copy of the GNU General Public License
* along with this program.  If not, see <http://opensource.org/licenses/gpl-license.php>.
*
* @package   OpenEMR
* @author    Rod Roark <rod@sunsetsystems.com>
* @author    Brady Miller <brady.g.miller@gmail.com>
* @author  Teny <teny@zhservices.com>
* @link      https://www.open-emr.org
*/

/**
* Check if a Sql table exists.
*
* @param  string  $tblname  Sql Table Name
* @return boolean           returns true if the sql table exists
*/
function tableExists($tblname)
{
    $row = sqlQuery("SHOW TABLES LIKE '$tblname'");
    if (empty($row)) {
        return false;
    }

    return true;
}

/**
* Check if a Sql column exists in a selected table.
*
* @param  string  $tblname  Sql Table Name
* @param  string  $colname  Sql Column Name
* @return boolean           returns true if the sql column exists
*/
function columnExists($tblname, $colname)
{
    $row = sqlQuery("SHOW COLUMNS FROM $tblname LIKE '$colname'");
    if (empty($row)) {
        return false;
    }

    return true;
}

/**
* Check if a Sql column has a certain type.
*
* @param  string  $tblname  Sql Table Name
* @param  string  $colname  Sql Column Name
* @param  string  $coltype  Sql Column Type
* @return boolean           returns true if the sql column is of the specified type
*/
function columnHasType($tblname, $colname, $coltype)
{
    $row = sqlQuery("SHOW COLUMNS FROM $tblname LIKE '$colname'");
    if (empty($row)) {
        return true;
    }

    return (strcasecmp($row['Type'], $coltype) == 0);
}

/**
 * Check if a Sql Column has a default value
 *
 * @param  string $tblname      Sql Table Name
 * @param  string $colname      Sql Column Name
 * @return boolean              returns true if the sql column has a default value
 */
function columnHasDefault($tblname, $colname)
{
    $row = sqlQuery("SHOW COLUMNS FROM $tblname LIKE '$colname'");
    if (empty($row)) {
        return true;
    }

    return $row['Default'] ? false: true;
}

/**
* Check if a Sql row exists. (with one value)
*
* @param  string  $tblname  Sql Table Name
* @param  string  $colname  Sql Column Name
* @param  string  $value    Sql value
* @return boolean           returns true if the sql row does exist
*/
function tableHasRow($tblname, $colname, $value)
{
    $row = sqlQuery("SELECT COUNT(*) AS count FROM $tblname WHERE " .
    "$colname LIKE '$value'");
    return $row['count'] ? true : false;
}

/**
* Check if a Sql row exists. (with two values)
*
* @param  string  $tblname   Sql Table Name
* @param  string  $colname   Sql Column Name 1
* @param  string  $value     Sql value 1
* @param  string  $colname2  Sql Column Name 2
* @param  string  $value2    Sql value 2
* @return boolean            returns true if the sql row does exist
*/
function tableHasRow2D($tblname, $colname, $value, $colname2, $value2)
{
    $row = sqlQuery("SELECT COUNT(*) AS count FROM $tblname WHERE " .
    "$colname LIKE '$value' AND $colname2 LIKE '$value2'");
    return $row['count'] ? true : false;
}

/**
* Check if a Sql row exists. (with three values)
*
* @param  string  $tblname   Sql Table Name
* @param  string  $colname   Sql Column Name 1
* @param  string  $value     Sql value 1
* @param  string  $colname2  Sql Column Name 2
* @param  string  $value2    Sql value 2
* @param  string  $colname3  Sql Column Name 3
* @param  string  $value3    Sql value 3
* @return boolean            returns true if the sql row does exist
*/
function tableHasRow3D($tblname, $colname, $value, $colname2, $value2, $colname3, $value3)
{
    $row = sqlQuery("SELECT COUNT(*) AS count FROM $tblname WHERE " .
    "$colname LIKE '$value' AND $colname2 LIKE '$value2' AND $colname3 LIKE '$value3'");
    return $row['count'] ? true : false;
}

/**
* Check if a Sql row exists. (with four values)
*
* @param  string  $tblname   Sql Table Name
* @param  string  $colname   Sql Column Name 1
* @param  string  $value     Sql value 1
* @param  string  $colname2  Sql Column Name 2
* @param  string  $value2    Sql value 2
* @param  string  $colname3  Sql Column Name 3
* @param  string  $value3    Sql value 3
* @param  string  $colname4  Sql Column Name 4
* @param  string  $value4    Sql value 4
* @return boolean            returns true if the sql row does exist
*/
function tableHasRow4D($tblname, $colname, $value, $colname2, $value2, $colname3, $value3, $colname4, $value4)
{
    $row = sqlQuery("SELECT COUNT(*) AS count FROM $tblname WHERE " .
    "$colname LIKE '$value' AND $colname2 LIKE '$value2' AND $colname3 LIKE '$value3' AND $colname4 LIKE '$value4'");
    return $row['count'] ? true : false;
}

/**
* Check if a Sql table has a certain index/key.
*
* @param  string  $tblname  Sql Table Name
* @param  string  $colname  Sql Index/Key
* @return boolean           returns true if the sql tables has the specified index/key
*/
function tableHasIndex($tblname, $colname)
{
    $row = sqlQuery("SHOW INDEX FROM `$tblname` WHERE `Key_name` = '$colname'");
    return (empty($row)) ? false : true;
}


/**
 * Check if a table has a certain engine
 *
 * @param string $tblname database table Name
 * @param string $engine engine name ( myisam, memory, innodb )...
 * @return boolean true if the table has been created using specified engine
 */
function tableHasEngine($tblname, $engine)
{
    $row = sqlQuery('SELECT 1 FROM information_schema.tables WHERE table_name=? AND engine=? AND table_type="BASE TABLE"', array($tblname,$engine ));
    return (empty($row)) ? false : true;
}



/**
* Check if a list exists.
*
* @param  string  $option_id  Sql List Option ID
* @return boolean           returns true if the list exists
*/
function listExists($option_id)
{
    $row = sqlQuery("SELECT * FROM list_options WHERE list_id = 'lists' AND option_id = ?", array($option_id));
    if (empty($row)) {
        return false;
    }

    return true;
}
/**
* Function to migrate the Clickoptions settings (if exist) from the codebase into the database.
*  Note this function is only run once in the sql upgrade script (from 4.1.1 to 4.1.2) if the
*  issue_types sql table does not exist.
*/
function clickOptionsMigrate()
{
  // If the clickoptions.txt file exist, then import it.
    if (file_exists(dirname(__FILE__) . "/../sites/" . $_SESSION['site_id'] . "/clickoptions.txt")) {
        $file_handle = fopen(dirname(__FILE__) . "/../sites/" . $_SESSION['site_id'] . "/clickoptions.txt", "rb");
        $seq  = 10;
        $prev = '';
        echo "Importing clickoption setting<br />";
        while (!feof($file_handle)) {
            $line_of_text = fgets($file_handle);
            if (preg_match('/^#/', $line_of_text)) {
                continue;
            }

            if ($line_of_text == "") {
                continue;
            }

            $parts = explode('::', $line_of_text);
            $parts[0] = trim(str_replace("\r\n", "", $parts[0]));
            $parts[1] = trim(str_replace("\r\n", "", $parts[1]));
            if ($parts[0] != $prev) {
                $sql1 = "INSERT INTO list_options (`list_id`,`option_id`,`title`) VALUES (?,?,?)";
                SqlStatement($sql1, array('lists',$parts[0] . '_issue_list',ucwords(str_replace("_", " ", $parts[0])) . ' Issue List'));
                $seq = 10;
            }

            $sql2 = "INSERT INTO list_options (`list_id`,`option_id`,`title`,`seq`) VALUES (?,?,?,?)";
            SqlStatement($sql2, array($parts[0] . '_issue_list', $parts[1], $parts[1], $seq));
            $seq = $seq + 10;
            $prev = $parts[0];
        }

        fclose($file_handle);
    }
}
/**
*  Function to create list Occupation.
*  Note this function is only run once in the sql upgrade script  if the list Occupation does not exist
*/
function CreateOccupationList()
{
    $res = sqlStatement("SELECT DISTINCT occupation FROM patient_data WHERE occupation <> ''");
    while ($row = sqlFetchArray($res)) {
        $records[] = $row['occupation'];
    }

    sqlStatement("INSERT INTO list_options (list_id, option_id, title) VALUES('lists', 'Occupation', 'Occupation')");
    if (count($records) > 0) {
        $seq = 0;
        foreach ($records as $key => $value) {
            sqlStatement("INSERT INTO list_options ( list_id, option_id, title, seq) VALUES ('Occupation', ?, ?, ?)", array($value, $value, ($seq + 10)));
            $seq = $seq + 10;
        }
    }
}
/**
*  Function to create list reaction.
*  Note this function is only run once in the sql upgrade script  if the list reaction does not exist
*/
function CreateReactionList()
{
    $res = sqlStatement("SELECT DISTINCT reaction FROM lists WHERE reaction <> ''");
    while ($row = sqlFetchArray($res)) {
        $records[] = $row['reaction'];
    }

    sqlStatement("INSERT INTO list_options (list_id, option_id, title) VALUES('lists', 'reaction', 'Reaction')");
    if (count($records) > 0) {
        $seq = 0;
        foreach ($records as $key => $value) {
            sqlStatement("INSERT INTO list_options ( list_id, option_id, title, seq) VALUES ('reaction', ?, ?, ?)", array($value, $value, ($seq + 10)));
            $seq = $seq + 10;
        }
    }
}

/*
* Function to add existing values in the immunization table to the new immunization manufacturer list
* This function will be executed always, but only missing values will ne inserted to the list
*/
function CreateImmunizationManufacturerList()
{
    $res = sqlStatement("SELECT DISTINCT manufacturer FROM immunizations WHERE manufacturer <> ''");
    while ($row = sqlFetchArray($res)) {
        $records[] = $row['manufacturer'];
    }

    sqlStatement("INSERT INTO list_options (list_id, option_id, title) VALUES ('lists','Immunization_Manufacturer','Immunization Manufacturer')");
    if (count($records) > 0) {
        $seq = 0;
        foreach ($records as $key => $value) {
            sqlStatement("INSERT INTO list_options ( list_id, option_id, title, seq) VALUES ('Immunization_Manufacturer', ?, ?, ?)", array($value, $value, ($seq + 10)));
            $seq = $seq + 10;
        }
    }
}

/*
 *  This function is to populate the weno drug table if the feature is enabled before upgrade.
 */
function ImportDrugInformation()
{
    if ($GLOBALS['weno_rx_enable']) {
        $drugs = file_get_contents('contrib/weno/erx_weno_drugs.sql');
        $drugsArray = preg_split('/;\R/', $drugs);

        // Settings to drastically speed up import with InnoDB
        sqlStatementNoLog("SET autocommit=0");
        sqlStatementNoLog("START TRANSACTION");

        foreach ($drugsArray as $drug) {
            if (empty($drug)) {
                continue;
            }
            sqlStatementNoLog($drug);
        }

        // Settings to drastically speed up import with InnoDB
        sqlStatementNoLog("COMMIT");
        sqlStatementNoLog("SET autocommit=1");
    }
}

/**
 * Request to information_schema
 *
 * @param array $arg possible arguments: engine, table_name
 * @return SQLStatement
 */
function getTablesList($arg = array())
{
    $binds = array();
    $sql = 'SELECT table_name FROM information_schema.tables WHERE table_schema=database() AND table_type="BASE TABLE"';

    if (!empty($arg['engine'])) {
        $binds[] = $arg['engine'];
        $sql .= ' AND engine=?';
    }

    if (!empty($arg['table_name'])) {
        $binds[] = $arg['table_name'];
        $sql .= ' AND table_name=?';
    }

    $res = sqlStatement($sql, $binds);

    $records = array();
    while ($row = sqlFetchArray($res)) {
        $records[ $row['table_name'] ] = $row['table_name'];
    }

    return $records;
}


/**
 * Convert table engine.
 * @param string $table
 * @param string $engine
 * ADODB will fail if there was an error during conversion
 */
function MigrateTableEngine($table, $engine)
{
    $r = sqlStatement('ALTER TABLE `' . $table . '` ENGINE=?', $engine);
    return true;
}

function convertLayoutProperties()
{
    $res = sqlStatement("SELECT DISTINCT form_id FROM layout_options ORDER BY form_id");
    while ($row = sqlFetchArray($res)) {
        $form_id = $row['form_id'];
        $props = array(
        'title'    => 'Unknown',
        'mapping'  => 'Core',
        'notes'    => '',
        'activity' => '1',
        'option_value' => '0',
        );
        if (substr($form_id, 0, 3) == 'LBF') {
            $props = sqlQuery(
                "SELECT title, mapping, notes, activity, option_value FROM list_options WHERE list_id = 'lbfnames' AND option_id = ?",
                array($form_id)
            );
            if (empty($props)) {
                continue;
            }
            if (empty($props['mapping'])) {
                $props['mapping'] = 'Clinical';
            }
        } elseif (substr($form_id, 0, 3) == 'LBT') {
            $props = sqlQuery(
                "SELECT title, mapping, notes, activity, option_value FROM list_options WHERE list_id = 'transactions' AND option_id = ?",
                array($form_id)
            );
            if (empty($props)) {
                continue;
            }
            if (empty($props['mapping'])) {
                $props['mapping'] = 'Transactions';
            }
        } elseif ($form_id == 'DEM') {
            $props['title'] = 'Demographics';
        } elseif ($form_id == 'HIS') {
            $props['title'] = 'History';
        } elseif ($form_id == 'FACUSR') {
            $props['title'] = 'Facility Specific User Information';
        } elseif ($form_id == 'CON') {
            $props['title'] = 'Contraception Issues';
        } elseif ($form_id == 'GCA') {
            $props['title'] = 'Abortion Issues';
        } elseif ($form_id == 'SRH') {
            $props['title'] = 'IPPF SRH Data';
        }

        $query = "INSERT INTO layout_group_properties SET " .
        "grp_form_id = ?, " .
        "grp_group_id = '', " .
        "grp_title = ?, " .
        "grp_mapping = ?, " .
        "grp_activity = ?, " .
        "grp_repeats = ?";
        $sqlvars = array($form_id, $props['title'], $props['mapping'], $props['activity'], $props['option_value']);
        if ($props['notes']) {
            $jobj = json_decode($props['notes'], true);
            if (isset($jobj['columns'])) {
                $query .= ", grp_columns = ?";
                $sqlvars[] = $jobj['columns'];
            }
            if (isset($jobj['size'])) {
                $query .= ", grp_size = ?";
                $sqlvars[] = $jobj['size'];
            }
            if (isset($jobj['issue'])) {
                $query .= ", grp_issue_type = ?";
                $sqlvars[] = $jobj['issue'];
            }
            if (isset($jobj['aco'])) {
                $query .= ", grp_aco_spec = ?";
                $sqlvars[] = $jobj['aco'];
            }
            if (isset($jobj['services'])) {
                $query .= ", grp_services = ?";
              // if present but empty, means all services
                $sqlvars[] = $jobj['services'] ? $jobj['services'] : '*';
            }
            if (isset($jobj['products'])) {
                $query .= ", grp_products = ?";
              // if present but empty, means all products
                $sqlvars[] = $jobj['products'] ? $jobj['products'] : '*';
            }
            if (isset($jobj['diags'])) {
                $query .= ", grp_diags = ?";
              // if present but empty, means all diags
                $sqlvars[] = $jobj['diags'] ? $jobj['diags'] : '*';
            }
        }
        sqlStatement($query, $sqlvars);

        $gres = sqlStatement(
            "SELECT DISTINCT group_name FROM layout_options WHERE form_id = ? ORDER BY group_name",
            array($form_id)
        );

      // For each group within this layout...
        while ($grow = sqlFetchArray($gres)) {
            $group_name = $grow['group_name'];
            $group_id = '';
            $title = '';
            $a = explode('|', $group_name);
            foreach ($a as $tmp) {
                $group_id .= substr($tmp, 0, 1);
                $title = substr($tmp, 1);
            }
            sqlStatement(
                "UPDATE layout_options SET group_id = ? WHERE form_id = ? AND group_name = ?",
                array($group_id, $form_id, $group_name)
            );
            $query = "INSERT IGNORE INTO layout_group_properties SET " .
            "grp_form_id = ?, " .
            "grp_group_id = ?, " .
            "grp_title = '" . add_escape_custom($title) . "'";
          // grp_title not using $sqlvars because of a bug causing '' to become '0'.
            $sqlvars = array($form_id, $group_id);
          /****************************************************************
          if ($props['notes']) {
            if (isset($jobj['columns'])) {
              $query .= ", grp_columns = ?";
              $sqlvars[] = $jobj['columns'];
            }
            if (isset($jobj['size'])) {
              $query .= ", grp_size = ?";
              $sqlvars[] = $jobj['size'];
            }
          }
          ****************************************************************/
          // echo $query; foreach ($sqlvars as $tmp) echo " '$tmp'"; echo "<br />\n"; // debugging
            sqlStatement($query, $sqlvars);
        } // end group
    } // end form
}

/**
* Upgrade or patch the database with a selected upgrade/patch file.
*
* The following "functions" within the selected file will be processed:
*
* #IfNotTable
*   argument: table_name
*   behavior: if the table_name does not exist,  the block will be executed
*
* #IfTable
*   argument: table_name
*   behavior: if the table_name does exist, the block will be executed
*
* #IfColumn
*   arguments: table_name colname
*   behavior:  if the table and column exist,  the block will be executed
*
* #IfMissingColumn
*   arguments: table_name colname
*   behavior:  if the table exists but the column does not,  the block will be executed
*
* #IfNotColumnType
*   arguments: table_name colname value
*   behavior:  If the table table_name does not have a column colname with a data type equal to value, then the block will be executed
*
* #IfNotColumnTypeDefault
*   arguments: table_name colname
*   behavior:  If the table table_name does not have a column colname without a default value, then the block will be executed
*
* #IfNotRow
*   arguments: table_name colname value
*   behavior:  If the table table_name does not have a row where colname = value, the block will be executed.
*
* #IfNotRow2D
*   arguments: table_name colname value colname2 value2
*   behavior:  If the table table_name does not have a row where colname = value AND colname2 = value2, the block will be executed.
*
* #IfNotRow3D
*   arguments: table_name colname value colname2 value2 colname3 value3
*   behavior:  If the table table_name does not have a row where colname = value AND colname2 = value2 AND colname3 = value3, the block will be executed.
*
* #IfNotRow4D
*   arguments: table_name colname value colname2 value2 colname3 value3 colname4 value4
*   behavior:  If the table table_name does not have a row where colname = value AND colname2 = value2 AND colname3 = value3 AND colname4 = value4, the block will be executed.
*
* #IfNotRow2Dx2
*   desc:      This is a very specialized function to allow adding items to the list_options table to avoid both redundant option_id and title in each element.
*   arguments: table_name colname value colname2 value2 colname3 value3
*   behavior:  The block will be executed if both statements below are true:
*              1) The table table_name does not have a row where colname = value AND colname2 = value2.
*              2) The table table_name does not have a row where colname = value AND colname3 = value3.
*
* #IfRow2D
*   arguments: table_name colname value colname2 value2
*   behavior:  If the table table_name does have a row where colname = value AND colname2 = value2, the block will be executed.
*
* #IfRow3D
*   arguments: table_name colname value colname2 value2 colname3 value3
*   behavior:  If the table table_name does have a row where colname = value AND colname2 = value2 AND colname3 = value3, the block will be executed.
*
* #IfIndex
*   desc:      This function is most often used for dropping of indexes/keys.
*   arguments: table_name colname
*   behavior:  If the table and index exist the relevant statements are executed, otherwise not.
*
* #IfNotIndex
*   desc:      This function will allow adding of indexes/keys.
*   arguments: table_name colname
*   behavior:  If the index does not exist, it will be created
*
* #IfNotMigrateClickOptions
*   Custom function for the importing of the Clickoptions settings (if exist) from the codebase into the database
*
* #IfNotListOccupation
* Custom function for creating Occupation List
*
* #IfNotListReaction
* Custom function for creating Reaction List
*
* #IfNotWenoRx
* Custom function for importing new drug data
*
* #IfTextNullFixNeeded
*   desc: convert all text fields without default null to have default null.
*   arguments: none
*
* #IfTableEngine
*   desc:      Execute SQL if the table has been created with given engine specified.
*   arguments: table_name engine
*   behavior:  Use when engine conversion requires more than one ALTER TABLE
*
* #IfInnoDBMigrationNeeded
*   desc: find all MyISAM tables and convert them to InnoDB.
*   arguments: none
*   behavior: can take a long time.
*
* #EndIf
*   all blocks are terminated with a #EndIf statement.
*
* @param  string  $filename  Sql upgrade/patch filename
*/
function upgradeFromSqlFile($filename, $path = '')
{
    global $webserver_root;

    flush();
    echo "<font color='green'>Processing $filename ...</font><br />\n";

    $fullname = ( (!empty($path) && is_dir($path)) ? $path : $webserver_root) . "/sql/$filename";

    $fd = fopen($fullname, 'r');
    if ($fd == false) {
        echo "ERROR.  Could not open '$fullname'.\n";
        flush();
        return;
    }

    $query = "";
    $line = "";
    $skipping = false;

    while (!feof($fd)) {
        $line = fgets($fd, 2048);
        $line = rtrim($line);

        if (preg_match('/^\s*--/', $line)) {
            continue;
        }

        if ($line == "") {
            continue;
        }

        if (preg_match('/^#IfNotTable\s+(\S+)/', $line, $matches)) {
            $skipping = tableExists($matches[1]);
            if ($skipping) {
                echo "<font color='green'>Skipping section $line</font><br />\n";
            }
        } elseif (preg_match('/^#IfTable\s+(\S+)/', $line, $matches)) {
            $skipping = ! tableExists($matches[1]);
            if ($skipping) {
                echo "<font color='green'>Skipping section $line</font><br />\n";
            }
        } elseif (preg_match('/^#IfColumn\s+(\S+)\s+(\S+)/', $line, $matches)) {
            if (tableExists($matches[1])) {
                $skipping = !columnExists($matches[1], $matches[2]);
            } else {
                // If no such table then the column is deemed "missing".
                $skipping = true;
            }

            if ($skipping) {
                echo "<font color='green'>Skipping section $line</font><br />\n";
            }
        } elseif (preg_match('/^#IfMissingColumn\s+(\S+)\s+(\S+)/', $line, $matches)) {
            if (tableExists($matches[1])) {
                $skipping = columnExists($matches[1], $matches[2]);
            } else {
                // If no such table then the column is deemed not "missing".
                $skipping = true;
            }

            if ($skipping) {
                echo "<font color='green'>Skipping section $line</font><br />\n";
            }
<<<<<<< HEAD
        } elseif (preg_match('/^#IfNotColumnTypeDefault\s+(\S+)\s+(\S+)\s+(.+)/', $line, $matches)) {
            if (tableExists($matches[1])) {
                $skipping = columnHasDefault($matches[1], $matches[2]);
            } else {
                // If no such table then the column type is deemed not "missing".
                $skipping = true;
            }

            if ($skipping) {
                echo "<font color='green'>Skipping section $line</font><br />\n";
            }
=======
>>>>>>> 9607884e
        } elseif (preg_match('/^#IfNotColumnType\s+(\S+)\s+(\S+)\s+(.+)/', $line, $matches)) {
            if (tableExists($matches[1])) {
                $skipping = columnHasType($matches[1], $matches[2], $matches[3]);
            } else {
                // If no such table then the column type is deemed not "missing".
                $skipping = true;
            }

            if ($skipping) {
                echo "<font color='green'>Skipping section $line</font><br />\n";
            }
        } elseif (preg_match('/^#IfIndex\s+(\S+)\s+(\S+)/', $line, $matches)) {
            if (tableExists($matches[1])) {
                // If no such index then skip.
                $skipping = !tableHasIndex($matches[1], $matches[2]);
            } else {
                // If no such table then skip.
                $skipping = true;
            }

            if ($skipping) {
                echo "<font color='green'>Skipping section $line</font><br />\n";
            }
        } elseif (preg_match('/^#IfNotIndex\s+(\S+)\s+(\S+)/', $line, $matches)) {
            if (tableExists($matches[1])) {
                $skipping = tableHasIndex($matches[1], $matches[2]);
            } else {
                // If no such table then the index is deemed not "missing".
                $skipping = true;
            }

            if ($skipping) {
                echo "<font color='green'>Skipping section $line</font><br />\n";
            }
        } elseif (preg_match('/^#IfNotRow\s+(\S+)\s+(\S+)\s+(.+)/', $line, $matches)) {
            if (tableExists($matches[1])) {
                $skipping = tableHasRow($matches[1], $matches[2], $matches[3]);
            } else {
                // If no such table then the row is deemed not "missing".
                $skipping = true;
            }

            if ($skipping) {
                echo "<font color='green'>Skipping section $line</font><br />\n";
            }
        } elseif (preg_match('/^#IfNotRow2D\s+(\S+)\s+(\S+)\s+(\S+)\s+(\S+)\s+(.+)/', $line, $matches)) {
            if (tableExists($matches[1])) {
                $skipping = tableHasRow2D($matches[1], $matches[2], $matches[3], $matches[4], $matches[5]);
            } else {
                // If no such table then the row is deemed not "missing".
                $skipping = true;
            }

            if ($skipping) {
                echo "<font color='green'>Skipping section $line</font><br />\n";
            }
        } elseif (preg_match('/^#IfNotRow3D\s+(\S+)\s+(\S+)\s+(\S+)\s+(\S+)\s+(\S+)\s+(\S+)\s+(.+)/', $line, $matches)) {
            if (tableExists($matches[1])) {
                $skipping = tableHasRow3D($matches[1], $matches[2], $matches[3], $matches[4], $matches[5], $matches[6], $matches[7]);
            } else {
                // If no such table then the row is deemed not "missing".
                $skipping = true;
            }

            if ($skipping) {
                echo "<font color='green'>Skipping section $line</font><br />\n";
            }
        } elseif (preg_match('/^#IfNotRow4D\s+(\S+)\s+(\S+)\s+(\S+)\s+(\S+)\s+(\S+)\s+(\S+)\s+(\S+)\s+(\S+)\s+(.+)/', $line, $matches)) {
            if (tableExists($matches[1])) {
                $skipping = tableHasRow4D($matches[1], $matches[2], $matches[3], $matches[4], $matches[5], $matches[6], $matches[7], $matches[8], $matches[9]);
            } else {
                // If no such table then the row is deemed not "missing".
                $skipping = true;
            }

            if ($skipping) {
                echo "<font color='green'>Skipping section $line</font><br />\n";
            }
        } elseif (preg_match('/^#IfNotRow2Dx2\s+(\S+)\s+(\S+)\s+(\S+)\s+(\S+)\s+(\S+)\s+(\S+)\s+(.+)/', $line, $matches)) {
            if (tableExists($matches[1])) {
            // If either check exist, then will skip
                $firstCheck = tableHasRow2D($matches[1], $matches[2], $matches[3], $matches[4], $matches[5]);
                $secondCheck = tableHasRow2D($matches[1], $matches[2], $matches[3], $matches[6], $matches[7]);
                if ($firstCheck || $secondCheck) {
                    $skipping = true;
                } else {
                      $skipping = false;
                }
            } else {
                // If no such table then the row is deemed not "missing".
                $skipping = true;
            }

            if ($skipping) {
                echo "<font color='green'>Skipping section $line</font><br />\n";
            }
        } elseif (preg_match('/^#IfRow2D\s+(\S+)\s+(\S+)\s+(\S+)\s+(\S+)\s+(.+)/', $line, $matches)) {
            if (tableExists($matches[1])) {
                $skipping = !(tableHasRow2D($matches[1], $matches[2], $matches[3], $matches[4], $matches[5]));
            } else {
                // If no such table then should skip.
                $skipping = true;
            }

            if ($skipping) {
                echo "<font color='green'>Skipping section $line</font><br />\n";
            }
        } elseif (preg_match('/^#IfRow3D\s+(\S+)\s+(\S+)\s+(\S+)\s+(\S+)\s+(\S+)\s+(\S+)\s+(.+)/', $line, $matches)) {
            if (tableExists($matches[1])) {
                $skipping = !(tableHasRow3D($matches[1], $matches[2], $matches[3], $matches[4], $matches[5], $matches[6], $matches[7]));
            } else {
                // If no such table then should skip.
                $skipping = true;
            }

            if ($skipping) {
                echo "<font color='green'>Skipping section $line</font><br />\n";
            }
        } elseif (preg_match('/^#IfNotMigrateClickOptions/', $line)) {
            if (tableExists("issue_types")) {
                $skipping = true;
            } else {
                // Create issue_types table and import the Issue Types and clickoptions settings from codebase into the database
                clickOptionsMigrate();
                $skipping = false;
            }

            if ($skipping) {
                echo "<font color='green'>Skipping section $line</font><br />\n";
            }
        } elseif (preg_match('/^#IfNotListOccupation/', $line)) {
            if ((listExists("Occupation")) || (!columnExists('patient_data', 'occupation'))) {
                $skipping = true;
            } else {
                // Create Occupation list
                CreateOccupationList();
                $skipping = false;
                echo "<font color='green'>Built Occupation List</font><br />\n";
            }

            if ($skipping) {
                echo "<font color='green'>Skipping section $line</font><br />\n";
            }
        } elseif (preg_match('/^#IfNotListReaction/', $line)) {
            if ((listExists("reaction")) || (!columnExists('lists', 'reaction'))) {
                $skipping = true;
            } else {
                // Create Reaction list
                CreateReactionList();
                $skipping = false;
                echo "<font color='green'>Built Reaction List</font><br />\n";
            }

            if ($skipping) {
                echo "<font color='green'>Skipping section $line</font><br />\n";
            }
        } elseif (preg_match('/^#IfNotListImmunizationManufacturer/', $line)) {
            if (listExists("Immunization_Manufacturer")) {
                $skipping = true;
            } else {
                // Create Immunization Manufacturer list
                CreateImmunizationManufacturerList();
                $skipping = false;
                echo "<font color='green'>Built Immunization Manufacturer List</font><br />\n";
            }

            if ($skipping) {
                echo "<font color='green'>Skipping section $line</font><br />\n";
            }
        } elseif (preg_match('/^#IfNotWenoRx/', $line)) {
            if (tableHasRow('erx_weno_drugs', "drug_id", '1008') == true) {
                $skipping = true;
            } else {
                //import drug data
                ImportDrugInformation();
                $skipping = false;
                echo "<font color='green'>Imported eRx Weno Drug Data</font><br />\n";
            }
            if ($skipping) {
                echo "<font color='green'>Skipping section $line</font><br />\n";
            }
            // convert all *text types to use default null setting
        } elseif (preg_match('/^#IfTextNullFixNeeded/', $line)) {
            $items_to_convert = sqlStatement(
                "SELECT col.`table_name`, col.`column_name`, col.`data_type`, col.`column_comment`
          FROM `information_schema`.`columns` col INNER JOIN `information_schema`.`tables` tab
          ON tab.TABLE_CATALOG=col.TABLE_CATALOG AND tab.table_schema=col.table_schema AND tab.table_name=col.table_name
          WHERE col.`data_type` IN ('tinytext', 'text', 'mediumtext', 'longtext')
          AND col.is_nullable='NO' AND col.table_schema=database() AND tab.table_type='BASE TABLE'"
            );
            if (sqlNumRows($items_to_convert) == 0) {
                $skipping = true;
            } else {
                $skipping = false;
                echo '<font color="black">Starting conversion of *TEXT types to use default NULL.</font><br />',"\n";
                while ($item = sqlFetchArray($items_to_convert)) {
                    if (!empty($item['column_comment'])) {
                        $res = sqlStatement("ALTER TABLE `" . add_escape_custom($item['table_name']) . "` MODIFY `" . add_escape_custom($item['column_name']) . "` " . add_escape_custom($item['data_type'])  . " COMMENT '" . add_escape_custom($item['column_comment']) . "'");
                    } else {
                        $res = sqlStatement("ALTER TABLE `" . add_escape_custom($item['table_name']) . "` MODIFY `" . add_escape_custom($item['column_name']) . "` " . add_escape_custom($item['data_type']));
                    }

                    // If above query didn't work, then error will be outputted via the sqlStatement function.
                    echo "<font color='green'>" . text($item['table_name']) . "." . text($item['column_name'])  . " sql column was successfully converted to " . text($item['data_type']) . " with default NULL setting.</font><br />\n";
                }
            }

            if ($skipping) {
                echo "<font color='green'>Skipping section $line</font><br />\n";
            }
        } elseif (preg_match('/^#IfTableEngine\s+(\S+)\s+(MyISAM|InnoDB)/', $line, $matches)) {
            // perform special actions if table has specific engine
            $skipping = !tableHasEngine($matches[1], $matches[2]);
            if ($skipping) {
                echo "<font color='green'>Skipping section $line</font><br />\n";
            }
        } elseif (preg_match('/^#IfInnoDBMigrationNeeded/', $line)) {
            // find MyISAM tables and attempt to convert them
            //tables that need to skip InnoDB migration (stay at MyISAM for now)
            $tables_skip_migration = array('form_eye_mag');

            $tables_list = getTablesList(array('engine' => 'MyISAM'));
            if (count($tables_list) == 0) {
                $skipping = true;
            } else {
                $skipping = false;
                echo '<font color="black">Starting migration to InnoDB, please wait.</font><br />',"\n";
                foreach ($tables_list as $k => $t) {
                    if (in_array($t, $tables_skip_migration)) {
                        printf('<font color="green">Table %s was purposefully skipped and NOT migrated to InnoDB.</font><br />', $t);
                        continue;
                    }

                    $res = MigrateTableEngine($t, 'InnoDB');
                    if ($res === true) {
                        printf('<font color="green">Table %s migrated to InnoDB.</font><br />', $t);
                    } else {
                        printf('<font color="red">Error migrating table %s to InnoDB</font><br />', $t);
                        error_log(sprintf('Error migrating table %s to InnoDB', errorLogEscape($t)));
                    }
                }
            }

            if ($skipping) {
                echo "<font color='green'>Skipping section $line</font><br />\n";
            }
        } elseif (preg_match('/^#ConvertLayoutProperties/', $line)) {
            if ($skipping) {
                echo "<font color='green'>Skipping section $line</font><br />\n";
            } else {
                echo "Converting layout properties ...<br />\n";
                convertLayoutProperties();
            }
        } elseif (preg_match('/^#EndIf/', $line)) {
            $skipping = false;
        }

        if (preg_match('/^\s*#/', $line)) {
            continue;
        }

        if ($skipping) {
            continue;
        }

        $query = $query . $line;
        if (substr($query, -1) == ';') {
            $query = rtrim($query, ';');
            echo "$query<br />\n";
            if (!sqlStatement($query)) {
                echo "<font color='red'>The above statement failed: " .
                getSqlLastError() . "<br />Upgrading will continue.<br /></font>\n";
            }

            $query = '';
        }
    }

    flush();
} // end function<|MERGE_RESOLUTION|>--- conflicted
+++ resolved
@@ -683,7 +683,6 @@
             if ($skipping) {
                 echo "<font color='green'>Skipping section $line</font><br />\n";
             }
-<<<<<<< HEAD
         } elseif (preg_match('/^#IfNotColumnTypeDefault\s+(\S+)\s+(\S+)\s+(.+)/', $line, $matches)) {
             if (tableExists($matches[1])) {
                 $skipping = columnHasDefault($matches[1], $matches[2]);
@@ -695,8 +694,6 @@
             if ($skipping) {
                 echo "<font color='green'>Skipping section $line</font><br />\n";
             }
-=======
->>>>>>> 9607884e
         } elseif (preg_match('/^#IfNotColumnType\s+(\S+)\s+(\S+)\s+(.+)/', $line, $matches)) {
             if (tableExists($matches[1])) {
                 $skipping = columnHasType($matches[1], $matches[2], $matches[3]);
