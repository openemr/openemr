<?php

/**
 * Upgrading and patching functions of database.
 *
 * Functions to allow safe database modifications
 * during upgrading and patches.
 *
 * Copyright (C) 2008-2012 Rod Roark <rod@sunsetsystems.com>
 *
 * LICENSE: This program is free software; you can redistribute it and/or
 * modify it under the terms of the GNU General Public License
 * as published by the Free Software Foundation; either version 2
 * of the License, or (at your option) any later version.
 * This program is distributed in the hope that it will be useful,
 * but WITHOUT ANY WARRANTY; without even the implied warranty of
 * MERCHANTABILITY or FITNESS FOR A PARTICULAR PURPOSE.  See the
 * GNU General Public License for more details.
 * You should have received a copy of the GNU General Public License
 * along with this program.  If not, see <http://opensource.org/licenses/gpl-license.php>.
 *
 * @package   OpenEMR
 * @author    Rod Roark <rod@sunsetsystems.com>
 * @author    Brady Miller <brady.g.miller@gmail.com>
 * @author    Teny <teny@zhservices.com>
 * @author    Jerry Padgett <sjpadgett@gmail.com>
 * @link      https://www.open-emr.org
 */

use OpenEMR\Common\Uuid\UuidRegistry;

/**
 * Check if a Sql table exists.
 *
 * @param string $tblname Sql Table Name
 * @return boolean           returns true if the sql table exists
 */
function tableExists($tblname)
{
    $row = sqlQuery("SHOW TABLES LIKE '$tblname'");
    if (empty($row)) {
        return false;
    }

    return true;
}

/**
 * Check if a Sql column exists in a selected table.
 *
 * @param string $tblname Sql Table Name
 * @param string $colname Sql Column Name
 * @return boolean           returns true if the sql column exists
 */
function columnExists($tblname, $colname)
{
    $row = sqlQuery("SHOW COLUMNS FROM $tblname LIKE '$colname'");
    if (empty($row)) {
        return false;
    }

    return true;
}

/**
 * Check if a Sql column has a certain type.
 *
 * @param string $tblname Sql Table Name
 * @param string $colname Sql Column Name
 * @param string $coltype Sql Column Type
 * @return boolean           returns true if the sql column is of the specified type
 */
function columnHasType($tblname, $colname, $coltype)
{
    $row = sqlQuery("SHOW COLUMNS FROM $tblname LIKE '$colname'");
    if (empty($row)) {
        return true;
    }

    return (strcasecmp($row['Type'], $coltype) == 0);
}

/**
 * Check if a Sql column has a certain type and a certain default value.
 *
 * @param string $tblname    Sql Table Name
 * @param string $colname    Sql Column Name
 * @param string $coltype    Sql Column Type
 * @param string $coldefault Sql Column Default
 * @return boolean              returns true if the sql column is of the specified type and default
 */
function columnHasTypeDefault($tblname, $colname, $coltype, $coldefault)
{
    $row = sqlQuery("SHOW COLUMNS FROM $tblname WHERE `Field` = ?", [$colname]);
    if (empty($row)) {
        return true;
    }

    // Check if the type matches
    if (strcasecmp($row['Type'], $coltype) != 0) {
        return false;
    }

    // Now for the more difficult check for if the default matches
    if ($coldefault == "NULL") {
        // Special case when checking if default is NULL
        $row = sqlQuery("SHOW COLUMNS FROM $tblname WHERE `Field` = ? AND `Default` IS NULL", [$colname]);
        return (!empty($row));
    } elseif ($coldefault == "") {
        // Special case when checking if default is ""(blank)
        $row = sqlQuery("SHOW COLUMNS FROM $tblname WHERE `Field` = ? AND `Default` IS NOT NULL AND `Default` = ''", [$colname]);
        return (!empty($row));
    } else {
        // Standard case when checking if default is neither NULL or ""(blank)
        return (strcasecmp($row['Default'], $coldefault) == 0);
    }
}

/**
 * Check if a Sql row exists. (with one value)
 *
 * @param string $tblname Sql Table Name
 * @param string $colname Sql Column Name
 * @param string $value   Sql value
 * @return boolean           returns true if the sql row does exist
 */
function tableHasRow($tblname, $colname, $value)
{
    $row = sqlQuery("SELECT COUNT(*) AS count FROM $tblname WHERE " .
        "$colname LIKE '$value'");
    return $row['count'] ? true : false;
}

/**
 * Check if a Sql row exists. (with two values)
 *
 * @param string $tblname  Sql Table Name
 * @param string $colname  Sql Column Name 1
 * @param string $value    Sql value 1
 * @param string $colname2 Sql Column Name 2
 * @param string $value2   Sql value 2
 * @return boolean            returns true if the sql row does exist
 */
function tableHasRow2D($tblname, $colname, $value, $colname2, $value2)
{
    $row = sqlQuery("SELECT COUNT(*) AS count FROM $tblname WHERE " .
        "$colname LIKE '$value' AND $colname2 LIKE '$value2'");
    return $row['count'] ? true : false;
}

/**
 * Check if a Sql row exists. (with three values)
 *
 * @param string $tblname  Sql Table Name
 * @param string $colname  Sql Column Name 1
 * @param string $value    Sql value 1
 * @param string $colname2 Sql Column Name 2
 * @param string $value2   Sql value 2
 * @param string $colname3 Sql Column Name 3
 * @param string $value3   Sql value 3
 * @return boolean            returns true if the sql row does exist
 */
function tableHasRow3D($tblname, $colname, $value, $colname2, $value2, $colname3, $value3)
{
    $row = sqlQuery("SELECT COUNT(*) AS count FROM $tblname WHERE " .
        "$colname LIKE '$value' AND $colname2 LIKE '$value2' AND $colname3 LIKE '$value3'");
    return $row['count'] ? true : false;
}

/**
 * Check if a Sql row exists. (with four values)
 *
 * @param string $tblname  Sql Table Name
 * @param string $colname  Sql Column Name 1
 * @param string $value    Sql value 1
 * @param string $colname2 Sql Column Name 2
 * @param string $value2   Sql value 2
 * @param string $colname3 Sql Column Name 3
 * @param string $value3   Sql value 3
 * @param string $colname4 Sql Column Name 4
 * @param string $value4   Sql value 4
 * @return boolean            returns true if the sql row does exist
 */
function tableHasRow4D($tblname, $colname, $value, $colname2, $value2, $colname3, $value3, $colname4, $value4)
{
    $row = sqlQuery("SELECT COUNT(*) AS count FROM $tblname WHERE " .
        "$colname LIKE '$value' AND $colname2 LIKE '$value2' AND $colname3 LIKE '$value3' AND $colname4 LIKE '$value4'");
    return $row['count'] ? true : false;
}

/**
 * Check if a Sql table has a certain index/key.
 *
 * @param string $tblname Sql Table Name
 * @param string $colname Sql Index/Key
 * @return boolean           returns true if the sql tables has the specified index/key
 */
function tableHasIndex($tblname, $colname)
{
    $row = sqlQuery("SHOW INDEX FROM `$tblname` WHERE `Key_name` = '$colname'");
    return (empty($row)) ? false : true;
}


/**
 * Check if a table has a certain engine
 *
 * @param string $tblname database table Name
 * @param string $engine  engine name ( myisam, memory, innodb )...
 * @return boolean true if the table has been created using specified engine
 */
function tableHasEngine($tblname, $engine)
{
    $row = sqlQuery('SELECT 1 FROM information_schema.tables WHERE table_name=? AND engine=? AND table_type="BASE TABLE"', array($tblname, $engine));
    return (empty($row)) ? false : true;
}


/**
 * Check if a list exists.
 *
 * @param string $option_id Sql List Option ID
 * @return boolean           returns true if the list exists
 */
function listExists($option_id)
{
    $row = sqlQuery("SELECT * FROM list_options WHERE list_id = 'lists' AND option_id = ?", array($option_id));
    if (empty($row)) {
        return false;
    }

    return true;
}

/**
 * Function to migrate the Clickoptions settings (if exist) from the codebase into the database.
 *  Note this function is only run once in the sql upgrade script (from 4.1.1 to 4.1.2) if the
 *  issue_types sql table does not exist.
 */
function clickOptionsMigrate()
{
    // If the clickoptions.txt file exist, then import it.
    if (file_exists(dirname(__FILE__) . "/../sites/" . $_SESSION['site_id'] . "/clickoptions.txt")) {
        $file_handle = fopen(dirname(__FILE__) . "/../sites/" . $_SESSION['site_id'] . "/clickoptions.txt", "rb");
        $seq = 10;
        $prev = '';
        echo "Importing clickoption setting<br />";
        while (!feof($file_handle)) {
            $line_of_text = fgets($file_handle);
            if (preg_match('/^#/', $line_of_text)) {
                continue;
            }

            if ($line_of_text == "") {
                continue;
            }

            $parts = explode('::', $line_of_text);
            $parts[0] = trim(str_replace("\r\n", "", $parts[0]));
            $parts[1] = trim(str_replace("\r\n", "", $parts[1]));
            if ($parts[0] != $prev) {
                $sql1 = "INSERT INTO list_options (`list_id`,`option_id`,`title`) VALUES (?,?,?)";
                SqlStatement($sql1, array('lists', $parts[0] . '_issue_list', ucwords(str_replace("_", " ", $parts[0])) . ' Issue List'));
                $seq = 10;
            }

            $sql2 = "INSERT INTO list_options (`list_id`,`option_id`,`title`,`seq`) VALUES (?,?,?,?)";
            SqlStatement($sql2, array($parts[0] . '_issue_list', $parts[1], $parts[1], $seq));
            $seq = $seq + 10;
            $prev = $parts[0];
        }

        fclose($file_handle);
    }
}

/**
 *  Function to create list Occupation.
 *  Note this function is only run once in the sql upgrade script  if the list Occupation does not exist
 */
function CreateOccupationList()
{
    $res = sqlStatement("SELECT DISTINCT occupation FROM patient_data WHERE occupation <> ''");
    while ($row = sqlFetchArray($res)) {
        $records[] = $row['occupation'];
    }

    sqlStatement("INSERT INTO list_options (list_id, option_id, title) VALUES('lists', 'Occupation', 'Occupation')");
    if (count($records) > 0) {
        $seq = 0;
        foreach ($records as $key => $value) {
            sqlStatement("INSERT INTO list_options ( list_id, option_id, title, seq) VALUES ('Occupation', ?, ?, ?)", array($value, $value, ($seq + 10)));
            $seq = $seq + 10;
        }
    }
}

/**
 *  Function to create list reaction.
 *  Note this function is only run once in the sql upgrade script  if the list reaction does not exist
 */
function CreateReactionList()
{
    $res = sqlStatement("SELECT DISTINCT reaction FROM lists WHERE reaction <> ''");
    while ($row = sqlFetchArray($res)) {
        $records[] = $row['reaction'];
    }

    sqlStatement("INSERT INTO list_options (list_id, option_id, title) VALUES('lists', 'reaction', 'Reaction')");
    if (count($records) > 0) {
        $seq = 0;
        foreach ($records as $key => $value) {
            sqlStatement("INSERT INTO list_options ( list_id, option_id, title, seq) VALUES ('reaction', ?, ?, ?)", array($value, $value, ($seq + 10)));
            $seq = $seq + 10;
        }
    }
}

/*
* Function to add existing values in the immunization table to the new immunization manufacturer list
* This function will be executed always, but only missing values will ne inserted to the list
*/
function CreateImmunizationManufacturerList()
{
    $res = sqlStatement("SELECT DISTINCT manufacturer FROM immunizations WHERE manufacturer <> ''");
    while ($row = sqlFetchArray($res)) {
        $records[] = $row['manufacturer'];
    }

    sqlStatement("INSERT INTO list_options (list_id, option_id, title) VALUES ('lists','Immunization_Manufacturer','Immunization Manufacturer')");
    if (count($records) > 0) {
        $seq = 0;
        foreach ($records as $key => $value) {
            sqlStatement("INSERT INTO list_options ( list_id, option_id, title, seq) VALUES ('Immunization_Manufacturer', ?, ?, ?)", array($value, $value, ($seq + 10)));
            $seq = $seq + 10;
        }
    }
}

/*
 *  This function is to populate the weno drug table if the feature is enabled before upgrade.
 */
function ImportDrugInformation()
{
    if ($GLOBALS['weno_rx_enable']) {
        $drugs = file_get_contents('contrib/weno/erx_weno_drugs.sql');
        $drugsArray = preg_split('/;\R/', $drugs);

        // Settings to drastically speed up import with InnoDB
        sqlStatementNoLog("SET autocommit=0");
        sqlStatementNoLog("START TRANSACTION");

        foreach ($drugsArray as $drug) {
            if (empty($drug)) {
                continue;
            }
            sqlStatementNoLog($drug);
        }

        // Settings to drastically speed up import with InnoDB
        sqlStatementNoLog("COMMIT");
        sqlStatementNoLog("SET autocommit=1");
    }
}

/**
 * Request to information_schema
 *
 * @param array $arg possible arguments: engine, table_name
 * @return SQLStatement
 */
function getTablesList($arg = array())
{
    $binds = array();
    $sql = 'SELECT table_name FROM information_schema.tables WHERE table_schema=database() AND table_type="BASE TABLE"';

    if (!empty($arg['engine'])) {
        $binds[] = $arg['engine'];
        $sql .= ' AND engine=?';
    }

    if (!empty($arg['table_name'])) {
        $binds[] = $arg['table_name'];
        $sql .= ' AND table_name=?';
    }

    $res = sqlStatement($sql, $binds);

    $records = array();
    while ($row = sqlFetchArray($res)) {
        $records[$row['table_name']] = $row['table_name'];
    }

    return $records;
}


/**
 * Convert table engine.
 * @param string $table
 * @param string $engine
 * ADODB will fail if there was an error during conversion
 */
function MigrateTableEngine($table, $engine)
{
    $r = sqlStatement('ALTER TABLE `' . $table . '` ENGINE=?', $engine);
    return true;
}

function convertLayoutProperties()
{
    $res = sqlStatement("SELECT DISTINCT form_id FROM layout_options ORDER BY form_id");
    while ($row = sqlFetchArray($res)) {
        $form_id = $row['form_id'];
        $props = array(
            'title' => 'Unknown',
            'mapping' => 'Core',
            'notes' => '',
            'activity' => '1',
            'option_value' => '0',
        );
        if (substr($form_id, 0, 3) == 'LBF') {
            $props = sqlQuery(
                "SELECT title, mapping, notes, activity, option_value FROM list_options WHERE list_id = 'lbfnames' AND option_id = ?",
                array($form_id)
            );
            if (empty($props)) {
                continue;
            }
            if (empty($props['mapping'])) {
                $props['mapping'] = 'Clinical';
            }
        } elseif (substr($form_id, 0, 3) == 'LBT') {
            $props = sqlQuery(
                "SELECT title, mapping, notes, activity, option_value FROM list_options WHERE list_id = 'transactions' AND option_id = ?",
                array($form_id)
            );
            if (empty($props)) {
                continue;
            }
            if (empty($props['mapping'])) {
                $props['mapping'] = 'Transactions';
            }
        } elseif ($form_id == 'DEM') {
            $props['title'] = 'Demographics';
        } elseif ($form_id == 'HIS') {
            $props['title'] = 'History';
        } elseif ($form_id == 'FACUSR') {
            $props['title'] = 'Facility Specific User Information';
        } elseif ($form_id == 'CON') {
            $props['title'] = 'Contraception Issues';
        } elseif ($form_id == 'GCA') {
            $props['title'] = 'Abortion Issues';
        } elseif ($form_id == 'SRH') {
            $props['title'] = 'IPPF SRH Data';
        }

        $query = "INSERT INTO layout_group_properties SET " .
            "grp_form_id = ?, " .
            "grp_group_id = '', " .
            "grp_title = ?, " .
            "grp_mapping = ?, " .
            "grp_activity = ?, " .
            "grp_repeats = ?";
        $sqlvars = array($form_id, $props['title'], $props['mapping'], $props['activity'], $props['option_value']);
        if ($props['notes']) {
            $jobj = json_decode($props['notes'], true);
            if (isset($jobj['columns'])) {
                $query .= ", grp_columns = ?";
                $sqlvars[] = $jobj['columns'];
            }
            if (isset($jobj['size'])) {
                $query .= ", grp_size = ?";
                $sqlvars[] = $jobj['size'];
            }
            if (isset($jobj['issue'])) {
                $query .= ", grp_issue_type = ?";
                $sqlvars[] = $jobj['issue'];
            }
            if (isset($jobj['aco'])) {
                $query .= ", grp_aco_spec = ?";
                $sqlvars[] = $jobj['aco'];
            }
            if (isset($jobj['services'])) {
                $query .= ", grp_services = ?";
                // if present but empty, means all services
                $sqlvars[] = $jobj['services'] ? $jobj['services'] : '*';
            }
            if (isset($jobj['products'])) {
                $query .= ", grp_products = ?";
                // if present but empty, means all products
                $sqlvars[] = $jobj['products'] ? $jobj['products'] : '*';
            }
            if (isset($jobj['diags'])) {
                $query .= ", grp_diags = ?";
                // if present but empty, means all diags
                $sqlvars[] = $jobj['diags'] ? $jobj['diags'] : '*';
            }
        }
        sqlStatement($query, $sqlvars);

        $gres = sqlStatement(
            "SELECT DISTINCT group_name FROM layout_options WHERE form_id = ? ORDER BY group_name",
            array($form_id)
        );

        // For each group within this layout...
        while ($grow = sqlFetchArray($gres)) {
            $group_name = $grow['group_name'];
            $group_id = '';
            $title = '';
            $a = explode('|', $group_name);
            foreach ($a as $tmp) {
                $group_id .= substr($tmp, 0, 1);
                $title = substr($tmp, 1);
            }
            sqlStatement(
                "UPDATE layout_options SET group_id = ? WHERE form_id = ? AND group_name = ?",
                array($group_id, $form_id, $group_name)
            );
            $query = "INSERT IGNORE INTO layout_group_properties SET " .
                "grp_form_id = ?, " .
                "grp_group_id = ?, " .
                "grp_title = '" . add_escape_custom($title) . "'";
            // grp_title not using $sqlvars because of a bug causing '' to become '0'.
            $sqlvars = array($form_id, $group_id);
            /****************************************************************
          if ($props['notes']) {
            if (isset($jobj['columns'])) {
              $query .= ", grp_columns = ?";
              $sqlvars[] = $jobj['columns'];
            }
            if (isset($jobj['size'])) {
              $query .= ", grp_size = ?";
              $sqlvars[] = $jobj['size'];
            }
          }
             ****************************************************************/
            // echo $query; foreach ($sqlvars as $tmp) echo " '$tmp'"; echo "<br />\n"; // debugging
            sqlStatement($query, $sqlvars);
        } // end group
    } // end form
}

/**
 * Upgrade or patch the database with a selected upgrade/patch file.
 *
 * The following "functions" within the selected file will be processed:
 *
 * #IfNotTable
 *   argument: table_name
 *   behavior: if the table_name does not exist,  the block will be executed
 *
 * #IfTable
 *   argument: table_name
 *   behavior: if the table_name does exist, the block will be executed
 *
 * #IfColumn
 *   arguments: table_name colname
 *   behavior:  if the table and column exist,  the block will be executed
 *
 * #IfMissingColumn
 *   arguments: table_name colname
 *   behavior:  if the table exists but the column does not,  the block will be executed
 *
 * #IfNotColumnType
 *   arguments: table_name colname value
 *   behavior:  If the table table_name does not have a column colname with a data type equal to value, then the block will be executed
 *
 * #IfNotColumnTypeDefault
 *   arguments: table_name colname value value2
 *   behavior:  If the table table_name does not have a column colname with a data type equal to value and a default equal to value2, then the block will be executed
 *
 * #IfNotRow
 *   arguments: table_name colname value
 *   behavior:  If the table table_name does not have a row where colname = value, the block will be executed.
 *
 * #IfNotRow2D
 *   arguments: table_name colname value colname2 value2
 *   behavior:  If the table table_name does not have a row where colname = value AND colname2 = value2, the block will be executed.
 *
 * #IfNotRow3D
 *   arguments: table_name colname value colname2 value2 colname3 value3
 *   behavior:  If the table table_name does not have a row where colname = value AND colname2 = value2 AND colname3 = value3, the block will be executed.
 *
 * #IfNotRow4D
 *   arguments: table_name colname value colname2 value2 colname3 value3 colname4 value4
 *   behavior:  If the table table_name does not have a row where colname = value AND colname2 = value2 AND colname3 = value3 AND colname4 = value4, the block will be executed.
 *
 * #IfNotRow2Dx2
 *   desc:      This is a very specialized function to allow adding items to the list_options table to avoid both redundant option_id and title in each element.
 *   arguments: table_name colname value colname2 value2 colname3 value3
 *   behavior:  The block will be executed if both statements below are true:
 *              1) The table table_name does not have a row where colname = value AND colname2 = value2.
 *              2) The table table_name does not have a row where colname = value AND colname3 = value3.
 *
 * #IfRow
 *   arguments: table_name colname value
 *   behavior:  If the table table_name does have a row where colname = value, the block will be executed.
 *
 * #IfRow2D
 *   arguments: table_name colname value colname2 value2
 *   behavior:  If the table table_name does have a row where colname = value AND colname2 = value2, the block will be executed.
 *
 * #IfRow3D
 *   arguments: table_name colname value colname2 value2 colname3 value3
 *   behavior:  If the table table_name does have a row where colname = value AND colname2 = value2 AND colname3 = value3, the block will be executed.
 *
 * #IfIndex
 *   desc:      This function is most often used for dropping of indexes/keys.
 *   arguments: table_name colname
 *   behavior:  If the table and index exist the relevant statements are executed, otherwise not.
 *
 * #IfNotIndex
 *   desc:      This function will allow adding of indexes/keys.
 *   arguments: table_name colname
 *   behavior:  If the index does not exist, it will be created
 *
 * #IfUuidNeedUpdate
 *   argument: table_name
 *   behavior: this will add and populate a uuid column into table
 *
 *  #IfUuidNeedUpdateId
 *   argument: table_name primary_id
 *   behavior: this will add and populate a uuid column into table
 *
 * #IfUuidNeedUpdateVertical
 *   argument: table_name table_columns
 *   behavior: this will add and populate a uuid column into vertical table for combinations of table_columns given
 *
 * #IfNotMigrateClickOptions
 *   Custom function for the importing of the Clickoptions settings (if exist) from the codebase into the database
 *
 * #IfNotListOccupation
 * Custom function for creating Occupation List
 *
 * #IfNotListReaction
 * Custom function for creating Reaction List
 *
 * #IfNotWenoRx
 * Custom function for importing new drug data
 *
 * #IfTextNullFixNeeded
 *   desc: convert all text fields without default null to have default null.
 *   arguments: none
 *
 * #IfTableEngine
 *   desc:      Execute SQL if the table has been created with given engine specified.
 *   arguments: table_name engine
 *   behavior:  Use when engine conversion requires more than one ALTER TABLE
 *
 * #IfInnoDBMigrationNeeded
 *   desc: find all MyISAM tables and convert them to InnoDB.
 *   arguments: none
 *   behavior: can take a long time.
 *
* #IfDocumentNamingNeeded
*  desc: populate name field with document names.
*  arguments: none
*
 * #EndIf
 *   all blocks are terminated with a #EndIf statement.
 *
 * @param string $filename Sql upgrade/patch filename
 */
function upgradeFromSqlFile($filename, $path = '')
{
    global $webserver_root;
    $skip_msg = xlt("Skipping section");

    flush();
    echo "<p class='text-success'>" . xlt("Processing") . " " . $filename . "...</p>\n";

    $fullname = ((!empty($path) && is_dir($path)) ? $path : $webserver_root) . "/sql/$filename";
    $file_size = filesize($fullname);

    $fd = fopen($fullname, 'r');
    if ($fd == false) {
        echo xlt("ERROR. Could not open") . " " . $fullname . ".\n";
        flush();
        return;
    }

    $query = "";
    $line = "";
    $skipping = false;
<<<<<<< HEAD
    $special = false;
    $trim=true;
=======
    $progress = 0;
>>>>>>> 00a1316f

    while (!feof($fd)) {
        $line = fgets($fd, 2048);
        $line = rtrim($line);

        $progress += strlen($line);

        if (preg_match('/^\s*--/', $line)) {
            continue;
        }

        if ($line == "") {
            continue;
        }

        $progress_stat = 100 - round((($file_size - $progress) / $file_size) * 100, 0);
        $progress_stat = $progress_stat > 100 ? 100 : $progress_stat;
        echo "<script>processProgress = $progress_stat;</script>";

        if (preg_match('/^#IfNotTable\s+(\S+)/', $line, $matches)) {
            $skipping = tableExists($matches[1]);
            if ($skipping) {
                echo "<p class='text-success'>$skip_msg $line</p>\n";
            }
        } elseif (preg_match('/^#IfTable\s+(\S+)/', $line, $matches)) {
            $skipping = !tableExists($matches[1]);
            if ($skipping) {
                echo "<p class='text-success'>$skip_msg $line</p>\n";
            }
        } elseif (preg_match('/^#IfColumn\s+(\S+)\s+(\S+)/', $line, $matches)) {
            if (tableExists($matches[1])) {
                $skipping = !columnExists($matches[1], $matches[2]);
            } else {
                // If no such table then the column is deemed "missing".
                $skipping = true;
            }

            if ($skipping) {
                echo "<p class='text-success'>$skip_msg $line</p>\n";
            }
        } elseif (preg_match('/^#IfMissingColumn\s+(\S+)\s+(\S+)/', $line, $matches)) {
            if (tableExists($matches[1])) {
                $skipping = columnExists($matches[1], $matches[2]);
            } else {
                // If no such table then the column is deemed not "missing".
                $skipping = true;
            }

            if ($skipping) {
                echo "<p class='text-success'>$skip_msg $line</p>\n";
            }
        } elseif (preg_match('/^#IfNotColumnTypeDefault\s+(\S+)\s+(\S+)\s+(\S+)\s+(.+)/', $line, $matches)) {
            // This allows capturing a default setting that is not blank
            if (tableExists($matches[1])) {
                $skipping = columnHasTypeDefault($matches[1], $matches[2], $matches[3], $matches[4]);
            } else {
                // If no such table then the column type is deemed not "missing".
                $skipping = true;
            }

            if ($skipping) {
                echo "<p class='text-success'>$skip_msg $line</p>\n";
            }
        } elseif (preg_match('/^#IfNotColumnTypeDefault\s+(\S+)\s+(\S+)\s+(\S+)/', $line, $matches)) {
            // This allows capturing a default setting that is blank
            if (tableExists($matches[1])) {
                $skipping = columnHasTypeDefault($matches[1], $matches[2], $matches[3], $matches[4]);
            } else {
                // If no such table then the column type is deemed not "missing".
                $skipping = true;
            }

            if ($skipping) {
                echo "<p class='text-success'>$skip_msg $line</p>\n";
            }
        } elseif (preg_match('/^#IfNotColumnType\s+(\S+)\s+(\S+)\s+(.+)/', $line, $matches)) {
            if (tableExists($matches[1])) {
                $skipping = columnHasType($matches[1], $matches[2], $matches[3]);
            } else {
                // If no such table then the column type is deemed not "missing".
                $skipping = true;
            }

            if ($skipping) {
                echo "<p class='text-success'>$skip_msg $line</p>\n";
            }
        } elseif (preg_match('/^#IfIndex\s+(\S+)\s+(\S+)/', $line, $matches)) {
            if (tableExists($matches[1])) {
                // If no such index then skip.
                $skipping = !tableHasIndex($matches[1], $matches[2]);
            } else {
                // If no such table then skip.
                $skipping = true;
            }

            if ($skipping) {
                echo "<p class='text-success'>$skip_msg $line</p>\n";
            }
        } elseif (preg_match('/^#IfNotIndex\s+(\S+)\s+(\S+)/', $line, $matches)) {
            if (tableExists($matches[1])) {
                $skipping = tableHasIndex($matches[1], $matches[2]);
            } else {
                // If no such table then the index is deemed not "missing".
                $skipping = true;
            }

            if ($skipping) {
                echo "<p class='text-success'>$skip_msg $line</p>\n";
            }
        } elseif (preg_match('/^#IfNotRow\s+(\S+)\s+(\S+)\s+(.+)/', $line, $matches)) {
            if (tableExists($matches[1])) {
                $skipping = tableHasRow($matches[1], $matches[2], $matches[3]);
            } else {
                // If no such table then the row is deemed not "missing".
                $skipping = true;
            }

            if ($skipping) {
                echo "<p class='text-success'>$skip_msg $line</p>\n";
            }
        } elseif (preg_match('/^#IfNotRow2D\s+(\S+)\s+(\S+)\s+(\S+)\s+(\S+)\s+(.+)/', $line, $matches)) {
            if (tableExists($matches[1])) {
                $skipping = tableHasRow2D($matches[1], $matches[2], $matches[3], $matches[4], $matches[5]);
            } else {
                // If no such table then the row is deemed not "missing".
                $skipping = true;
            }

            if ($skipping) {
                echo "<p class='text-success'>$skip_msg $line</p>\n";
            }
        } elseif (preg_match('/^#IfNotRow3D\s+(\S+)\s+(\S+)\s+(\S+)\s+(\S+)\s+(\S+)\s+(\S+)\s+(.+)/', $line, $matches)) {
            if (tableExists($matches[1])) {
                $skipping = tableHasRow3D($matches[1], $matches[2], $matches[3], $matches[4], $matches[5], $matches[6], $matches[7]);
            } else {
                // If no such table then the row is deemed not "missing".
                $skipping = true;
            }

            if ($skipping) {
                echo "<p class='text-success'>$skip_msg $line</p>\n";
            }
        } elseif (preg_match('/^#IfNotRow4D\s+(\S+)\s+(\S+)\s+(\S+)\s+(\S+)\s+(\S+)\s+(\S+)\s+(\S+)\s+(\S+)\s+(.+)/', $line, $matches)) {
            if (tableExists($matches[1])) {
                $skipping = tableHasRow4D($matches[1], $matches[2], $matches[3], $matches[4], $matches[5], $matches[6], $matches[7], $matches[8], $matches[9]);
            } else {
                // If no such table then the row is deemed not "missing".
                $skipping = true;
            }

            if ($skipping) {
                echo "<p class='text-success'>$skip_msg $line</p>\n";
            }
        } elseif (preg_match('/^#IfNotRow2Dx2\s+(\S+)\s+(\S+)\s+(\S+)\s+(\S+)\s+(\S+)\s+(\S+)\s+(.+)/', $line, $matches)) {
            if (tableExists($matches[1])) {
                // If either check exist, then will skip
                $firstCheck = tableHasRow2D($matches[1], $matches[2], $matches[3], $matches[4], $matches[5]);
                $secondCheck = tableHasRow2D($matches[1], $matches[2], $matches[3], $matches[6], $matches[7]);
                if ($firstCheck || $secondCheck) {
                    $skipping = true;
                } else {
                    $skipping = false;
                }
            } else {
                // If no such table then the row is deemed not "missing".
                $skipping = true;
            }

            if ($skipping) {
                echo "<p class='text-success'>$skip_msg $line</p>\n";
            }
        } elseif (preg_match('/^#IfRow2D\s+(\S+)\s+(\S+)\s+(\S+)\s+(\S+)\s+(.+)/', $line, $matches)) {
            if (tableExists($matches[1])) {
                $skipping = !(tableHasRow2D($matches[1], $matches[2], $matches[3], $matches[4], $matches[5]));
            } else {
                // If no such table then should skip.
                $skipping = true;
            }

            if ($skipping) {
                echo "<p class='text-success'>$skip_msg $line</p>\n";
            }
        } elseif (preg_match('/^#IfRow3D\s+(\S+)\s+(\S+)\s+(\S+)\s+(\S+)\s+(\S+)\s+(\S+)\s+(.+)/', $line, $matches)) {
            if (tableExists($matches[1])) {
                $skipping = !(tableHasRow3D($matches[1], $matches[2], $matches[3], $matches[4], $matches[5], $matches[6], $matches[7]));
            } else {
                // If no such table then should skip.
                $skipping = true;
            }

            if ($skipping) {
                echo "<p class='text-success'>$skip_msg $line</p>\n";
            }
        } elseif (preg_match('/^#IfRow\s+(\S+)\s+(\S+)\s+(.+)/', $line, $matches)) {
            if (tableExists($matches[1])) {
                $skipping = !(tableHasRow($matches[1], $matches[2], $matches[3]));
            } else {
                // If no such table then should skip.
                $skipping = true;
            }

            if ($skipping) {
                echo "<p class='text-success'>$skip_msg $line</p>\n";
            }
        } elseif (preg_match('/^#IfNotMigrateClickOptions/', $line)) {
            if (tableExists("issue_types")) {
                $skipping = true;
            } else {
                // Create issue_types table and import the Issue Types and clickoptions settings from codebase into the database
                clickOptionsMigrate();
                $skipping = false;
            }

            if ($skipping) {
                echo "<p class='text-success'>$skip_msg $line</p>\n";
            }
        } elseif (preg_match('/^#IfNotListOccupation/', $line)) {
            if ((listExists("Occupation")) || (!columnExists('patient_data', 'occupation'))) {
                $skipping = true;
            } else {
                // Create Occupation list
                CreateOccupationList();
                $skipping = false;
                echo "<p class='text-success'>Built Occupation List</p>\n";
            }

            if ($skipping) {
                echo "<p class='text-success'>$skip_msg $line</p>\n";
            }
        } elseif (preg_match('/^#IfNotListReaction/', $line)) {
            if ((listExists("reaction")) || (!columnExists('lists', 'reaction'))) {
                $skipping = true;
            } else {
                // Create Reaction list
                CreateReactionList();
                $skipping = false;
                echo "<p class='text-success'>Built Reaction List</p>\n";
            }

            if ($skipping) {
                echo "<p class='text-success'>$skip_msg $line</p>\n";
            }
        } elseif (preg_match('/^#IfNotListImmunizationManufacturer/', $line)) {
            if (listExists("Immunization_Manufacturer")) {
                $skipping = true;
            } else {
                // Create Immunization Manufacturer list
                CreateImmunizationManufacturerList();
                $skipping = false;
                echo "<p class='text-success'>Built Immunization Manufacturer List</p>\n";
            }

            if ($skipping) {
                echo "<p class='text-success'>$skip_msg $line</p>\n";
            }
        } elseif (preg_match('/^#IfNotWenoRx/', $line)) {
            if (tableHasRow('erx_weno_drugs', "drug_id", '1008') == true) {
                $skipping = true;
            } else {
                //import drug data
                ImportDrugInformation();
                $skipping = false;
                echo "<p class='text-success'>Imported eRx Weno Drug Data</p>\n";
            }
            if ($skipping) {
                echo "<p class='text-success'>$skip_msg $line</p>\n";
            }
            // convert all *text types to use default null setting
        } elseif (preg_match('/^#IfTextNullFixNeeded/', $line)) {
            $items_to_convert = sqlStatement(
                "SELECT col.`table_name`, col.`column_name`, col.`data_type`, col.`column_comment`
      FROM `information_schema`.`columns` col INNER JOIN `information_schema`.`tables` tab
      ON tab.TABLE_CATALOG=col.TABLE_CATALOG AND tab.table_schema=col.table_schema AND tab.table_name=col.table_name
      WHERE col.`data_type` IN ('tinytext', 'text', 'mediumtext', 'longtext')
      AND col.is_nullable='NO' AND col.table_schema=database() AND tab.table_type='BASE TABLE'"
            );
            if (sqlNumRows($items_to_convert) == 0) {
                $skipping = true;
            } else {
                $skipping = false;
                echo '<p>Starting conversion of *TEXT types to use default NULL.</p>', "\n";
                while ($item = sqlFetchArray($items_to_convert)) {
                    if (!empty($item['column_comment'])) {
                        $res = sqlStatement("ALTER TABLE `" . add_escape_custom($item['table_name']) . "` MODIFY `" . add_escape_custom($item['column_name']) . "` " . add_escape_custom($item['data_type']) . " COMMENT '" . add_escape_custom($item['column_comment']) . "'");
                    } else {
                        $res = sqlStatement("ALTER TABLE `" . add_escape_custom($item['table_name']) . "` MODIFY `" . add_escape_custom($item['column_name']) . "` " . add_escape_custom($item['data_type']));
                    }

                    // If above query didn't work, then error will be outputted via the sqlStatement function.
                    echo "<p class='text-success'>" . text($item['table_name']) . "." . text($item['column_name']) . " sql column was successfully converted to " . text($item['data_type']) . " with default NULL setting.</p>\n";
                }
            }

            if ($skipping) {
                echo "<p class='text-success'>$skip_msg $line</p>\n";
            }
        } elseif (preg_match('/^#IfTableEngine\s+(\S+)\s+(MyISAM|InnoDB)/', $line, $matches)) {
            // perform special actions if table has specific engine
            $skipping = !tableHasEngine($matches[1], $matches[2]);
            if ($skipping) {
                echo "<p class='text-success'>$skip_msg $line</p>\n";
            }
        } elseif (preg_match('/^#IfInnoDBMigrationNeeded/', $line)) {
            // find MyISAM tables and attempt to convert them
            //tables that need to skip InnoDB migration (stay at MyISAM for now)
            $tables_skip_migration = array('form_eye_mag');

            $tables_list = getTablesList(array('engine' => 'MyISAM'));
            if (count($tables_list) == 0) {
                $skipping = true;
            } else {
                $skipping = false;
                echo '<p>Starting migration to InnoDB, please wait.</p>', "\n";
                foreach ($tables_list as $k => $t) {
                    if (in_array($t, $tables_skip_migration)) {
                        printf('<p class="text-success">Table %s was purposefully skipped and NOT migrated to InnoDB.</p>', $t);
                        continue;
                    }

                    $res = MigrateTableEngine($t, 'InnoDB');
                    if ($res === true) {
                        printf('<p class="text-success">Table %s migrated to InnoDB.</p>', $t);
                    } else {
                        printf('<p class="text-danger">Error migrating table %s to InnoDB</p>', $t);
                        error_log(sprintf('Error migrating table %s to InnoDB', errorLogEscape($t)));
                    }
                }
            }

            if ($skipping) {
                echo "<p class='text-success'>$skip_msg $line</p>\n";
            }
        } elseif (preg_match('/^#IfUuidNeedUpdate\s+(\S+)/', $line, $matches)) {
            $uuidRegistry = new UuidRegistry(['table_name' => $matches[1]]);
            if (tableExists($matches[1]) && $uuidRegistry->tableNeedsUuidCreation()) {
                $skipping = false;
                echo "<p>Going to add UUIDs to " . $matches[1] . " table</p>\n";
                $uuidRegistry->createMissingUuids();
                echo "<p class='text-success'>Successfully completed adding UUIDs to " . $matches[1] . " table</p>\n";
            } else {
                $skipping = true;
            }
            if ($skipping) {
                echo "<p class='text-success'>$skip_msg $line</p>\n";
            }
        } elseif (preg_match('/^#IfUuidNeedUpdateId\s+(\S+)\s+(\S+)/', $line, $matches)) {
            $uuidRegistry = new UuidRegistry([
                'table_name' => $matches[1],
                'table_id' => $matches[2]
            ]);
            if (
                tableExists($matches[1]) &&
                columnExists($matches[1], $matches[2]) &&
                $uuidRegistry->tableNeedsUuidCreation()
            ) {
                $skipping = false;
                echo "<p>Going to add UUIDs to " . $matches[1] . " table</p>\n";
                $uuidRegistry->createMissingUuids();
                echo "<p class='text-success'>Successfully completed adding UUIDs to " . $matches[1] . " table</p>\n";
            } else {
                $skipping = true;
            }
            if ($skipping) {
                echo "<p class='text-success'>$skip_msg $line</p>\n";
            }
        } elseif (preg_match('/^#IfUuidNeedUpdateVertical\s+(\S+)\s+(\S+)/', $line, $matches)) {
            $vertical_table_columns = explode(":", $matches[2]);
            $uuidRegistry = new UuidRegistry(['table_name' => $matches[1], 'table_vertical' => $vertical_table_columns]);
            if (tableExists($matches[1]) && $uuidRegistry->tableNeedsUuidCreation()) {
                $skipping = false;
                echo "<p>Going to add UUIDs to " . $matches[1] . " vertical table</p>\n";
                $uuidRegistry->createMissingUuids();
                echo "<p class='text-success'>Successfully completed adding UUIDs to " . $matches[1] . " vertical table</p>\n";
            } else {
                $skipping = true;
            }
            if ($skipping) {
                echo "<p class='text-success'>$skip_msg $line</p>\n";
            }
        } elseif (preg_match('/^#ConvertLayoutProperties/', $line)) {
            if ($skipping) {
                echo "<p class='text-success'>$skip_msg $line</p>\n";
            } else {
                echo "Converting layout properties ...<br />\n";
                convertLayoutProperties();
            }
        } elseif (preg_match('/^#IfDocumentNamingNeeded/', $line)) {
            $emptyNames = sqlStatementNoLog("SELECT `id`, `url`, `name`, `couch_docid` FROM `documents` WHERE `name` = '' OR `name` IS NULL");
            if (sqlNumRows($emptyNames) > 0) {
                echo "<p>Converting document names.</p>\n";
                while ($row = sqlFetchArray($emptyNames)) {
                    if (!empty($row['couch_docid'])) {
                        sqlStatementNoLog("UPDATE `documents` SET `name` = ? WHERE `id` = ?", [$row['url'], $row['id']]);
                    } else {
                        sqlStatementNoLog("UPDATE `documents` SET `name` = ? WHERE `id` = ?", [basename_international($row['url']), $row['id']]);
                    }
                }
                echo "<p class='text-success'>Completed conversion of document names</p>\n";
                $skipping = false;
            } else {
                $skipping = true;
            }
            if ($skipping) {
                echo "<p class='text-success'>$skip_msg $line</p>\n";
            }
        } elseif (preg_match('/^#EndIf/', $line)) {
            $skipping = false;
        }
        if (preg_match('/^#SpecialSql/', $line)) {
            $special = true;
            $line = " ";
        } elseif (preg_match('/^#EndSpecialSql/', $line)) {
            $special = false;
            $trim = false;
            $line = " ";
        } elseif (preg_match('/^\s*#/', $line)) {
            continue;
        }

        if ($skipping) {
            continue;
        }

        if ($special) {
            $query = $query ." ".$line;
            continue;
        }

        $query = $query . $line;

        if (substr(trim($query), -1) == ';') {

            if($trim){
                $query = rtrim($query, ';');
            }else{
                $trim =true;
            }


            echo "$query<br />\n";
            if (!sqlStatement($query)) {
                echo "<p class='text-danger'>The above statement failed: " .
                    getSqlLastError() . "<br />Upgrading will continue.<br /></p>\n";
            }

            $query = '';
        }
    }

    flush();
} // end function<|MERGE_RESOLUTION|>--- conflicted
+++ resolved
@@ -684,12 +684,9 @@
     $query = "";
     $line = "";
     $skipping = false;
-<<<<<<< HEAD
     $special = false;
     $trim=true;
-=======
     $progress = 0;
->>>>>>> 00a1316f
 
     while (!feof($fd)) {
         $line = fgets($fd, 2048);
