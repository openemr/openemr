<?php
// Copyright (C) 2007-2014 Rod Roark <rod@sunsetsystems.com>
// Copyright © 2010 by Andrew Moore <amoore@cpan.org>
// Copyright © 2010 by "Boyd Stephen Smith Jr." <bss@iguanasuicide.net>
//
// This program is free software; you can redistribute it and/or
// modify it under the terms of the GNU General Public License
// as published by the Free Software Foundation; either version 2
// of the License, or (at your option) any later version.

// Functions for managing the lists and layouts
//
// Note: there are translation wrappers for the lists and layout labels
//   at library/translation.inc.php. The functions are titled
//   xl_list_label() and xl_layout_label() and are controlled by the
//   $GLOBALS['translate_lists'] and $GLOBALS['translate_layout']
//   flags in globals.php

// Documentation for layout_options.edit_options:
//
// A = Age as years or "xx month(s)"
// B = Gestational age as "xx week(s) y day(s)"
// C = Capitalize first letter of each word (text fields)
// D = Check for duplicates in New Patient form
// G = Graphable (for numeric fields in forms supporting historical data)
// H = Read-only field copied from static history (this is obsolete)
// L = Lab Order ("ord_lab") types only (address book)
// N = Show in New Patient form
// O = Procedure Order ("ord_*") types only (address book)
// P = Default to previous value when current value is not yet set
// R = Distributor types only (address book)
// T = Use description as default Text
// U = Capitalize all letters (text fields)
// V = Vendor types only (address book)
// 0 = Read Only - the input element's "disabled" property is set
// 1 = Write Once (not editable when not empty) (text fields)
// 2 = Show descriptions instead of codes for billing code input

require_once("formdata.inc.php");
require_once("formatting.inc.php");
require_once("user.inc");
require_once("patient.inc");
require_once("lists.inc");
require_once(dirname(dirname(__FILE__)) . "/custom/code_types.inc.php");

$date_init = "";

function get_pharmacies() {
  return sqlStatement("SELECT d.id, d.name, a.line1, a.city, " .
    "p.area_code, p.prefix, p.number FROM pharmacies AS d " .
    "LEFT OUTER JOIN addresses AS a ON a.foreign_id = d.id " .
    "LEFT OUTER JOIN phone_numbers AS p ON p.foreign_id = d.id " .
    "AND p.type = 2 " .
    "ORDER BY name, area_code, prefix, number");
}

function optionalAge($frow, $date, &$asof) {
  $asof = '';
  if (empty($date)) return '';
  $date = substr($date, 0, 10);
  if (strpos($frow['edit_options'], 'A') !== FALSE) {
    $format = 0;
  }
  else if (strpos($frow['edit_options'], 'B') !== FALSE) {
    $format = 3;
  }
  else {
    return '';
  }
  if (strpos($frow['form_id'], 'LBF') === 0) {
    $tmp = sqlQuery("SELECT date FROM form_encounter WHERE " .
      "pid = ? AND encounter = ? ORDER BY id DESC LIMIT 1",
      array($GLOBALS['pid'], $GLOBALS['encounter']));
    if (!empty($tmp['date'])) $asof = substr($tmp['date'], 0, 10);
  }
  $prefix = ($format ? xl('Gest age') : xl('Age')) . ' ';
  return $prefix . oeFormatAge($date, $asof, $format);
}

// Function to generate a drop-list.
//
function generate_select_list($tag_name, $list_id, $currvalue, $title, $empty_name = ' ', $class = '',
		$onchange = '', $tag_id = '', $custom_attributes = null, $multiple = false, $backup_list = '') {
	$s = '';	
	
	$tag_name_esc = attr($tag_name);
	
	if ($multiple) {
		$tag_name_esc = $tag_name_esc . "[]";
	}
	$s .= "<select name='$tag_name_esc'";
	
	if ($multiple) {
		$s .= " multiple='multiple'";
	}
	
	$tag_id_esc = $tag_name_esc;
	if ($tag_id != '') {
		$tag_id_esc = attr($tag_id);
	}
	
	if ($multiple) {
		$tag_id_esc = $tag_id_esc . "[]";
	}
	$s .= " id='$tag_id_esc'";
	
	if ($class) {
                $class_esc = attr($class);
		$s .= " class='$class_esc'";
	}
	if ($onchange) {
		$s .= " onchange='$onchange'";
	}
	if ($custom_attributes != null && is_array ( $custom_attributes )) {
		foreach ( $custom_attributes as $attr => $val ) {
			if (isset ( $custom_attributes [$attr] )) {
				$s .= " " . attr($attr) . "='" . attr($val) . "'";
			}
		}
	}
	$selectTitle = attr($title);
	$s .= " title='$selectTitle'>";
	$selectEmptyName = xlt($empty_name);
	if ($empty_name)
		$s .= "<option value=''>" . $selectEmptyName . "</option>";
	$lres = sqlStatement("SELECT * FROM list_options WHERE list_id = ? AND activity=1 ORDER BY seq, title", array($list_id));
	$got_selected = FALSE;
	
	while ( $lrow = sqlFetchArray ( $lres ) ) {
		$selectedValues = explode ( "|", $currvalue );
		
		$optionValue = attr($lrow ['option_id']);
		$s .= "<option value='$optionValue'";

		if ($multiple && (strlen ( $currvalue ) == 0 && $lrow ['is_default']) || (strlen ( $currvalue ) > 0 && in_array ( $lrow ['option_id'], $selectedValues ))) {
			$s .= " selected";
			$got_selected = TRUE;
		}
		
		$optionLabel = text(xl_list_label($lrow ['title']));
		$s .= ">$optionLabel</option>\n";
	}

	/*
	  To show the inactive item in the list if the value is saved to database
	  */
	  if (!$got_selected && strlen($currvalue) > 0)
	  {
	    $lres_inactive = sqlStatement("SELECT * FROM list_options " .
	    "WHERE list_id = ? AND activity = 0 AND option_id = ? ORDER BY seq, title", array($list_id, $currvalue));
	    $lrow_inactive = sqlFetchArray($lres_inactive);
	    if($lrow_inactive['option_id']) {
	      $optionValue = htmlspecialchars( $lrow_inactive['option_id'], ENT_QUOTES);
	      $s .= "<option value='$optionValue' selected>" . htmlspecialchars( xl_list_label($lrow_inactive['title']), ENT_NOQUOTES) . "</option>\n";
	      $got_selected = TRUE;
	    }
	  }

	if (!$got_selected && strlen ( $currvalue ) > 0 && !$multiple) {
		$list_id = $backup_list;
		$lrow = sqlQuery("SELECT title FROM list_options WHERE list_id = ? AND option_id = ?", array($list_id,$currvalue));

		if ($lrow > 0 && !empty($backup_list)) {
			$selected = text(xl_list_label($lrow ['title']));
			$s .= "<option value='$currescaped' selected> $selected </option>";
			$s .= "</select>";
		} else {
			$s .= "<option value='$currescaped' selected>* $currescaped *</option>";
			$s .= "</select>";
			$fontTitle = xlt('Please choose a valid selection from the list.');
			$fontText = xlt( 'Fix this' );
			$s .= " <font color='red' title='$fontTitle'>$fontText!</font>";
		}		
		
	} else if (!$got_selected && strlen ( $currvalue ) > 0 && $multiple) {
		//if not found in main list, display all selected values that exist in backup list
		$list_id = $backup_list;
		
		$lres_backup = sqlStatement("SELECT * FROM list_options WHERE list_id = ? ORDER BY seq, title", array($list_id));
		
		$got_selected_backup = FALSE;
		if (!empty($backup_list)) {
			while ( $lrow_backup = sqlFetchArray ( $lres_backup ) ) {
				$selectedValues = explode ( "|", $currvalue );
			
				$optionValue = attr($lrow ['option_id']);
			
				if ($multiple && (strlen ( $currvalue ) == 0 && $lrow_backup ['is_default']) || 
						(strlen ( $currvalue ) > 0 && in_array ( $lrow_backup ['option_id'], $selectedValues ))) {
					$s .= "<option value='$optionValue'";
					$s .= " selected";
					$optionLabel = text(xl_list_label($lrow_backup ['title']));
					$s .= ">$optionLabel</option>\n";				
					$got_selected_backup = TRUE;
				}
			}
		}
		if (!$got_selected_backup) {
			$s .= "<option value='$currescaped' selected>* $currescaped *</option>";
			$s .= "</select>";
			$fontTitle = xlt('Please choose a valid selection from the list.');
			$fontText = xlt( 'Fix this' );
			$s .= " <font color='red' title='$fontTitle'>$fontText!</font>";
		}
	}
	
	else {
		$s .= "</select>";
	}
	return $s;
	
}

// $frow is a row from the layout_options table.
// $currvalue is the current value, if any, of the associated item.
//
function generate_form_field($frow, $currvalue) {
  global $rootdir, $date_init, $ISSUE_TYPES, $code_types;

  $currescaped = htmlspecialchars($currvalue, ENT_QUOTES);

  $data_type   = $frow['data_type'];
  $field_id    = $frow['field_id'];
  $list_id     = $frow['list_id'];
  $backup_list = $frow['list_backup_id'];
  
  // escaped variables to use in html
  $field_id_esc= htmlspecialchars( $field_id, ENT_QUOTES);
  $list_id_esc = htmlspecialchars( $list_id, ENT_QUOTES);

  // Added 5-09 by BM - Translate description if applicable  
  $description = (isset($frow['description']) ? htmlspecialchars(xl_layout_label($frow['description']), ENT_QUOTES) : '');

  // Support edit option T which assigns the (possibly very long) description as
  // the default value.
  if (strpos($frow['edit_options'], 'T') !== FALSE) {
    if (strlen($currescaped) == 0) $currescaped = $description;
    // Description used in this way is not suitable as a title.
    $description = '';
  }

  // added 5-2009 by BM to allow modification of the 'empty' text title field.
  //  Can pass $frow['empty_title'] with this variable, otherwise
  //  will default to 'Unassigned'.
  // modified 6-2009 by BM to allow complete skipping of the 'empty' text title
  //  if make $frow['empty_title'] equal to 'SKIP'
  $showEmpty = true;
  if (isset($frow['empty_title'])) {
   if ($frow['empty_title'] == "SKIP") {
    //do not display an 'empty' choice
    $showEmpty = false;
    $empty_title = "Unassigned";
   }
   else {     
    $empty_title = $frow['empty_title'];
   }
  }
  else {
   $empty_title = "Unassigned";   
  }

  $disabled = strpos($frow['edit_options'], '0') === FALSE ? '' : 'disabled';

  $lbfchange = (strpos($frow['form_id'], 'LBF') === 0 || strpos($frow['form_id'], 'LBT') === 0) ?
    "checkSkipConditions();" : "";
  $lbfonchange = $lbfchange ? "onchange='$lbfchange'" : "";

  // generic single-selection list or Race and Ethnicity.
  // These data types support backup lists.
  if ($data_type == 1 || $data_type == 33) {
    echo generate_select_list("form_$field_id", $list_id, $currvalue,
      $description, ($showEmpty ? $empty_title : ''), '', $lbfchange, '',
      ($disabled ? array('disabled' => 'disabled') : null), false, $backup_list);
  }

  // simple text field
  else if ($data_type == 2) {
    $fldlength = htmlspecialchars( $frow['fld_length'], ENT_QUOTES);
    $maxlength = $frow['max_length'];
    $string_maxlength = "";
    // if max_length is set to zero, then do not set a maxlength
    if ($maxlength) $string_maxlength = "maxlength='".attr($maxlength)."'";
    echo "<input type='text'" .
      " name='form_$field_id_esc'" .
      " id='form_$field_id_esc'" .
      " size='$fldlength'" .
      " $string_maxlength" .
      " title='$description'" .
      " value='$currescaped'";
    $tmp = $lbfchange;
    if (strpos($frow['edit_options'], 'C') !== FALSE)
      $tmp .= "capitalizeMe(this);";
    else if (strpos($frow['edit_options'], 'U') !== FALSE)
      $tmp .= "this.value = this.value.toUpperCase();";
    if ($tmp) echo " onchange='$tmp'";
    $tmp = htmlspecialchars( $GLOBALS['gbl_mask_patient_id'], ENT_QUOTES);
    if ($field_id == 'pubpid' && strlen($tmp) > 0) {
      echo " onkeyup='maskkeyup(this,\"$tmp\")'";
      echo " onblur='maskblur(this,\"$tmp\")'";
    }
    if (strpos($frow['edit_options'], '1') !== FALSE && strlen($currescaped) > 0) {
      echo " readonly";
    }
	if ($disabled) echo ' disabled';
    echo " />";
  }

  // long or multi-line text field
  else if ($data_type == 3) {
    $textCols = htmlspecialchars( $frow['fld_length'], ENT_QUOTES);
    $textRows = htmlspecialchars( $frow['fld_rows'], ENT_QUOTES);
    echo "<textarea" .
      " name='form_$field_id_esc'" .
      " id='form_$field_id_esc'" .
      " title='$description'" .
      " cols='$textCols'" .
      " rows='$textRows' $lbfonchange $disabled" .
      ">" . $currescaped . "</textarea>";
  }

  // date
  else if ($data_type == 4) {
    $age_asof_date = ''; // optionalAge() sets this
    $age_format = strpos($frow['edit_options'], 'A') === FALSE ? 3 : 0;
    $agestr = optionalAge($frow, $currvalue, $age_asof_date);
    if ($agestr) {
      echo "<table cellpadding='0' cellspacing='0'><tr><td class='text'>";
    }
    echo "<input type='text' size='10' name='form_$field_id_esc' id='form_$field_id_esc'" .
      " value='" . substr($currescaped, 0, 10) . "'";
    if (!$agestr) echo " title='$description'";
    echo " $lbfonchange onkeyup='datekeyup(this,mypcc)' onblur='dateblur(this,mypcc)' $disabled />";
    if (!$disabled) {
      echo "<img src='$rootdir/pic/show_calendar.gif' align='absbottom' width='24' height='22'" .
      " id='img_$field_id_esc' border='0' alt='[?]' style='cursor:pointer'" .
      " title='" . htmlspecialchars( xl('Click here to choose a date'), ENT_QUOTES) . "' />";
      $date_init .= " Calendar.setup({" .
        "inputField:'form_$field_id', " .
        "ifFormat:'%Y-%m-%d', ";
      if ($agestr) {
        $date_init .= "onUpdate: function() {" .
          "if (typeof(updateAgeString) == 'function') updateAgeString('$field_id','$age_asof_date', $age_format);" .
        "}, ";
      }
      $date_init .= "button:'img_$field_id'})\n";
    }
    // Optional display of age or gestational age.
    if ($agestr) {
      echo "</td></tr><tr><td id='span_$field_id' class='text'>" . text($agestr) . "</td></tr></table>";
    }
  }

  // provider list, local providers only
  else if ($data_type == 10) {
    $ures = sqlStatement("SELECT id, fname, lname, specialty FROM users " .
      "WHERE active = 1 AND ( info IS NULL OR info NOT LIKE '%Inactive%' ) " .
      "AND authorized = 1 " .
      "ORDER BY lname, fname");
    echo "<select name='form_$field_id_esc' id='form_$field_id_esc' title='$description' $lbfonchange $disabled>";
    echo "<option value=''>" . xlt($empty_title) . "</option>";
    $got_selected = false;
    while ($urow = sqlFetchArray($ures)) {
      $uname = text($urow['fname'] . ' ' . $urow['lname']);
      $optionId = attr($urow['id']);
      echo "<option value='$optionId'";
      if ($urow['id'] == $currvalue) {
        echo " selected";
        $got_selected = true;
      }
      echo ">$uname</option>";
    }
    if (!$got_selected && $currvalue) {
      echo "<option value='" . attr($currvalue) . "' selected>* " . text($currvalue) . " *</option>";
      echo "</select>";
      echo " <font color='red' title='" . xla('Please choose a valid selection from the list.') . "'>" . xlt('Fix this') . "!</font>";
    }
    else {
      echo "</select>";
    }
  }

  // provider list, including address book entries with an NPI number
  else if ($data_type == 11) {
    $ures = sqlStatement("SELECT id, fname, lname, specialty FROM users " .
      "WHERE active = 1 AND ( info IS NULL OR info NOT LIKE '%Inactive%' ) " .
      "AND ( authorized = 1 OR ( username = '' AND npi != '' ) ) " .
      "ORDER BY lname, fname");
    echo "<select name='form_$field_id_esc' id='form_$field_id_esc' title='$description'";
    echo " $lbfonchange $disabled>";
    echo "<option value=''>" . xlt('Unassigned') . "</option>";
    $got_selected = false;
    while ($urow = sqlFetchArray($ures)) {
      $uname = text($urow['fname'] . ' ' . $urow['lname']);
      $optionId = attr($urow['id']);
      echo "<option value='$optionId'";
      if ($urow['id'] == $currvalue) {
        echo " selected";
        $got_selected = true;
      }
      echo ">$uname</option>";
    }
    if (!$got_selected && $currvalue) {
      echo "<option value='" . attr($currvalue) . "' selected>* " . text($currvalue) . " *</option>";
      echo "</select>";
      echo " <font color='red' title='" . xla('Please choose a valid selection from the list.') . "'>" . xlt('Fix this') . "!</font>";
    }
    else {
      echo "</select>";
    }
  }

  // pharmacy list
  else if ($data_type == 12) {
    echo "<select name='form_$field_id_esc' id='form_$field_id_esc' title='$description'";
    echo " $lbfonchange $disabled>";
    echo "<option value='0'></option>";
    $pres = get_pharmacies();
    $got_selected = false;
    while ($prow = sqlFetchArray($pres)) {
      $key = $prow['id'];
      $optionValue = htmlspecialchars( $key, ENT_QUOTES);
      $optionLabel = htmlspecialchars( $prow['name'] . ' ' . $prow['area_code'] . '-' .
        $prow['prefix'] . '-' . $prow['number'] . ' / ' .
        $prow['line1'] . ' / ' . $prow['city'], ENT_NOQUOTES);
      echo "<option value='$optionValue'";
      if ($currvalue == $key) {
        echo " selected";
        $got_selected = true;
      }
      echo ">$optionLabel</option>";
    }
    if (!$got_selected && $currvalue) {
      echo "<option value='" . attr($currvalue) . "' selected>* " . text($currvalue) . " *</option>";
      echo "</select>";
      echo " <font color='red' title='" . xla('Please choose a valid selection from the list.') . "'>" . xlt('Fix this') . "!</font>";
    }
    else {
      echo "</select>";
    }
  }

  // squads
  else if ($data_type == 13) {
    echo "<select name='form_$field_id_esc' id='form_$field_id_esc' title='$description'";
    echo " $lbfonchange $disabled>";
    echo "<option value=''>&nbsp;</option>";
    $squads = acl_get_squads();
    if ($squads) {
      foreach ($squads as $key => $value) {
	$optionValue = htmlspecialchars( $key, ENT_QUOTES);
	$optionLabel = htmlspecialchars( $value[3], ENT_NOQUOTES);
        echo "<option value='$optionValue'";
        if ($currvalue == $key) echo " selected";
        echo ">$optionLabel</option>\n";
      }
    }
    echo "</select>";
  }

  // Address book, preferring organization name if it exists and is not in
  // parentheses, and excluding local users who are not providers.
  // Supports "referred to" practitioners and facilities.
  // Alternatively the letter L in edit_options means that abook_type
  // must be "ord_lab", indicating types used with the procedure
  // lab ordering system.
  // Alternatively the letter O in edit_options means that abook_type
  // must begin with "ord_", indicating types used with the procedure
  // ordering system.
  // Alternatively the letter V in edit_options means that abook_type
  // must be "vendor", indicating the Vendor type.
  // Alternatively the letter R in edit_options means that abook_type
  // must be "dist", indicating the Distributor type.
  else if ($data_type == 14) {
    if (strpos($frow['edit_options'], 'L') !== FALSE)
      $tmp = "abook_type = 'ord_lab'";
    else if (strpos($frow['edit_options'], 'O') !== FALSE)
      $tmp = "abook_type LIKE 'ord\\_%'";
    else if (strpos($frow['edit_options'], 'V') !== FALSE)
      $tmp = "abook_type LIKE 'vendor%'";
    else if (strpos($frow['edit_options'], 'R') !== FALSE)
      $tmp = "abook_type LIKE 'dist'";
    else
      $tmp = "( username = '' OR authorized = 1 )";
    $ures = sqlStatement("SELECT id, fname, lname, organization, username FROM users " .
      "WHERE active = 1 AND ( info IS NULL OR info NOT LIKE '%Inactive%' ) " .
      "AND $tmp " .
      "ORDER BY organization, lname, fname");
    echo "<select name='form_$field_id_esc' id='form_$field_id_esc' title='$description'";
    echo " $lbfonchange $disabled>";
    echo "<option value=''>" . htmlspecialchars( xl('Unassigned'), ENT_NOQUOTES) . "</option>";
    while ($urow = sqlFetchArray($ures)) {
      $uname = $urow['organization'];
      if (empty($uname) || substr($uname, 0, 1) == '(') {
        $uname = $urow['lname'];
        if ($urow['fname']) $uname .= ", " . $urow['fname'];
      }
      $optionValue = htmlspecialchars( $urow['id'], ENT_QUOTES);
      $optionLabel = htmlspecialchars( $uname, ENT_NOQUOTES);
      echo "<option value='$optionValue'";
      $title = $urow['username'] ? xl('Local') : xl('External');
      $optionTitle = htmlspecialchars( $title, ENT_QUOTES);
      echo " title='$optionTitle'";
      if ($urow['id'] == $currvalue) echo " selected";
      echo ">$optionLabel</option>";
    }
    echo "</select>";
  }

  // A billing code. If description matches an existing code type then that type is used.
  else if ($data_type == 15) {
    $fldlength = htmlspecialchars( $frow['fld_length'], ENT_QUOTES);
    $maxlength = $frow['max_length'];
    $string_maxlength = "";
    // if max_length is set to zero, then do not set a maxlength
    if ($maxlength) $string_maxlength = "maxlength='".attr($maxlength)."'";
    //
    if (strpos($frow['edit_options'], '2') !== FALSE && substr($frow['form_id'], 0, 3) == 'LBF') {
      // Option "2" generates a hidden input for the codes, and a matching visible field
      // displaying their descriptions. First step is computing the description string.
      $currdescstring = '';
      if (!empty($currvalue)) {
        $relcodes = explode(';', $currvalue);
        foreach ($relcodes as $codestring) {
          if ($codestring === '') continue;
          $code_text = lookup_code_descriptions($codestring);
          if ($currdescstring !== '') $currdescstring .= '; ';
          if (!empty($code_text)) {
            $currdescstring .= $code_text;
          }
          else {
            $currdescstring .= $codestring;
          }
        }
      }
      $currdescstring = attr($currdescstring);
      //
      echo "<input type='text'" .
        " name='form_$field_id_esc'" .
        " id='form_related_code'" .
        " size='$fldlength'" .
        " value='$currescaped'" .
        " style='display:none'" .
        " $lbfonchange readonly $disabled />";
      // Extra readonly input field for optional display of code description(s).
      echo "<input type='text'" .
        " name='form_$field_id_esc" . "__desc'" .
        " size='$fldlength'" .
        " title='$description'" .
        " value='$currdescstring'";
      if (!$disabled) {
        echo " onclick='sel_related(this,\"$codetype\")'";
      }
      echo " readonly $disabled />";
    }
    else {
      echo "<input type='text'" .
        " name='form_$field_id_esc'" .
        " id='form_related_code'" .
        " size='$fldlength'" .
        " $string_maxlength" .
        " title='$description'" .
        " value='$currescaped'";
      if (!$disabled) {
        echo " onclick='sel_related(this,\"$codetype\")'";
      }
      echo " $lbfonchange readonly $disabled />";
    }
  }

  // insurance company list
  else if ($data_type == 16) {
    echo "<select name='form_$field_id_esc' id='form_$field_id_esc' title='$description'>";
    echo "<option value='0'></option>";
    $insprovs = getInsuranceProviders();
    $got_selected = false;
    foreach ($insprovs as $key => $ipname) {
      $optionValue = htmlspecialchars($key, ENT_QUOTES);
      $optionLabel = htmlspecialchars($ipname, ENT_NOQUOTES);
      echo "<option value='$optionValue'";
      if ($currvalue == $key) {
        echo " selected";
        $got_selected = true;
      }
      echo ">$optionLabel</option>";
    }
    if (!$got_selected && $currvalue) {
      echo "<option value='" . attr($currvalue) . "' selected>* " . text($currvalue) . " *</option>";
      echo "</select>";
      echo " <font color='red' title='" . xla('Please choose a valid selection from the list.') . "'>" . xlt('Fix this') . "!</font>";
    }
    else {
      echo "</select>";
    }
  }

  // issue types
  else if ($data_type == 17) {
    echo "<select name='form_$field_id_esc' id='form_$field_id_esc' title='$description'>";
    echo "<option value='0'></option>";
    $got_selected = false;
    foreach ($ISSUE_TYPES as $key => $value) {
      $optionValue = htmlspecialchars($key, ENT_QUOTES);
      $optionLabel = htmlspecialchars($value[1], ENT_NOQUOTES);
      echo "<option value='$optionValue'";
      if ($currvalue == $key) {
        echo " selected";
        $got_selected = true;
      }
      echo ">$optionLabel</option>";
    }
    if (!$got_selected && strlen($currvalue) > 0) {
      echo "<option value='" . attr($currvalue) . "' selected>* " . text($currvalue) . " *</option>";
      echo "</select>";
      echo " <font color='red' title='" . xla('Please choose a valid selection from the list.') . "'>" . xlt('Fix this') . "!</font>";
    }
    else {
      echo "</select>";
    }
  }

  // Visit categories.
  else if ($data_type == 18) {
    $cres = sqlStatement("SELECT pc_catid, pc_catname " .
      "FROM openemr_postcalendar_categories ORDER BY pc_catname");
    echo "<select name='form_$field_id_esc' id='form_$field_id_esc' title='$description'" .
      " $lbfonchange $disabled>";
    echo "<option value=''>" . xlt($empty_title) . "</option>";
    $got_selected = false;
    while ($crow = sqlFetchArray($cres)) {
      $catid = $crow['pc_catid'];
      if (($catid < 9 && $catid != 5) || $catid == 11) continue;
      echo "<option value='" . attr($catid) . "'";
      if ($catid == $currvalue) {
        echo " selected";
        $got_selected = true;
      }
      echo ">" . text(xl_appt_category($crow['pc_catname'])) . "</option>";
    }
    if (!$got_selected && $currvalue) {
      echo "<option value='" . attr($currvalue) . "' selected>* " . text($currvalue) . " *</option>";
      echo "</select>";
      echo " <font color='red' title='" . xla('Please choose a valid selection from the list.') . "'>" . xlt('Fix this') . "!</font>";
    }
    else {
      echo "</select>";
    }
  }

  // a set of labeled checkboxes
  else if ($data_type == 21) {
    // In this special case, fld_length is the number of columns generated.
    $cols = max(1, $frow['fld_length']);
    $avalue = explode('|', $currvalue);
    $lres = sqlStatement("SELECT * FROM list_options " .
      "WHERE list_id = ? ORDER BY seq, title", array($list_id) );
    echo "<table cellpadding='0' cellspacing='0' width='100%'>";
    $tdpct = (int) (100 / $cols);
    for ($count = 0; $lrow = sqlFetchArray($lres); ++$count) {
      $option_id = $lrow['option_id'];
      $option_id_esc = htmlspecialchars( $option_id, ENT_QUOTES);
      // if ($count) echo "<br />";
      if ($count % $cols == 0) {
        if ($count) echo "</tr>";
        echo "<tr>";
      }
      echo "<td width='$tdpct%'>";
      echo "<input type='checkbox' name='form_{$field_id_esc}[$option_id_esc]'" .
        "id='form_{$field_id_esc}[$option_id_esc]' value='1' $lbfonchange";
      if (in_array($option_id, $avalue)) echo " checked";

      // Added 5-09 by BM - Translate label if applicable
      echo " $disabled />" . htmlspecialchars( xl_list_label($lrow['title']), ENT_NOQUOTES);
	
      echo "</td>";
    }
    if ($count) {
      echo "</tr>";
      if ($count > $cols) {
        // Add some space after multiple rows of checkboxes.
	$cols = htmlspecialchars( $cols, ENT_QUOTES);
        echo "<tr><td colspan='$cols' style='height:0.7em'></td></tr>";
      }
    }
    echo "</table>";
  }

  // a set of labeled text input fields
  else if ($data_type == 22) {
    $tmp = explode('|', $currvalue);
    $avalue = array();
    foreach ($tmp as $value) {
      if (preg_match('/^([^:]+):(.*)$/', $value, $matches)) {
        $avalue[$matches[1]] = $matches[2];
      }
    }
    $lres = sqlStatement("SELECT * FROM list_options " .
      "WHERE list_id = ? ORDER BY seq, title", array($list_id) );
    echo "<table cellpadding='0' cellspacing='0'>";
    while ($lrow = sqlFetchArray($lres)) {
      $option_id = $lrow['option_id'];
      $option_id_esc = htmlspecialchars( $option_id, ENT_QUOTES);
      $maxlength = $frow['max_length'];
      $string_maxlength = "";
      // if max_length is set to zero, then do not set a maxlength
      if ($maxlength) $string_maxlength = "maxlength='".attr($maxlength)."'";
      $fldlength = empty($frow['fld_length']) ?  20 : $frow['fld_length'];

      // Added 5-09 by BM - Translate label if applicable
      echo "<tr><td>" . htmlspecialchars( xl_list_label($lrow['title']), ENT_NOQUOTES) . "&nbsp;</td>";
      $fldlength = htmlspecialchars( $fldlength, ENT_QUOTES);
      $optionValue = htmlspecialchars( $avalue[$option_id], ENT_QUOTES);
      echo "<td><input type='text'" .
        " name='form_{$field_id_esc}[$option_id_esc]'" .
        " id='form_{$field_id_esc}[$option_id_esc]'" .
        " size='$fldlength'" .
        " $string_maxlength" .
        " value='$optionValue'";
      echo " $lbfonchange $disabled /></td></tr>";
    }
    echo "</table>";
  }

  // a set of exam results; 3 radio buttons and a text field:
  else if ($data_type == 23) {
    $tmp = explode('|', $currvalue);
    $avalue = array();
    foreach ($tmp as $value) {
      if (preg_match('/^([^:]+):(.*)$/', $value, $matches)) {
        $avalue[$matches[1]] = $matches[2];
      }
    }
    $maxlength = $frow['max_length'];
    $string_maxlength = "";
    // if max_length is set to zero, then do not set a maxlength
    if ($maxlength) $string_maxlength = "maxlength='".attr($maxlength)."'";
    $fldlength = empty($frow['fld_length']) ?  20 : $frow['fld_length'];
    $lres = sqlStatement("SELECT * FROM list_options " .
      "WHERE list_id = ? ORDER BY seq, title", array($list_id) );
    echo "<table cellpadding='0' cellspacing='0'>";
    echo "<tr><td>&nbsp;</td><td class='bold'>" .
      htmlspecialchars( xl('N/A'), ENT_NOQUOTES) .
      "&nbsp;</td><td class='bold'>" .
      htmlspecialchars( xl('Nor'), ENT_NOQUOTES) . "&nbsp;</td>" .
      "<td class='bold'>" .
      htmlspecialchars( xl('Abn'), ENT_NOQUOTES) . "&nbsp;</td><td class='bold'>" .
      htmlspecialchars( xl('Date/Notes'), ENT_NOQUOTES) . "</td></tr>";
    while ($lrow = sqlFetchArray($lres)) {
      $option_id = $lrow['option_id'];
      $option_id_esc = htmlspecialchars( $option_id, ENT_QUOTES);
      $restype = substr($avalue[$option_id], 0, 1);
      $resnote = substr($avalue[$option_id], 2);
	
      // Added 5-09 by BM - Translate label if applicable
      echo "<tr><td>" . htmlspecialchars( xl_list_label($lrow['title']), ENT_NOQUOTES) . "&nbsp;</td>";
	
      for ($i = 0; $i < 3; ++$i) {
        $inputValue = htmlspecialchars( $i, ENT_QUOTES);
        echo "<td><input type='radio'" .
          " name='radio_{$field_id_esc}[$option_id_esc]'" .
          " id='radio_{$field_id_esc}[$option_id_esc]'" .
          " value='$inputValue' $lbfonchange";
        if ($restype === "$i") echo " checked";
        echo " $disabled /></td>";
      }
      $fldlength = htmlspecialchars( $fldlength, ENT_QUOTES);
      $resnote = htmlspecialchars( $resnote, ENT_QUOTES);
      echo "<td><input type='text'" .
        " name='form_{$field_id_esc}[$option_id_esc]'" .
        " id='form_{$field_id_esc}[$option_id_esc]'" .
        " size='$fldlength'" .
        " $string_maxlength" .
        " value='$resnote' $disabled /></td>";
      echo "</tr>";
    }
    echo "</table>";
  }

  // the list of active allergies for the current patient
  // this is read-only!
  else if ($data_type == 24) {
    $query = "SELECT title, comments FROM lists WHERE " .
      "pid = ? AND type = 'allergy' AND enddate IS NULL " .
      "ORDER BY begdate";
    // echo "<!-- $query -->\n"; // debugging
    $lres = sqlStatement($query, array($GLOBALS['pid']));
    $count = 0;
    while ($lrow = sqlFetchArray($lres)) {
      if ($count++) echo "<br />";
      echo htmlspecialchars( $lrow['title'], ENT_NOQUOTES);
      if ($lrow['comments']) echo ' (' . htmlspecialchars( $lrow['comments'], ENT_NOQUOTES) . ')';
    }
  }

  // a set of labeled checkboxes, each with a text field:
  else if ($data_type == 25) {
    $tmp = explode('|', $currvalue);
    $avalue = array();
    foreach ($tmp as $value) {
      if (preg_match('/^([^:]+):(.*)$/', $value, $matches)) {
        $avalue[$matches[1]] = $matches[2];
      }
    }
    $maxlength = $frow['max_length'];
    $string_maxlength = "";
    // if max_length is set to zero, then do not set a maxlength
    if ($maxlength) $string_maxlength = "maxlength='".attr($maxlength)."'";
    $fldlength = empty($frow['fld_length']) ?  20 : $frow['fld_length'];
    $lres = sqlStatement("SELECT * FROM list_options " .
      "WHERE list_id = ? ORDER BY seq, title", array($list_id) );
    echo "<table cellpadding='0' cellspacing='0'>";
    while ($lrow = sqlFetchArray($lres)) {
      $option_id = $lrow['option_id'];
      $option_id_esc = htmlspecialchars( $option_id, ENT_QUOTES);
      $restype = substr($avalue[$option_id], 0, 1);
      $resnote = substr($avalue[$option_id], 2);

      // Added 5-09 by BM - Translate label if applicable
      echo "<tr><td>" . htmlspecialchars( xl_list_label($lrow['title']), ENT_NOQUOTES) . "&nbsp;</td>";
	
      $option_id = htmlspecialchars( $option_id, ENT_QUOTES);
      echo "<td><input type='checkbox' name='check_{$field_id_esc}[$option_id_esc]'" .
        " id='check_{$field_id_esc}[$option_id_esc]' value='1' $lbfonchange";
      if ($restype) echo " checked";
      echo " $disabled />&nbsp;</td>";
      $fldlength = htmlspecialchars( $fldlength, ENT_QUOTES);
      $resnote = htmlspecialchars( $resnote, ENT_QUOTES);
      echo "<td><input type='text'" .
        " name='form_{$field_id_esc}[$option_id_esc]'" .
        " id='form_{$field_id_esc}[$option_id_esc]'" .
        " size='$fldlength'" .
        " $string_maxlength" .
        " value='$resnote' $disabled /></td>";
      echo "</tr>";
    }
    echo "</table>";
  }
  
  // single-selection list with ability to add to it
  else if ($data_type == 26) {
    echo generate_select_list("form_$field_id", $list_id, $currvalue,
      $description, ($showEmpty ? $empty_title : ''), 'addtolistclass_'.$list_id, $lbfchange, '',
      ($disabled ? array('disabled' => 'disabled') : null), false, $backup_list);
    // show the add button if user has access to correct list
    $inputValue = htmlspecialchars( xl('Add'), ENT_QUOTES);
    $outputAddButton = "<input type='button' id='addtolistid_" . $list_id_esc . "' fieldid='form_" .
      $field_id_esc . "' class='addtolist' value='$inputValue' $disabled />";
    if (aco_exist('lists', $list_id)) {
     // a specific aco exist for this list, so ensure access
     if (acl_check('lists', $list_id)) echo $outputAddButton;
    }
    else {
     // no specific aco exist for this list, so check for access to 'default' list
     if (acl_check('lists', 'default')) echo $outputAddButton;	
    }
  }

  // a set of labeled radio buttons
  else if ($data_type == 27) {
    // In this special case, fld_length is the number of columns generated.
    $cols = max(1, $frow['fld_length']);
    $lres = sqlStatement("SELECT * FROM list_options " .
      "WHERE list_id = ? ORDER BY seq, title", array($list_id) );
    echo "<table cellpadding='0' cellspacing='0' width='100%'>";
    $tdpct = (int) (100 / $cols);
    $got_selected = FALSE;
    for ($count = 0; $lrow = sqlFetchArray($lres); ++$count) {
      $option_id = $lrow['option_id'];
      $option_id_esc = htmlspecialchars( $option_id, ENT_QUOTES);
      if ($count % $cols == 0) {
        if ($count) echo "</tr>";
        echo "<tr>";
      }
      echo "<td width='$tdpct%'>";
      echo "<input type='radio' name='form_{$field_id_esc}' id='form_{$field_id_esc}[$option_id_esc]'" .
        " value='$option_id_esc' $lbfonchange";
      if ((strlen($currvalue) == 0 && $lrow['is_default']) ||
          (strlen($currvalue)  > 0 && $option_id == $currvalue))
      {
        echo " checked";
        $got_selected = TRUE;
      }
      echo " $disabled />" . htmlspecialchars(xl_list_label($lrow['title']), ENT_NOQUOTES);
      echo "</td>";
    }
    if ($count) {
      echo "</tr>";
      if ($count > $cols) {
        // Add some space after multiple rows of radio buttons.
        $cols = htmlspecialchars($cols, ENT_QUOTES);
        echo "<tr><td colspan='$cols' style='height:0.7em'></td></tr>";
      }
    }
    echo "</table>";
    if (!$got_selected && strlen($currvalue) > 0) {
      $fontTitle = htmlspecialchars( xl('Please choose a valid selection.'), ENT_QUOTES);
      $fontText = htmlspecialchars( xl('Fix this'), ENT_NOQUOTES);
      echo "$currescaped <font color='red' title='$fontTitle'>$fontText!</font>";
    }
  }

  // special case for history of lifestyle status; 3 radio buttons and a date text field:
  // VicarePlus :: A selection list box for smoking status:
  else if ($data_type == 28 || $data_type == 32) {
    $tmp = explode('|', $currvalue);
    switch(count($tmp)) {
      case "4": {
        $resnote = $tmp[0]; 
        $restype = $tmp[1];
        $resdate = $tmp[2];
        $reslist = $tmp[3];
      } break;
      case "3": {
        $resnote = $tmp[0];
        $restype = $tmp[1];
        $resdate = $tmp[2];
      } break;
      case "2": {
        $resnote = $tmp[0];
        $restype = $tmp[1];
        $resdate = "";
      } break;
      case "1": {
        $resnote = $tmp[0];
        $resdate = $restype = "";
      } break;
      default: {
        $restype = $resdate = $resnote = "";
      } break;
    }
    $maxlength = $frow['max_length'];
    $string_maxlength = "";
    // if max_length is set to zero, then do not set a maxlength
    if ($maxlength) $string_maxlength = "maxlength='".attr($maxlength)."'";
    $fldlength = empty($frow['fld_length']) ?  20 : $frow['fld_length'];

    $fldlength = htmlspecialchars( $fldlength, ENT_QUOTES);
    $resnote = htmlspecialchars( $resnote, ENT_QUOTES);
    $resdate = htmlspecialchars( $resdate, ENT_QUOTES);
    echo "<table cellpadding='0' cellspacing='0'>";
    echo "<tr>";
    if ($data_type == 28)
    {
	// input text 
    echo "<td><input type='text'" .
      " name='form_$field_id_esc'" .
      " id='form_$field_id_esc'" .
      " size='$fldlength'" .
      " $string_maxlength" .
      " value='$resnote' $disabled />&nbsp;</td>";
   echo "<td class='bold'>&nbsp;&nbsp;&nbsp;&nbsp;&nbsp;&nbsp;&nbsp;&nbsp;".
      "&nbsp;&nbsp;&nbsp;&nbsp;&nbsp;&nbsp;&nbsp;&nbsp;&nbsp;&nbsp;&nbsp;&nbsp;&nbsp;".
      htmlspecialchars( xl('Status'), ENT_NOQUOTES).":&nbsp;&nbsp;</td>";
    }
    else if($data_type == 32)
    {
    // input text
    echo "<tr><td><input type='text'" .
      " name='form_text_$field_id_esc'" .
      " id='form_text_$field_id_esc'" .
      " size='$fldlength'" .
      " $string_maxlength" .
      " value='$resnote' $disabled />&nbsp;</td></tr>";
    echo "<td>";
    //Selection list for smoking status
    $onchange = 'radioChange(this.options[this.selectedIndex].value)';//VicarePlus :: The javascript function for selection list.
    echo generate_select_list("form_$field_id", $list_id, $reslist,
      $description, ($showEmpty ? $empty_title : ''), '', $onchange, '',
      ($disabled ? array('disabled' => 'disabled') : null));
    echo "</td>";
    echo "<td class='bold'>&nbsp;&nbsp;&nbsp;&nbsp;&nbsp;" . xlt('Status') . ":&nbsp;&nbsp;</td>";
    }
    // current
    echo "<td class='text' ><input type='radio'" .
      " name='radio_{$field_id_esc}'" .
      " id='radio_{$field_id_esc}[current]'" .
      " value='current" . $field_id_esc . "' $lbfonchange";
    if ($restype == "current" . $field_id) echo " checked";
    if ($data_type == 32) echo " onClick='smoking_statusClicked(this)'";
    echo " />" . xlt('Current') . "&nbsp;</td>";
    // quit
    echo "<td class='text'><input type='radio'" .
      " name='radio_{$field_id_esc}'" .
      " id='radio_{$field_id_esc}[quit]'" .
      " value='quit".$field_id_esc."' $lbfonchange";
    if ($restype == "quit" . $field_id) echo " checked";
    if($data_type == 32) echo " onClick='smoking_statusClicked(this)'";
    echo " $disabled />" . xlt('Quit') . "&nbsp;</td>";
    // quit date
    echo "<td class='text'><input type='text' size='6' name='date_$field_id_esc' id='date_$field_id_esc'" .
      " value='$resdate'" .
      " title='$description'" .
      " onkeyup='datekeyup(this,mypcc)' onblur='dateblur(this,mypcc)' $disabled />";
    if (!$disabled) {
      echo "<img src='$rootdir/pic/show_calendar.gif' align='absbottom' width='24' height='22'" .
      " id='img_$field_id_esc' border='0' alt='[?]' style='cursor:pointer'" .
      " title='" . htmlspecialchars( xl('Click here to choose a date'), ENT_QUOTES) . "' />";
      $date_init .= " Calendar.setup({inputField:'date_$field_id', ifFormat:'%Y-%m-%d', button:'img_$field_id'});\n";
    }
    echo "&nbsp;</td>";
    // never
    echo "<td class='text'><input type='radio'" .
      " name='radio_{$field_id_esc}'" .
      " id='radio_{$field_id_esc}[never]'" .
      " value='never" . $field_id_esc . "' $lbfonchange";
    if ($restype == "never" . $field_id) echo " checked";
    if($data_type == 32) echo " onClick='smoking_statusClicked(this)'";
    echo " />" . xlt('Never') . "&nbsp;</td>";
    // Not Applicable
    echo "<td class='text'><input type='radio'" .
      " name='radio_{$field_id}'" .
      " id='radio_{$field_id}[not_applicable]'" .
      " value='not_applicable" . $field_id . "' $lbfonchange";
    if ($restype == "not_applicable" . $field_id) echo " checked";
    if($data_type == 32) echo " onClick='smoking_statusClicked(this)'";
    echo " $disabled />" . xlt('N/A') . "&nbsp;</td>";
    //
    //Added on 5-jun-2k14 (regarding 'Smoking Status - display SNOMED code description')
    echo "<td class='text' ><div id='smoke_code'></div></td>";
    echo "</tr>";
    echo "</table>";
  }

  // static text.  read-only, of course.
  else if ($data_type == 31) {
    echo nl2br($frow['description']);
  }

  //$data_type == 33
  // Race and Ethnicity. After added support for backup lists, this is now the same as datatype 1; so have migrated it there.
  //$data_type == 33

  else if($data_type == 34){
    $arr = explode("|*|*|*|",$currvalue);
    echo "<a href='../../../library/custom_template/custom_template.php?type=form_{$field_id}&contextName=".htmlspecialchars($list_id_esc,ENT_QUOTES)."' class='iframe_medium' style='text-decoration:none;color:black;'>";
    echo "<div id='form_{$field_id}_div' class='text-area'>".htmlspecialchars($arr[0],ENT_QUOTES)."</div>";
    echo "<div style='display:none'><textarea name='form_{$field_id}' id='form_{$field_id}' style='display:none' $lbfonchange $disabled>" . $currvalue . "</textarea></div>";
    echo "</a>";
  }

  //facilities drop-down list
  else if ($data_type == 35) {   
    if (empty($currvalue)){
   	  $currvalue = 0;
    }
    dropdown_facility($selected = $currvalue, $name = "form_$field_id_esc",
      $allow_unspecified = true, $allow_allfacilities = false, $disabled, $lbfchange);
  }

  //multiple select
  // supports backup list
  else if ($data_type == 36) {
  	echo generate_select_list("form_$field_id", $list_id, $currvalue,
      $description, $showEmpty ? $empty_title : '', '', $onchange, '', null, true, $backup_list);
  	
  }
}

function generate_print_field($frow, $currvalue) {
  global $rootdir, $date_init, $ISSUE_TYPES;

  $currescaped = htmlspecialchars($currvalue, ENT_QUOTES);

  $data_type   = $frow['data_type'];
  $field_id    = $frow['field_id'];
  $list_id     = $frow['list_id'];
  $fld_length  = $frow['fld_length'];
  $backup_list = $frow['list_backup_id'];

  $description = htmlspecialchars(xl_layout_label($frow['description']), ENT_QUOTES);
      
  // Can pass $frow['empty_title'] with this variable, otherwise
  //  will default to 'Unassigned'.
  // If it is 'SKIP' then an empty text title is completely skipped.
  $showEmpty = true;
  if (isset($frow['empty_title'])) {
    if ($frow['empty_title'] == "SKIP") {
      //do not display an 'empty' choice
      $showEmpty = false;
      $empty_title = "Unassigned";
    }
    else {     
      $empty_title = $frow['empty_title'];
    }
  }
  else {
    $empty_title = "Unassigned";   
  }

  // generic single-selection list
  //  Supports backup lists.
  if ($data_type == 1 || $data_type == 26 || $data_type == 33) {
    if (empty($fld_length)) {
      if ($list_id == 'titles') {
        $fld_length = 3;
      } else {
        $fld_length = 10;
      }
    }
    $tmp = '';
    if ($currvalue) {
      $lrow = sqlQuery("SELECT title FROM list_options " .
        "WHERE list_id = ? AND option_id = ?", array($list_id,$currvalue));
      $tmp = xl_list_label($lrow['title']);
      if ($lrow == 0 && !empty($backup_list)) {
        // since primary list did not map, try to map to backup list
        $lrow = sqlQuery("SELECT title FROM list_options " .
          "WHERE list_id = ? AND option_id = ?", array($backup_list,$currvalue));
        $tmp = xl_list_label($lrow['title']);
      }
      if (empty($tmp)) $tmp = "($currvalue)";
    }
    /*****************************************************************
    echo "<input type='text'" .
      " size='$fld_length'" .
      " value='$tmp'" .
      " class='under'" .
      " />";
    *****************************************************************/
    if ($tmp === '') {
      $tmp = '&nbsp;';
    }
    else {
      $tmp = htmlspecialchars( $tmp, ENT_QUOTES);
    }
    echo $tmp;
  }

  // simple text field
  else if ($data_type == 2 || $data_type == 15) {
    /*****************************************************************
    echo "<input type='text'" .
      " size='$fld_length'" .
      " value='$currescaped'" .
      " class='under'" .
      " />";
    *****************************************************************/
    if ($currescaped === '') $currescaped = '&nbsp;';
    echo $currescaped;
  }

  // long or multi-line text field
  else if ($data_type == 3) {
    $fldlength = htmlspecialchars( $fld_length, ENT_QUOTES);
    $maxlength = htmlspecialchars( $frow['fld_rows'], ENT_QUOTES);
    echo "<textarea" .
      " cols='$fldlength'" .
      " rows='$maxlength'>" .
      $currescaped . "</textarea>";
  }

  // date
  else if ($data_type == 4) {
    $asof = ''; //not used here, but set to prevent a php warning when call optionalAge
    $agestr = optionalAge($frow, $currvalue,$asof);
    if ($agestr) {
      echo "<table cellpadding='0' cellspacing='0'><tr><td class='text'>";
    }
    if ($currvalue === '') {
      echo '&nbsp;';
    }
    else {
      echo text(oeFormatShortDate($currvalue));
    }
    // Optional display of age or gestational age.
    if ($agestr) {
      echo "</td></tr><tr><td class='text'>" . text($agestr) . "</td></tr></table>";
    }
  }

  // provider list
  else if ($data_type == 10 || $data_type == 11) {
    $tmp = '';
    if ($currvalue) {
      $urow = sqlQuery("SELECT fname, lname, specialty FROM users " .
        "WHERE id = ?", array($currvalue) );
      $tmp = ucwords($urow['fname'] . " " . $urow['lname']);
      if (empty($tmp)) $tmp = "($currvalue)";
    }
    /*****************************************************************
    echo "<input type='text'" .
      " size='$fld_length'" .
      " value='$tmp'" .
      " class='under'" .
      " />";
    *****************************************************************/
    if ($tmp === '') { $tmp = '&nbsp;'; }
    else { $tmp = htmlspecialchars( $tmp, ENT_QUOTES); }
    echo $tmp;
  }

  // pharmacy list
  else if ($data_type == 12) {
    $tmp = '';
    if ($currvalue) {
      $pres = get_pharmacies();
      while ($prow = sqlFetchArray($pres)) {
        $key = $prow['id'];
        if ($currvalue == $key) {
          $tmp = $prow['name'] . ' ' . $prow['area_code'] . '-' .
            $prow['prefix'] . '-' . $prow['number'] . ' / ' .
            $prow['line1'] . ' / ' . $prow['city'];
        }
      }
      if (empty($tmp)) $tmp = "($currvalue)";
    }
    /*****************************************************************
    echo "<input type='text'" .
      " size='$fld_length'" .
      " value='$tmp'" .
      " class='under'" .
      " />";
    *****************************************************************/
    if ($tmp === '') { $tmp = '&nbsp;'; }
    else { $tmp = htmlspecialchars( $tmp, ENT_QUOTES); }
    echo $tmp;
  }

  // squads
  else if ($data_type == 13) {
    $tmp = '';
    if ($currvalue) {
      $squads = acl_get_squads();
      if ($squads) {
        foreach ($squads as $key => $value) {
          if ($currvalue == $key) {
            $tmp = $value[3];
          }
        }
      }
      if (empty($tmp)) $tmp = "($currvalue)";
    }
    /*****************************************************************
    echo "<input type='text'" .
      " size='$fld_length'" .
      " value='$tmp'" .
      " class='under'" .
      " />";
    *****************************************************************/
    if ($tmp === '') { $tmp = '&nbsp;'; }
    else { $tmp = htmlspecialchars( $tmp, ENT_QUOTES); }
    echo $tmp;
  }

  // Address book.
  else if ($data_type == 14) {
    $tmp = '';
    if ($currvalue) {
      $urow = sqlQuery("SELECT fname, lname, specialty FROM users " .
        "WHERE id = ?", array($currvalue) );
      $uname = $urow['lname'];
      if ($urow['fname']) $uname .= ", " . $urow['fname'];
      $tmp = $uname;
      if (empty($tmp)) $tmp = "($currvalue)";
    }
    /*****************************************************************
    echo "<input type='text'" .
      " size='$fld_length'" .
      " value='$tmp'" .
      " class='under'" .
      " />";
    *****************************************************************/
    if ($tmp === '') { $tmp = '&nbsp;'; }
    else { $tmp = htmlspecialchars( $tmp, ENT_QUOTES); }
    echo $tmp;
  }

  // insurance company list
  else if ($data_type == 16) {
    $tmp = '';
    if ($currvalue) {
      $insprovs = getInsuranceProviders();
      foreach ($insprovs as $key => $ipname) {
        if ($currvalue == $key) {
          $tmp = $ipname;
        }
      }
      if (empty($tmp)) $tmp = "($currvalue)";
    }
    if ($tmp === '') $tmp = '&nbsp;';
    else $tmp = htmlspecialchars($tmp, ENT_QUOTES);
    echo $tmp;
  }

  // issue types
  else if ($data_type == 17) {
    $tmp = '';
    if ($currvalue) {
      foreach ($ISSUE_TYPES as $key => $value) {
        if ($currvalue == $key) {
          $tmp = $value[1];
        }
      }
      if (empty($tmp)) $tmp = "($currvalue)";
    }
    if ($tmp === '') $tmp = '&nbsp;';
    else $tmp = htmlspecialchars($tmp, ENT_QUOTES);
    echo $tmp;
  }

  // Visit categories.
  else if ($data_type == 18) {
    $tmp = '';
    if ($currvalue) {
      $crow = sqlQuery("SELECT pc_catid, pc_catname " .
        "FROM openemr_postcalendar_categories WHERE pc_catid = ?",
        array($currvalue));
      $tmp = xl_appt_category($crow['pc_catname']);
      if (empty($tmp)) $tmp = "($currvalue)";
    }
    if ($tmp === '') { $tmp = '&nbsp;'; }
    else { $tmp = htmlspecialchars($tmp, ENT_QUOTES); }
    echo $tmp;
  }

  // a set of labeled checkboxes
  else if ($data_type == 21) {
    // In this special case, fld_length is the number of columns generated.
    $cols = max(1, $fld_length);
    $avalue = explode('|', $currvalue);
    $lres = sqlStatement("SELECT * FROM list_options " .
      "WHERE list_id = ? ORDER BY seq, title", array($list_id) );
    echo "<table cellpadding='0' cellspacing='0' width='100%'>";
    $tdpct = (int) (100 / $cols);
    for ($count = 0; $lrow = sqlFetchArray($lres); ++$count) {
      $option_id = $lrow['option_id'];
      if ($count % $cols == 0) {
        if ($count) echo "</tr>";
        echo "<tr>";
      }
      echo "<td width='$tdpct%'>";
      echo "<input type='checkbox'";
      if (in_array($option_id, $avalue)) echo " checked";
      echo ">" . htmlspecialchars( xl_list_label($lrow['title']), ENT_NOQUOTES);
      echo "</td>";
    }
    if ($count) {
      echo "</tr>";
      if ($count > $cols) {
        // Add some space after multiple rows of checkboxes.
	$cols = htmlspecialchars( $cols, ENT_QUOTES);
        echo "<tr><td colspan='$cols' style='height:0.7em'></td></tr>";
      }
    }
    echo "</table>";
  }

  // a set of labeled text input fields
  else if ($data_type == 22) {
    $tmp = explode('|', $currvalue);
    $avalue = array();
    foreach ($tmp as $value) {
      if (preg_match('/^([^:]+):(.*)$/', $value, $matches)) {
        $avalue[$matches[1]] = $matches[2];
      }
    }
    $lres = sqlStatement("SELECT * FROM list_options " .
      "WHERE list_id = ? ORDER BY seq, title", array($list_id) );
    echo "<table cellpadding='0' cellspacing='0'>";
    while ($lrow = sqlFetchArray($lres)) {
      $option_id = $lrow['option_id'];
      $fldlength = empty($fld_length) ?  20 : $fld_length;
      echo "<tr><td>" . htmlspecialchars( xl_list_label($lrow['title']), ENT_NOQUOTES) . "&nbsp;</td>";
      $fldlength = htmlspecialchars( $fldlength, ENT_QUOTES);
      $inputValue = htmlspecialchars( $avalue[$option_id], ENT_QUOTES);
      echo "<td><input type='text'" .
        " size='$fldlength'" .
        " value='$inputValue'" .
        " class='under'" .
        " /></td></tr>";
    }
    echo "</table>";
  }

  // a set of exam results; 3 radio buttons and a text field:
  else if ($data_type == 23) {
    $tmp = explode('|', $currvalue);
    $avalue = array();
    foreach ($tmp as $value) {
      if (preg_match('/^([^:]+):(.*)$/', $value, $matches)) {
        $avalue[$matches[1]] = $matches[2];
      }
    }
    $fldlength = empty($fld_length) ?  20 : $fld_length;
    $lres = sqlStatement("SELECT * FROM list_options " .
      "WHERE list_id = ? ORDER BY seq, title", array($list_id) );
    echo "<table cellpadding='0' cellspacing='0'>";
    echo "<tr><td>&nbsp;</td><td class='bold'>" .
      htmlspecialchars( xl('N/A'), ENT_NOQUOTES) .
      "&nbsp;</td><td class='bold'>" .
      htmlspecialchars( xl('Nor'), ENT_NOQUOTES) . "&nbsp;</td>" .
      "<td class='bold'>" .
      htmlspecialchars( xl('Abn'), ENT_NOQUOTES) . "&nbsp;</td><td class='bold'>" .
      htmlspecialchars( xl('Date/Notes'), ENT_NOQUOTES) . "</td></tr>";
    while ($lrow = sqlFetchArray($lres)) {
      $option_id = $lrow['option_id'];
      $restype = substr($avalue[$option_id], 0, 1);
      $resnote = substr($avalue[$option_id], 2);
      echo "<tr><td>" . htmlspecialchars( xl_list_label($lrow['title']), ENT_NOQUOTES) . "&nbsp;</td>";
      for ($i = 0; $i < 3; ++$i) {
        echo "<td><input type='radio'";
        if ($restype === "$i") echo " checked";
        echo " /></td>";
      }
      $resnote = htmlspecialchars( $resnote, ENT_QUOTES);
      $fldlength = htmlspecialchars( $fldlength, ENT_QUOTES);
      echo "<td><input type='text'" .
        " size='$fldlength'" .
        " value='$resnote'" .
        " class='under' /></td>" .
        "</tr>";
    }
    echo "</table>";
  }

  // the list of active allergies for the current patient
  // this is read-only!
  else if ($data_type == 24) {
    $query = "SELECT title, comments FROM lists WHERE " .
      "pid = ? AND type = 'allergy' AND enddate IS NULL " .
      "ORDER BY begdate";
    $lres = sqlStatement($query, array($GLOBALS['pid']) );
    $count = 0;
    while ($lrow = sqlFetchArray($lres)) {
      if ($count++) echo "<br />";
      echo htmlspecialchars( $lrow['title'], ENT_QUOTES);
      if ($lrow['comments']) echo htmlspecialchars( ' (' . $lrow['comments'] . ')', ENT_QUOTES);
    }
  }

  // a set of labeled checkboxes, each with a text field:
  else if ($data_type == 25) {
    $tmp = explode('|', $currvalue);
    $avalue = array();
    foreach ($tmp as $value) {
      if (preg_match('/^([^:]+):(.*)$/', $value, $matches)) {
        $avalue[$matches[1]] = $matches[2];
      }
    }
    $fldlength = empty($fld_length) ?  20 : $fld_length;
    $lres = sqlStatement("SELECT * FROM list_options " .
      "WHERE list_id = ? ORDER BY seq, title", array($list_id) );
    echo "<table cellpadding='0' cellspacing='0'>";
    while ($lrow = sqlFetchArray($lres)) {
      $option_id = $lrow['option_id'];
      $restype = substr($avalue[$option_id], 0, 1);
      $resnote = substr($avalue[$option_id], 2);
      echo "<tr><td>" . htmlspecialchars( xl_list_label($lrow['title']), ENT_NOQUOTES) . "&nbsp;</td>";
      echo "<td><input type='checkbox'";
      if ($restype) echo " checked";
      echo " />&nbsp;</td>";
      $fldlength = htmlspecialchars( $fldlength, ENT_QUOTES);
      $resnote = htmlspecialchars( $resnote, ENT_QUOTES);
      echo "<td><input type='text'" .
        " size='$fldlength'" .
        " value='$resnote'" .
        " class='under'" .
        " /></td>" .
        "</tr>";
    }
    echo "</table>";
  }

  // a set of labeled radio buttons
  else if ($data_type == 27) {
    // In this special case, fld_length is the number of columns generated.
    $cols = max(1, $frow['fld_length']);
    $lres = sqlStatement("SELECT * FROM list_options " .
      "WHERE list_id = ? ORDER BY seq, title", array($list_id) );
    echo "<table cellpadding='0' cellspacing='0' width='100%'>";
    $tdpct = (int) (100 / $cols);
    for ($count = 0; $lrow = sqlFetchArray($lres); ++$count) {
      $option_id = $lrow['option_id'];
      if ($count % $cols == 0) {
        if ($count) echo "</tr>";
        echo "<tr>";
      }
      echo "<td width='$tdpct%'>";
      echo "<input type='radio'";
      if ((strlen($currvalue) == 0 && $lrow['is_default']) ||
          (strlen($currvalue)  > 0 && $option_id == $currvalue))
      {
        echo " checked";
      }
      echo ">" . htmlspecialchars( xl_list_label($lrow['title']), ENT_NOQUOTES);
      echo "</td>";
    }
    if ($count) {
      echo "</tr>";
      if ($count > $cols) {
        // Add some space after multiple rows of radio buttons.
	$cols = htmlspecialchars( $cols, ENT_QUOTES);
        echo "<tr><td colspan='$cols' style='height:0.7em'></td></tr>";
      }
    }
    echo "</table>";
  }

  // special case for history of lifestyle status; 3 radio buttons and a date text field:
  else if ($data_type == 28 || $data_type == 32) {
    $tmp = explode('|', $currvalue);
	switch(count($tmp)) {
      case "4": {
        $resnote = $tmp[0];
        $restype = $tmp[1];
        $resdate = $tmp[2];
        $reslist = $tmp[3];
      } break;
      case "3": {
        $resnote = $tmp[0];
        $restype = $tmp[1];
        $resdate = $tmp[2];
      } break;
      case "2": {
        $resnote = $tmp[0];
        $restype = $tmp[1];
        $resdate = "";
      } break;
      case "1": {
        $resnote = $tmp[0];
        $resdate = $restype = "";
      } break;
      default: {
        $restype = $resdate = $resnote = "";
      } break;
    }
    $fldlength = empty($frow['fld_length']) ?  20 : $frow['fld_length'];
    echo "<table cellpadding='0' cellspacing='0'>";
    echo "<tr>";
    $fldlength = htmlspecialchars( $fldlength, ENT_QUOTES);
    $resnote = htmlspecialchars( $resnote, ENT_QUOTES);
    $resdate = htmlspecialchars( $resdate, ENT_QUOTES);
    if($data_type == 28)
    {
    echo "<td><input type='text'" .
      " size='$fldlength'" .
      " class='under'" .
      " value='$resnote' /></td>";
    echo "<td class='bold'>&nbsp;&nbsp;&nbsp;&nbsp;&nbsp;&nbsp;&nbsp;&nbsp;&nbsp;&nbsp;&nbsp;&nbsp;".
      "&nbsp;&nbsp;&nbsp;&nbsp;&nbsp;&nbsp;&nbsp;&nbsp;&nbsp;".
      htmlspecialchars( xl('Status'), ENT_NOQUOTES).":&nbsp;</td>";  
    } 
    else if($data_type == 32)
    {
    echo "<tr><td><input type='text'" .
      " size='$fldlength'" .
      " class='under'" .
      " value='$resnote' /></td></tr>"; 
    $fldlength = 30;
    $smoking_status_title = generate_display_field(array('data_type'=>'1','list_id'=>$list_id),$reslist);
    echo "<td><input type='text'" .
      " size='$fldlength'" .
      " class='under'" .
      " value='$smoking_status_title' /></td>";
    echo "<td class='bold'>&nbsp;&nbsp;&nbsp;&nbsp;&nbsp;".htmlspecialchars( xl('Status'), ENT_NOQUOTES).":&nbsp;&nbsp;</td>";
    }
    echo "<td><input type='radio'";
    if ($restype == "current".$field_id) echo " checked";
    echo "/>".htmlspecialchars( xl('Current'), ENT_NOQUOTES)."&nbsp;</td>";
    
    echo "<td><input type='radio'";
    if ($restype == "current".$field_id) echo " checked";
    echo "/>".htmlspecialchars( xl('Quit'), ENT_NOQUOTES)."&nbsp;</td>";
    
    echo "<td><input type='text' size='6'" .
      " value='$resdate'" .
      " class='under'" .
      " /></td>";
    
    echo "<td><input type='radio'";
    if ($restype == "current".$field_id) echo " checked";
    echo " />".htmlspecialchars( xl('Never'), ENT_NOQUOTES)."</td>";
	
    echo "<td><input type='radio'";
    if ($restype == "not_applicable".$field_id) echo " checked";
    echo " />".htmlspecialchars( xl('N/A'), ENT_NOQUOTES)."&nbsp;</td>";
    echo "</tr>";
    echo "</table>";
  }

  // static text.  read-only, of course.
  else if ($data_type == 31) {
    echo nl2br($frow['description']);
  }
  
  else if($data_type == 34){
    echo "<a href='../../../library/custom_template/custom_template.php?type=form_{$field_id}&contextName=".htmlspecialchars($list_id_esc,ENT_QUOTES)."' class='iframe_medium' style='text-decoration:none;color:black;'>";
    echo "<div id='form_{$field_id}_div' class='text-area'></div>";
    echo "<div style='display:none'><textarea name='form_{$field_id}' id='form_{$field_id}' stye='display:none'></textarea></div>";
    echo "</a>";
  }

  //facilities drop-down list
  else if ($data_type == 35) {
    if (empty($currvalue)){
      $currvalue = 0;
    }
    dropdown_facility($selected = $currvalue, $name = "form_$field_id_esc", $allow_unspecified = true, $allow_allfacilities = false);
  }

  //Multi-select
  // Supports backup lists.
  else if ($data_type == 36) {
  	if (empty($fld_length)) {
  		if ($list_id == 'titles') {
  			$fld_length = 3;
  		} else {
  			$fld_length = 10;
  		}
  	}
  	$tmp = '';
  	
  	$values_array = explode("|", $currvalue);

        $i=0;
  	foreach($values_array as $value) {
  		if ($value) {
  			$lrow = sqlQuery("SELECT title FROM list_options " .
  					"WHERE list_id = ? AND option_id = ?", array($list_id,$value));
  			$tmp = xl_list_label($lrow['title']);
			if ($lrow == 0 && !empty($backup_list)) {
				// since primary list did not map, try to map to backup list
				$lrow = sqlQuery("SELECT title FROM list_options " .
					"WHERE list_id = ? AND option_id = ?", array($backup_list,$currvalue));
				$tmp = xl_list_label($lrow['title']);
			}
  			if (empty($tmp)) $tmp = "($value)";
  		}
  		
  		if ($tmp === '') {
			$tmp = '&nbsp;';
		}
  		else {
			$tmp = htmlspecialchars( $tmp, ENT_QUOTES);
		}
                if ($i != 0 && $tmp != '&nbsp;') echo ",";
  		echo $tmp;
                $i++;
  	}
  }

}

function generate_display_field($frow, $currvalue) {
  global $ISSUE_TYPES;

  $data_type  = $frow['data_type'];
  $field_id   = isset($frow['field_id'])  ? $frow['field_id'] : null;
  $list_id    = $frow['list_id'];
  $backup_list = $frow['list_backup_id'];
  
  $s = '';

  // generic selection list or the generic selection list with add on the fly
  // feature, or radio buttons
  //  Supports backup lists for datatypes 1,26,33
  if ($data_type == 1 || $data_type == 26 || $data_type == 27 || $data_type == 33) {
    $lrow = sqlQuery("SELECT title FROM list_options " .
      "WHERE list_id = ? AND option_id = ?", array($list_id,$currvalue) );
      $s = htmlspecialchars(xl_list_label($lrow['title']),ENT_NOQUOTES);
    //if there is no matching value in the corresponding lists check backup list
    // only supported in data types 1,26,33
    if ($lrow == 0 && !empty($backup_list) && ($data_type == 1 || $data_type == 26 || $data_type == 33)) {
      $lrow = sqlQuery("SELECT title FROM list_options " .
        "WHERE list_id = ? AND option_id = ?", array($backup_list,$currvalue) );
      $s = htmlspecialchars(xl_list_label($lrow['title']),ENT_NOQUOTES);
    }
  }

  // simple text field
  else if ($data_type == 2) {
     $s = nl2br(htmlspecialchars($currvalue,ENT_NOQUOTES));
  }

  // long or multi-line text field
  else if ($data_type == 3) {
    $s = nl2br(htmlspecialchars($currvalue,ENT_NOQUOTES));
  }

  // date
  else if ($data_type == 4) {
    $asof = ''; //not used here, but set to prevent a php warning when call optionalAge
    $s = '';
    $agestr = optionalAge($frow, $currvalue, $asof);
    if ($agestr) {
      $s .= "<table cellpadding='0' cellspacing='0'><tr><td class='text'>";
    }
    if ($currvalue === '') {
      $s .= '&nbsp;';
    }
    else {
      $s .= text(oeFormatShortDate($currvalue));
    }
    // Optional display of age or gestational age.
    if ($agestr) {
      $s .= "</td></tr><tr><td class='text'>" . text($agestr) . "</td></tr></table>";
    }
  }

  // provider
  else if ($data_type == 10 || $data_type == 11) {
    $urow = sqlQuery("SELECT fname, lname, specialty FROM users " .
      "WHERE id = ?", array($currvalue) );
    $s = htmlspecialchars(ucwords($urow['fname'] . " " . $urow['lname']),ENT_NOQUOTES);
  }

  // pharmacy list
  else if ($data_type == 12) {
    $pres = get_pharmacies();
    while ($prow = sqlFetchArray($pres)) {
      $key = $prow['id'];
      if ($currvalue == $key) {
        $s .= htmlspecialchars($prow['name'] . ' ' . $prow['area_code'] . '-' .
          $prow['prefix'] . '-' . $prow['number'] . ' / ' .
          $prow['line1'] . ' / ' . $prow['city'],ENT_NOQUOTES);
      }
    }
  }

  // squads
  else if ($data_type == 13) {
    $squads = acl_get_squads();
    if ($squads) {
      foreach ($squads as $key => $value) {
        if ($currvalue == $key) {
          $s .= htmlspecialchars($value[3],ENT_NOQUOTES);
        }
      }
    }
  }

  // address book
  else if ($data_type == 14) {
    $urow = sqlQuery("SELECT fname, lname, specialty, organization FROM users " .
      "WHERE id = ?", array($currvalue));
    //ViSolve: To display the Organization Name if it exist. Else it will display the user name.
    if($urow['organization'] !=""){
    	$uname = $urow['organization'];
    }else{
    	$uname = $urow['lname'];
    	if ($urow['fname']) $uname .= ", " . $urow['fname'];    	
    }
    $s = htmlspecialchars($uname,ENT_NOQUOTES);
  }

  // billing code
  else if ($data_type == 15) {
    $s = htmlspecialchars($currvalue,ENT_NOQUOTES);
  }

  // insurance company list
  else if ($data_type == 16) {
    $insprovs = getInsuranceProviders();
    foreach ($insprovs as $key => $ipname) {
      if ($currvalue == $key) {
        $s .= htmlspecialchars($ipname, ENT_NOQUOTES);
      }
    }
  }

  // issue types
  else if ($data_type == 17) {
    foreach ($ISSUE_TYPES as $key => $value) {
      if ($currvalue == $key) {
        $s .= htmlspecialchars($value[1], ENT_NOQUOTES);
      }
    }
  }

  // visit category
  else if ($data_type == 18) {
    $crow = sqlQuery("SELECT pc_catid, pc_catname " .
      "FROM openemr_postcalendar_categories WHERE pc_catid = ?",
      array($currvalue));
    $s = htmlspecialchars($crow['pc_catname'],ENT_NOQUOTES);
  }

  // a set of labeled checkboxes
  else if ($data_type == 21) {
    $avalue = explode('|', $currvalue);
    $lres = sqlStatement("SELECT * FROM list_options " .
      "WHERE list_id = ? ORDER BY seq, title", array($list_id) );
    $count = 0;
    while ($lrow = sqlFetchArray($lres)) {
      $option_id = $lrow['option_id'];
      if (in_array($option_id, $avalue)) {
        if ($count++) $s .= "<br />";
	  
	// Added 5-09 by BM - Translate label if applicable
        $s .= nl2br(htmlspecialchars(xl_list_label($lrow['title'])),ENT_NOQUOTES);
	    
      }
    }
  }

  // a set of labeled text input fields
  else if ($data_type == 22) {
    $tmp = explode('|', $currvalue);
    $avalue = array();
    foreach ($tmp as $value) {
      if (preg_match('/^([^:]+):(.*)$/', $value, $matches)) {
        $avalue[$matches[1]] = $matches[2];
      }
    }
    $lres = sqlStatement("SELECT * FROM list_options " .
      "WHERE list_id = ? ORDER BY seq, title", array($list_id) );
    $s .= "<table cellpadding='0' cellspacing='0'>";
    while ($lrow = sqlFetchArray($lres)) {
      $option_id = $lrow['option_id'];
      if (empty($avalue[$option_id])) continue;
	
      // Added 5-09 by BM - Translate label if applicable
      $s .= "<tr><td class='bold' valign='top'>" . htmlspecialchars(xl_list_label($lrow['title']),ENT_NOQUOTES) . ":&nbsp;</td>";
	  
      $s .= "<td class='text' valign='top'>" . htmlspecialchars($avalue[$option_id],ENT_NOQUOTES) . "</td></tr>";
    }
    $s .= "</table>";
  }

  // a set of exam results; 3 radio buttons and a text field:
  else if ($data_type == 23) {
    $tmp = explode('|', $currvalue);
    $avalue = array();
    foreach ($tmp as $value) {
      if (preg_match('/^([^:]+):(.*)$/', $value, $matches)) {
        $avalue[$matches[1]] = $matches[2];
      }
    }
    $lres = sqlStatement("SELECT * FROM list_options " .
      "WHERE list_id = ? ORDER BY seq, title", array($list_id) );
    $s .= "<table cellpadding='0' cellspacing='0'>";
    while ($lrow = sqlFetchArray($lres)) {
      $option_id = $lrow['option_id'];
      $restype = substr($avalue[$option_id], 0, 1);
      $resnote = substr($avalue[$option_id], 2);
      if (empty($restype) && empty($resnote)) continue;
	
      // Added 5-09 by BM - Translate label if applicable
      $s .= "<tr><td class='bold' valign='top'>" . htmlspecialchars(xl_list_label($lrow['title']),ENT_NOQUOTES) . "&nbsp;</td>";
	
      $restype = ($restype == '1') ? xl('Normal') : (($restype == '2') ? xl('Abnormal') : xl('N/A'));
      // $s .= "<td class='text' valign='top'>$restype</td></tr>";
      // $s .= "<td class='text' valign='top'>$resnote</td></tr>";
      $s .= "<td class='text' valign='top'>" . htmlspecialchars($restype,ENT_NOQUOTES) . "&nbsp;</td>";
      $s .= "<td class='text' valign='top'>" . htmlspecialchars($resnote,ENT_NOQUOTES) . "</td>";
      $s .= "</tr>";
    }
    $s .= "</table>";
  }

  // the list of active allergies for the current patient
  else if ($data_type == 24) {
    $query = "SELECT title, comments FROM lists WHERE " .
      "pid = ? AND type = 'allergy' AND enddate IS NULL " .
      "ORDER BY begdate";
    // echo "<!-- $query -->\n"; // debugging
    $lres = sqlStatement($query, array($GLOBALS['pid']) );
    $count = 0;
    while ($lrow = sqlFetchArray($lres)) {
      if ($count++) $s .= "<br />";
      $s .= htmlspecialchars($lrow['title'],ENT_NOQUOTES);
      if ($lrow['comments']) $s .= ' (' . htmlspecialchars($lrow['comments'],ENT_NOQUOTES) . ')';
    }
  }

  // a set of labeled checkboxes, each with a text field:
  else if ($data_type == 25) {
    $tmp = explode('|', $currvalue);
    $avalue = array();
    foreach ($tmp as $value) {
      if (preg_match('/^([^:]+):(.*)$/', $value, $matches)) {
        $avalue[$matches[1]] = $matches[2];
      }
    }
    $lres = sqlStatement("SELECT * FROM list_options " .
      "WHERE list_id = ? ORDER BY seq, title", array($list_id) );
    $s .= "<table cellpadding='0' cellspacing='0'>";
    while ($lrow = sqlFetchArray($lres)) {
      $option_id = $lrow['option_id'];
      $restype = substr($avalue[$option_id], 0, 1);
      $resnote = substr($avalue[$option_id], 2);
      if (empty($restype) && empty($resnote)) continue;
	
      // Added 5-09 by BM - Translate label if applicable	
      $s .= "<tr><td class='bold' valign='top'>" . htmlspecialchars(xl_list_label($lrow['title']),ENT_NOQUOTES) . "&nbsp;</td>";
	
      $restype = $restype ? xl('Yes') : xl('No');  
      $s .= "<td class='text' valign='top'>" . htmlspecialchars($restype,ENT_NOQUOTES) . "</td></tr>";
      $s .= "<td class='text' valign='top'>" . htmlspecialchars($resnote,ENT_NOQUOTES) . "</td></tr>";
      $s .= "</tr>";
    }
    $s .= "</table>";
  }

  // special case for history of lifestyle status; 3 radio buttons and a date text field:
  // VicarePlus :: A selection list for smoking status.
  else if ($data_type == 28 || $data_type == 32) {
    $tmp = explode('|', $currvalue);
    switch(count($tmp)) {
      case "4": {
        $resnote = $tmp[0];
        $restype = $tmp[1];
        $resdate = $tmp[2];
        $reslist = $tmp[3];
      } break;
      case "3": {
        $resnote = $tmp[0];
        $restype = $tmp[1];
        $resdate = $tmp[2];
      } break;
      case "2": {
        $resnote = $tmp[0];
        $restype = $tmp[1];
        $resdate = "";
      } break;
      case "1": {
        $resnote = $tmp[0];
        $resdate = $restype = "";
      } break;
      default: {
        $restype = $resdate = $resnote = "";
      } break;
    }
    $s .= "<table cellpadding='0' cellspacing='0'>";
      
    $s .= "<tr>";
	$res = "";
    if ($restype == "current".$field_id) $res = xl('Current');
	if ($restype == "quit".$field_id) $res = xl('Quit');
	if ($restype == "never".$field_id) $res = xl('Never');
	if ($restype == "not_applicable".$field_id) $res = xl('N/A');
    // $s .= "<td class='text' valign='top'>$restype</td></tr>";
    // $s .= "<td class='text' valign='top'>$resnote</td></tr>";
     if ($data_type == 28)
    {
    if (!empty($resnote)) $s .= "<td class='text' valign='top'>" . htmlspecialchars($resnote,ENT_NOQUOTES) . "&nbsp;&nbsp;&nbsp;&nbsp;&nbsp;</td>";
    }
     //VicarePlus :: Tobacco field has a listbox, text box, date field and 3 radio buttons.
     else if ($data_type == 32)
    {//changes on 5-jun-2k14 (regarding 'Smoking Status - display SNOMED code description')
       $smoke_codes = getSmokeCodes(); 
       if (!empty($reslist)) {
           if($smoke_codes[$reslist]!="")
               $code_desc = "( ".$smoke_codes[$reslist]." )";
           
           $s .= "<td class='text' valign='top'>" . generate_display_field(array('data_type'=>'1','list_id'=>$list_id),$reslist) . "&nbsp;".text($code_desc)."&nbsp;&nbsp;&nbsp;&nbsp;</td>";}
       
       if (!empty($resnote)) $s .= "<td class='text' valign='top'>" . htmlspecialchars($resnote,ENT_NOQUOTES) . "&nbsp;&nbsp;</td>";
    }

	if (!empty($res)) $s .= "<td class='text' valign='top'><b>" . htmlspecialchars(xl('Status'),ENT_NOQUOTES) . "</b>:&nbsp;" . htmlspecialchars($res,ENT_NOQUOTES) . "&nbsp;</td>";
    if ($restype == "quit".$field_id) $s .= "<td class='text' valign='top'>" . htmlspecialchars($resdate,ENT_NOQUOTES) . "&nbsp;</td>";
    $s .= "</tr>";
    $s .= "</table>";
  }

  // static text.  read-only, of course.
  else if ($data_type == 31) {
    $s .= nl2br($frow['description']);
  }
  
  else if($data_type == 34){
    $arr = explode("|*|*|*|",$currvalue);
    for($i=0;$i<sizeof($arr);$i++){
      $s.=$arr[$i];
    }
  }

  // facility
  else if ($data_type == 35) {
    $urow = sqlQuery("SELECT id, name FROM facility ".
      "WHERE id = ?", array($currvalue) );
    $s = htmlspecialchars($urow['name'],ENT_NOQUOTES);
  }

  // Multi select
  //  Supports backup lists
  else if ($data_type == 36) {
    $values_array = explode("|", $currvalue);
    
    $i = 0;
    foreach($values_array as $value) {
      $lrow = sqlQuery("SELECT title FROM list_options " .
          "WHERE list_id = ? AND option_id = ?", array($list_id,$value) );
      
      if ($lrow == 0 && !empty($backup_list)) {
      	//use back up list
      	$lrow = sqlQuery("SELECT title FROM list_options " .
      			"WHERE list_id = ? AND option_id = ?", array($backup_list,$value) );
      }
      
      if ($i > 0) {
        $s = $s . ", " . htmlspecialchars(xl_list_label($lrow['title']),ENT_NOQUOTES);
	  } else {
        $s = htmlspecialchars(xl_list_label($lrow['title']),ENT_NOQUOTES);
      }

      $i++;
    }
  }

  return $s;
}

// Generate plain text versions of selected LBF field types.
// Currently used by interface/patient_file/download_template.php.
// More field types might need to be supported here in the future.
//
function generate_plaintext_field($frow, $currvalue) {
  global $ISSUE_TYPES;

  $data_type = $frow['data_type'];
  $field_id  = isset($frow['field_id']) ? $frow['field_id'] : null;
  $list_id   = $frow['list_id'];
  $backup_list = $frow['backup_list'];
  $s = '';

  // generic selection list or the generic selection list with add on the fly
  // feature, or radio buttons
  //  Supports backup lists (for datatypes 1,26,33)
  if ($data_type == 1 || $data_type == 26 || $data_type == 27 || $data_type == 33) {
    $lrow = sqlQuery("SELECT title FROM list_options " .
      "WHERE list_id = ? AND option_id = ?", array($list_id,$currvalue) );
    $s = xl_list_label($lrow['title']);
    //if there is no matching value in the corresponding lists check backup list
    // only supported in data types 1,26,33
    if ($lrow == 0 && !empty($backup_list) && ($data_type == 1 || $data_type == 26 || $data_type == 33)) {
      $lrow = sqlQuery("SELECT title FROM list_options " .
        "WHERE list_id = ? AND option_id = ?", array($backup_list,$currvalue) );
      $s = xl_list_label($lrow['title']);
    }
  }

  // simple or long text field
  else if ($data_type == 2 || $data_type == 3 || $data_type == 15) {
    $s = $currvalue;
  }

  // date
  else if ($data_type == 4) {
    $s = oeFormatShortDate($currvalue);
    // Optional display of age or gestational age.
    $asof=''; //not used here, but set to prevent a php warning when call optionalAge
    $tmp = optionalAge($frow, $currvalue,$asof);
    if ($tmp) $s .= ' ' . $tmp;
  }

  // provider
  else if ($data_type == 10 || $data_type == 11) {
    $urow = sqlQuery("SELECT fname, lname, specialty FROM users " .
      "WHERE id = ?", array($currvalue) );
    $s = ucwords($urow['fname'] . " " . $urow['lname']);
  }

  // pharmacy list
  else if ($data_type == 12) {
    $pres = get_pharmacies();
    while ($prow = sqlFetchArray($pres)) {
      $key = $prow['id'];
      if ($currvalue == $key) {
        $s .= $prow['name'] . ' ' . $prow['area_code'] . '-' .
          $prow['prefix'] . '-' . $prow['number'] . ' / ' .
          $prow['line1'] . ' / ' . $prow['city'];
      }
    }
  }

  // address book
  else if ($data_type == 14) {
    $urow = sqlQuery("SELECT fname, lname, specialty FROM users " .
      "WHERE id = ?", array($currvalue));
    $uname = $urow['lname'];
    if ($urow['fname']) $uname .= ", " . $urow['fname'];
    $s = $uname;
  }

  // insurance company list
  else if ($data_type == 16) {
    $insprovs = getInsuranceProviders();
    foreach ($insprovs as $key => $ipname) {
      if ($currvalue == $key) {
        $s .= $ipname;
      }
    }
  }

  // issue type
  else if ($data_type == 17) {
    foreach ($ISSUE_TYPES as $key => $value) {
      if ($currvalue == $key) {
        $s .= $value[1];
      }
    }
  }

  // visit category
  else if ($data_type == 18) {
    $crow = sqlQuery("SELECT pc_catid, pc_catname " .
      "FROM openemr_postcalendar_categories WHERE pc_catid = ?",
      array($currvalue));
    $s = $crow['pc_catname'];
  }

  // a set of labeled checkboxes
  else if ($data_type == 21) {
    $avalue = explode('|', $currvalue);
    $lres = sqlStatement("SELECT * FROM list_options " .
      "WHERE list_id = ? ORDER BY seq, title", array($list_id) );
    $count = 0;
    while ($lrow = sqlFetchArray($lres)) {
      $option_id = $lrow['option_id'];
      if (in_array($option_id, $avalue)) {
        if ($count++) $s .= "; ";
        $s .= xl_list_label($lrow['title']);
      }
    }
  }

  // a set of labeled text input fields
  else if ($data_type == 22) {
    $tmp = explode('|', $currvalue);
    $avalue = array();
    foreach ($tmp as $value) {
      if (preg_match('/^([^:]+):(.*)$/', $value, $matches)) {
        $avalue[$matches[1]] = $matches[2];
      }
    }
    $lres = sqlStatement("SELECT * FROM list_options " .
      "WHERE list_id = ? ORDER BY seq, title", array($list_id) );
    while ($lrow = sqlFetchArray($lres)) {
      $option_id = $lrow['option_id'];
      if (empty($avalue[$option_id])) continue;
      if ($s !== '') $s .= '; ';
      $s .= xl_list_label($lrow['title']) . ': ';
      $s .= $avalue[$option_id];
    }
  }

  // A set of exam results; 3 radio buttons and a text field.
  // This shows abnormal results only.
  else if ($data_type == 23) {
    $tmp = explode('|', $currvalue);
    $avalue = array();
    foreach ($tmp as $value) {
      if (preg_match('/^([^:]+):(.*)$/', $value, $matches)) {
        $avalue[$matches[1]] = $matches[2];
      }
    }
    $lres = sqlStatement("SELECT * FROM list_options " .
      "WHERE list_id = ? ORDER BY seq, title", array($list_id) );
    while ($lrow = sqlFetchArray($lres)) {
      $option_id = $lrow['option_id'];
      $restype = substr($avalue[$option_id], 0, 1);
      $resnote = substr($avalue[$option_id], 2);
      if (empty($restype) && empty($resnote)) continue;
      if ($restype != '2') continue; // show abnormal results only
      if ($s !== '') $s .= '; ';
      $s .= xl_list_label($lrow['title']);
      if (!empty($resnote)) $s .= ': ' . $resnote;
    }
  }

  // the list of active allergies for the current patient
  else if ($data_type == 24) {
    $query = "SELECT title, comments FROM lists WHERE " .
      "pid = ? AND type = 'allergy' AND enddate IS NULL " .
      "ORDER BY begdate";
    $lres = sqlStatement($query, array($GLOBALS['pid']));
    $count = 0;
    while ($lrow = sqlFetchArray($lres)) {
      if ($count++) $s .= "; ";
      $s .= $lrow['title'];
      if ($lrow['comments']) $s .= ' (' . $lrow['comments'] . ')';
    }
  }

  // a set of labeled checkboxes, each with a text field:
  else if ($data_type == 25) {
    $tmp = explode('|', $currvalue);
    $avalue = array();
    foreach ($tmp as $value) {
      if (preg_match('/^([^:]+):(.*)$/', $value, $matches)) {
        $avalue[$matches[1]] = $matches[2];
      }
    }
    $lres = sqlStatement("SELECT * FROM list_options " .
      "WHERE list_id = ? ORDER BY seq, title", array($list_id));
    while ($lrow = sqlFetchArray($lres)) {
      $option_id = $lrow['option_id'];
      $restype = substr($avalue[$option_id], 0, 1);
      $resnote = substr($avalue[$option_id], 2);
      if (empty($restype) && empty($resnote)) continue;
      if ($s !== '') $s .= '; ';
      $s .= xl_list_label($lrow['title']);
      $restype = $restype ? xl('Yes') : xl('No');  
      $s .= $restype;
      if ($resnote) $s .= ' ' . $resnote;
    }
  }

  // special case for history of lifestyle status; 3 radio buttons and a date text field:
  // VicarePlus :: A selection list for smoking status.
  else if ($data_type == 28 || $data_type == 32) {
    $tmp = explode('|', $currvalue);
    $resnote = count($tmp) > 0 ? $tmp[0] : '';
    $restype = count($tmp) > 1 ? $tmp[1] : '';
    $resdate = count($tmp) > 2 ? $tmp[2] : '';
    $reslist = count($tmp) > 3 ? $tmp[3] : '';
    $res = "";
    if ($restype == "current"       . $field_id) $res = xl('Current');
    if ($restype == "quit"          . $field_id) $res = xl('Quit');
    if ($restype == "never"         . $field_id) $res = xl('Never');
    if ($restype == "not_applicable". $field_id) $res = xl('N/A');

    if ($data_type == 28) {
      if (!empty($resnote)) $s .= $resnote;
    }
    // Tobacco field has a listbox, text box, date field and 3 radio buttons.
    else if ($data_type == 32) {
      if (!empty($reslist)) $s .= generate_plaintext_field(array('data_type'=>'1','list_id'=>$list_id),$reslist);
      if (!empty($resnote)) $s .= ' ' . $resnote;
    }
    if (!empty($res)) {
      if ($s !== '') $s .= ' ';
      $s .= xl('Status') . ' ' . $res;
    }
    if ($restype == "quit".$field_id) {
      if ($s !== '') $s .= ' ';
      $s .= $resdate;
    }
  }

  // Multi select
  //  Supports backup lists
  else if ($data_type == 36) {
    $values_array = explode("|", $currvalue);

    $i = 0;
    foreach($values_array as $value) {
      $lrow = sqlQuery("SELECT title FROM list_options " .
          "WHERE list_id = ? AND option_id = ?", array($list_id,$value) );

      if ($lrow == 0 && !empty($backup_list)) {
        //use back up list
        $lrow = sqlQuery("SELECT title FROM list_options " .
                        "WHERE list_id = ? AND option_id = ?", array($backup_list,$value) );
      }

      if ($i > 0) {
        $s = $s . ", " . xl_list_label($lrow['title']);
          } else {
        $s = xl_list_label($lrow['title']);
      }

      $i++;
    }
  }

  return $s;
}

$CPR = 4; // cells per row of generic data
$last_group = '';
$cell_count = 0;
$item_count = 0;

function disp_end_cell() {
  global $item_count, $cell_count;
  if ($item_count > 0) {
    echo "</td>";
    $item_count = 0;
  }
}

function disp_end_row() {
  global $cell_count, $CPR;
  disp_end_cell();
  if ($cell_count > 0) {
    for (; $cell_count < $CPR; ++$cell_count) echo "<td></td>";
    echo "</tr>\n";
    $cell_count = 0;
  }
}

function disp_end_group() {
  global $last_group;
  if (strlen($last_group) > 0) {
    disp_end_row();
  }
}

function display_layout_rows($formtype, $result1, $result2='') {
  global $item_count, $cell_count, $last_group, $CPR;

  $fres = sqlStatement("SELECT * FROM layout_options " .
    "WHERE form_id = ? AND uor > 0 " .
    "ORDER BY group_name, seq", array($formtype) );

  while ($frow = sqlFetchArray($fres)) {
    $this_group = $frow['group_name'];
    $titlecols  = $frow['titlecols'];
    $datacols   = $frow['datacols'];
    $data_type  = $frow['data_type'];
    $field_id   = $frow['field_id'];
    $list_id    = $frow['list_id'];
    $currvalue  = '';

    if ($formtype == 'DEM') {
      if ($GLOBALS['athletic_team']) {
        // Skip fitness level and return-to-play date because those appear
        // in a special display/update form on this page.
        if ($field_id === 'fitness' || $field_id === 'userdate1') continue;
      }
      if (strpos($field_id, 'em_') === 0) {
        // Skip employer related fields, if it's disabled.
        if ($GLOBALS['omit_employers']) continue;
        $tmp = substr($field_id, 3);
        if (isset($result2[$tmp])) $currvalue = $result2[$tmp];
      }
      else {
        if (isset($result1[$field_id])) $currvalue = $result1[$field_id];
      }
    }
    else {
      if (isset($result1[$field_id])) $currvalue = $result1[$field_id];
    }

    // Handle a data category (group) change.
    if (strcmp($this_group, $last_group) != 0) {
      $group_name = substr($this_group, 1);
      // totally skip generating the employer category, if it's disabled.
      if ($group_name === 'Employer' && $GLOBALS['omit_employers']) continue;
      disp_end_group();
      $last_group = $this_group;
    }

    // filter out all the empty field data from the patient report.
    if (!empty($currvalue) && !($currvalue == '0000-00-00 00:00:00')) {
	// Handle starting of a new row.
	if (($titlecols > 0 && $cell_count >= $CPR) || $cell_count == 0) {
	  disp_end_row();
	  echo "<tr>";
	  if ($group_name) {
		echo "<td class='groupname'>";
		//echo "<td class='groupname' style='padding-right:5pt' valign='top'>";
		//echo "<font color='#008800'>$group_name</font>";
	
		// Added 5-09 by BM - Translate label if applicable
		echo htmlspecialchars(xl_layout_label($group_name),ENT_NOQUOTES);
	  
		$group_name = '';
	  } else {
		//echo "<td class='' style='padding-right:5pt' valign='top'>";
		echo "<td valign='top'>&nbsp;";
	  }
	  echo "</td>";
	}

	if ($item_count == 0 && $titlecols == 0) $titlecols = 1;

	// Handle starting of a new label cell.
	if ($titlecols > 0) {
	  disp_end_cell();
	  //echo "<td class='label' colspan='$titlecols' valign='top'";
	  $titlecols_esc = htmlspecialchars( $titlecols, ENT_QUOTES);
	  echo "<td class='label' colspan='$titlecols_esc' ";
	  //if ($cell_count == 2) echo " style='padding-left:10pt'";
	  echo ">";
	  $cell_count += $titlecols;
	}
	++$item_count;

	// Added 5-09 by BM - Translate label if applicable
	if ($frow['title']) echo htmlspecialchars(xl_layout_label($frow['title']).":",ENT_NOQUOTES); else echo "&nbsp;";

	// Handle starting of a new data cell.
	if ($datacols > 0) {
	  disp_end_cell();
	  //echo "<td class='text data' colspan='$datacols' valign='top'";
	  $datacols_esc = htmlspecialchars( $datacols, ENT_QUOTES);      
	  echo "<td class='text data' colspan='$datacols_esc'";
	  //if ($cell_count > 0) echo " style='padding-left:5pt'";
	  echo ">";
	  $cell_count += $datacols;
	}

	++$item_count;
	echo generate_display_field($frow, $currvalue);
    }
  }

  disp_end_group();
}

function display_layout_tabs($formtype, $result1, $result2='') {
  global $item_count, $cell_count, $last_group, $CPR;

  $fres = sqlStatement("SELECT distinct group_name FROM layout_options " .
    "WHERE form_id = ? AND uor > 0 " .
    "ORDER BY group_name, seq", array($formtype) );

  $first = true;
  while ($frow = sqlFetchArray($fres)) {
	  $this_group = $frow['group_name'];
      $group_name = substr($this_group, 1);
	  if ($group_name === 'Employer' && $GLOBALS['omit_employers']) continue;
      ?>
		<li <?php echo $first ? 'class="current"' : '' ?>>
			<a href="/play/javascript-tabbed-navigation/" id="header_tab_<?php echo ".htmlspecialchars($group_name,ENT_QUOTES)."?>">
                        <?php echo htmlspecialchars(xl_layout_label($group_name),ENT_NOQUOTES); ?></a>
		</li>
	  <?php
	  $first = false;
  }
}

function display_layout_tabs_data($formtype, $result1, $result2='') {
  global $item_count, $cell_count, $last_group, $CPR,$condition_str;

  $fres = sqlStatement("SELECT distinct group_name FROM layout_options " .
    "WHERE form_id = ? AND uor > 0 " .
    "ORDER BY group_name, seq", array($formtype));

	$first = true;
	while ($frow = sqlFetchArray($fres)) {
		$this_group = isset($frow['group_name']) ? $frow['group_name'] : "" ;
		$titlecols  = isset($frow['titlecols']) ? $frow['titlecols'] : "";
		$datacols   = isset($frow['datacols']) ? $frow['datacols'] : "";
		$data_type  = isset($frow['data_type']) ? $frow['data_type'] : "";
		$field_id   = isset($frow['field_id']) ? $frow['field_id'] : "";
		$list_id    = isset($frow['list_id']) ? $frow['list_id'] : "";
		$currvalue  = '';

		if (substr($this_group,1,8) === 'Employer' && $GLOBALS['omit_employers']) continue;
		
		$group_fields_query = sqlStatement("SELECT * FROM layout_options " .
		"WHERE form_id = ? AND uor > 0 AND group_name = ? " .
		"ORDER BY seq", array($formtype, $this_group) );
	?>

		<div class="tab <?php echo $first ? 'current' : '' ?>">
			<table border='0' cellpadding='0'>

			<?php
				while ($group_fields = sqlFetchArray($group_fields_query)) {

					$titlecols     = $group_fields['titlecols'];
					$datacols      = $group_fields['datacols'];
					$data_type     = $group_fields['data_type'];
					$field_id      = $group_fields['field_id'];
					$list_id       = $group_fields['list_id'];
					$currvalue     = '';
                    $condition_str = get_conditions_str($condition_str,$group_fields);


					if ($formtype == 'DEM') {
					  if ($GLOBALS['athletic_team']) {
						// Skip fitness level and return-to-play date because those appear
						// in a special display/update form on this page.
						if ($field_id === 'fitness' || $field_id === 'userdate1') continue;
					  }
					  if (strpos($field_id, 'em_') === 0) {
					// Skip employer related fields, if it's disabled.
						if ($GLOBALS['omit_employers']) continue;
						$tmp = substr($field_id, 3);
						if (isset($result2[$tmp])) $currvalue = $result2[$tmp];
					  }
					  else {
						if (isset($result1[$field_id])) $currvalue = $result1[$field_id];
					  }
					}
					else {
					  if (isset($result1[$field_id])) $currvalue = $result1[$field_id];
					}

					// Handle a data category (group) change.
					if (strcmp($this_group, $last_group) != 0) {
					  $group_name = substr($this_group, 1);
					  // totally skip generating the employer category, if it's disabled.
					  if ($group_name === 'Employer' && $GLOBALS['omit_employers']) continue;
					  $last_group = $this_group;
					}

					// Handle starting of a new row.
					if (($titlecols > 0 && $cell_count >= $CPR) || $cell_count == 0) {
					  disp_end_row();
					  echo "<tr>";
					}

					if ($item_count == 0 && $titlecols == 0) {
						$titlecols = 1;
					}

					// Handle starting of a new label cell.
					if ($titlecols > 0) {
					  disp_end_cell();
					  $titlecols_esc = htmlspecialchars( $titlecols, ENT_QUOTES);
<<<<<<< HEAD
					  $field_id_label = 'label_'.$group_fields['field_id'];
=======
                        $field_id_label='label_'.$group_fields['field_id'];
>>>>>>> e6a7a9f2
					  echo "<td class='label' colspan='$titlecols_esc' id='$field_id_label'";
					  echo ">";
					  $cell_count += $titlecols;
					}
					++$item_count;

					// Added 5-09 by BM - Translate label if applicable
					if ($group_fields['title']) echo htmlspecialchars(xl_layout_label($group_fields['title']).":",ENT_NOQUOTES); else echo "&nbsp;";

					// Handle starting of a new data cell.
					if ($datacols > 0) {
					  disp_end_cell();
					  $datacols_esc = htmlspecialchars( $datacols, ENT_QUOTES);
<<<<<<< HEAD
					  $field_id = 'text_'.$group_fields['field_id'];
=======
                        $field_id='text_'.$group_fields['field_id'];
>>>>>>> e6a7a9f2
					  echo "<td class='text data' colspan='$datacols_esc' id='$field_id'";
					  echo ">";
					  $cell_count += $datacols;
					}

					++$item_count;
					echo generate_display_field($group_fields, $currvalue);
				  }

        disp_end_row();
			?>

			</table>
		</div>

 	 <?php

	$first = false;

	}

}

function get_conditions_str($condition_str,$frow){
    $conditions = empty($frow['conditions']) ? array() : unserialize($frow['conditions']);
    foreach ($conditions as $condition) {
        if (empty($condition['id'])) continue;
        $andor = empty($condition['andor']) ? '' : $condition['andor'];
        if ($condition_str) $condition_str .= ",\n";
<<<<<<< HEAD
            $condition_str .= "{" .
=======
        $condition_str .= "{" .
>>>>>>> e6a7a9f2
            "target:'"   . addslashes($frow['field_id'])      . "', " .
            "id:'"       . addslashes($condition['id'])       . "', " .
            "itemid:'"   . addslashes($condition['itemid'])   . "', " .
            "operator:'" . addslashes($condition['operator']) . "', " .
            "value:'"    . addslashes($condition['value'])    . "', " .
            "andor:'"    . addslashes($andor)                 . "'}";
    }
    return $condition_str;
}
function display_layout_tabs_data_editable($formtype, $result1, $result2='') {
  global $item_count, $cell_count, $last_group, $CPR,$condition_str;

  $fres = sqlStatement("SELECT distinct group_name FROM layout_options " .
    "WHERE form_id = ? AND uor > 0 " .
    "ORDER BY group_name, seq", array($formtype) );

	$first = true;
	while ($frow = sqlFetchArray($fres)) {
		$this_group = $frow['group_name'];
		$group_name = substr($this_group, 1);
	        $group_name_esc = htmlspecialchars( $group_name, ENT_QUOTES);
		$titlecols  = $frow['titlecols'];
		$datacols   = $frow['datacols'];
		$data_type  = $frow['data_type'];
		$field_id   = $frow['field_id'];
		$list_id    = $frow['list_id'];
		$currvalue  = '';

		if (substr($this_group,1,8) === 'Employer' && $GLOBALS['omit_employers']) continue;
		
		$group_fields_query = sqlStatement("SELECT * FROM layout_options " .
		"WHERE form_id = ? AND uor > 0 AND group_name = ? " .
		"ORDER BY seq", array($formtype,$this_group) );
	?>

		<div class="tab <?php echo $first ? 'current' : '' ?>" id="tab_<?php echo $group_name_esc?>" >
			<table border='0' cellpadding='0'>

			<?php
				while ($group_fields = sqlFetchArray($group_fields_query)) {

					$titlecols  = $group_fields['titlecols'];
					$datacols   = $group_fields['datacols'];
					$data_type  = $group_fields['data_type'];
					$field_id   = $group_fields['field_id'];
					$list_id    = $group_fields['list_id'];
					$backup_list = $group_fields['list_backup_id'];
<<<<<<< HEAD
                    $condition_str = get_conditions_str($condition_str,$group_fields);
=======
                    $condition_str=get_conditions_str($condition_str,$group_fields);
>>>>>>> e6a7a9f2
					$currvalue  = '';

					if ($formtype == 'DEM') {
					  if ($GLOBALS['athletic_team']) {
						// Skip fitness level and return-to-play date because those appear
						// in a special display/update form on this page.
						if ($field_id === 'fitness' || $field_id === 'userdate1') continue;
					  }
					  if (strpos($field_id, 'em_') === 0) {
					// Skip employer related fields, if it's disabled.
						if ($GLOBALS['omit_employers']) continue;
						$tmp = substr($field_id, 3);
						if (isset($result2[$tmp])) $currvalue = $result2[$tmp];
					  }
					  else {
						if (isset($result1[$field_id])) $currvalue = $result1[$field_id];
					  }
					}
					else {
					  if (isset($result1[$field_id])) $currvalue = $result1[$field_id];
					}

					// Handle a data category (group) change.
					if (strcmp($this_group, $last_group) != 0) {
					  $group_name = substr($this_group, 1);
					  // totally skip generating the employer category, if it's disabled.
					  if ($group_name === 'Employer' && $GLOBALS['omit_employers']) continue;
					  $last_group = $this_group;
					}

					// Handle starting of a new row.
					if (($titlecols > 0 && $cell_count >= $CPR) || $cell_count == 0) {
					  disp_end_row();
					  echo "<tr>";
					}

					if ($item_count == 0 && $titlecols == 0) {
						$titlecols = 1;
					}

					// Handle starting of a new label cell.
					if ($titlecols > 0) {
					  disp_end_cell();
					  $titlecols_esc = htmlspecialchars( $titlecols, ENT_QUOTES);
<<<<<<< HEAD
                      $field_id_label = 'label_'.$group_fields['field_id'];
=======
                      $field_id_label='label_'.$group_fields['field_id'];
>>>>>>> e6a7a9f2
					  echo "<td class='label' colspan='$titlecols_esc' id='$field_id_label' ";
					  echo ">";
					  $cell_count += $titlecols;
					}
					++$item_count;

					// Added 5-09 by BM - Translate label if applicable
					if ($group_fields['title']) echo (htmlspecialchars( xl_layout_label($group_fields['title']), ENT_NOQUOTES).":"); else echo "&nbsp;";

					// Handle starting of a new data cell.
					if ($datacols > 0) {
					  disp_end_cell();
					  $datacols_esc = htmlspecialchars( $datacols, ENT_QUOTES);
<<<<<<< HEAD
                      $field_id = 'text_'.$group_fields['field_id'];
=======
                      $field_id='text_'.$group_fields['field_id'];
>>>>>>> e6a7a9f2
					  echo "<td class='text data' colspan='$datacols_esc' id='$field_id'";
					  echo ">";
					  $cell_count += $datacols;
					}

					++$item_count;
					
					echo generate_form_field($group_fields, $currvalue);
				  }
			?>

			</table>
		</div>

 	 <?php

	$first = false;

	}
}

// From the currently posted HTML form, this gets the value of the
// field corresponding to the provided layout_options table row.
//
function get_layout_form_value($frow, $prefix='form_') {
  // Bring in $sanitize_all_escapes variable, which will decide
  //  the variable escaping method.
  global $sanitize_all_escapes;

  $maxlength = empty($frow['max_length']) ? 0 : intval($frow['max_length']);
  $data_type = $frow['data_type'];
  $field_id  = $frow['field_id'];
  $value  = '';
  if (isset($_POST["$prefix$field_id"])) {
    if ($data_type == 21) {
      // $_POST["$prefix$field_id"] is an array of checkboxes and its keys
      // must be concatenated into a |-separated string.
      foreach ($_POST["$prefix$field_id"] as $key => $val) {
        if (strlen($value)) $value .= '|';
        $value .= $key;
      }
    }
    else if ($data_type == 22) {
      // $_POST["$prefix$field_id"] is an array of text fields to be imploded
      // into "key:value|key:value|...".
      foreach ($_POST["$prefix$field_id"] as $key => $val) {
        $val = str_replace('|', ' ', $val);
        if (strlen($value)) $value .= '|';
        $value .= "$key:$val";
      }
    }
    else if ($data_type == 23) {
      // $_POST["$prefix$field_id"] is an array of text fields with companion
      // radio buttons to be imploded into "key:n:notes|key:n:notes|...".
      foreach ($_POST["$prefix$field_id"] as $key => $val) {
        $restype = $_POST["radio_{$field_id}"][$key];
        if (empty($restype)) $restype = '0';
        $val = str_replace('|', ' ', $val);
        if (strlen($value)) $value .= '|';
        $value .= "$key:$restype:$val";
      }
    }
    else if ($data_type == 25) {
      // $_POST["$prefix$field_id"] is an array of text fields with companion
      // checkboxes to be imploded into "key:n:notes|key:n:notes|...".
      foreach ($_POST["$prefix$field_id"] as $key => $val) {
        $restype = empty($_POST["check_{$field_id}"][$key]) ? '0' : '1';
        $val = str_replace('|', ' ', $val);
        if (strlen($value)) $value .= '|';
        $value .= "$key:$restype:$val";
      }
    }
    else if ($data_type == 28 || $data_type == 32) {
      // $_POST["$prefix$field_id"] is an date text fields with companion
      // radio buttons to be imploded into "notes|type|date".
      $restype = $_POST["radio_{$field_id}"];
      if (empty($restype)) $restype = '0';
      $resdate = str_replace('|', ' ', $_POST["date_$field_id"]);
      $resnote = str_replace('|', ' ', $_POST["$prefix$field_id"]);
      if ($data_type == 32)
      {
      //VicarePlus :: Smoking status data is imploded into "note|type|date|list".
      $reslist = str_replace('|', ' ', $_POST["$prefix$field_id"]);
      $res_text_note = str_replace('|', ' ', $_POST["{$prefix}text_$field_id"]);
      $value = "$res_text_note|$restype|$resdate|$reslist";
      }
      else
      $value = "$resnote|$restype|$resdate";
    }
    else if ($data_type == 36) {
	  $value_array = $_POST["form_$field_id"];
	  $i = 0;
	  foreach ($value_array as $key => $valueofkey) {
	    if ($i == 0) {
	      $value = $valueofkey;
	    } else {
	      $value =  $value . "|" . $valueofkey;
	    }
	    $i++;
	  }
    }
    else {
      $value = $_POST["$prefix$field_id"];
    }
  }

  // Better to die than to silently truncate data!
  if ($maxlength && $maxlength != 0 && strlen($value) > $maxlength)
    die(htmlspecialchars( xl('ERROR: Field') . " '$field_id' " . xl('is too long'), ENT_NOQUOTES) .
    ":<br />&nbsp;<br />".htmlspecialchars( $value, ENT_NOQUOTES));

  // Make sure the return value is quote-safe.
  if ($sanitize_all_escapes) {
    //escapes already removed and using binding/placemarks in sql calls
    // so only need to trim value
    return trim($value);
  }
  else {
    //need to explicitly prepare value
    return formTrim($value);
  }
}

// Generate JavaScript validation logic for the required fields.
//
function generate_layout_validation($form_id) {
  $fres = sqlStatement("SELECT * FROM layout_options " .
    "WHERE form_id = ? AND uor > 0 AND field_id != '' " .
    "ORDER BY group_name, seq", array($form_id) );

  while ($frow = sqlFetchArray($fres)) {
    if ($frow['uor'] < 2) continue;
    $data_type = $frow['data_type'];
    $field_id  = $frow['field_id'];
    $fldtitle  = $frow['title'];
    if (!$fldtitle) $fldtitle  = $frow['description'];
    $fldname   = htmlspecialchars( "form_$field_id", ENT_QUOTES);
    switch($data_type) {
      case  1:
      case 11:
      case 12:
      case 13:
      case 14:
      case 26:
      case 33:
        echo
        " if (f.$fldname.selectedIndex <= 0) {\n" .
        "  if (f.$fldname.focus) f.$fldname.focus();\n" .
        "  		errMsgs[errMsgs.length] = '" . addslashes(xl_layout_label($fldtitle)) . "'; \n" .
        " }\n";
        break;
      case 27: // radio buttons
        echo
        " var i = 0;\n" .
        " for (; i < f.$fldname.length; ++i) if (f.$fldname[i].checked) break;\n" .
        " if (i >= f.$fldname.length) {\n" .
        "  		errMsgs[errMsgs.length] = '" . addslashes(xl_layout_label($fldtitle)) . "'; \n" .
        " }\n";
        break;
      case  2:
      case  3:
      case  4:
      case 15:
        echo
        " if (trimlen(f.$fldname.value) == 0) {\n" .
        "  		if (f.$fldname.focus) f.$fldname.focus();\n" .
		"  		$('#" . $fldname . "').parents('div.tab').each( function(){ var tabHeader = $('#header_' + $(this).attr('id') ); tabHeader.css('color','red'); } ); " .
		"  		$('#" . $fldname . "').attr('style','background:red'); \n" .
        "  		errMsgs[errMsgs.length] = '" . addslashes(xl_layout_label($fldtitle)) . "'; \n" .
        " } else { " .
		" 		$('#" . $fldname . "').attr('style',''); " .
		"  		$('#" . $fldname . "').parents('div.tab').each( function(){ var tabHeader = $('#header_' + $(this).attr('id') ); tabHeader.css('color','');  } ); " .
		" } \n";
        break;
      case 36: // multi select
        echo
        " var multi_select=f['$fldname"."[]']; \n " .
        " var multi_choice_made=false; \n".
        " for (var options_index=0; options_index < multi_select.length; options_index++) { ".
              " multi_choice_made=multi_choice_made || multi_select.options[options_index].selected; \n".
        "    } \n" .
        " if(!multi_choice_made)
            errMsgs[errMsgs.length] = '" . addslashes(xl_layout_label($fldtitle)) . "'; \n" .
        "";
          break;
    }
  }
}

/**
 * DROPDOWN FOR FACILITIES
 *
 * build a dropdown with all facilities
 *
 * @param string $selected - name of the currently selected facility
 *                           use '0' for "unspecified facility"
 *                           use '' for "All facilities" (the default)
 * @param string $name - the name/id for select form (defaults to "form_facility")
 * @param boolean $allow_unspecified - include an option for "unspecified" facility
 *                                     defaults to true
 * @return void - just echo the html encoded string
 *
 * Note: This should become a data-type at some point, according to Brady
 */
function dropdown_facility($selected = '', $name = 'form_facility', $allow_unspecified = true,
  $allow_allfacilities = true, $disabled='', $onchange='')
{
  $have_selected = false;
  $query = "SELECT id, name FROM facility ORDER BY name";
  $fres = sqlStatement($query);

  $name = htmlspecialchars($name, ENT_QUOTES);
  echo "   <select name='$name' id='$name'";
  if ($onchange) echo " onchange='$onchange'";
  echo " $disabled>\n";

  if ($allow_allfacilities) {
    $option_value = '';
    $option_selected_attr = '';	
    if ($selected == '') {
      $option_selected_attr = ' selected="selected"';
      $have_selected = true;
    }
    $option_content = htmlspecialchars('-- ' . xl('All Facilities') . ' --', ENT_NOQUOTES);
    echo "    <option value=\"$option_value\" $option_selected_attr>$option_content</option>\n";
  } elseif ($allow_unspecified) {
  	$option_value = '0';
    $option_selected_attr = '';
    if ( $selected == '0' ) {
      $option_selected_attr = ' selected="selected"';
      $have_selected = true;
    }
    $option_content = htmlspecialchars('-- ' . xl('Unspecified') . ' --', ENT_NOQUOTES);
    echo "    <option value=\"$option_value\" $option_selected_attr>$option_content</option>\n";
    }
  
  while ($frow = sqlFetchArray($fres)) {
    $facility_id = $frow['id'];
    $option_value = htmlspecialchars($facility_id, ENT_QUOTES);
    $option_selected_attr = '';
    if ($selected == $facility_id) {
      $option_selected_attr = ' selected="selected"';
      $have_selected = true;
    }
    $option_content = htmlspecialchars($frow['name'], ENT_NOQUOTES);
    echo "    <option value=\"$option_value\" $option_selected_attr>$option_content</option>\n";
  }

  if ($allow_unspecified && $allow_allfacilities) {
    $option_value = '0';
    $option_selected_attr = '';
    if ( $selected == '0' ) {
      $option_selected_attr = ' selected="selected"';
      $have_selected = true;
    }
    $option_content = htmlspecialchars('-- ' . xl('Unspecified') . ' --', ENT_NOQUOTES);
    echo "    <option value=\"$option_value\" $option_selected_attr>$option_content</option>\n";
  }

  if (!$have_selected) {
    $option_value = htmlspecialchars($selected, ENT_QUOTES);
    $option_label = htmlspecialchars('(' . xl('Do not change') . ')', ENT_QUOTES);
    $option_content = htmlspecialchars(xl('Missing or Invalid'), ENT_NOQUOTES);
    echo "    <option value='$option_value' label='$option_label' selected='selected'>$option_content</option>\n";
  }
  echo "   </select>\n";
}

// Expand Collapse Widget
//  This forms the header and functionality component of the widget. The information that is displayed
//  then follows this function followed by a closing div tag
//
// $title is the title of the section (already translated)
// $label is identifier used in the tag id's and sql columns
// $buttonLabel is the button label text (already translated)
// $buttonLink is the button link information
// $buttonClass is any additional needed class elements for the button tag
// $linkMethod is the button link method ('javascript' vs 'html')
// $bodyClass is to set class(es) of the body
// $auth is a flag to decide whether to show the button
// $fixedWidth is to flag whether width is fixed
// $forceExpandAlways is a flag to force the widget to always be expanded
//
function expand_collapse_widget($title, $label, $buttonLabel, $buttonLink, $buttonClass, $linkMethod, $bodyClass, $auth, $fixedWidth, $forceExpandAlways=false) {
  if ($fixedWidth) {
    echo "<div class='section-header'>";
  }
  else {
    echo "<div class='section-header-dynamic'>";
  }
  echo "<table><tr>";
  if ($auth) {
    // show button, since authorized
    // first prepare class string
    if ($buttonClass) {
      $class_string = "css_button_small ".htmlspecialchars( $buttonClass, ENT_NOQUOTES);
    }
    else {
      $class_string = "css_button_small";
    }
    // next, create the link
    if ($linkMethod == "javascript") {
      echo "<td><a class='" . $class_string . "' href='javascript:;' onclick='" . $buttonLink . "'";
    }
    else {
      echo "<td><a class='" . $class_string . "' href='" . $buttonLink . "'";
      if (!isset($_SESSION['patient_portal_onsite'])) {
        // prevent an error from occuring when calling the function from the patient portal
        echo " onclick='top.restoreSession()'";
      }
    }
    if (!$GLOBALS['concurrent_layout']) {
      echo " target='Main'";
    }
    echo "><span>" .
      htmlspecialchars( $buttonLabel, ENT_NOQUOTES) . "</span></a></td>";
  }
  if ($forceExpandAlways){
    // Special case to force the widget to always be expanded
    echo "<td><span class='text'><b>" . htmlspecialchars( $title, ENT_NOQUOTES) . "</b></span>";
    $indicatorTag ="style='display:none'";
  }
  $indicatorTag = isset($indicatorTag) ?  $indicatorTag : "";
  echo "<td><a " . $indicatorTag . " href='javascript:;' class='small' onclick='toggleIndicator(this,\"" .
    htmlspecialchars( $label, ENT_QUOTES) . "_ps_expand\")'><span class='text'><b>";
  echo htmlspecialchars( $title, ENT_NOQUOTES) . "</b></span>";

  if (isset($_SESSION['patient_portal_onsite'])) {
    // collapse all entries in the patient portal
    $text = xl('expand');
  }
  else if (getUserSetting($label."_ps_expand")) {
    $text = xl('collapse');
  }
  else {
    $text = xl('expand');
  }
  echo " (<span class='indicator'>" . htmlspecialchars($text, ENT_QUOTES) .
    "</span>)</a></td>";
  echo "</tr></table>";
  echo "</div>";
  if ($forceExpandAlways) {
    // Special case to force the widget to always be expanded
    $styling = "";
  }
  else if (isset($_SESSION['patient_portal_onsite'])) {
    // collapse all entries in the patient portal
    $styling = "style='display:none'";
  }
  else if (getUserSetting($label."_ps_expand")) {
    $styling = "";
  }
  else {
    $styling = "style='display:none'";
  }
  if ($bodyClass) {
    $styling .= " class='" . $bodyClass . "'";
  }
  //next, create the first div tag to hold the information
  // note the code that calls this function will then place the ending div tag after the data
  echo "<div id='" . htmlspecialchars( $label, ENT_QUOTES) . "_ps_expand' " . $styling . ">";
}

//billing_facility fuction will give the dropdown list which contain billing faciliies.
function billing_facility($name,$select){
	$qsql = sqlStatement("SELECT id, name FROM facility WHERE billing_location = 1");
		echo "   <select id='".htmlspecialchars($name, ENT_QUOTES)."' name='".htmlspecialchars($name, ENT_QUOTES)."'>";
			while ($facrow = sqlFetchArray($qsql)) {
				$selected = ( $facrow['id'] == $select ) ? 'selected="selected"' : '' ;
				 echo "<option value=".htmlspecialchars($facrow['id'],ENT_QUOTES)." $selected>".htmlspecialchars($facrow['name'], ENT_QUOTES)."</option>";
				}
			  echo "</select>";
}

// Generic function to get the translated title value for a particular list option.
//
function getListItemTitle($list, $option) {
  $row = sqlQuery("SELECT title FROM list_options WHERE " .
    "list_id = ? AND option_id = ?", array($list, $option));
  if (empty($row['title'])) return $option;
  return xl_list_label($row['title']);
}
//Added on 5-jun-2k14 (regarding get the smoking code descriptions)
function getSmokeCodes()
{
     $smoking_codes_arr = array();
     $smoking_codes = sqlStatement("SELECT option_id,codes FROM list_options WHERE list_id='smoking_status'");
     while($codes_row = sqlFetchArray($smoking_codes))
      {
          $smoking_codes_arr[$codes_row['option_id']] = $codes_row['codes'];
      }
     return $smoking_codes_arr;
}

// Get the current value for a layout based form field.
// Depending on options this might come from lbf_data, patient_data,
// form_encounter, shared_attributes or elsewhere.
// Returns FALSE if the field ID is invalid (layout error).
//
function lbf_current_value($frow, $formid, $encounter) {
  global $pid;
  $formname = $frow['form_id'];
  $field_id = $frow['field_id'];
  $source   = $frow['source'];
  $currvalue = '';
  $deffname = $formname . '_default_' . $field_id;
  if ($source == 'D' || $source == 'H') {
    // Get from patient_data, employer_data or history_data.
    if ($source == 'H') {
      $table = 'history_data';
      $orderby = 'ORDER BY date DESC LIMIT 1';
    }
    else if (strpos($field_id, 'em_') === 0) {
      $field_id = substr($field_id, 3);
      $table = 'employer_data';
      $orderby = 'ORDER BY date DESC LIMIT 1';
    }
    else {
      $table = 'patient_data';
      $orderby = '';
    }
    // It is an error if the field does not exist, but don't crash.
    $tmp = sqlQuery("SHOW COLUMNS FROM $table WHERE Field = ?", array($field_id));
    if (empty($tmp)) return FALSE;
    $pdrow = sqlQuery("SELECT `$field_id` AS field_value FROM $table WHERE pid = ? $orderby", array($pid));
    if (isset($pdrow)) $currvalue = $pdrow['field_value'];
  }
  else if ($source == 'E') {
    if ($encounter) {
      // Get value from shared_attributes of the current encounter.
      $sarow = sqlQuery("SELECT field_value FROM shared_attributes WHERE " .
        "pid = ? AND encounter = ? AND field_id = ?",
        array($pid, $encounter, $field_id));
      if (isset($sarow)) $currvalue = $sarow['field_value'];
    }
    else if ($formid) {
      // Get from shared_attributes of the encounter that this form is linked to.
      // Note the importance of having an index on forms.form_id.
      $sarow = sqlQuery("SELECT sa.field_value " .
        "FROM forms AS f, shared_attributes AS sa WHERE " .
        "f.form_id = ? AND f.formdir = ? AND f.deleted = 0 AND " .
        "sa.pid = f.pid AND sa.encounter = f.encounter AND sa.field_id = ?",
        array($formid, $formname, $field_id));
      if (!empty($sarow)) $currvalue = $sarow['field_value'];
    }
    else {
      // New form and encounter not available, this should not happen.
    }
  }
  else if ($source == 'V') {
    if ($encounter) {
      // Get value from the current encounter's form_encounter.
      $ferow = sqlQuery("SELECT * FROM form_encounter WHERE " .
        "pid = ? AND encounter = ?",
        array($pid, $encounter));
      if (isset($ferow[$field_id])) $currvalue = $ferow[$field_id];
    }
    else if ($formid) {
      // Get value from the form_encounter that this form is linked to.
      $ferow = sqlQuery("SELECT fe.* " .
        "FROM forms AS f, form_encounter AS fe WHERE " .
        "f.form_id = ? AND f.formdir = ? AND f.deleted = 0 AND " .
        "fe.pid = f.pid AND fe.encounter = f.encounter",
        array($formid, $formname));
      if (isset($ferow[$field_id])) $currvalue = $ferow[$field_id];
    }
    else {
      // New form and encounter not available, this should not happen.
    }
  }
  else if ($formid) {
    // This is a normal form field.
    $ldrow = sqlQuery("SELECT field_value FROM lbf_data WHERE " .
      "form_id = ? AND field_id = ?", array($formid, $field_id) );
    if (!empty($ldrow)) $currvalue = $ldrow['field_value'];
  }
  else {
    // New form, see if there is a custom default from a plugin.
    // This logic does not apply to shared attributes because they do not
    // have a "new form" concept.
    if (function_exists($deffname)) $currvalue = call_user_func($deffname);
  }
  return $currvalue;
}

?><|MERGE_RESOLUTION|>--- conflicted
+++ resolved
@@ -1150,8 +1150,7 @@
 
   // date
   else if ($data_type == 4) {
-    $asof = ''; //not used here, but set to prevent a php warning when call optionalAge
-    $agestr = optionalAge($frow, $currvalue,$asof);
+    $agestr = optionalAge($frow, $currvalue);
     if ($agestr) {
       echo "<table cellpadding='0' cellspacing='0'><tr><td class='text'>";
     }
@@ -1678,9 +1677,8 @@
 
   // date
   else if ($data_type == 4) {
-    $asof = ''; //not used here, but set to prevent a php warning when call optionalAge
     $s = '';
-    $agestr = optionalAge($frow, $currvalue, $asof);
+    $agestr = optionalAge($frow, $currvalue);
     if ($agestr) {
       $s .= "<table cellpadding='0' cellspacing='0'><tr><td class='text'>";
     }
@@ -2039,8 +2037,7 @@
   else if ($data_type == 4) {
     $s = oeFormatShortDate($currvalue);
     // Optional display of age or gestational age.
-    $asof=''; //not used here, but set to prevent a php warning when call optionalAge
-    $tmp = optionalAge($frow, $currvalue,$asof);
+    $tmp = optionalAge($frow, $currvalue);
     if ($tmp) $s .= ' ' . $tmp;
   }
 
@@ -2494,11 +2491,7 @@
 					if ($titlecols > 0) {
 					  disp_end_cell();
 					  $titlecols_esc = htmlspecialchars( $titlecols, ENT_QUOTES);
-<<<<<<< HEAD
-					  $field_id_label = 'label_'.$group_fields['field_id'];
-=======
                         $field_id_label='label_'.$group_fields['field_id'];
->>>>>>> e6a7a9f2
 					  echo "<td class='label' colspan='$titlecols_esc' id='$field_id_label'";
 					  echo ">";
 					  $cell_count += $titlecols;
@@ -2512,11 +2505,7 @@
 					if ($datacols > 0) {
 					  disp_end_cell();
 					  $datacols_esc = htmlspecialchars( $datacols, ENT_QUOTES);
-<<<<<<< HEAD
-					  $field_id = 'text_'.$group_fields['field_id'];
-=======
                         $field_id='text_'.$group_fields['field_id'];
->>>>>>> e6a7a9f2
 					  echo "<td class='text data' colspan='$datacols_esc' id='$field_id'";
 					  echo ">";
 					  $cell_count += $datacols;
@@ -2546,11 +2535,7 @@
         if (empty($condition['id'])) continue;
         $andor = empty($condition['andor']) ? '' : $condition['andor'];
         if ($condition_str) $condition_str .= ",\n";
-<<<<<<< HEAD
-            $condition_str .= "{" .
-=======
         $condition_str .= "{" .
->>>>>>> e6a7a9f2
             "target:'"   . addslashes($frow['field_id'])      . "', " .
             "id:'"       . addslashes($condition['id'])       . "', " .
             "itemid:'"   . addslashes($condition['itemid'])   . "', " .
@@ -2598,11 +2583,7 @@
 					$field_id   = $group_fields['field_id'];
 					$list_id    = $group_fields['list_id'];
 					$backup_list = $group_fields['list_backup_id'];
-<<<<<<< HEAD
-                    $condition_str = get_conditions_str($condition_str,$group_fields);
-=======
                     $condition_str=get_conditions_str($condition_str,$group_fields);
->>>>>>> e6a7a9f2
 					$currvalue  = '';
 
 					if ($formtype == 'DEM') {
@@ -2647,11 +2628,7 @@
 					if ($titlecols > 0) {
 					  disp_end_cell();
 					  $titlecols_esc = htmlspecialchars( $titlecols, ENT_QUOTES);
-<<<<<<< HEAD
-                      $field_id_label = 'label_'.$group_fields['field_id'];
-=======
                       $field_id_label='label_'.$group_fields['field_id'];
->>>>>>> e6a7a9f2
 					  echo "<td class='label' colspan='$titlecols_esc' id='$field_id_label' ";
 					  echo ">";
 					  $cell_count += $titlecols;
@@ -2665,11 +2642,7 @@
 					if ($datacols > 0) {
 					  disp_end_cell();
 					  $datacols_esc = htmlspecialchars( $datacols, ENT_QUOTES);
-<<<<<<< HEAD
-                      $field_id = 'text_'.$group_fields['field_id'];
-=======
                       $field_id='text_'.$group_fields['field_id'];
->>>>>>> e6a7a9f2
 					  echo "<td class='text data' colspan='$datacols_esc' id='$field_id'";
 					  echo ">";
 					  $cell_count += $datacols;
