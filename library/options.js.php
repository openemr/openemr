--- conflicted
+++ resolved
@@ -118,13 +118,8 @@
         var trgelem2 = document.getElementById('text_' + target);
         if (trgelem1 == null && trgelem2 == null) {
             if (!cskerror) alert('<?php echo xls('Cannot find a skip target field for'); ?> "' + target + '"');
-<<<<<<< HEAD
-            myerror = true;
-            continue;
-=======
                 myerror = true;
                 continue;
->>>>>>> e6a7a9f2
         }
     }
     // If the item occupies a whole row then undisplay its row, otherwise hide its cells.
