﻿<?php
// Copyright (C) 2010-2015 Rod Roark <rod@sunsetsystems.com>
//
// This program is free software; you can redistribute it and/or
// modify it under the terms of the GNU General Public License
// as published by the Free Software Foundation; either version 2
// of the License, or (at your option) any later version.

// $GLOBALS['print_command'] is the
// Print command for spooling to printers, used by statements.inc.php
// This is the command to be used for printing (without the filename).
// The word following "-P" should be the name of your printer.  This
// example is designed for 8.5x11-inch paper with 1-inch margins,
// 10 CPI, 6 LPI, 65 columns, 54 lines per page.
//
// IF lpr services are installed on Windows this setting will be similar
// Otherwise configure it as needed (print /d:PRN) might be an option for Windows parallel printers

//  Current supported languages:    // Allow capture of term for translation:
//   Albanian                       // xl('Albanian')
//   Amharic                        // xl('Amharic')
//   Arabic                         // xl('Arabic')
//   Armenian                       // xl('Armenian')
//   Bahasa Indonesia               // xl('Bahasa Indonesia')
//   Bengali                        // xl('Bengali')
//   Bosnian                        // xl('Bosnian')
//   Chinese (Simplified)           // xl('Chinese (Simplified)')
//   Chinese (Traditional)          // xl('Chinese (Traditional)')
//   Croatian                       // xl('Croatian')
//   Czech                          // xl('Czech')
//   Danish                         // xl('Danish')
//   Dutch                          // xl('Dutch')
//   English (Indian)               // xl('English (Indian)')
//   English (Standard)             // xl('English (Standard)')
//   Estonian                       // xl('Estonian')
//   Finnish                        // xl('Finnish')
//   French                         // xl('French (Standard)')
//   French                         // xl('French (Canadian)')
//   Georgian                       // xl('Georgian')
//   German                         // xl('German')
//   Greek                          // xl('Greek')
//   Hebrew                         // xl('Hebrew')
//   Hindi                          // xl('Hindi')
//   Hungarian                      // xl('Hungarian')
//   Italian                        // xl('Italian')
//   Japanese                       // xl('Japanese')
//   Korean                         // xl('Korean')
//   Lithuanian                     // xl('Lithuanian')
//   Marathi                        // xl('Marathi')
//   Mongolian                      // xl('Mongolian')
//   Norwegian                      // xl('Norwegian')
//   Persian                        // xl('Persian')
//   Polish                         // xl('Polish')
//   Portuguese (Brazilian)         // xl('Portuguese (Brazilian)')
//   Portuguese (European)          // xl('Portuguese (European)')
//   Romanian                       // xl('Romanian')
//   Russian                        // xl('Russian')
//   Serbian                        // xl('Serbian')
//   Sinhala                        // xl('Sinhala')
//   Slovak                         // xl('Slovak')
//   Somali                         // xl('Somali')
//   Spanish (Latin American)       // xl('Spanish (Latin American)')
//   Spanish (Spain)                // xl('Spanish (Spain)')
//   Swedish                        // xl('Swedish')
//   Tamil                          // xl('Tamil')
//   Turkish                        // xl('Turkish')
//   Ukrainian                      // xl('Ukrainian')
//   Vietnamese                     // xl('Vietnamese')

// OS-dependent stuff.
if (stristr(PHP_OS, 'WIN')) {
  // MS Windows
  $mysql_bin_dir       = 'C:/xampp/mysql/bin';
  $perl_bin_dir        = 'C:/xampp/perl/bin';
  $temporary_files_dir = 'C:/windows/temp';
  $backup_log_dir      = 'C:/windows/temp';
}
else {
  // Everything else
  $mysql_bin_dir       = '/usr/bin';
  $perl_bin_dir        = '/usr/bin';
  $temporary_files_dir = '/tmp';
  $backup_log_dir      = '/tmp';
}

// Language constant declarations:
// xl('Appearance')
// xl('Locale')
// xl('Features')
// xl('Calendar')
// xl('Security')
// xl('Notifications')
// xl('Miscellaneous')

// List of user specific tabs and globals
$USER_SPECIFIC_TABS = array('Appearance',
                            'Locale',
                            'Report',
                            'Calendar',
                            'Connectors');
$USER_SPECIFIC_GLOBALS = array('default_top_pane',
                               'new_tabs_layout',
                               'theme_tabs_layout',
                               'css_header',
                               'menu_styling_vertical',
                               'gbl_pt_list_page_size',
                               'gbl_pt_list_new_window',
                               'units_of_measurement',
                               'us_weight_format',
                               'date_display_format',
                               'time_display_format',
                               'ledger_begin_date',
                               'print_next_appointment_on_ledger',
                               'calendar_view_type',
                               'event_color',
                               'pat_trkr_timer',
                               'ptkr_visit_reason',
                               'checkout_roll_off',
                               'erx_import_status_message');

$GLOBALS_METADATA = array(

  // Appearance Tab
  //
  'Appearance' => array(

    'default_top_pane' => array(
      xl('Main Top Pane Screen'),       // descriptive name
      array(
        'main_info.php' => xl('Calendar Screen'),
        '../new/new.php' => xl('Patient Search/Add Screen'),
        '../../interface/main/finder/dynamic_finder.php' => xl('Patient Finder Screen'),
        '../../interface/patient_tracker/patient_tracker.php?skip_timeout_reset=1' => xl('Patient Flow Board'),
      ),
      'main_info.php',                  // default = calendar
      xl('Type of screen layout')
    ),

    'new_tabs_layout' => array(
      xl('Layout (need to logout/login after change this setting)'),
      array(
        '0' => xl('Frame'),
        '1' => xl('Tabs'),
      ),
      '1',
      xl('Choose the layout (need to logout and then login to see this new setting).')
    ),

    'theme_tabs_layout' => array(
      xl('Tabs Layout Theme (need to logout/login after change this setting)'),
      'tabs_css',
      'tabs_style_full.css',
      xl('Theme of the tabs layout (need to logout and then login to see this new setting).')
    ),

    'css_header' => array(
      xl('General Theme (need to logout/login after change this setting)'),
      'css',
      'style_light.css',
      xl('Pick a general theme (need to logout/login after change this setting).')
    ),

    'menu_styling_vertical' => array(
      xl('Vertical Menu Style'),
      array(
        '0' => xl('Tree'),
        '1' => xl('Sliding'),
      ),
      '1',
      xl('Vertical Menu Style')
    ),

    'default_encounter_view' => array(
      xl('Default Encounter View'),               // descriptive name
      array(
        '0' => xl('Clinical View'),
        '1' => xl('Billing View'),
      ),
      '0',                              // default = tree menu
      xl('Choose your default encounter view')
    ),

    'gbl_nav_area_width' => array(
      xl('Navigation Area Width'),
      'num',
      '150',
      xl('Width in pixels of the left navigation frame.')
    ),

    'openemr_name' => array(
      xl('Application Title'),
      'text',
      'OpenEMR',
      xl('Application name for login page and main window title.')
    ),

    'enable_group_therapy' => array(
      xl('Enable Group Therapy'),
      'bool',                           // data type
      '0',                              // default = false
      xl('Enables groups module in system.')
    ),

    'full_new_patient_form' => array(
      xl('New Patient Form'),

      array(
        '0' => xl('Old-style static form without search or duplication check'),
        '1' => xl('All demographics fields, with search and duplication check'),
        '2' => xl('Mandatory or specified fields only, search and dup check'),
        '3' => xl('Mandatory or specified fields only, dup check, no search'),
        '4' => xl('Mandatory or specified fields only, use patient validation Zend module'),
      ),
      '1',                              // default
      xl('Style of form used for adding new patients')
    ),

    'gbl_edit_patient_form' => array(
      xl('Modify Patient Form'),

      array(
        '0' => xl('Standard check'),
        '1' => xl('Zend Module check in addition to standard check')
      ),
      '0',                              // default
      xl('Validation mechanism for when modifying patient demographics.')
    ),

    'patient_search_results_style' => array(
      xl('Patient Search Results Style'),
      array(
        '0' => xl('Encounter statistics'),
        '1' => xl('Mandatory and specified fields'),
      ),
      '0',                              // default
      xl('Type of columns displayed for patient search results')
    ),

    'gbl_tall_nav_area' => array(
      xl('Tall Navigation Area'),
      'bool',                           // data type
      '0',                              // default = false
      xl('Navigation area uses full height of frameset')
    ),

    'gbl_nav_visit_forms' => array(
      xl('Navigation Area Visit Forms'),
      'bool',                           // data type
      '1',                              // default = true
      xl('Navigation area includes encounter forms')
    ),

    'simplified_demographics' => array(
      xl('Simplified Demographics'),
      'bool',                           // data type
      '0',                              // default = false
      xl('Omit insurance and some other things from the demographics form')
    ),

    'simplified_prescriptions' => array(
      xl('Simplified Prescriptions'),
      'bool',                           // data type
      '0',                              // default = false
      xl('Omit form, route and interval which then become part of dosage')
    ),

    'simplified_copay' => array(
      xl('Simplified Co-Pay'),
      'bool',                           // data type
      '0',                              // default = false
      xl('Omit method of payment from the co-pay panel')
    ),

    'use_charges_panel' => array(
      xl('Use Charges Panel'),
      'bool',                           // data type
      '0',                              // default = false
      xl('Enables the old Charges panel for entering billing codes and payments. Not recommended, use the Fee Sheet instead.')
    ),

    // TajEmo Work BY CB 2012/06/21 10:42:31 AM added option to Hide Fees
    'enable_fees_in_left_menu' => array(
      xl('Enable Fees Submenu'),
      'bool',                           // data type
      '1',                              // default = true
      xl('Enable Fees Submenu')
    ),
    'enable_batch_payment' => array(
      xl('Enable Batch Payment'),
      'bool',                           // data type
      '1',                              // default = true
      xl('Enable Batch Payment')
    ),
    'enable_posting' => array(
      xl('Enable Posting'),
      'bool',                           // data type
      '1',                              // default = true
      xl('Enable Posting')
    ),
    // EDI history  2012-09-13
    'enable_edihistory_in_left_menu' => array(
      xl('Enable EDI History'),
      'bool',                           // data type
      '1',                              // default = true
      xl('EDI History (under Fees) for storing and interpreting EDI claim response files')
    ),
    //
    'online_support_link' => array(
      xl('Online Support Link'),
      'text',                           // data type
      'http://open-emr.org/',
      xl('URL for OpenEMR support.')
    ),

    'support_phone_number' => array(
      xl('Support Phone Number'),
      'text',
      '',
      xl('Phone Number for Vendor Support that Appears on the About Page.')
    ),

    'encounter_page_size' => array(
      xl('Encounter Page Size'),
      array(
        '0' => xl('Show All'),
        '5' => '5',
        '10' => '10',
        '15' => '15',
        '20' => '20',
        '25' => '25',
        '50' => '50',
      ),
      '20',
      xl('Number of encounters to display per page.')
    ),

    'gbl_pt_list_page_size' => array(
      xl('Patient List Page Size'),
      array(
        '10'  =>  '10',
        '25'  =>  '25',
        '50'  =>  '50',
        '100' => '100',
      ),
      '10',
      xl('Number of patients to display per page in the patient list.')
    ),

    'gbl_pt_list_new_window' => array(
      xl('Patient List New Window'),
      'bool',                           // data type
      '0',                              // default = false
      xl('Default state of New Window checkbox in the patient list.')
    ),

    'gbl_vitals_options' => array(
      xl('Vitals Form Options'),
      array(
        '0' => xl('Standard'),
        '1' => xl('Omit circumferences'),
      ),
      '0',                              // default
      xl('Special treatment for the Vitals form')
    ),

    'insurance_information' => array(
      xl('Show Additional Insurance Information'),               // descriptive name
      array(
        '0' => xl('None'),
        '1' => xl('Address Only'),
        '2' => xl('Address and Postal Code'),
        '3' => xl('Address and State'),
        '4' => xl('Address, State and Postal Code'),
        '5' => xl('Postal Code and Box Number'),
      ),
      '4',                              // default
      xl('Show Insurance Address Information in the Insurance Panel of Demographics.')
    ),

    'gb_how_sort_list' => array(
      xl('How to sort a drop-lists'),
      array(
        '0' => 'Sort by seq',
        '1' => 'Sort alphabetically'
      ),
      '0',
      xl('What kind of sorting will be in the drop lists.')
    ),

    'show_label_login' => array(
      xl('Show Title on Login'),
      'bool',                           // data type
      '0',                              // default = false
      xl('Show Title on Login')
    ),

    'extra_logo_login' => array(
      xl('Show Extra Logo on Login'),
      'bool',                           // data type
      '0',                              // default = false
      xl('Show Extra Logo on Login')
    ),

      'tiny_logo_1' => array(
          xl('Show Mini Logo 1'),
          'bool',                           // data type
          '0',                              // default = false
          xl('Show Mini Logo 1')
      ),

      'tiny_logo_2' => array(
          xl('Show Mini Logo 2'),
          'bool',                           // data type
          '0',                              // default = false
          xl('Show Mini Logo 2')
      ),

  ),

  // Locale Tab
  //
  'Locale' => array(

    'language_default' => array(
      xl('Default Language'),
      'lang',                           // data type
      'English (Standard)',             // default = english
      xl('Default language if no other is allowed or chosen.')
    ),

    'language_menu_showall' => array(
      xl('All Languages Allowed'),
      'bool',                           // data type
      '1',                              // default = true
      xl('Allow all available languages as choices on menu at login.')
    ),

    'language_menu_other' => array(
      xl('Allowed Languages'),
      'm_lang',                         // data type
      '',                               // default = none
      xl('Select which languages, if any, may be chosen at login. (only pertinent if above All Languages Allowed is turned off)')
    ),

    'allow_debug_language' => array(
      xl('Allow Debugging Language'),
      'bool',                           // data type
      '1',                              // default = true during development and false for production releases
      xl('This will allow selection of the debugging (\'dummy\') language.')
    ),

    'translate_no_safe_apostrophe' => array(
      xl('Do Not Use Safe Apostrophe'),
      'bool',                           // data type
      '0',                              // default = false
      xl('This will turn off use of safe apostrophe, which is done by converting \' and " to `.(it is highly recommended that this setting is turned off and that safe apostrophe\'s are used)')
    ),

    'translate_layout' => array(
      xl('Translate Layouts'),
      'bool',                           // data type
      '1',                              // default = true
      xl('Is text from form layouts to be translated?')
    ),

    'translate_lists' => array(
      xl('Translate Lists'),
      'bool',                           // data type
      '1',                              // default = true
      xl('Is text from lists to be translated?')
    ),

    'translate_gacl_groups' => array(
      xl('Translate Access Control Groups'),
      'bool',                           // data type
      '1',                              // default = true
      xl('Are access control group names to be translated?')
    ),

    'translate_form_titles' => array(
      xl('Translate Patient Note Titles'),
      'bool',                           // data type
      '1',                              // default = true
      xl('Are patient note titles to be translated?')
    ),

    'translate_document_categories' => array(
      xl('Translate Document Categories'),
      'bool',                           // data type
      '1',                              // default = true
      xl('Are document category names to be translated?')
    ),

    'translate_appt_categories' => array(
      xl('Translate Appointment Categories'),
      'bool',                           // data type
      '1',                              // default = true
      xl('Are appointment category names to be translated?')
    ),

    'units_of_measurement' => array(
      xl('Units for Visit Forms'),
      array(
        '1' => xl('Show both US and metric (main unit is US)'),
        '2' => xl('Show both US and metric (main unit is metric)'),
        '3' => xl('Show US only'),
        '4' => xl('Show metric only'),
      ),
      '1',                              // default = Both/US
      xl('Applies to the Vitals form and Growth Chart')
    ),

    'us_weight_format' => array(
        xl('Display Format for US Weights'),
        array(
            '1'=>xl('Show pounds as decimal value'),
            '2'=>xl('Show pounds and ounces')
        ),
        '1',
        xl('Applies to Vitals form')
    )
      ,
    'disable_deprecated_metrics_form' => array(
      xl('Disable Old Metric Vitals Form'),
      'bool',                           // data type
      '1',                              // default = true
      xl('This was the older metric-only Vitals form, now deprecated.')
    ),

    'phone_country_code' => array(
      xl('Telephone Country Code'),
      'num',
      '1',                              // default = North America
      xl('1 = North America. See http://www.wtng.info/ for a list of other country codes.')
    ),

    'date_display_format' => array(
      xl('Date Display Format'),
      array(
        '0' => xl('YYYY-MM-DD'),
        '1' => xl('MM/DD/YYYY'),
        '2' => xl('DD/MM/YYYY'),
      ),
      '0',
      xl('Format used to display most dates.')
    ),

    'time_display_format' => array(
      xl('Time Display Format'),
      array(
        '0' => xl('24 hr'),
        '1' => xl('12 hr'),
      ),
      '0',
      xl('Format used to display most times.')
    ),

    'currency_decimals' => array(
      xl('Currency Decimal Places'),
      array(
        '0' => xl('0'),
        '1' => xl('1'),
        '2' => xl('2'),
      ),
      '2',
      xl('Number of digits after decimal point for currency, usually 0 or 2.')
    ),

    'currency_dec_point' => array(
      xl('Currency Decimal Point Symbol'),
      array(
        '.' => xl('Period'),
        ',' => xl('Comma'),
      ),
      '.',
      xl('Symbol used as the decimal point for currency. Not used if Decimal Places is 0.')
    ),

    'currency_thousands_sep' => array(
      xl('Currency Thousands Separator'),
      array(
        ',' => xl('Comma'),
        '.' => xl('Period'),
        ' ' => xl('Space'),
        ''  => xl('None'),
      ),
      ',',
      xl('Symbol used to separate thousands for currency.')
    ),

    'gbl_currency_symbol' => array(
      xl('Currency Designator'),
      'text',                           // data type
      '$',                              // default
      xl('Code or symbol to indicate currency')
    ),
    'age_display_format'=>array(xl('Age Display Format'),
        array(
            '0'=>xl('Years or months'),
            '1'=>xl('Years, months and days')
            ),
            '0',
            xl('Format for age display')
    ),
    'age_display_limit' => array(
      xl('Age in Years for Display Format Change'),
      'num',
      '3',
      xl('If YMD is selected for age display, switch to just Years when patients older than this value in years')
    ),
    // Reference - https://en.wikipedia.org/wiki/Workweek_and_weekend#Around_the_world
    'weekend_days' => array(
      xl('Your weekend days'),
      array(
         '6,0' => xl('Saturday') . ' - ' . xl('Sunday'),
          '0' => xl('Sunday'),
          '5' => xl('Friday'),
          '6' => xl('Saturday'),
          '5,6' => xl('Friday') .' - ' . xl('Saturday'),
      ),
      '6,0'
      ,xl('which days are your weekend days?')
  )

  ),

  // Features Tab
  //
  'Features' => array(

    'specific_application' => array(
      xl('Specific Application'),
      array(
        '0' => xl('None'),
        '2' => xl('IPPF'),
        '3' => xl('Weight loss clinic'),
      ),
      '0',                              // default
      xl('Indicator for specialized usage')
    ),

    'inhouse_pharmacy' => array(
      xl('Drugs and Products'),
      array(
        '0' => xl('Do not inventory and sell any products'),
        '1' => xl('Inventory and sell drugs only'),
        '2' => xl('Inventory and sell both drugs and non-drug products'),
        '3' => xl('Products but no prescription drugs and no templates'),
      ),
      '0',                              // default
      xl('Option to support inventory and sales of products')
    ),

    'disable_chart_tracker' => array(
      xl('Disable Chart Tracker'),
      'bool',                           // data type
      '0',                              // default = false
      xl('Removes the Chart Tracker feature')
    ),

    'disable_phpmyadmin_link' => array(
     xl('Disable phpMyAdmin'),
     'bool',                            // data type
     '0',                               // default = false
     xl('Removes support for phpMyAdmin')
    ),

    'disable_immunizations' => array(
      xl('Disable Immunizations'),
      'bool',                           // data type
      '0',                              // default = false
      xl('Removes support for immunizations')
    ),

    'disable_prescriptions' => array(
      xl('Disable Prescriptions'),
      'bool',                           // data type
      '0',                              // default = false
      xl('Removes support for prescriptions')
    ),

    'omit_employers' => array(
      xl('Omit Employers'),
      'bool',                           // data type
      '0',                              // default = false
      xl('Omit employer information in patient demographics')
    ),

    'select_multi_providers' => array(
      xl('Support Multi-Provider Events'),
      'bool',                           // data type
      '0',                              // default = false
      xl('Support calendar events that apply to multiple providers')
    ),

    'disable_non_default_groups' => array(
      xl('Disable User Groups'),
      'bool',                           // data type
      '1',                              // default = true
      xl('Normally this should be checked. Not related to access control.')
    ),

    'ignore_pnotes_authorization' => array(
      xl('Skip Authorization of Patient Notes'),
      'bool',                           // data type
      '1',                              // default = true
      xl('Do not require patient notes to be authorized')
    ),

    'support_encounter_claims' => array(
      xl('Allow Encounter Claims'),
      'bool',                           // data type
      '0',                              // default = false
      xl('Allow creation of claims containing diagnoses but not procedures or charges. Most clinics do not want this.')
    ),

    'advance_directives_warning' => array(
      xl('Advance Directives Warning'),
      'bool',                           // data type
      '0',                              // default = false
      xl('Display advance directives in the demographics page.')
    ),

    'configuration_import_export' => array(
      xl('Configuration Export/Import'),
      'bool',                           // data type
      '0',                              // default = false
      xl('Support export/import of configuration data via the Backup page.')
    ),

    'restrict_user_facility' => array(
      xl('Restrict Users to Facilities'),
      'bool',                           // data type
      '0',                              // default
      xl('Restrict non-authorized users to the Schedule Facilities set in User admin.')
    ),

    'set_facility_cookie' => array(
      xl('Remember Selected Facility'),
      'bool',                           // data type
      '0',                              // default
      xl('Set a facility cookie to remember the selected facility between logins.')
    ),

    'receipts_by_provider' => array(
      xl('Print Receipts by Provider'),
      'bool',
      '0',                              // default
      xl('Causes Receipts to Print Encounter/Primary Provider Info')
    ),

    'discount_by_money' => array(
      xl('Discounts as Monetary Amounts'),
      'bool',                           // data type
      '1',                              // default = true
      xl('Discounts at checkout time are entered as money amounts, as opposed to percentage.')
    ),

    'gbl_visit_referral_source' => array(
      xl('Referral Source for Encounters'),
      'bool',                           // data type
      '0',                              // default = false
      xl('A referral source may be specified for each visit.')
    ),

    'gbl_mask_patient_id' => array(
      xl('Mask for Patient IDs'),
      'text',                           // data type
      '',                               // default
      xl('Specifies formatting for the external patient ID.  # = digit, @ = alpha, * = any character.  Empty if not used.')
    ),

    'gbl_mask_invoice_number' => array(
      xl('Mask for Invoice Numbers'),
      'text',                           // data type
      '',                               // default
      xl('Specifies formatting for invoice reference numbers.  # = digit, @ = alpha, * = any character.  Empty if not used.')
    ),

    'gbl_mask_product_id' => array(
      xl('Mask for Product IDs'),
      'text',                           // data type
      '',                               // default
      xl('Specifies formatting for product NDC fields.  # = digit, @ = alpha, * = any character.  Empty if not used.')
    ),

    'hide_billing_widget' => array(
      xl('Hide Billing Widget'),
      'bool',                           // data type
      '0',                              // default = false
      xl('This will hide the Billing Widget in the Patient Summary screen')
    ),

    'force_billing_widget_open' => array(
      xl('Force Billing Widget Open'),
      'bool',                           // data type
      '0',                              // default = false
      xl('This will force the Billing Widget in the Patient Summary screen to always be open.')
    ),

    'activate_ccr_ccd_report' => array(
      xl('Activate CCR/CCD Reporting'),
      'bool',                           // data type
      '1',                              // default = true
      xl('This will activate the CCR(Continuity of Care Record) and CCD(Continuity of Care Document) reporting.')
    ),

    'hide_document_encryption' => array(
      xl('Hide Encryption/Decryption Options In Document Management'),
      'bool',                           // data type
      '1',                              // default = true
      xl('This will deactivate document the encryption and decryption features, and hide them in the UI.')
    ),

    'use_custom_immun_list' => array(
      xl('Use Custom Immunization List'),
      'bool',                           // data type
      '0',                              // default = true
      xl('This will use the custom immunizations list rather than the standard CVX immunization list.')
    ),

    'preprinted_cms_1500' => array(
      xl('Prints the CMS 1500 on the Preprinted form'),
      'bool',                           // data type
      '0',                              // default = false
      xl('Prints the CMS 1500 on the Preprinted form')
    ),

    'cms_top_margin_default' => array(
      xl('Default top print margin for CMS 1500'),
      'num', // data type
      '24', // default
      xl('This is the default top print margin for CMS 1500. It will adjust the final printed output up or down.')
    ),

    'cms_left_margin_default' => array(
      xl('Default left print margin for CMS 1500'),
      'num', // data type
      '20', // default
      xl('This is the default left print margin for CMS 1500. It will adjust the final printed output left or right.')
    ),

      'cms_1500' => array(
      xl('CMS 1500 Paper Form Format'),
      array(
        '0' => xl('08/05{{CMS 1500 format date revision setting in globals}}'),
        '1' => xl('02/12{{CMS 1500 format date revision setting in globals}}'),
      ),
      '1',                              // default
      xl('This specifies which revision of the form the billing module should generate')
    ),

      'cms_1500_box_31_format' => array(
      xl('CMS 1500: Box 31 Format'),
      array(
        '0' => xl('Signature on File'),
        '1' => xl('Firstname Lastname'),
        '2' => xl('None'),
      ),
      '0',                              // default
      xl('This specifies whether to include date in Box 31.')
    ),

     'cms_1500_box_31_date' => array(
      xl('CMS 1500: Date in Box 31 (Signature)'),
      array(
        '0' => xl('None'),
        '1' => xl('Date of Service'),
        '2' => xl('Today'),
      ),
      '0',                              // default
      xl('This specifies whether to include date in Box 31.')
    ),

	'amendments' => array (
		xl('Amendments'),
		'bool',                           // data type
		'1',                              // default = true
		xl('Enable amendments feature')
	),

    'allow_pat_delete' => array(
       xl('Allow Administrators to Delete Patients'),
	   'bool',                           // data type
	   '0',                              // default = false
	   xl('Allow Administrators to Delete Patients')

    ),

    'observation_results_immunization' => array(
      xl('Immunization Observation Results'),
      'bool',                           // data type
      '1',                              // default
      xl('Observation Results in Immunization')
    ),

   ),
    // Report Tab
    //
    'Report' => array(

    'use_custom_daysheet' => array(
      xl('Use Custom End of Day Report'),
      array(
        '0' => xl('None'),
        '1' => xl('Print End of Day Report 1'),
        '2' => xl('Print End of Day Report 2'),
        '3' => xl('Print End of Day Report 3'),
      ),                       // data type
      '1',                     // default = Print End of Day Report 1
      xl('This will allow the use of the custom End of Day report and indicate which report to use.')
    ),

    'daysheet_provider_totals' => array(
      xl('End of Day by Provider or allow Totals Only'),
      array(
        '0' => xl('Provider'),
        '1' => xl('Totals Only'),
		),
      '1',                              // default
      xl('This specifies the Printing of the Custom End of Day Report grouped Provider or allow the Printing of Totals Only')
    ),

    'ledger_begin_date' => array(
      xl('Beginning Date for Ledger Report'),
      array(
        'Y1' => xl('One Year Ago'),
        'Y2' => xl('Two Years Ago'),
        'M6' => xl('Six Months Ago'),
        'M3' => xl('Three Months Ago'),
        'M1' => xl('One Month Ago'),
        'D1' => xl('One Day Ago'),
      ),
      'Y1',                     // default = One Year
      xl('This is the Beginning date for the Ledger Report.')
    ),

    'print_next_appointment_on_ledger' => array(
       xl('Print the Next Appointment on the Bottom of the Ledger'),
	   'bool',                           // data type
	   '1',                              // default = true
	   xl('This Will Print the Next Appointment on the Bottom of the Patient Ledger')
    ),

    'sales_report_invoice' => array(
      xl('Display Invoice Number or Patient Name or Both in the Sales Report'),
      array(
        '0' => xl('Invoice Number'),
        '1' => xl('Patient Name and ID'),
        '2' => xl('Patient Name and Invoice'),
      ),
      '2',                              // default = 2
      xl('This will Display the Invoice Number in the Sales Report or the Patient Name and ID or Patient Name and Invoice Number.')
    ),

    'cash_receipts_report_invoice' => array(
      xl('Display Invoice Number or Patient Name in the Cash Receipt Report'),
      array(
        '0' => xl('Invoice Number'),
        '1' => xl('Patient Name'),
      ),
      '0',                              // default = 0
      xl('Display Invoice Number or Patient Name in the Cash Receipt Report')
    ),

  ),

  // Billing Tab

  'Billing' => array(

    'default_search_code_type' => array(
      xl('Default Search Code Type'),
      'all_code_types',                           // data type
      'ICD10',                 // default
      xl('The default code type to search for in the Fee Sheet.')
    ),

    'support_fee_sheet_line_item_provider' => array(
       xl('Support provider in line item in fee sheet'),
	   'bool',                           // data type
	   '0',                              // default = false
	   xl('This Enables provider in line item in the fee sheet')
    ),

    'default_fee_sheet_line_item_provider' => array(
       xl('Default to a provider for line item in the fee sheet'),
	   'bool',                           // data type
	   '0',                              // default = false
	   xl('Default to a provider for line item in the fee sheet.(only applicable if Support line item billing in option above)')
    ),

    'replicate_justification' => array(
      xl('Automatically replicate justification codes in Fee Sheet'),
      'bool',                           // data type
      '0',                              // default = false
      xl('Automatically replicate justification codes in Fee Sheet (basically fills in the blanks with the justification code above it).')
    ),

    'display_units_in_billing' => array(
      xl('Display the Units Column on the Billing Screen'),
	   'bool',                           // data type
	   '0',                              // default = false
      xl('Display the Units Column on the Billing Screen')
    ),

    'notes_to_display_in_Billing' => array(
      xl('Which notes are to be displayed in the Billing Screen'),
      array(
        '0' => xl('None'),
        '1' => xl('Encounter Billing Note'),
        '2' => xl('Patient Billing Note'),
        '3' => xl('All'),
      ),
      '3',
     xl('Display the Encounter Billing Note or Patient Billing Note or Both in the Billing Screen.')
    ),

      'set_pos_code_encounter' => array(
      xl('Set POS code in encounter'),
      'bool',                           // data type
      '0',                              // default = false
      xl('This feature will allow the default POS facility code to be overriden from the encounter.')
    ),

      'use_custom_statement' => array(
      xl('Use Custom Statement'),
      'bool',                           // data type
      '0',                              // default = false
      xl('This will use the custom Statment showing the description instead of the codes.')
    ),

      'statement_appearance' => array(
      xl('Statement Appearance'),
      array(
                '0' => xl('Plain Text'),
                '1' => xl('Modern/images')
            ),                          // data type
      '1',                              // default = true
      xl('Patient statements can be generated as plain text or with a modern graphical appearance.')
    ),

      'billing_phone_number' => array(
      xl('Custom Billing Phone Number'),
      'text',                           // data type
      '',
      xl('Phone number for billing inquiries')
    ),

    'show_aging_on_custom_statement' => array(
      xl('Show Aging on Custom Statement'),
      'bool',                           // data type
      '0',                              // default = false
      xl('This will Show Aging on the custom Statement.')
    ),

    'use_statement_print_exclusion' => array(
      xl('Allow Statement Exclusions from Printing'),
      'bool',                           // data type
      '0',                              // default = false
      xl('This will enable the Ability to Exclude Selected Patient Statements from Printing.')
    ),

    'minimum_amount_to_print' => array(
      xl('Total Minimum Amount of Statement to Allow Printing'),
      'num',                           // data type
      '1.00',
      xl('Total Minimum Dollar Amount of Statement to Allow Printing.(only applicable if Allow Statement Exclusions from Printing is enabled)')
    ),

  	'statement_bill_note_print' => array(
      xl('Print Patient Billing Note'),
      'bool',                           // data type
      '0',                              // default = false
      xl('This will allow printing of the Patient Billing Note on the statements.')
    ),

    'number_appointments_on_statement' => array(
      xl('Number of Appointments on Statement'),
      'num',                           // data type
      '0',                              // default = 0
      xl('The Number of Future Appointments to Display on the Statement.')
    ),

  	'statement_message_to_patient' => array(
      xl('Print Custom Message'),
      'bool',                           // data type
      '0',                              // default = false
      xl('This will allow printing of a custom Message on the statements.')
    ),

    'statement_msg_text' => array(
      xl('Custom Statement message'),
      'text',                           // data type
      '',
      xl('Text for Custom statement message.')
    ),

  	'use_dunning_message' => array(
      xl('Use Custom Dunning Messages'),
      'bool',                           // data type
      '0',                              // default = false
      xl('This will allow use of the custom Dunning Messages on the statements.')
    ),

    'first_dun_msg_set' => array(
      xl('Number of days before showing first account message'),
      'num',                           // data type
      '30',
      xl('Number of days before showing first account message.')
    ),

    'first_dun_msg_text' => array(
      xl('First account message'),
      'text',                           // data type
      '',
      xl('Text for first account message.')
    ),

    'second_dun_msg_set' => array(
      xl('Number of days before showing second account message'),
      'num',                           // data type
      '60',
      xl('Number of days before showing second account message')
    ),

    'second_dun_msg_text' => array(
      xl('Second account message'),
      'text',                           // data type
      '',
      xl('Text for second account message.')
    ),

    'third_dun_msg_set' => array(
      xl('Number of days before showing third account message'),
      'num',                           // data type
      '90',
      xl('Number of days before showing third account message')
    ),

    'third_dun_msg_text' => array(
      xl('Third account message'),
      'text',                           // data type
      '',
      xl('Text for third account message.')
    ),

    'fourth_dun_msg_set' => array(
      xl('Number of days before showing fourth account message'),
      'num',                           // data type
      '120',
      xl('Number of days before showing fourth account message')
    ),

    'fourth_dun_msg_text' => array(
      xl('Fourth account message'),
      'text',                           // data type
      '',
      xl('Text for fourth account message.')
    ),

    'fifth_dun_msg_set' => array(
      xl('Number of days before showing fifth account message'),
      'num',                           // data type
      '150',
      xl('Number of days before showing fifth account message')
    ),

    'fifth_dun_msg_text' => array(
      xl('Fifth account message'),
      'text',                           // data type
      '',
      xl('Text for fifth account message.')
    ),
      'save_codes_history' => array(
          xl('Save codes history'),
          'bool',                           // data type
          '1',                              // default
          xl('Save codes history')
      ),
  ),

    // E-Sign Tab
    //
    'E-Sign' => array(

    'esign_all' => array(
      xl('Allows E-Sign on the entire encounter'),
      'bool',                           // data type
      '0',                              // default = false
      xl('This will enable signing an entire encounter, rather than individual forms')
    ),

    'lock_esign_all' => array(
      xl('Lock e-signed encounters and their forms'),
      'bool',                           // data type
      '0',                              // default = false
      xl('This will disable the Edit button on all forms whose parent encounter is e-signed')
    ),

    'esign_individual' => array(
      xl('Allows E-Signing Individual Forms'),
      'bool',                           // data type
      '1',                              // default = false
      xl('This will enable signing individual forms separately')
    ),

    'lock_esign_individual' => array(
      xl('Lock an e-signed form individually'),
      'bool',                           // data type
      '1',                              // default = false
      xl('This will disable the Edit button on any form that is e-signed')
    ),

    'esign_lock_toggle' => array(
      xl('Enable lock toggle'),
      'bool',                           // data type
      '0',                              // default = false
      xl('This will give the user the option to lock (separate locking and signing)')
    ),

    'esign_report_hide_empty_sig' => array(
      xl('Hide Empty E-Sign Logs On Report'),
      'bool',                           // data type
      '1',                              // default = false
      xl('This will hide empty e-sign logs on the patient report')
    ),

  ),
    //Documents Tab
    'Documents' => array(

        'document_storage_method' => array(
            xl('Document Storage Method'),
            array(
                '0' => xl('Hard Disk'),
                '1' => xl('CouchDB')
            ),
            '0',                              // default
            xl('Option to save method of document storage.')
        ),
        'couchdb_host' => array(
            xl('CouchDB HostName'),
            'text',
            'localhost',
            xl('CouchDB host'),
        ),
        'couchdb_user' => array(
            xl('CouchDB UserName'),
            'text',
            '',
            xl('Username to connect to CouchDB'),
        ),
        'couchdb_pass' => array(
            xl('CouchDB Password'),
            'text',
            '',
            xl('Password to connect to CouchDB'),
        ),
        'couchdb_port' => array(
            xl('CouchDB Port'),
            'text',
            '5984',
            xl('CouchDB port'),
        ),
        'couchdb_dbase' => array(
            xl('CouchDB Database'),
            'text',
            '',
            xl('CouchDB database name'),
        ),
        'couchdb_log' => array(
            xl('CouchDB Log Enable'),
            'bool',
            '0',
            xl('Enable log for document uploads/downloads to CouchDB'),
        ),

    'expand_document_tree' => array(
      xl('Expand All Document Categories'),
      'bool',                           // data type
      '0',                              // default = false
      xl('Expand All Document Categories by Default')
    ),

    'patient_id_category_name' => array(
      xl('Patient ID Category Name'),
      'text',                           // data type
      'Patient ID card',                // default
      xl('Optional category name for an ID Card image that can be viewed from the patient summary page.')
    ),

    'patient_photo_category_name' => array(
      xl('Patient Photo Category Name'),
      'text',                           // data type
      'Patient Photograph',             // default
      xl('Optional category name for photo images that can be viewed from the patient summary page.')
    ),

    'lab_results_category_name' => array(
      xl('Lab Results Category Name'),
      'text',                           // data type
      'Lab Report',                     // default
      xl('Document category name for storage of electronically received lab results.')
    ),

    'gbl_mdm_category_name' => array(
      xl('MDM Document Category Name'),
      'text',                           // data type
      'Lab Report',                     // default
      xl('Document category name for storage of electronically received MDM documents.')
    ),
    'generate_doc_thumb' => array(
        xl('Generate thumbnail'),
        'bool',
        '0',
        xl('Generate thumbnail images'),
    ),
    'thumb_doc_max_size' => array(
        xl('Thumbnail size'),
        'text',          // data type
        '100',           // default
        xl('Maximum size of thumbnail file')
    ),
  ),

  // Calendar Tab
  //
  'Calendar' => array(

    'disable_calendar' => array(
      xl('Disable Calendar'),
      'bool',                           // data type
      '0',                              // default
      xl('Do not display the calendar.')
    ),

    'schedule_start' => array(
      xl('Calendar Starting Hour'),
      'hour',
      '8',                              // default
      xl('Beginning hour of day for calendar events.')
    ),

    'schedule_end' => array(
      xl('Calendar Ending Hour'),
      'hour',
      '17',                             // default
      xl('Ending hour of day for calendar events.')
    ),

    'calendar_interval' => array(
      xl('Calendar Interval'),
      array(
        '5' => '5',
       '10' => '10',
       '15' => '15',
       '20' => '20',
       '30' => '30',
       '60' => '60',
      ),
      '15',                              // default
      xl('The time granularity of the calendar and the smallest interval in minutes for an appointment slot.')
    ),

    'calendar_view_type' => array(
      xl('Default Calendar View'),
      array(
       'day' => xl('Day'),
       'week' => xl('Week'),
       'month' => xl('Month'),
      ),
      'day',                              // default
      xl('This sets the Default Calendar View, Default is Day.')
    ),
     'first_day_week' => array(
       xl('First day in the week') ,
       array(
         '1' => xl('Monday'),
         '0' => xl('Sunday'),
         '6' => xl('Saturday')
       ),
       '1',
       xl('Your first day of the week.')
     ),
    'calendar_appt_style' => array(
      xl('Appointment Display Style'),
      array(
        '1' => 'Last name',
        '2' => 'Last name, first name',
        '3' => 'Last name, first name (title)',
        '4' => 'Last name, first name (title: comments)',
      ),
      '2',                               // default
      xl('This determines how appointments display on the calendar.')
    ),

    'event_color' => array(
      xl('Appointment/Event Color'),
      array(
        '1' => 'Category Color Schema',
        '2' => 'Facility Color Schema',
      ),                           // data type
      '1',                              // default
      xl('This determines which color schema used for appointment')
    ),

    'number_of_appts_to_show' => array(
      xl('Appointments - Patient Summary - Number to Display'),
      'num',
      '10',
      xl('Number of Appointments to display in the Patient Summary')
    ),

    'number_of_group_appts_to_show' => array(
      xl('Appointments - Group Summary - Number to Display'),
      'num',
      '10',
      xl('Number of Appointments to display in the Group Summary')
    ),

    'patient_portal_appt_display_num' => array(
      xl('Appointments - Onsite Patient Portal - Number to Display'),
      'num',
      '20',
      xl('Number of Appointments to display in the Onsite Patient Portal')
    ),

    'appt_display_sets_option' => array(
      xl('Appointment Display Sets - Ignore Display Limit (Last Set)'),
      'bool',                           // data type
      '1',                              // default
      xl('Override (if necessary) the appointment display limit to allow all appointments to be displayed for the last set')
    ),

    'appt_display_sets_color_1' => array(
      xl('Appointment Display Sets - Color 1'),
      'color_code',
      '#FFFFFF',
      xl('Color for odd sets (except when last set is odd and all member appointments are displayed and at least one subsequent scheduled appointment exists (not displayed) or not all member appointments are displayed).')
    ),

    'appt_display_sets_color_2' => array(
      xl('Appointment Display Sets - Color 2'),
      'color_code',
      '#E6E6FF',
      xl('Color for even sets (except when last set is even and all member appointments are displayed and at least one subsequent scheduled appointment exists (not displayed) or not all member appointments are displayed).')
    ),

    'appt_display_sets_color_3' => array(
      xl('Appointment Display Sets - Color 3'),
      'color_code',
      '#E6FFE6',
      xl('Color for the last set when all member appointments are displayed and at least one subsequent scheduled appointment exists (not displayed).')
    ),

    'appt_display_sets_color_4' => array(
      xl('Appointment Display Sets - Color 4'),
      'color_code',
      '#FFE6FF',
      xl('Color for the last set when not all member appointments are displayed.')
    ),

    'appt_recurrences_widget' => array(
      xl('Recurrent Appointment Display Widget'),
      'bool',                           // data type
      '1',                              // default
      xl('Display the recurrent appointment widget in the patient summary.')
    ),

    'num_past_appointments_to_show' => array(
      xl('Past Appointment Display Widget'),
      'num',                           // data type
      '0',                             // default = false
      xl('A positive number will show that many past appointments on a Widget in the Patient Summary screen (a negative number will show the past appointments in descending order)')
    ),

    'docs_see_entire_calendar' => array(
      xl('Providers See Entire Calendar'),
      'bool',                           // data type
      '0',                              // default
      xl('Check this if you want providers to see all appointments by default and not just their own.')
    ),

    'auto_create_new_encounters' => array(
      xl('Auto-Create New Encounters'),
      'bool',                           // data type
      '1',                              // default
      xl('Automatically create a new encounter when an appointment check in status is selected.')
    ),

    'disable_pat_trkr' => array(
      xl('Disable Patient Flow Board'),
      'bool',                           // data type
      '0',                              // default
      xl('Do not display the patient flow board.')
    ),

    'ptkr_visit_reason' => array(
      xl('Show Visit Reason in Patient Flow Board'),
      'bool',                           // data type
      '0',                              // default = false
      xl('When Checked, Visit Reason Will Show in Patient Flow Board.')
    ),

    'ptkr_show_pid' => array(
      xl('Show Patient ID in Patient Flow Board'),
      'bool',                           // data type
      '1',                              // default = true
      xl('When Checked, Patient ID Will Show in Patient Flow Board.')
    ),

    'ptkr_show_encounter' => array(
      xl('Show Patient Encounter Number in Patient Flow Board'),
      'bool',                           // data type
      '1',                              // default = true
      xl('When Checked, Patient Encounter Number Will Show in Patient Flow Board.')
    ),

    'pat_trkr_timer' => array(
      xl('Patient Flow Board Timer Interval'),
      array(
       '0' => 'No automatic refresh',
       '0:10' => '10',
       '0:20' => '20',
       '0:30' => '30',
       '0:40' => '40',
       '0:50' => '50',
       '0:59' => '60',
      ),
      '0:20',                              // default
      xl('The screen refresh time in Seconds for the Patient Flow Board Screen.')
    ),

    'checkout_roll_off' => array(
      xl('Number of Minutes to display completed checkouts'),
      'num',
      '0',                       // default
      xl('Number of Minutes to display completed checkouts. Zero is continuous display')
    ),

    'drug_screen' => array(
      xl('Enable Random Drug Testing'),
     'bool',                           // data type
      '0',                              // default
      xl('Allow Patient Flow Board to Select Patients for Drug Testing.')
    ),

    'drug_testing_percentage' => array(
      xl('Percentage of Patients to Drug Test'),
      'num',
      '33',                       // default
      xl('Percentage of Patients to select for Random Drug Testing.')
    ),

    'maximum_drug_test_yearly' => array(
      xl('Maximum number of times a Patient can be tested in a year'),
      'num',
      '0',                       // default
      xl('Maximum number of times a Patient can be tested in a year. Zero is no limit.')
    ),

    'submit_changes_for_all_appts_at_once' => array(
      xl('Submit Changes For All Appts At Once'),
      'bool',                           // data type
      '1',                              // default
      xl('Enables to submit changes for all appointments of a recurrence at once.')
    ),


  ),

  // Security Tab
  //
  'Security' => array(

    'timeout' => array(
      xl('Idle Session Timeout Seconds'),
      'num',                            // data type
      '7200',                           // default
      xl('Maximum idle time in seconds before logout. Default is 7200 (2 hours).')
    ),
    'secure_upload' => array(
      xl('Secure Upload Files with White List'),
      'bool',                           // data type
      '0',                              // default
      xl('Block all files types that are not found in the White List. Can find interface to edit the White List at Administration->Files.')
    ),
    'secure_password' => array(
      xl('Require Strong Passwords'),
      'bool',                           // data type
      '0',                              // default
      xl('Strong password means at least 8 characters, and at least three of: a number, a lowercase letter, an uppercase letter, a special character.')
    ),
<<<<<<< HEAD

    'secure_upload' => array(
      xl('Secure upload files'),
      'bool',                           // data type
      '0',                              // default
      xl('Block all files types that not found in the white-list. interface to edit white-list locate under the administrator->files.')
    ),

=======
>>>>>>> 2859cc69
    'password_history' => array(
      xl('Require Unique Passwords'),
      'bool',                           // data type
      '0',                              // default
      xl('Means none of last three passwords are allowed when changing a password.')
    ),
    'password_compatibility' => array(
      xl('Permit unsalted passwords'),
      'bool',                           // data type
      '1',                              // default
      xl('After migration from the old password mechanisms where passwords are stored in the users table without salt is complete, this flag should be set to false so that only authentication by the new method is possible')
    ),

    'password_expiration_days' => array(
      xl('Default Password Expiration Days'),
      'num',                            // data type
      '0',                              // default
      xl('Default password expiration period in days. 0 means this feature is disabled.')
    ),

    'password_grace_time' => array(
      xl('Password Expiration Grace Period'),
      'num',                            // data type
      '0',                              // default
      xl('Period in days where a user may login with an expired password.')
    ),

    'is_client_ssl_enabled' => array(
      xl('Enable Client SSL'),
      'bool',                           // data type
      '0',                              // default
      xl('Enable client SSL certificate authentication.')
    ),

    'certificate_authority_crt' => array(
      xl('Path to CA Certificate File'),
      'text',                           // data type
      '',                               // default
      xl('Set this to the full absolute path. For creating client SSL certificates for HTTPS.')
    ),

    'certificate_authority_key' => array(
      xl('Path to CA Key File'),
      'text',                           // data type
      '',                               // default
      xl('Set this to the full absolute path. For creating client SSL certificates for HTTPS.')
    ),

    'client_certificate_valid_in_days' => array(
      xl('Client Certificate Expiration Days'),
      'num',                            // data type
      '365',                            // default
      xl('Number of days that the client certificate is valid.')
    ),

    'Emergency_Login_email_id' => array(
      xl('Emergency Login Email Address'),
      'text',                           // data type
      '',                               // default
      xl('Email address, if any, to receive emergency login user activation messages.')
    ),

    'new_validate' => array(
      xl('New form validation'),
      'bool',
      '1',
      xl('New form validation')
    ),

    'allow_multiple_databases' => array(
      xl('Allow multiple databases'),
      'bool',
      '0',
      xl('Allow to use with multiple database')
    ),

    'safe_key_database' => array(
      xl('Safe key database'),
      'text',                           // data type
      '',                               // default
      xl('Key for multiple database credentials encryption')
    ),

    'use_active_directory' => array(
      xl('Use Active Directory'),
      'bool',
      '0',
      xl('If enabled, uses the specified active directory for login and authentication.')
    ),

    'account_suffix' => array(
      xl('Active Directory - Suffix Of Account'),
      'text',
      '',
      xl('The suffix of the account.')
    ),

    'base_dn' => array(
      xl('Active Directory - Domains Base'),
      'text',
      '',
      xl('Users is the standard windows CN, replace the DC stuff with your domain.')
    ),

    'domain_controllers' => array(
      xl('Active Directory - Domains Controllers'),
      'text',
      '',
      xl('The IP address of your domain controller(s).')
    ),

  ),

  // Notifications Tab
  //
  'Notifications' => array(

    'patient_reminder_sender_name' => array(
      xl('Patient Reminder Sender Name'),
      'text',                           // data type
      '',                               // default
      xl('Name of the sender for patient reminders.')
    ),

    'patient_reminder_sender_email' => array(
      xl('Patient Reminder Sender Email'),
      'text',                           // data type
      '',                               // default
      xl('Email address of the sender for patient reminders. Replies to patient reminders will be directed to this address. It is important to use an address from your clinic\'s domain to avoid help prevent patient reminders from going to junk mail folders.')
    ),

    'practice_return_email_path' => array(
      xl('Notification Email Address'),
      'text',                           // data type
      '',                               // default
      xl('Email address, if any, to receive administrative notifications.')
    ),

    'EMAIL_METHOD' => array(
      xl('Email Transport Method'),
      array(
        'PHPMAIL'  => 'PHPMAIL',
        'SENDMAIL' => 'SENDMAIL',
        'SMTP'     => 'SMTP',
      ),
      'SMTP',                             // default
      xl('Method for sending outgoing email.')
    ),

    'SMTP_HOST' => array(
      xl('SMTP Server Hostname'),
      'text',                           // data type
      'localhost',                      // default
      xl('If SMTP is used, the server`s hostname or IP address.')
    ),

    'SMTP_PORT' => array(
      xl('SMTP Server Port Number'),
      'num',                            // data type
      '25',                             // default
      xl('If SMTP is used, the server`s TCP port number (usually 25).')
    ),

    'SMTP_USER' => array(
      xl('SMTP User for Authentication'),
      'text',                           // data type
      '',                               // default
      xl('Must be empty if SMTP authentication is not used.')
    ),

    'SMTP_PASS' => array(
      xl('SMTP Password for Authentication'),
      'text',                           // data type
      '',                               // default
      xl('Must be empty if SMTP authentication is not used.')
    ),

    'SMTP_SECURE' => array(
      xl('SMTP Security Protocol'),
      array(
        '' => xl('None'),
        'ssl'  => 'SSL',
        'tls'  => 'TLS'
      ),
      '',
      xl('SMTP security protocol to connect with. Required by some servers such as gmail.')
    ),

    'EMAIL_NOTIFICATION_HOUR' => array(
      xl('Email Notification Hours'),
      'num',                            // data type
      '50',                             // default
      xl('Number of hours in advance to send email notifications.')
    ),

    'SMS_NOTIFICATION_HOUR' => array(
      xl('SMS Notification Hours'),
      'num',                            // data type
      '50',                             // default
      xl('Number of hours in advance to send SMS notifications.')
    ),

    'SMS_GATEWAY_USENAME' => array(
      xl('SMS Gateway Username'),
      'text',                           // data type
      '',                               // default
      xl('Username for SMS Gateway.')
    ),

    'SMS_GATEWAY_PASSWORD' => array(
      xl('SMS Gateway Password'),
      'text',                           // data type
      '',                               // default
      xl('Password for SMS Gateway.')
    ),

    'SMS_GATEWAY_APIKEY' => array(
      xl('SMS Gateway API Key'),
      'text',                           // data type
      '',                               // default
      xl('API key for SMS Gateway.')
    ),

    'phone_notification_hour' => array(
      xl('Phone Notification Hour'),
      'num',                            // data type
      '50',                             // default
      xl('Number of hours in advance to send Phone notification.')
    ),

    'phone_gateway_username' => array(
      xl('Phone Gateway Username'),
      'text',                           // data type
      '',                               // default
      xl('Username for Phone Gateway.')
    ),

    'phone_gateway_password' => array(
      xl('Phone Gateway Password'),
      'text',                           // data type
      '',                               // default
      xl('Password for Phone Gateway.')
    ),

    'phone_gateway_url' => array(
      xl('Phone Gateway URL'),
      'text',                           // data type
      '',                               // default
      xl('URL for Phone Gateway.')
    ),

  ),

  // CDR (Clinical Decision Rules)
  //
  'CDR' => array(

    'enable_cdr' => array(
      xl('Enable Clinical Decisions Rules (CDR)'),
      'bool',                           // data type
      '1',                               // default
      xl('Enable Clinical Decisions Rules (CDR)')
    ),

    'enable_allergy_check' => array(
      xl('Enable Allergy Check'),
      'bool',                           // data type
      '1',                               // default
      xl('Enable Allergy Check Against Medications and Prescriptions')
    ),

    'enable_alert_log' => array(
      xl('Enable Alert Log'),
      'bool',                           // data type
      '1',                               // default
      xl('Enable Alert Logging')
    ),

    'enable_cdr_new_crp' => array(
      xl('Enable Clinical Passive New Reminder(s) Popup'),
      'bool',                           // data type
      '1',                               // default
      xl('Enable Clinical Passive New Reminder(s) Popup')
    ),

    'enable_cdr_crw' => array(
      xl('Enable Clinical Passive Reminder Widget'),
      'bool',                           // data type
      '1',                               // default
      xl('Enable Clinical Passive Reminder Widget')
    ),

    'enable_cdr_crp' => array(
      xl('Enable Clinical Active Reminder Popup'),
      'bool',                           // data type
      '1',                               // default
      xl('Enable Clinical Active Reminder Popup')
    ),

    'enable_cdr_prw' => array(
      xl('Enable Patient Reminder Widget'),
      'bool',                           // data type
      '1',                               // default
      xl('Enable Patient Reminder Widget')
    ),

    'enable_cqm' => array(
      xl('Enable CQM Reporting'),
      'bool',                           // data type
      '1',                               // default
      xl('Enable Clinical Quality Measure (CQM) Reporting')
    ),

    'pqri_registry_name' => array(
      xl('PQRI Registry Name'),
      'text',                           // data type
      'Model Registry',                               // default
      xl('PQRI Registry Name')
    ),

    'pqri_registry_id' => array(
      xl('PQRI Registry ID'),
      'text',                           // data type
      '125789123',                               // default
      xl('PQRI Registry ID')
    ),

    'enable_amc' => array(
      xl('Enable AMC Reporting'),
      'bool',                           // data type
      '1',                               // default
      xl('Enable Automated Measure Calculations (AMC) Reporting')
    ),

    'enable_amc_prompting' => array(
      xl('Enable AMC Prompting'),
      'bool',                           // data type
      '1',                               // default
      xl('Enable Prompting For Automated Measure Calculations (AMC) Required Data')
    ),

    'enable_amc_tracking' => array(
      xl('Enable AMC Tracking'),
      'bool',                           // data type
      '1',                               // default
      xl('Enable Reporting of Tracking Date For Automated Measure Calculations (AMC)')
    ),

    'cdr_report_nice' => array(
      xl('CDR Reports Processing Priority'),
      array(
        '' => xl('Default Priority'),
        '5' => xl('Moderate Priority'),
        '10' => xl('Moderate/Low Priority'),
        '15' => xl('Low Priority'),
        '20' => xl('Lowest Priority')
      ),
      '',                               // default
      xl('Set processing priority for CDR engine based reports.')
    ),

    'pat_rem_clin_nice' => array(
      xl('Patient Reminder Creation Processing Priority'),
      array(
        '' => xl('Default Priority'),
        '5' => xl('Moderate Priority'),
        '10' => xl('Moderate/Low Priority'),
        '15' => xl('Low Priority'),
        '20' => xl('Lowest Priority')
      ),
      '',                               // default
      xl('Set processing priority for creation of Patient Reminders (in full clinic mode).')
    ),

    'report_itemizing_standard' => array(
      xl('Enable Standard Report Itemization'),
      'bool',                           // data type
      '1',                               // default
      xl('Enable Itemization of Standard Clinical Rules Reports')
    ),

    'report_itemizing_cqm' => array(
      xl('Enable CQM Report Itemization'),
      'bool',                           // data type
      '1',                               // default
      xl('Enable Itemization of CQM Reports')
    ),

    'report_itemizing_amc' => array(
      xl('Enable AMC Report Itemization'),
      'bool',                           // data type
      '1',                               // default
      xl('Enable Itemization of AMC Reports')
    ),
    'dated_reminders_max_alerts_to_show' => array(
       xl('Dated reminders maximum alerts to show'),
       'num',                           // data type
       '5',                               // default
       xl('Dated reminders maximum alerts to show')
      ),
  ),

  // Logging
  //
  'Logging' => array(

    'enable_auditlog' => array(
      xl('Enable Audit Logging'),
      'bool',                           // data type
      '1',                              // default
      xl('Enable Audit Logging')
    ),

    'audit_events_patient-record' => array(
      xl('Audit Logging Patient Record'),
      'bool',                           // data type
      '1',                              // default
      xl('Enable logging of patient record modifications.').' ('.xl('Note that Audit Logging needs to be enabled above').')'
    ),

    'audit_events_scheduling' => array(
      xl('Audit Logging Scheduling'),
      'bool',                           // data type
      '1',                              // default
      xl('Enable logging of scheduling activities.').' ('.xl('Note that Audit Logging needs to be enabled above').')'
    ),

    'audit_events_order' => array(
      xl('Audit Logging Order'),
      'bool',                           // data type
      '1',                              // default
      xl('Enable logging of ordering activities.').' ('.xl('Note that Audit Logging needs to be enabled above').')'
    ),

    'audit_events_security-administration' => array(
      xl('Audit Logging Security Administration'),
      'bool',                           // data type
      '1',                              // default
      xl('Enable logging of security and administration activities.').' ('.xl('Note that Audit Logging needs to be enabled above').')'
    ),

    'audit_events_backup' => array(
      xl('Audit Logging Backups'),
      'bool',                           // data type
      '1',                              // default
      xl('Enable logging of backup related activities.').' ('.xl('Note that Audit Logging needs to be enabled above').')'
    ),

    'audit_events_other' => array(
      xl('Audit Logging Miscellaneous'),
      'bool',                           // data type
      '1',                              // default
      xl('Enable logging of miscellaneous activities.').' ('.xl('Note that Audit Logging needs to be enabled above').')'
    ),

    'audit_events_query' => array(
      xl('Audit Logging SELECT Query'),
      'bool',                           // data type
      '0',                              // default
      xl('Enable logging of all SQL SELECT queries.').' ('.xl('Note that Audit Logging needs to be enabled above').')'
    ),

    'audit_events_cdr' => array(
      xl('Audit CDR Engine Queries'),
      'bool',                           // data type
      '0',                              // default
      xl('Enable logging of CDR Engine Queries.').' ('.xl('Note that Audit Logging needs to be enabled above').')'
    ),

    'enable_atna_audit' => array(
      xl('Enable ATNA Auditing'),
      'bool',                           // data type
      '0',                              // default
      xl('Enable Audit Trail and Node Authentication (ATNA).')
    ),

    'atna_audit_host' => array(
      xl('ATNA audit host'),
      'text',                           // data type
      '',                               // default
      xl('The hostname of the ATNA audit repository machine.')
    ),

    'atna_audit_port' => array(
      xl('ATNA audit port'),
      'text',                           // data type
      '6514',                           // default
      xl('Listening port of the RFC 5425 TLS syslog server.')
    ),

    'atna_audit_localcert' => array(
      xl('ATNA audit local certificate'),
      'text',                           // data type
      '',                               // default
      xl('Certificate to send to RFC 5425 TLS syslog server.')
    ),

    'atna_audit_cacert' => array(
      xl('ATNA audit CA certificate'),
      'text',                           // data type
      '',                               // default
      xl('CA Certificate for verifying the RFC 5425 TLS syslog server.')
    ),

	//July 1, 2014: Ensoftek: Flag to enable/disable audit log encryption
	'enable_auditlog_encryption' => array(
      xl('Enable Audit Log Encryption'),
      'bool',                           // data type
      '0',                              // default
      xl('Enable Audit Log Encryption')
    ),

    'billing_log_option' => array(
      xl('Billing Log Option'),
      array(
        '1' => xl('Billing Log Append'),
        '2' => xl('Billing Log Overwrite')
      ),
      '1',                               // default
      xl('Billing log setting to append or overwrite the log file.')
    ),

    'gbl_print_log_option' => array(
      xl('Printing Log Option'),
      array(
        '0' => xl('No logging'),
        '1' => xl('Hide print feature'),
        '2' => xl('Log entire document'),
      ),
      '0',                               // default
      xl('Individual pages can override 2nd and 3rd options by implementing a log message.')
    ),

  ),

  // Miscellaneous Tab
  //
  'Miscellaneous' => array(

    'mysql_bin_dir' => array(
      xl('Path to MySQL Binaries'),
      'text',                           // data type
      $mysql_bin_dir,                   // default
      xl('Full path to directory containing MySQL executables.')
    ),

    'perl_bin_dir' => array(
      xl('Path to Perl Binaries'),
      'text',                           // data type
      $perl_bin_dir,                    // default
      xl('Full path to directory containing Perl executables.')
    ),

    'temporary_files_dir' => array(
      xl('Path to Temporary Files'),
      'text',                           // data type
      $temporary_files_dir,             // default
      xl('Full path to directory used for temporary files.')
    ),

    'backup_log_dir' => array(
      xl('Path for Event Log Backup'),
      'text',                           // data type
      $backup_log_dir,                  // default
      xl('Full path to directory for event log backup.')
    ),

    'state_data_type' => array(
      xl('State Data Type'),
      array(
        '2' => xl('Text field'),
        '1' => xl('Single-selection list'),
       '26' => xl('Single-selection list with ability to add to the list'),
      ),
      '26',                             // default
      xl('Field type to use for employer or subscriber state in demographics.')
    ),

    'state_list' => array(
      xl('State list'),
      'text',                           // data type
      'state',                          // default
      xl('List used by above State Data Type option.')
    ),

    'state_custom_addlist_widget' => array(
      xl('State List Widget Custom Fields'),
      'bool',                           // data type
      '1',                              // default
      xl('Show the custom state form for the add list widget (will ask for title and abbreviation).')
    ),

    'country_data_type' => array(
      xl('Country Data Type'),
      array(
        '2' => xl('Text field'),
        '1' => xl('Single-selection list'),
       '26' => xl('Single-selection list with ability to add to the list'),
      ),
      '26',                             // default
      xl('Field type to use for employer or subscriber country in demographics.')
    ),

    'country_list' => array(
      xl('Country list'),
      'text',                           // data type
      'country',                          // default
      xl('List used by above Country Data Type option.')
    ),

    'print_command' => array(
      xl('Print Command'),
      'text',                           // data type
      'lpr -P HPLaserjet6P -o cpi=10 -o lpi=6 -o page-left=72 -o page-top=72',
      xl('Shell command for printing from the server.')
    ),

    'default_chief_complaint' => array(
      xl('Default Reason for Visit'),
      'text',                           // data type
      '',
      xl('You may put text here as the default complaint in the New Patient Encounter form.')
    ),

    'default_new_encounter_form' => array(
      xl('Default Encounter Form ID'),
      'text',                           // data type
      '',
      xl('To automatically open the specified form. Some sports teams use football_injury_audit here.')
    ),

    'MedicareReferrerIsRenderer' => array(
      xl('Medicare Referrer Is Renderer'),
      'bool',                           // data type
      '0',                              // default = true
      xl('For Medicare only, forces the referring provider to be the same as the rendering provider.')
    ),

    'post_to_date_benchmark' => array(
      xl('Financial Close Date (yyyy-mm-dd)'),
      'text',                           // data type
      date('Y-m-d',time() - (10 * 24 * 60 * 60)),                // default
      xl('The payments posted cannot go below this date.This ensures that after taking the final report nobody post for previous dates.')
    ),

    'enable_hylafax' => array(
      xl('Enable Hylafax Support'),
      'bool',                           // data type
      '0',                              // default
      xl('Enable Hylafax Support')
    ),

    'hylafax_server' => array(
      xl('Hylafax Server'),
      'text',                           // data type
      'localhost',                      // default
      xl('Hylafax server hostname.')
    ),

    'hylafax_basedir' => array(
      xl('Hylafax Directory'),
      'text',                           // data type
      '/var/spool/fax',                 // default
      xl('Location where Hylafax stores faxes.')
    ),

    'hylafax_enscript' => array(
      xl('Hylafax Enscript Command'),
      'text',                           // data type
      'enscript -M Letter -B -e^ --margins=36:36:36:36', // default
      xl('Enscript command used by Hylafax.')
    ),

    'enable_scanner' => array(
      xl('Enable Scanner Support'),
      'bool',                           // data type
      '0',                              // default
      xl('Enable Scanner Support')
    ),

    'scanner_output_directory' => array(
      xl('Scanner Directory'),
      'text',                           // data type
      '/mnt/scan_docs',                 // default
      xl('Location where scans are stored.')
    ),
  ),

  // Portal Tab
  //
  'Portal' => array(

    'portal_onsite_enable' => array(
      xl('Enable Onsite Patient Portal'),
      'bool',                           // data type
      '0',
      xl('Enable Onsite Patient Portal.')
    ),

    'portal_onsite_address' => array(
      xl('Onsite Patient Portal Site Address'),
      'text',                           // data type
      'https://your_web_site.com/openemr/patients',
      xl('Website link for the Onsite Patient Portal.')
    ),

    'portal_onsite_document_download' => array(
      xl('Enable Onsite Patient Portal Document Download'),
      'bool',                           // data type
      '1',
      xl('Enables the ability to download documents in the Onsite Patient Portal by the user.')
    ),

    'portal_offsite_enable' => array(
      xl('Enable Offsite Patient Portal'),
      'bool',                           // data type
      '0',
      xl('Enable Offsite Patient Portal.')
    ),

    'portal_offsite_providerid' => array(
      xl('Offsite Patient Portal Provider ID'),
      'text',                           // data type
      '',
      xl('Offsite Patient Portal Provider ID(Put Blank If not Registered).')
    ),

    'portal_offsite_username' => array(
      xl('Offsite Patient Portal Username'),
      'text',                           // data type
      '',
      xl('Offsite Patient Portal Username(Put Blank If not Registered).')
    ),

    'portal_offsite_password' => array(
      xl('Offsite Patient Portal Password'),
      'pwd',                           // data type
      '',
      xl('Offsite Patient Portal Password(Put Blank If not Registered).')
    ),

    'portal_offsite_address' => array(
      xl('Offsite Patient Portal Site Address'),
      'text',                           // data type
      'https://ssh.mydocsportal.com/provider.php',
      xl('Offsite Https link for the Patient Portal.')
    ),

    'portal_offsite_address_patient_link' => array(
      xl('Offsite Patient Portal Site Address (Patient Link)'),
      'text',                           // data type
      'https://ssh.mydocsportal.com',
      xl('Offsite Https link for the Patient Portal.(Patient Link)')
    ),

    // Currently the "CMS Portal" supports WordPress.  Other Content Management
    // Systems may be supported in the future.

    'gbl_portal_cms_enable' => array(
      xl('Enable CMS Portal'),
      'bool',                           // data type
      '0',
      xl('Enable support for the open source WordPress Portal by Sunset Systems')
    ),

    'gbl_portal_cms_address' => array(
      xl('CMS Portal Site Address'),
      'text',                           // data type
      'https://your_cms_site.com/',
      xl('URL for the WordPress site that supports the portal')
    ),

    'gbl_portal_cms_username' => array(
      xl('CMS Portal Username'),
      'text',                           // data type
      '',
      xl('Login name of WordPress user for portal access')
    ),

    'gbl_portal_cms_password' => array(
      xl('CMS Portal Password'),
      'text',                           // data type
      '',
      xl('Password for the above user')
    ),

  ),

  // Connectors Tab
  //
  'Connectors' => array(

    'erx_enable' => array(
      xl('Enable NewCrop eRx Service'),
      'bool',
      '0',
      xl('Enable NewCrop eRx Service.') + ' ' +
      xl('Contact Medical Information Integration, LLC at http://mi-squared.com or ZH Healthcare at http://zhservices.com for subscribing to the NewCrop eRx service.')
    ),

    'erx_newcrop_path' => array(
      xl('NewCrop eRx Site Address'),
      'text',
      'https://secure.newcropaccounts.com/InterfaceV7/RxEntry.aspx',
      xl('URL for NewCrop eRx Site Address.')
    ),

    'erx_newcrop_path_soap' => array(
      xl('NewCrop eRx Web Service Address'),
      'text',
      'https://secure.newcropaccounts.com/v7/WebServices/Update1.asmx?WSDL;https://secure.newcropaccounts.com/v7/WebServices/Patient.asmx?WSDL',
      xl('URLs for NewCrop eRx Service Address, separated by a semi-colon.')
    ),

    'erx_soap_ttl_allergies' => array(
      xl('NewCrop eRx SOAP Request Time-To-Live for Allergies'),
      'num',
      '21600',
      xl('Time-To-Live for NewCrop eRx Allergies SOAP Request in seconds.')
    ),

    'erx_soap_ttl_medications' => array(
      xl('NewCrop eRx SOAP Request Time-To-Live for Medications'),
      'num',
      '21600',
      xl('Time-To-Live for NewCrop eRx Medications SOAP Request in seconds.')
    ),

    'erx_account_partner_name' => array(
      xl('NewCrop eRx Partner Name'),
      'text',
      '',
      xl('Partner Name issued for NewCrop eRx service.')
    ),

    'erx_account_name' => array(
      xl('NewCrop eRx Name'),
      'text',
      '',
      xl('Account Name issued for NewCrop eRx service.')
    ),

    'erx_account_password' => array(
      xl('NewCrop eRx Password'),
      'pass',
      '',
      xl('Account Password issued for NewCrop eRx service.')
    ),

    'erx_account_id' => array(
      xl('NewCrop eRx Account Id'),
      'text',
      '1',
      xl('Account Id issued for NewCrop eRx service, used to separate multi-facility accounts.')
    ),

    'erx_upload_active' => array(
      xl('Only upload active prescriptions'),
      'bool',
      '0',
      xl('Only upload active prescriptions to NewCrop eRx.')
    ),

    'erx_import_status_message' => array(
      xl('Enable NewCrop eRx import status message'),
      'bool',
      '0',
      xl('Enable import status message after visiting NewCrop eRx.')
    ),

    'erx_medication_display' => array(
      xl('Do not display NewCrop eRx Medications uploaded'),
      'bool',
      '0',
      xl('Do not display Medications uploaded after visiting NewCrop eRx.')
    ),

    'erx_allergy_display' => array(
      xl('Do not display NewCrop eRx Allergy uploaded'),
      'bool',
      '0',
      xl('Do not display Allergies uploaded after visiting NewCrop eRx.')
    ),

    'erx_default_patient_country' => array(
        xl('NewCrop eRx Default Patient Country'),
        array(
            '' => '',
            'US' => xl('USA'),
            'CA' => xl('Canada'),
            'MX' => xl('Mexico'),
        ),
        '',
        xl('Default Patient Country sent to NewCrop eRx, only if patient country is not set.'),
    ),

    'erx_debug_setting' => array(
        xl('NewCrop eRx Debug Setting'),
        array(
            0 => xl('None'),
            1 => xl('Request Only'),
            2 => xl('Response Only'),
            3 => xl('Request & Response'),
        ),
        '0',
        xl('Log all NewCrop eRx Requests and / or Responses.'),
    ),

    'phimail_enable' => array(
      xl('Enable phiMail Direct Messaging Service'),
      'bool',                           // data type
      '0',
      xl('Enable phiMail Direct Messaging Service')
    ),

    'phimail_server_address' => array(
      xl('phiMail Server Address'),
      'text',                           // data type
      'https://phimail.example.com:32541',
      xl('Contact EMR Direct to subscribe to the phiMail Direct messaging service')
    ),

    'phimail_username' => array(
      xl('phiMail Username'),
      'text',                           // data type
      '',
      xl('Contact EMR Direct to subscribe to the phiMail Direct messaging service')
    ),

    'phimail_password' => array(
      xl('phiMail Password'),
      'pass',                           // data type
      '',
      xl('Contact EMR Direct to subscribe to the phiMail Direct messaging service')
    ),

    'phimail_notify' => array(
      xl('phiMail notification user'),
      'text',                           // data type
      'admin',
      xl('This user will receive notification of new incoming Direct messages')
    ),

    'phimail_interval' => array(
      xl('phiMail Message Check Interval (minutes)'),
      'num',                           // data type
      '5',
      xl('Interval between message checks (set to zero for manual checks only)')
    ),

    'phimail_ccd_enable' => array(
      xl('phiMail Allow CCD Send'),
      'bool',                           // data type
      '0',
      xl('phiMail Allow CCD Send')
    ),

    'phimail_ccr_enable' => array(
      xl('phiMail Allow CCR Send'),
      'bool',                           // data type
      '0',
      xl('phiMail Allow CCR Send')
    )
  ),

  'Rx' => array(
    'rx_enable_DEA' => array(
      xl('Rx Enable DEA #'),
      'bool',                           // data type
      '1',
      xl('Rx Enable DEA #')
    ),
    'rx_show_DEA' => array(
      xl('Rx Show DEA #'),
      'bool',                           // data type
      '0',
      xl('Rx Show DEA #')
    ),
    'rx_enable_NPI' => array(
      xl('Rx Enable NPI'),
      'bool',                           // data type
      '0',
      xl('Rx Enable NPI')
    ),
    'rx_show_NPI' => array(
      xl('Rx Show NPI'),
      'bool',                           // data type
      '0',
      xl('Rx Show NPI')
    ),
    'rx_enable_SLN' => array(
      xl('Rx Enable State Lic. #'),
      'bool',                           // data type
      '0',
      xl('Rx Enable State Lic. #')
    ),
    'rx_show_SLN' => array(
      xl('Rx Show State Lic. #'),
      'bool',                           // data type
      '0',
      xl('Rx Show State Lic. #')
    ),
    'rx_show_drug-drug' => array(
      xl('Rx NLM Drug-Drug'),
      'bool',                           // data type
      '0',
      xl('Rx NLM Drug-Drug')
    ),
    'rx_paper_size' => array(
      xl('Rx Paper Size'),               // descriptive name
      array(
        'LETTER' => xl('Letter Paper Size'),
        'LEGAL' => xl('Legal Paper Size'),
        'FOLIO' => xl('Folio Paper Size'),
        'EXECUTIVE' => xl('Executive Paper Size'),
        '4A0' => ('4A0' . " " . xl('Paper Size')),
        '2A0' => ('2A0' . " " . xl('Paper Size')),
        'A0' => ('A0' . " " . xl('Paper Size')),
        'A1' => ('A1' . " " . xl('Paper Size')),
        'A2' => ('A2' . " " . xl('Paper Size')),
        'A3' => ('A3' . " " . xl('Paper Size')),
        'A4' => ('A4' . " " . xl('Paper Size')),
        'A5' => ('A5' . " " . xl('Paper Size')),
        'A6' => ('A6' . " " . xl('Paper Size')),
        'A7' => ('A7' . " " . xl('Paper Size')),
        'A8' => ('A8' . " " . xl('Paper Size')),
        'A9' => ('A9' . " " . xl('Paper Size')),
        'A10' => ('A10' . " " . xl('Paper Size')),
        'B0' => ('B0' . " " . xl('Paper Size')),
        'B1' => ('B1' . " " . xl('Paper Size')),
        'B2' => ('B2' . " " . xl('Paper Size')),
        'B3' => ('B3' . " " . xl('Paper Size')),
        'B4' => ('B4' . " " . xl('Paper Size')),
        'B5' => ('B5' . " " . xl('Paper Size')),
        'B6' => ('B6' . " " . xl('Paper Size')),
        'B7' => ('B7' . " " . xl('Paper Size')),
        'B8' => ('B8' . " " . xl('Paper Size')),
        'B9' => ('B9' . " " . xl('Paper Size')),
        'B10' => ('B10' . " " . xl('Paper Size')),
        'C0' => ('C0' . " " . xl('Paper Size')),
        'C1' => ('C1' . " " . xl('Paper Size')),
        'C2' => ('C2' . " " . xl('Paper Size')),
        'C3' => ('C3' . " " . xl('Paper Size')),
        'C4' => ('C4' . " " . xl('Paper Size')),
        'C5' => ('C5' . " " . xl('Paper Size')),
        'C6' => ('C6' . " " . xl('Paper Size')),
        'C7' => ('C7' . " " . xl('Paper Size')),
        'C8' => ('C8' . " " . xl('Paper Size')),
        'C9' => ('C9' . " " . xl('Paper Size')),
        'C10' => ('C10' . " " . xl('Paper Size')),
        'RA0' => ('RA0' . " " . xl('Paper Size')),
        'RA1' => ('RA1' . " " . xl('Paper Size')),
        'RA2' => ('RA2' . " " . xl('Paper Size')),
        'RA3' => ('RA3' . " " . xl('Paper Size')),
        'RA4' => ('RA4' . " " . xl('Paper Size')),
        'SRA0' => ('SRA0' . " " . xl('Paper Size')),
        'SRA1' => ('SRA1' . " " . xl('Paper Size')),
        'SRA2' => ('SRA2' . " " . xl('Paper Size')),
        'SRA3' => ('SRA3' . " " . xl('Paper Size')),
        'SRA4' => ('SRA4' . " " . xl('Paper Size')),
      ),
      'LETTER',                              // default = tree menu
      xl('Rx Paper Size')
    ),
    'rx_left_margin' => array(
      xl('Rx Left Margin (px)'),
      'num',
      '30',
      xl('Rx Left Margin (px)')
    ),
    'rx_right_margin' => array(
      xl('Rx Right Margin (px)'),
      'num',
      '30',
      xl('Rx Right Margin (px)')
    ),
    'rx_top_margin' => array(
      xl('Rx Top Margin (px)'),
      'num',
      '72',
      xl('Rx Top Margin (px)')
    ),
    'rx_bottom_margin' => array(
      xl('Rx Bottom Margin (px)'),
      'num',
      '30',
      xl('Rx Bottom Margin (px)')
    ),
  ),

  'PDF' => array (
   'pdf_layout' => array (
       xl('Layout'),
       array(
           'P' => xl('Portrait'),
           'L' => xl('Landscape')
       ),
       'P', //defaut
       xl("Choose Layout Direction"),
    ),
    'pdf_language' => array (
       xl('PDF Language'),
       array(
            'aa' => xl('Afar'),
            'af' => xl('Afrikaans'),
            'ak' => xl('Akan'),
            'sq' => xl('Albanian'),
            'am' => xl('Amharic'),
            'ar' => xl('Arabic'),
            'an' => xl('Aragonese'),
            'hy' => xl('Armenian'),
            'as' => xl('Assamese'),
            'av' => xl('Avaric'),
            'ae' => xl('Avestan'),
            'ay' => xl('Aymara'),
            'az' => xl('Azerbaijani'),
            'bm' => xl('Bambara'),
            'ba' => xl('Bashkir'),
            'eu' => xl('Basque'),
            'be' => xl('Belarusian'),
            'bn' => xl('Bengali- Bangla'),
            'bh' => xl('Bihari'),
            'bi' => xl('Bislama'),
            'bs' => xl('Bosnian'),
            'br' => xl('Breton'),
            'bg' => xl('Bulgarian'),
            'my' => xl('Burmese'),
            'ca' => xl('Catalan- Valencian'),
            'ch' => xl('Chamorro'),
            'ce' => xl('Chechen'),
            'ny' => xl('Chichewa- Chewa- Nyanja'),
            'zh' => xl('Chinese'),
            'cv' => xl('Chuvash'),
            'kw' => xl('Cornish'),
            'co' => xl('Corsican'),
            'cr' => xl('Cree'),
            'hr' => xl('Croatian'),
            'cs' => xl('Czech'),
            'da' => xl('Danish'),
            'dv' => xl('Divehi- Dhivehi- Maldivian-'),
            'nl' => xl('Dutch'),
            'dz' => xl('Dzongkha'),
            'en' => xl('English'),
            'eo' => xl('Esperanto'),
            'et' => xl('Estonian'),
            'ee' => xl('Ewe'),
            'fo' => xl('Faroese'),
            'fj' => xl('Fijian'),
            'fi' => xl('Finnish'),
            'fr' => xl('French'),
            'ff' => xl('Fula- Fulah- Pulaar- Pular'),
            'gl' => xl('Galician'),
            'ka' => xl('Georgian'),
            'de' => xl('German'),
            'el' => xl('Greek, Modern'),
            'gn' => xl('Guaraní'),
            'gu' => xl('Gujarati'),
            'ht' => xl('Haitian- Haitian Creole'),
            'ha' => xl('Hausa'),
            'he' => xl('Hebrew (modern)'),
            'hz' => xl('Herero'),
            'hi' => xl('Hindi'),
            'ho' => xl('Hiri Motu'),
            'hu' => xl('Hungarian'),
            'ia' => xl('Interlingua'),
            'id' => xl('Indonesian'),
            'ie' => xl('Interlingue'),
            'ga' => xl('Irish'),
            'ig' => xl('Igbo'),
            'ik' => xl('Inupiaq'),
            'io' => xl('Ido'),
            'is' => xl('Icelandic'),
            'it' => xl('Italian'),
            'iu' => xl('Inuktitut'),
            'ja' => xl('Japanese'),
            'jv' => xl('Javanese'),
            'kl' => xl('Kalaallisut, Greenlandic'),
            'kn' => xl('Kannada'),
            'kr' => xl('Kanuri'),
            'ks' => xl('Kashmiri'),
            'kk' => xl('Kazakh'),
            'km' => xl('Khmer'),
            'ki' => xl('Kikuyu, Gikuyu'),
            'rw' => xl('Kinyarwanda'),
            'ky' => xl('Kyrgyz'),
            'kv' => xl('Komi'),
            'kg' => xl('Kongo'),
            'ko' => xl('Korean'),
            'ku' => xl('Kurdish'),
            'kj' => xl('Kwanyama, Kuanyama'),
            'la' => xl('Latin'),
            'lb' => xl('Luxembourgish, Letzeburgesch'),
            'lg' => xl('Ganda'),
            'li' => xl('Limburgish, Limburgan, Limburger'),
            'ln' => xl('Lingala'),
            'lo' => xl('Lao'),
            'lt' => xl('Lithuanian'),
            'lu' => xl('Luba-Katanga'),
            'lv' => xl('Latvian'),
            'gv' => xl('Manx'),
            'mk' => xl('Macedonian'),
            'mg' => xl('Malagasy'),
            'ms' => xl('Malay'),
            'ml' => xl('Malayalam'),
            'mt' => xl('Maltese'),
            'mi' => xl('Māori'),
            'mr' => xl('Marathi (Marāṭhī)'),
            'mh' => xl('Marshallese'),
            'mn' => xl('Mongolian'),
            'na' => xl('Nauru'),
            'nv' => xl('Navajo, Navaho'),
            'nb' => xl('Norwegian Bokmål'),
            'nd' => xl('North Ndebele'),
            'ne' => xl('Nepali'),
            'ng' => xl('Ndonga'),
            'nn' => xl('Norwegian Nynorsk'),
            'no' => xl('Norwegian'),
            'ii' => xl('Nuosu'),
            'nr' => xl('South Ndebele'),
            'oc' => xl('Occitan'),
            'oj' => xl('Ojibwe, Ojibwa'),
            'cu' => xl('Old Church Slavonic, Church Slavonic, Old Bulgarian'),
            'om' => xl('Oromo'),
            'or' => xl('Oriya'),
            'os' => xl('Ossetian, Ossetic'),
            'pa' => xl('Panjabi, Punjabi'),
            'pi' => xl('Pāli'),
            'fa' => xl('Persian (Farsi)'),
            'pl' => xl('Polish'),
            'ps' => xl('Pashto, Pushto'),
            'pt' => xl('Portuguese'),
            'qu' => xl('Quechua'),
            'rm' => xl('Romansh'),
            'rn' => xl('Kirundi'),
            'ro' => xl('Romanian'),
            'ru' => xl('Russian'),
            'sa' => xl('Sanskrit (Saṁskṛta)'),
            'sc' => xl('Sardinian'),
            'sd' => xl('Sindhi'),
            'se' => xl('Northern Sami'),
            'sm' => xl('Samoan'),
            'sg' => xl('Sango'),
            'sr' => xl('Serbian'),
            'gd' => xl('Scottish Gaelic- Gaelic'),
            'sn' => xl('Shona'),
            'si' => xl('Sinhala, Sinhalese'),
            'sk' => xl('Slovak'),
            'sl' => xl('Slovene'),
            'so' => xl('Somali'),
            'st' => xl('Southern Sotho'),
            'es' => xl('Spanish- Castilian'),
            'su' => xl('Sundanese'),
            'sw' => xl('Swahili'),
            'ss' => xl('Swati'),
            'sv' => xl('Swedish'),
            'ta' => xl('Tamil'),
            'te' => xl('Telugu'),
            'tg' => xl('Tajik'),
            'th' => xl('Thai'),
            'ti' => xl('Tigrinya'),
            'bo' => xl('Tibetan Standard, Tibetan, Central'),
            'tk' => xl('Turkmen'),
            'tl' => xl('Tagalog'),
            'tn' => xl('Tswana'),
            'to' => xl('Tonga (Tonga Islands)'),
            'tr' => xl('Turkish'),
            'ts' => xl('Tsonga'),
            'tt' => xl('Tatar'),
            'tw' => xl('Twi'),
            'ty' => xl('Tahitian'),
            'ug' => xl('Uyghur, Uighur'),
            'uk' => xl('Ukrainian'),
            'ur' => xl('Urdu'),
            'uz' => xl('Uzbek'),
            've' => xl('Venda'),
            'vi' => xl('Vietnamese'),
            'vo' => xl('Volapük'),
            'wa' => xl('Walloon'),
            'cy' => xl('Welsh'),
            'wo' => xl('Wolof'),
            'fy' => xl('Western Frisian'),
            'xh' => xl('Xhosa'),
            'yi' => xl('Yiddish'),
            'yo' => xl('Yoruba'),
            'za' => xl('Zhuang, Chuang'),
            'zu' => xl('Zulu'),
       ),
      'en', // default English
      xl('Choose PDF languange Preference'),
    ),
   'pdf_size' => array(
      xl('Paper Size'),               // Descriptive Name
      array(
        'LETTER' => xl('Letter Paper Size'),
        'LEGAL' => xl('Legal Paper Size'),
        'FOLIO' => xl('Folio Paper Size'),
        'EXECUTIVE' => xl('Executive Paper Size'),
        '4A0' => ('4A0' . " " . xl('Paper Size')),
        '2A0' => ('2A0' . " " . xl('Paper Size')),
        'A0' => ('A0' . " " . xl('Paper Size')),
        'A1' => ('A1' . " " . xl('Paper Size')),
        'A2' => ('A2' . " " . xl('Paper Size')),
        'A3' => ('A3' . " " . xl('Paper Size')),
        'A4' => ('A4' . " " . xl('Paper Size')),
        'A5' => ('A5' . " " . xl('Paper Size')),
        'A6' => ('A6' . " " . xl('Paper Size')),
        'A7' => ('A7' . " " . xl('Paper Size')),
        'A8' => ('A8' . " " . xl('Paper Size')),
        'A9' => ('A9' . " " . xl('Paper Size')),
        'A10' => ('A10' . " " . xl('Paper Size')),
        'B0' => ('B0' . " " . xl('Paper Size')),
        'B1' => ('B1' . " " . xl('Paper Size')),
        'B2' => ('B2' . " " . xl('Paper Size')),
        'B3' => ('B3' . " " . xl('Paper Size')),
        'B4' => ('B4' . " " . xl('Paper Size')),
        'B5' => ('B5' . " " . xl('Paper Size')),
        'B6' => ('B6' . " " . xl('Paper Size')),
        'B7' => ('B7' . " " . xl('Paper Size')),
        'B8' => ('B8' . " " . xl('Paper Size')),
        'B9' => ('B9' . " " . xl('Paper Size')),
        'B10' => ('B10' . " " . xl('Paper Size')),
        'C0' => ('C0' . " " . xl('Paper Size')),
        'C1' => ('C1' . " " . xl('Paper Size')),
        'C2' => ('C2' . " " . xl('Paper Size')),
        'C3' => ('C3' . " " . xl('Paper Size')),
        'C4' => ('C4' . " " . xl('Paper Size')),
        'C5' => ('C5' . " " . xl('Paper Size')),
        'C6' => ('C6' . " " . xl('Paper Size')),
        'C7' => ('C7' . " " . xl('Paper Size')),
        'C8' => ('C8' . " " . xl('Paper Size')),
        'C9' => ('C9' . " " . xl('Paper Size')),
        'C10' => ('C10' . " " . xl('Paper Size')),
        'RA0' => ('RA0' . " " . xl('Paper Size')),
        'RA1' => ('RA1' . " " . xl('Paper Size')),
        'RA2' => ('RA2' . " " . xl('Paper Size')),
        'RA3' => ('RA3' . " " . xl('Paper Size')),
        'RA4' => ('RA4' . " " . xl('Paper Size')),
        'SRA0' => ('SRA0' . " " . xl('Paper Size')),
        'SRA1' => ('SRA1' . " " . xl('Paper Size')),
        'SRA2' => ('SRA2' . " " . xl('Paper Size')),
        'SRA3' => ('SRA3' . " " . xl('Paper Size')),
        'SRA4' => ('SRA4' . " " . xl('Paper Size')),
      ),
      'LETTER',
      xl('Choose Paper Size')
    ),
    'pdf_left_margin' => array(
      xl('Left Margin (mm)'),
      'num',
      '5',
      xl('Left Margin (mm)')
    ),
    'pdf_right_margin' => array(
      xl('Right Margin (mm)'),
      'num',
      '5',
      xl('Right Margin (mm)')
    ),
    'pdf_top_margin' => array(
      xl('Top Margin (mm)'),
      'num',
      '5',
      xl('Top Margin (mm)')
    ),
    'pdf_bottom_margin' => array(
      xl('Bottom Margin (px)'),
      'num',
      '8',
      xl('Bottom Margin (px)')
    ),
   'pdf_output' => array (
       xl('Output Type'),
       array(
           'D' => xl('Download'),
           'I' => xl('Inline')
       ),
       'D', //defaut
       xl("Choose Download or Display Inline"),
    ),

    'chart_label_type' => array(
        xl('Patient Label Type'),
        array(
            '0' => xl('None'),
            '1' => '5160',
            '2' => '5161',
            '3' => '5162'
        ),
        '1', // default
        xl('Avery Label type for printing patient labels from popups in left nav screen'),
    ),

    'barcode_label_type' => array(
        xl('Barcode Label Type'),
       array(
            '0'  => xl('None'),
            '1'  => 'std25',
            '2'  => 'int25',
            '3'  => 'ean8',
            '4'  => 'ean13',
            '5'  => 'upc',
            '6'  => 'code11',
            '7'  => 'code39',
            '8'  => 'code93',
            '9'  => 'code128',
            '10' => 'codabar',
            '11' => 'msi',
            '12' => 'datamatrix'
	    ),
        '9',                              // default = None
        xl('Barcode type for printing barcode labels from popups in left nav screen.')
    ),

    'addr_label_type' => array(
        xl('Print Patient Address Label'),
        'bool',                           // data type
        '1',                              // default = false
        xl('Select to print patient address labels from popups in left nav screen.')
    ),

   ),



);
?><|MERGE_RESOLUTION|>--- conflicted
+++ resolved
@@ -1,4 +1,4 @@
-﻿<?php
+﻿﻿<?php
 // Copyright (C) 2010-2015 Rod Roark <rod@sunsetsystems.com>
 //
 // This program is free software; you can redistribute it and/or
@@ -1039,7 +1039,7 @@
       '1',                              // default = true
       xl('Patient statements can be generated as plain text or with a modern graphical appearance.')
     ),
-
+  
       'billing_phone_number' => array(
       xl('Custom Billing Phone Number'),
       'text',                           // data type
@@ -1580,19 +1580,13 @@
       '7200',                           // default
       xl('Maximum idle time in seconds before logout. Default is 7200 (2 hours).')
     ),
-    'secure_upload' => array(
-      xl('Secure Upload Files with White List'),
-      'bool',                           // data type
-      '0',                              // default
-      xl('Block all files types that are not found in the White List. Can find interface to edit the White List at Administration->Files.')
-    ),
+
     'secure_password' => array(
       xl('Require Strong Passwords'),
       'bool',                           // data type
       '0',                              // default
       xl('Strong password means at least 8 characters, and at least three of: a number, a lowercase letter, an uppercase letter, a special character.')
     ),
-<<<<<<< HEAD
 
     'secure_upload' => array(
       xl('Secure upload files'),
@@ -1601,8 +1595,6 @@
       xl('Block all files types that not found in the white-list. interface to edit white-list locate under the administrator->files.')
     ),
 
-=======
->>>>>>> 2859cc69
     'password_history' => array(
       xl('Require Unique Passwords'),
       'bool',                           // data type
@@ -1664,56 +1656,24 @@
       '',                               // default
       xl('Email address, if any, to receive emergency login user activation messages.')
     ),
-
-    'new_validate' => array(
+     'new_validate' => array(
       xl('New form validation'),
       'bool',
       '1',
       xl('New form validation')
-    ),
-
-    'allow_multiple_databases' => array(
-      xl('Allow multiple databases'),
-      'bool',
-      '0',
-      xl('Allow to use with multiple database')
-    ),
-
-    'safe_key_database' => array(
-      xl('Safe key database'),
-      'text',                           // data type
-      '',                               // default
-      xl('Key for multiple database credentials encryption')
-    ),
-
-    'use_active_directory' => array(
-      xl('Use Active Directory'),
-      'bool',
-      '0',
-      xl('If enabled, uses the specified active directory for login and authentication.')
-    ),
-
-    'account_suffix' => array(
-      xl('Active Directory - Suffix Of Account'),
-      'text',
-      '',
-      xl('The suffix of the account.')
-    ),
-
-    'base_dn' => array(
-      xl('Active Directory - Domains Base'),
-      'text',
-      '',
-      xl('Users is the standard windows CN, replace the DC stuff with your domain.')
-    ),
-
-    'domain_controllers' => array(
-      xl('Active Directory - Domains Controllers'),
-      'text',
-      '',
-      xl('The IP address of your domain controller(s).')
-    ),
-
+     ),
+      'allow_multiple_databases' => array(
+          xl('Allow multiple databases'),
+          'bool',
+          '0',
+          xl('Allow to use with multiple database')
+      ),
+      'safe_key_database' => array(
+          xl('Safe key database'),
+          'text',                           // data type
+          '',                               // default
+          xl('Key for multiple database credentials encryption')
+      ),
   ),
 
   // Notifications Tab
