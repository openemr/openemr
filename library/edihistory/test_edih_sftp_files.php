--- conflicted
+++ resolved
@@ -22,15 +22,10 @@
  *  	and the "Process" button will run the script to parse the files and create csv table rows
  *
  */
-<<<<<<< HEAD
+
 // comment out below exit when need to use this script
 exit;
-=======
-
-// comment out below exit when need to use this script
-exit;
-
->>>>>>> 99be9b13
+
 /* ** add this function to edih_uploads.php
  * -- or work it into edih_upload_files(), since it is almost a direct copy
  *
@@ -173,14 +168,10 @@
     // sftp file upload
     // imaginary form and POST values
     $str_html = '';
+
     if (isset($_POST['post_sftp'])) {
-<<<<<<< HEAD
         $la = (isset($_POST['post_sftp'])) ? filter_input(INPUT_POST, 'post_sftp', FILTER_DEFAULT) : ;
         $x12ptnr = (isset($_POST['sftp_select'])) ? filter_input(INPUT_POST, 'sftp_select', FILTER_DEFAULT) :;
-=======
-        $la = (isset($_POST['post_sftp'])) ? filter_input(INPUT_POST, 'post_sftp', FILTER_DEFAULT) :  '';
-        $x12ptnr = (isset($_POST['sftp_select'])) ? filter_input(INPUT_POST, 'sftp_select', FILTER_DEFAULT) : '';
->>>>>>> 99be9b13
         //
         if (($la == 'get_sftp') && $x12ptnr) {
             // yet to be written -- gets x12 partner info and does sftp download
