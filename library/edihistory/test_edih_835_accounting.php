<?php
/*
 * test_edih_835_accounting.php
 *
 * Copyright 2016 Kevin McCormick <kevin@kt61p>
 *
 * This program is free software; you can redistribute it and/or modify
 * it under the terms of the GNU General Public License as published by
 * the Free Software Foundation; either version 2 of the License, or
 * (at your option) any later version.
 *
 * This program is distributed in the hope that it will be useful,
 * but WITHOUT ANY WARRANTY; without even the implied warranty of
 * MERCHANTABILITY or FITNESS FOR A PARTICULAR PURPOSE.  See the
 * GNU General Public License for more details.
 *
 * You should have received a copy of the GNU General Public License
 * along with this program; if not, write to the Free Software
 * Foundation, Inc., 51 Franklin Street, Fifth Floor, Boston,
 * MA 02110-1301, USA.
 *
 *
 */

// comment out below exit when need to use this script
exit;
<<<<<<< HEAD
=======

>>>>>>> 99be9b13
use OpenEMR\Billing\ParseERA;

function edih_835_accounting($segments, $delimiters)
{
    // accounting information is in
    // BPR TRN CLP SVC PLB
    /*****
	 *
	 *
	 *$out['check_number'] = trim($seg[2]); TRN
	 *$out['payer_tax_id'] = substr($seg[3], 1); // 9 digits
	 *$out['payer_id'] = trim($seg[4]);
	 *$out['production_date'] = trim($seg[2]); DTM 405
	 *$out['payer_name'] = trim($seg[2]);  N1 loop 1000A
	 * $out['payer_street'] = trim($seg[1]); N3
	 * $out['payer_city']  = trim($seg[1]);  N4
	 * $out['payer_state'] = trim($seg[2]);
	 * $out['payer_zip']   = trim($seg[3]);
	 * $out['payee_name']   = trim($seg[2]);  N1 loop 1000B
	 *$out['payee_street'] = trim($seg[1]);
	 * $out['payee_city']  = trim($seg[1]);
	 * $out['payee_state'] = trim($seg[2]);
	 *$out['payee_zip']   = trim($seg[3]);
	 * CLP segment
	 * // Clear some stuff to start the new claim:
            $out['subscriber_lname']     = '';
            $out['subscriber_fname']     = '';
            $out['subscriber_mname']     = '';
            $out['subscriber_member_id'] = '';
            $out['crossover']=0;
            $out['svc'] = array();
	 * $out['our_claim_id']      = trim($seg[1]);
	 *$out['claim_status_code'] = trim($seg[2]);
	 *$out['amount_charged']    = trim($seg[3]);
	 * $out['amount_approved']   = trim($seg[4]);
	 * $out['amount_patient']    = trim($seg[5]); // pt responsibility, copay + deductible
	 * $out['payer_claim_id']    = trim($seg[7]); // payer's claim number
	 *
	 * else if ($segid == 'CAS' && $out['loopid'] == '2100') {
            // This is a claim-level adjustment and should be unusual.
            // Handle it by creating a dummy zero-charge service item and
            // then populating the adjustments into it.  See also code in
            // ParseERA::parse_era_2100() which will later plug in a payment reversal
            // amount that offsets these adjustments.
            $i = 0; // if present, the dummy service item will be first.
            if (!$out['svc'][$i]) {
                $out['svc'][$i] = array();
                $out['svc'][$i]['code'] = 'Claim';
                $out['svc'][$i]['mod']  = '';
                $out['svc'][$i]['chg']  = '0';
                $out['svc'][$i]['paid'] = '0';
                $out['svc'][$i]['adj']  = array();
            }
            for ($k = 2; $k < 20; $k += 3) {
                if (!$seg[$k]) break;
                $j = count($out['svc'][$i]['adj']);
                $out['svc'][$i]['adj'][$j] = array();
                $out['svc'][$i]['adj'][$j]['group_code']  = $seg[1];
                $out['svc'][$i]['adj'][$j]['reason_code'] = $seg[$k];
                $out['svc'][$i]['adj'][$j]['amount']      = $seg[$k+1];
            }
        }
	 *
	 * // QC = Patient
        else if ($segid == 'NM1' && $seg[1] == 'QC' && $out['loopid'] == '2100') {
            $out['patient_lname']     = trim($seg[3]);
            $out['patient_fname']     = trim($seg[4]);
            $out['patient_mname']     = trim($seg[5]);
            $out['patient_member_id'] = trim($seg[9]);
        }
        // IL = Insured or Subscriber
        else if ($segid == 'NM1' && $seg[1] == 'IL' && $out['loopid'] == '2100') {
            $out['subscriber_lname']     = trim($seg[3]);
            $out['subscriber_fname']     = trim($seg[4]);
            $out['subscriber_mname']     = trim($seg[5]);
            $out['subscriber_member_id'] = trim($seg[9]);
        }
        // 82 = Rendering Provider
        else if ($segid == 'NM1' && $seg[1] == '82' && $out['loopid'] == '2100') {
            $out['provider_lname']     = trim($seg[3]);
            $out['provider_fname']     = trim($seg[4]);
            $out['provider_mname']     = trim($seg[5]);
            $out['provider_member_id'] = trim($seg[9]);
        }
        else if ($segid == 'NM1' && $seg[1] == 'TT' && $out['loopid'] == '2100') {
            $out['crossover']     = 1;//Claim automatic forward case.

        }
	 *
	 * else if ($segid == 'REF' && $seg[1] == '1W' && $out['loopid'] == '2100') {
            $out['claim_comment'] = trim($seg[2]);
        }
	 *
	 *  else if ($segid == 'DTM' && $seg[1] == '050' && $out['loopid'] == '2100') {
            $out['claim_date'] = trim($seg[2]); // yyyymmdd
        }
	 *
	 * else if ($segid == 'PER' && $out['loopid'] == '2100') {

            $out['payer_insurance']  = trim($seg[2]);
            $out['warnings'] .= 'Claim contact information: ' .
                $seg[4] . "\n";
        }
	 *
	 * else if ($segid == 'SVC') {
            if (! $out['loopid']) return 'Unexpected SVC segment';
	 *      $out['loopid'] = '2110';
            if ($seg[6]) {
                // SVC06 if present is our original procedure code that they are changing.
                // We will not put their crap in our invoice, but rather log a note and
                // treat it as adjustments to our originally submitted coding.
                $svc = explode($delimiter3, $seg[6]);
                $tmp = explode($delimiter3, $seg[1]);
                $out['warnings'] .= "Payer is restating our procedure " . $svc[1] .
                    " as " . $tmp[1] . ".\n";
            } else {
                $svc = explode($delimiter3, $seg[1]);
            }
            if ($svc[0] != 'HC') return 'SVC segment has unexpected qualifier';
            // TBD: Other qualifiers are possible; see IG pages 140-141.
            $i = count($out['svc']);
            $out['svc'][$i] = array();
	 *
	 * // It seems some payers append the modifier with no separator!
      if (strlen($svc[1]) == 7 && empty($svc[2])) {
        $out['svc'][$i]['code'] = substr($svc[1], 0, 5);
        $out['svc'][$i]['mod']  = substr($svc[1], 5);
      } else {
        $out['svc'][$i]['code'] = $svc[1];
        $out['svc'][$i]['mod']  = $svc[2] ? $svc[2] . ':' : '';
        $out['svc'][$i]['mod']  .= $svc[3] ? $svc[3] . ':' : '';
        $out['svc'][$i]['mod']  .= $svc[4] ? $svc[4] . ':' : '';
        $out['svc'][$i]['mod']  .= $svc[5] ? $svc[5] . ':' : '';
        $out['svc'][$i]['mod'] = preg_replace('/:$/','',$out['svc'][$i]['mod']);
      }
            $out['svc'][$i]['chg']  = $seg[2];
            $out['svc'][$i]['paid'] = $seg[3];
            $out['svc'][$i]['adj']  = array();
            // Note: SVC05, if present, indicates the paid units of service.
            // It defaults to 1.
        }
	 *        // DTM01 identifies the type of service date:
        // 472 = a single date of service
        // 150 = service period start
        // 151 = service period end
        else if ($segid == 'DTM' && $out['loopid'] == '2110') {
            $out['dos'] = trim($seg[2]); // yyyymmdd
        }
        else if ($segid == 'CAS' && $out['loopid'] == '2110') {
            $i = count($out['svc']) - 1;
            for ($k = 2; $k < 20; $k += 3) {
                if (!$seg[$k]) break;
        if ($seg[1] == 'CO' && $seg[$k+1] < 0) {
          $out['warnings'] .= "Negative Contractual Obligation adjustment " .
            "seems wrong. Inverting, but should be checked!\n";
          $seg[$k+1] = 0 - $seg[$k+1];
        }
                $j = count($out['svc'][$i]['adj']);
                $out['svc'][$i]['adj'][$j] = array();
                $out['svc'][$i]['adj'][$j]['group_code']  = $seg[1];
                $out['svc'][$i]['adj'][$j]['reason_code'] = $seg[$k];
                $out['svc'][$i]['adj'][$j]['amount']      = $seg[$k+1];
                // Note: $seg[$k+2] is "quantity".  A value here indicates a change to
                // the number of units of service.  We're ignoring that for now.
            }
        }
	 *else if ($segid == 'LQ' && $seg[1] == 'HE' && $out['loopid'] == '2110') {
            $i = count($out['svc']) - 1;
            $out['svc'][$i]['remark'] = $seg[2];
        }
	 *
	 *
	 * else if ($segid == 'PLB') {
            // Provider-level adjustments are a General Ledger thing and should not
            // alter the A/R for the claim, so we just report them as notes.
            for ($k = 3; $k < 15; $k += 2) {
                if (!$seg[$k]) break;
                $out['warnings'] .= 'PROVIDER LEVEL ADJUSTMENT (not claim-specific): $' .
                    sprintf('%.2f', $seg[$k+1]) . " with reason code " . $seg[$k] . "\n";
                // Note: For PLB adjustment reason codes see IG pages 165-170.
            }
        }
        else if ($segid == 'SE') {
            ParseERA::parse_era_2100($out, $cb);
            $out['loopid'] = '';
            if ($out['st_control_number'] != trim($seg[2])) {
                return 'Ending transaction set control number mismatch';
            }
            if (($out['st_segment_count'] + 1) != trim($seg[1])) {
                return 'Ending transaction set segment count mismatch';
            }
        }
	 *
	 *
	 *
	 *
	 */

    if (is_array($segments) && count($segments)) {
        $acct = array();
    } else {
        csv_edihist_log("edih_835_accounting: invalid segments argument");
        return "835 accounting: invalid segments argument";
    }

    foreach ($segments as $seg) {
        if (strncmp('GS'.$de, $seg, 3) === 0) {
            $sar = explode($de, $seg);
            $gs_date = (isset($sar[4]) && $sar[4]) ? trim($sar[4]) : '';
        }

        if (strncmp('BPR'.$de, $seg, 4) === 0) {
            $sar = explode($de, $seg);
            $check_amount = (isset($sar[2]) && $sar[2]) ? trim($sar[2]) : '';
            $check_date = (isset($sar[16]) && $sar[16]) ? trim($sar[16]) : '';
        }

        if (strncmp('TRN'.$de, $seg, 4) === 0) {
            $sar = explode($de, $seg);
            $ck = (isset($sar[2]) && $sar[2]) ? trim($sar[2]) : count($out);
            $out[$ck]['gs_date'] = $gs_date;
            $out[$ck]['check_amount'] = $check_amount;
            $out[$ck]['check_date'] = $check_date;
            $out[$ck]['check_number'] = (isset($sar[2]) && $sar[2]) ? trim($sar[2]) : '';
        }

        if (strncmp('LX'.$de, $seg, 3) === 0) {
        }

        if (strncmp('CLP'.$de, $seg, 4) === 0) {
            $sar = explode($de, $seg);
            $loopid = '2100';
            //
            $i = (isset($out[$ck]['clp'])) ? count($out[$ck]['clp']) : 0;
            //
            $out[$ck]['loopid'] = '2100';
            $out[$ck]['warnings'] = '';
            // Clear some stuff to start the new claim:
            $out[$ck]['clp'][$i]['subscriber_lname'] = '';
            $out[$ck]['clp'][$i]['subscriber_fname'] = '';
            $out[$ck]['clp'][$i]['subscriber_mname'] = '';
            $out[$ck]['clp'][$i]['subscriber_member_id'] = '';
            $out[$ck]['clp'][$i]['crossover']=0;
            $out[$ck]['clp'][$i]['svc'] = array();
            //
            // This is the poorly-named "Patient Account Number".  For 837p
            // it comes from CLM01 which we populated as pid-diagid-procid,
            // where diagid and procid are id values from the billing table.
            // For HCFA 1500 claims it comes from field 26 which we
            // populated with our familiar pid-encounter billing key.
            //
            // The 835 spec calls this the "provider-assigned claim control
            // number" and notes that it is specifically intended for
            // identifying the claim in the provider's database.
            $out[$ck]['clp'][$i]['our_claim_id'] = (isset($sar[1]) && $sar[1]) ? trim($sar[1]) : "";
            //
            $out[$ck]['clp'][$i]['claim_status_code'] = (isset($sar[2]) && $sar[2]) ? trim($sar[2]) : "";
            $out[$ck]['clp'][$i]['amount_charged']  = (isset($sar[3]) && $sar[3]) ? trim($sar[3]) : "";
            $out[$ck]['clp'][$i]['amount_approved'] = (isset($sar[4]) && $sar[4]) ? trim($sar[4]) : "";
            $out[$ck]['clp'][$i]['amount_patient']  = (isset($sar[5]) && $sar[5]) ? trim($sar[5]) : ""; // pt responsibility, copay + deductible
            $out[$ck]['clp'][$i]['payer_claim_id']  = (isset($sar[7]) && $sar[7]) ? trim($sar[7]) : ""; // payer's claim number
        }

        if (strncmp('CAS'.$de, $seg, 4) === 0) {
            $sar = explode($de, $seg);
            if ($loop == '2100') {
                //
                // This is a claim-level adjustment and should be unusual.
                // Handle it by creating a dummy zero-charge service item and
                // then populating the adjustments into it.  See also code in
                // ParseERA::parse_era_2100() which will later plug in a payment reversal
                // amount that offsets these adjustments.
                $j = 0; // if present, the dummy service item will be first.
                if (!$out['svc'][$j]) {
                    $out[$ck]['clp'][$i]['svc'][$j] = array();
                    $out[$ck]['clp'][$i]['svc'][$j]['code'] = 'Claim';
                    $out[$ck]['clp'][$i]['svc'][$j]['mod']  = '';
                    $out[$ck]['clp'][$i]['svc'][$j]['chg']  = '0';
                    $out[$ck]['clp'][$i]['svc'][$j]['paid'] = '0';
                    $out[$ck]['clp'][$i]['svc'][$j]['adj']  = array();
                }

                for ($k = 2; $k < 20; $k += 3) {
                    if (!isset($sar[$k])) {
                        break;
                    }

                    $k = count($out['svc'][$j]['adj']);
                    $out[$ck]['clp'][$i]['svc'][$j]['adj'][$k] = array();
                    $out[$ck]['clp'][$i]['svc'][$j]['adj'][$k]['group_code']  = $sar[1];
                    $out[$ck]['clp'][$i]['svc'][$j]['adj'][$k]['reason_code'] = $sar[$k];
                    $out[$ck]['clp'][$i]['svc'][$j]['adj'][$k]['amount']      = $sar[$k+1];
                }
            } elseif ($loopid == '2110') {
                $sar = explode($de, $seg);
                $j = count($out[$ck]['clp'][$i]['svc']);
                $out[$ck]['clp'][$i]['svc'][$j] = array();
                if (! $out['loopid']) {
                    return 'Unexpected SVC segment';
                }

                //
                if (isset($sar[6]) && $sar[6]) {
                    // SVC06 if present is our original procedure code that they are changing.
                    // We will not put their crap in our invoice, but rather log a note and
                    // treat it as adjustments to our originally submitted coding.
                    $svc = explode($ds, $sar[6]);
                    $tmp = (isset($sar[1]) && $sar[1]) ? explode($ds, $sar[1]): "";
                    $out[$ck]['clp'][$i]['warnings'] .= "Submitted procedure modified " . $svc[1] .
                        " as " . $tmp[1] . ".\n";
                } else {
                    $svc = explode($delimiter3, $seg[1]);
                }

                if ($svc[0] != 'HC') {
                    return 'SVC segment has unexpected qualifier';
                }

                // TBD: Other qualifiers are possible; see IG pages 140-141.
                $j = count($out[$ck]['clp'][$i]['svc']);
                $out['svc'][$j] = array();
                // It seems some payers append the modifier with no separator!
                if (strlen($svc[1]) == 7 && empty($svc[2])) {
                    $out['svc'][$j]['code'] = substr($svc[1], 0, 5);
                    $out['svc'][$j]['mod']  = substr($svc[1], 5);
                } else {
                    $out['svc'][$j]['code'] = $svc[1];
                    $out['svc'][$j]['mod']  = $svc[2] ? $svc[2] . ':' : '';
                    $out['svc'][$j]['mod']  .= $svc[3] ? $svc[3] . ':' : '';
                    $out['svc'][$j]['mod']  .= $svc[4] ? $svc[4] . ':' : '';
                    $out['svc'][$j]['mod']  .= $svc[5] ? $svc[5] . ':' : '';
                    $out['svc'][$j]['mod'] = preg_replace('/:$/', '', $out['svc'][$j]['mod']);
                }

                    $out['svc'][$j]['chg']  = $seg[2];
                    $out['svc'][$j]['paid'] = $seg[3];
                    $out['svc'][$j]['adj']  = array();
                    // Note: SVC05, if present, indicates the paid units of service.
                    // It defaults to 1.
            }
        } elseif (strncmp('NM1'.$de, $seg, 4) === 0) {
            $sar = explode($de, $seg);
            $id = (isset($sar[1]) && $sar[1]) ? trim($sar[1]) : "";
            if ($id == 'QC') {
                // QC Patient
                $out[$ck]['clp'][$i]['patient_lname'] = (isset($sar[3]) && $sar[3]) ? trim($sar[3]) : "";
                $out[$ck]['clp'][$i]['patient_fname'] = (isset($sar[4]) && $sar[4]) ? trim($sar[4]) : "";
                $out[$ck]['clp'][$i]['patient_mname'] = (isset($sar[5]) && $sar[5]) ? trim($sar[5]) : "";
                $out[$ck]['clp'][$i]['patient_member_id'] = (isset($sar[9]) && $sar[9]) ? trim($sar[9]) : "";
            } elseif ($id == 'IL') {
                // IL = Insured or Subscriber
                $out[$ck]['clp'][$i]['subscriber_lname'] = (isset($sar[3]) && $sar[3]) ? trim($sar[3]) : "";
                $out[$ck]['clp'][$i]['subscriber_fname'] = (isset($sar[4]) && $sar[4]) ? trim($sar[4]) : "";
                $out[$ck]['clp'][$i]['subscriber_mname'] = (isset($sar[5]) && $sar[5]) ? trim($sar[5]) : "";
                $out[$ck]['clp'][$i]['subscriber_member_id'] = (isset($sar[9]) && $sar[9]) ? trim($sar[9]) : "";
            } elseif ($id == '82') {
                // 82 = Rendering Provider
                $out[$ck]['clp'][$i]['provider_lname'] = (isset($sar[3]) && $sar[3]) ? trim($sar[3]) : "";
                $out[$ck]['clp'][$i]['provider_fname'] = (isset($sar[4]) && $sar[4]) ? trim($sar[4]) : "";
                $out[$ck]['clp'][$i]['provider_mname'] = (isset($sar[5]) && $sar[5]) ? trim($sar[5]) : "";
                $out[$ck]['clp'][$i]['provider_member_id'] = (isset($sar[9]) && $sar[9]) ? trim($sar[9]) : "";
            } elseif ($id =='TT') {
                //Claim automatic forward case.
                $out[$ck]['clp'][$i]['crossover'] = 1;
            }
        } elseif ((strncmp('PER'.$de, $seg, 4) === 0 ) && ($segid == 'PER' && $out['loopid'] == '2100')) {
              $sar = explode($de, $seg);
            $out['payer_insurance']  = trim($seg[2]);
            $out['warnings'] .= 'Claim contact information: '.$seg[4];
        } elseif (strncmp('PLB'.$de, $seg, 4) === 0) {
            $sar = explode($de, $seg);
            $p = (isset($out[$ck]['plb'])) ? count($out[$ck]['plb']) : 0;
            $q = 0;
            //
            $out[$ck]['plb'][$p] = array();
            $out[$ck]['plb']['adj'] = array();
            $out[$ck]['plb'][$p]['provider'] = (isset($sar[1]) && $sar[1]) ? trim($sar[1]) : "";
            $out[$ck]['plb'][$p]['fye'] = (isset($sar[2]) && $sar[2]) ? trim($sar[2]) : "";
            // PLB02 is provider fiscal year end or CCYY1231
            //
            $plbar = array_slice($sar, 3);
            foreach ($plbar as $ky => $plb) {
                switch ($ky % 2) {
                    // PLB04 06 08 ...
                    case 0:
                        $out[$ck]['clp'][$p]['adj'][$q]['amt'] = $plb;
                        break;
                    // PLB03 05 07 ...
                    case 1:
                        if (strpos($plb, $ds)) {
                            $plb02 = explode($ds, $plb);
                            $out[$ck]['per'][$p]['adj'][$q]['code']  = $plb02[0];
                            $out[$ck]['per'][$p]['adj'][$q]['ref']  = $plb02[1];
                        } else {
                            $out[$ck]['per'][$p]['adj'][$q]['code']  = $plb;
                            $out[$ck]['per'][$p]['adj'][$q]['ref'] = '';
                        }

                        $q++;
                        break;
                }
            }
        }

             $plbar .= (isset($sar[3]) && $sar[3]) ? trim($sar[3]) : '0';
        // I am not sure that the assignment is corrent here, but based on the flow, I frame it.
    }
}
if (strncmp('SVC'.$de, $seg, 4) === 0) {
    $loopid = '2110';
}

<<<<<<< HEAD
        
=======

>>>>>>> 99be9b13
    $acctng['lx'][$lx01] = array('ts3amt'=>0, 'fee'=>0, 'clmpmt'=>0, 'clmadj'=>0, 'prvadj'=>0, 'ptrsp'=>0);
if ($chk) {
    $acctng['pmt'] = $bpr02;
}

    // try a little accounting
if ($chk) {
    if ($acctng['pmt'] == ($acctng['clmpmt'] + $acctng['prvadj'])) {
        $bal = 'Balanced';
    } else {
        $bal = 'Not Balanced';
    }

    $pmt_html .= "<tr class='pmt'><td colspan=4>Accounting " . text($bal) . "</td></tr>".PHP_EOL;
    $pmt_html .= "<tr class='pmt'><td>Fee " . text($acctng['fee']) . "</td><td>Adj " . text($acctng['clmadj']) . "</td><td>PtRsp " . text($acctng['ptrsp']) . "</td></tr>".PHP_EOL;
    $pmt_html .= "<tr class='pmt'><td>PMT " . text($acctng['pmt']) . "</td><td>CLP " . text($acctng['clmpmt']) . "</td><td>PLB " . text($acctng['prvadj']) . "</td></tr>".PHP_EOL;
}<|MERGE_RESOLUTION|>--- conflicted
+++ resolved
@@ -22,12 +22,9 @@
  *
  */
 
+
 // comment out below exit when need to use this script
 exit;
-<<<<<<< HEAD
-=======
-
->>>>>>> 99be9b13
 use OpenEMR\Billing\ParseERA;
 
 function edih_835_accounting($segments, $delimiters)
@@ -440,11 +437,6 @@
     $loopid = '2110';
 }
 
-<<<<<<< HEAD
-        
-=======
-
->>>>>>> 99be9b13
     $acctng['lx'][$lx01] = array('ts3amt'=>0, 'fee'=>0, 'clmpmt'=>0, 'clmadj'=>0, 'prvadj'=>0, 'ptrsp'=>0);
 if ($chk) {
     $acctng['pmt'] = $bpr02;
