<?php
/**
 * Authorization functions.
 *
 * LICENSE: This program is free software; you can redistribute it and/or
 * modify it under the terms of the GNU General Public License
 * as published by the Free Software Foundation; either version 2
 * of the License, or (at your option) any later version.
 * This program is distributed in the hope that it will be useful,
 * but WITHOUT ANY WARRANTY; without even the implied warranty of
 * MERCHANTABILITY or FITNESS FOR A PARTICULAR PURPOSE. See the
 * GNU General Public License for more details.
 * You should have received a copy of the GNU General Public License
 * along with this program. If not, see <http://opensource.org/licenses/gpl-license.php>;.
 *
 * @package OpenEMR
 * @author  Rod Roark <rod@sunsetsystems.com>
 * @author  Brady Miller <brady@sparmy.com>
 * @author  Kevin Yeh <kevin.y@integralemr.com>
 * @author  ViCarePlus <visolve_emr@visolve.com>
 * @author  cfapress
 * @link    http://www.open-emr.org
 */

//----------THINGS WE ALWAYS DO

require_once("{$GLOBALS['srcdir']}/log.inc");
require_once("{$GLOBALS['srcdir']}/sql.inc");
// added for the phpGACL group check -- JRM
require_once("{$GLOBALS['srcdir']}/acl.inc");
require_once("$srcdir/formdata.inc.php");
require_once("$srcdir/authentication/login_operations.php");

$incoming_site_id = '';



if (isset($_GET['auth']) && ($_GET['auth'] == "login") && isset($_POST['authUser']) &&
    isset($_POST['clearPass']) && isset($_POST['authProvider']))
{
    $clearPass=$_POST['clearPass'];    
    // set the language
    if (!empty($_POST['languageChoice'])) {
        $_SESSION['language_choice'] = $_POST['languageChoice'];
    }
    else {
        $_SESSION['language_choice'] = 1;
    }
    $_SESSION['language_direction'] = getLanguageDir($_SESSION['language_choice']  );
    
    if(!validate_user_password($_POST['authUser'],$clearPass,$_POST['authProvider']) ||  !verify_user_gacl_group($_POST['authUser']))
    {
        $_SESSION['loginfailure'] = 1;
        authLoginScreen();
    }
//If password expiration option is enabled call authCheckExpired() to check whether login user password is expired or not
    
    if($GLOBALS['password_expiration_days'] != 0){
    	if(authCheckExpired($_POST['authUser']))
        {
            authLoginScreen();
        }
    }
    $ip=$_SERVER['REMOTE_ADDR'];
    $_SESSION['loginfailure'] = null;
    unset($_SESSION['loginfailure']);
    //store the very first initial timestamp for timeout errors
    $_SESSION["last_update"] = time();
}
else if ( (isset($_GET['auth'])) && ($_GET['auth'] == "logout") )
{
    newEvent("logout", $_SESSION['authUser'], $_SESSION['authProvider'], 1, "success");
    authCloseSession();
    authLoginScreen();
}
else
{
    if (authCheckSession())
    {
        if (isset($_SESSION['pid']) && empty($GLOBALS['DAEMON_FLAG']))
        {
            require_once("{$GLOBALS['srcdir']}/patient.inc");
            /**
            $logpatient = getPatientData($_SESSION['pid'], "lname, fname, mname");
            newEvent("view", $_SESSION['authUser'], $_SESSION['authProvider'],
                "{$logpatient['lname']}, {$logpatient['fname']} {$logpatient['mname']} :: encounter " .
                $_SESSION['encounter']);
            **/
        }
        //LOG EVERYTHING
        //newEvent("view", $_SESSION['authUser'], $_SESSION['authProvider'], $_SERVER['REQUEST_URI']);
    }
    else {
        newEvent("login",$_POST['authUser'], $_POST['authProvider'], 0, "insufficient data sent");
        authLoginScreen();
    }
}

if (!isset($_SESSION["last_update"])) {
    authLoginScreen();
} else {
     //if page has not been updated in a given period of time, we call login screen
    if ((time() - $_SESSION["last_update"]) > $timeout) {
        newEvent("logout", $_SESSION['authUser'], $_SESSION['authProvider'], 0, "timeout");
        authCloseSession();
        authLoginScreen();
    } else {
        // Have a mechanism to skip the timeout reset mechanism if a skip_timeout_reset parameter exists. This
        //  can be used by scripts that continually request information from the server; for example the Messages
        //  and Reminders automated intermittent requests that happen in the Messages Center script and in 
        //  the left navigation menu script.
        if (empty($GLOBALS['DAEMON_FLAG']) && empty($_REQUEST['skip_timeout_reset'])) $_SESSION["last_update"] = time();
    }
}



// For RTL languages, substitute the same theme converted for RTL// 
if ( $_SESSION['language_direction'] == 'rtl' && !strpos($GLOBALS['css_header'], 'rtl')) {
<<<<<<< HEAD
    $GLOBALS['css_header'] = $css_header = str_replace( 'themes/style_', 'themes/rtl_style_', $GLOBALS['css_header'] );
    
=======
    $GLOBALS['css_header'] = $css_header = 'rtl_'.$GLOBALS['css_header'];
>>>>>>> e651bf80
}




//----------THINGS WE DO IF WE STILL LIKE YOU

function authCheckSession ()
{
    if (isset($_SESSION['authId'])) {
        $authDB = privQuery("select ".implode(",",array(TBL_USERS.".".COL_ID,
                                                        TBL_USERS.".".COL_UNM,
                                                        TBL_USERS_SECURE.".".COL_PWD,
                                                        TBL_USERS_SECURE.".".COL_ID)) 
                . " FROM ". implode(",",array(TBL_USERS,TBL_USERS_SECURE)) 
                . " WHERE ". TBL_USERS.".".COL_ID." = ? "
                . " AND ". TBL_USERS.".".COL_UNM . "=" . TBL_USERS_SECURE.".".COL_UNM
                . " AND ". TBL_USERS.".".COL_ACTIVE . "=1" 
                ,array($_SESSION['authId']));
        if ($_SESSION['authUser'] == $authDB['username'] 
            && $_SESSION['authPass'] == $authDB['password'] )
        {
            return true;
        }
        else {
            return false;
        }
    }
    else {
        return false;
    }
}

function authCloseSession ()
{
  // Before destroying the session, save its site_id so that the next
  // login will default to that same site.
  global $incoming_site_id;
  $incoming_site_id = $_SESSION['site_id'];
  ob_start();
  session_unset();
  session_destroy();
  unset($_COOKIE[session_name()]);
}

function authLoginScreen()
{
  // See comment in authCloseSession().
  global $incoming_site_id;
  header("Location: {$GLOBALS['login_screen']}?error=1&site=$incoming_site_id");
  exit;
}

// Check if the user's password has expired beyond the grace limit.
// If so, deactivate the user
function authCheckExpired($user)
{
  $result = sqlStatement("select pwd_expiration_date from users where username = ?",array($user));
  if($row = sqlFetchArray($result)) 
  {
    $pwd_expires = $row['pwd_expiration_date'];
  }
  $current_date = date("Y-m-d");
  if($pwd_expires != "0000-00-00")
  {
    $grace_time1 = date("Y-m-d", strtotime($pwd_expires . "+".$GLOBALS['password_grace_time'] ."days"));
  }
  if(($grace_time1 != "") && strtotime($current_date) > strtotime($grace_time1))
  {
    sqlStatement("update users set active=0 where username = ?",array($user));
    $_SESSION['loginfailure'] = 1;
    return true;
  }
  return false;
}

function getUserList ($cols = '*', $limit = 'all', $start = '0')
{
    if ($limit = "all")
        $rez = sqlStatement("select $cols from users where username != '' order by date DESC");
    else
        $rez = sqlStatement("select $cols from users where username != '' order by date DESC limit $limit, $start");
    for ($iter = 0; $row = sqlFetchArray($rez); $iter++)
        $tbl[$iter] = $row;
    return $tbl;
}

function getProviderList ($cols = '*', $limit= 'all', $start = '0')
{
    if ($limit = "all")
        $rez = sqlStatement("select $cols from groups order by date DESC");
    else
        $rez = sqlStatement("select $cols from groups order by date DESC limit $limit, $start");
    for ($iter = 0; $row = sqlFetchArray($rez); $iter++)
        $tbl[$iter] = $row;
    return $tbl;
}

function addGroup ($groupname)
{
    return sqlInsert("insert into groups (name) values (?)", array($groupname));
}

function delGroup ($group_id)
{
    return sqlQuery("delete from groups where id = ? limit 0,1", array($group_id));
}

/***************************************************************
//pennfirm
//Function currently user by new post calendar code to determine
//if a given user is in a group with another user
//and if so to allow editing of that users events
//
//*************************************************************/

function validateGroupStatus ($user_to_be_checked, $group_user) {
    if (isset($user_to_be_checked) && isset($group_user)) {
        if ($user_to_be_checked == $group_user) {

            return true;
        }
        elseif ($_SESSION['authorizeduser'] == 1)
            return true;

        $query = "SELECT groups.name FROM users,groups WHERE users.username = ? " .
                 "AND users.username = groups.user group by groups.name";
        $result = sqlStatement($query, array($user_to_be_checked));

        $usertbcGroups = array();

        while ($row = sqlFetchArray($result)) {
            $usertbcGroups[] = $row[0];
        }

        $query = "SELECT groups.name FROM users,groups WHERE users.username =  ? " .
                 "AND users.username = groups.user group by groups.name";
        $result = sqlStatement($query, array($group_user));

        $usergGroups = array();

        while ($row = sqlFetchArray($result)) {
            $usergGroups[] = $row[0];
        }
        foreach ($usertbcGroups as $group) {
              if(in_array($group,$usergGroups)) {
              return true;
            }
        }

    }

    return false;
}


// Attempt to update the user's password, password history, and password expiration.
// Verify that the new password does not match the last three passwords used.
// Return true if successfull, false on failure
function UpdatePasswordHistory($userid,$pwd)
{
    $result = sqlStatement("select password, pwd_history1, pwd_history2 from users where id = ?",array($userid));
    if ($row = sqlFetchArray($result)) {
        $previous_pwd1=$row['password'];
        $previous_pwd2=$row['pwd_history1'];
        $previous_pwd3=$row['pwd_history2'];
    }
    if (($pwd != $previous_pwd1) && ($pwd != $previous_pwd2) && ($pwd != $previous_pwd3)) {
        sqlStatement("update users set pwd_history2=?, pwd_history1=?,password=? where id=?",array($previous_pwd2,$previous_pwd1,$pwd,$userid));
	if($GLOBALS['password_expiration_days'] != 0){
	$exp_days=$GLOBALS['password_expiration_days'];
        $exp_date = date('Y-m-d', strtotime("+$exp_days days"));
        sqlStatement("update users set pwd_expiration_date=? where id=?",array($exp_date,$userid));
	}
        return true;
    } 
    else {
        return false;
    }
}
?><|MERGE_RESOLUTION|>--- conflicted
+++ resolved
@@ -117,12 +117,7 @@
 
 // For RTL languages, substitute the same theme converted for RTL// 
 if ( $_SESSION['language_direction'] == 'rtl' && !strpos($GLOBALS['css_header'], 'rtl')) {
-<<<<<<< HEAD
     $GLOBALS['css_header'] = $css_header = str_replace( 'themes/style_', 'themes/rtl_style_', $GLOBALS['css_header'] );
-    
-=======
-    $GLOBALS['css_header'] = $css_header = 'rtl_'.$GLOBALS['css_header'];
->>>>>>> e651bf80
 }
 
 
