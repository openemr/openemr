--- conflicted
+++ resolved
@@ -172,23 +172,6 @@
                 echo "</body></html>\n";
                 exit();
             }
-
-<<<<<<< HEAD
-    echo "<p class='text-success'>Done. Inserted $insert_count visit forms.</p>\n";
-    echo "</body></html>\n";
-    exit();
-}
-
-?>
-<p>This converts your OpenEMR database to UTF-8 encoding if it is not already,
-and also converts GCAC issues to the corresponding visit forms.  Both of these
-steps are needed for IPPF sites upgrading from releases prior to 2009-08-27.</p>
-<center>
-<form method='post' action='ippf_upgrade.php'>
-<p><input type='submit' name='form_submit' value='Convert Database' /></p>
-</form>
-</center>
-=======
             ?>
             <p>
                 This converts your OpenEMR database to UTF-8 encoding if it is not already,
@@ -200,6 +183,5 @@
             </form>
         </div>
     </div>
->>>>>>> 27f5fc27
 </body>
 </html>