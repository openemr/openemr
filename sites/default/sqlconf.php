<?php
//  OpenEMR
//  MySQL Config
//  Referenced from /library/sqlconf.php.

<<<<<<< HEAD
=======
$host	= 'localhost';
$port	= '3306';
$login	= 'openemr';
$pass	= 'openemr';
$dbase	= 'openemr';

//Added ability to disable
//utf8 encoding - bm 05-2009
>>>>>>> 2a352411
global $disable_utf8_flag;
$disable_utf8_flag = false;

$host   = 'localhost';
$port   = '3306';
$login  = 'openemr';
$pass   = 'openemr';
$dbase  = 'openemr';

$sqlconf = array();
global $sqlconf;
$sqlconf["host"]= $host;
$sqlconf["port"] = $port;
$sqlconf["login"] = $login;
$sqlconf["pass"] = $pass;
$sqlconf["dbase"] = $dbase;

//////////////////////////
//////////////////////////
//////////////////////////
//////DO NOT TOUCH THIS///
$config = 0; /////////////
<<<<<<< HEAD
=======
//////////////////////////
>>>>>>> 2a352411
//////////////////////////
//////////////////////////
//////////////////////////<|MERGE_RESOLUTION|>--- conflicted
+++ resolved
@@ -3,17 +3,6 @@
 //  MySQL Config
 //  Referenced from /library/sqlconf.php.
 
-<<<<<<< HEAD
-=======
-$host	= 'localhost';
-$port	= '3306';
-$login	= 'openemr';
-$pass	= 'openemr';
-$dbase	= 'openemr';
-
-//Added ability to disable
-//utf8 encoding - bm 05-2009
->>>>>>> 2a352411
 global $disable_utf8_flag;
 $disable_utf8_flag = false;
 
@@ -36,10 +25,6 @@
 //////////////////////////
 //////DO NOT TOUCH THIS///
 $config = 0; /////////////
-<<<<<<< HEAD
-=======
-//////////////////////////
->>>>>>> 2a352411
 //////////////////////////
 //////////////////////////
 //////////////////////////