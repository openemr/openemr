{
    "_readme": [
        "This file locks the dependencies of your project to a known state",
        "Read more about it at https://getcomposer.org/doc/01-basic-usage.md#installing-dependencies",
        "This file is @generated automatically"
    ],
<<<<<<< HEAD
    "content-hash": "b3bbc90b752b7ea5d2a684f77858b43a",
=======
    "content-hash": "545f5207dba8438cff62c55c076141c0",
>>>>>>> 9ce34e3d
    "packages": [
        {
            "name": "academe/authorizenet-objects",
            "version": "0.7.3",
            "source": {
                "type": "git",
                "url": "https://github.com/academe/authorizenet-objects.git",
                "reference": "711d1f10f9bb6eb685a0851187ca62d808e4ee53"
            },
            "dist": {
                "type": "zip",
                "url": "https://api.github.com/repos/academe/authorizenet-objects/zipball/711d1f10f9bb6eb685a0851187ca62d808e4ee53",
                "reference": "711d1f10f9bb6eb685a0851187ca62d808e4ee53",
                "shasum": ""
            },
            "require": {
                "php": ">=5.6.0"
            },
            "require-dev": {
                "moneyphp/money": "^3.0",
                "phpunit/phpunit": "^5.7 || ^6.4 || ^7.0",
                "squizlabs/php_codesniffer": "^3"
            },
            "suggest": {
                "moneyphp/money": "^3.0"
            },
            "type": "library",
            "extra": {
                "branch-alias": {
                    "dev-master": "0.x-dev"
                }
            },
            "autoload": {
                "psr-4": {
                    "Academe\\AuthorizeNet\\": "src/"
                }
            },
            "notification-url": "https://packagist.org/downloads/",
            "license": [
                "MIT"
            ],
            "authors": [
                {
                    "name": "Jason Judge",
                    "homepage": "https://github.com/judgej"
                }
            ],
            "description": "Authorize.Net API Message Value Objects",
            "homepage": "https://github.com/academe/authorizenet-objects",
            "keywords": [
                "authorize",
                "authorize net",
                "authorize.net",
                "gateway",
                "merchant",
                "omnipay",
                "pay",
                "payment"
            ],
            "support": {
                "issues": "https://github.com/academe/authorizenet-objects/issues",
                "source": "https://github.com/academe/authorizenet-objects/tree/master"
            },
            "time": "2019-06-22T22:33:01+00:00"
        },
        {
            "name": "academe/omnipay-authorizenetapi",
            "version": "3.1.2",
            "source": {
                "type": "git",
                "url": "https://github.com/academe/omnipay-authorizenetapi.git",
                "reference": "b72eae92d254bc65b09c7e0147861d1fe5ea1e5e"
            },
            "dist": {
                "type": "zip",
                "url": "https://api.github.com/repos/academe/omnipay-authorizenetapi/zipball/b72eae92d254bc65b09c7e0147861d1fe5ea1e5e",
                "reference": "b72eae92d254bc65b09c7e0147861d1fe5ea1e5e",
                "shasum": ""
            },
            "require": {
                "academe/authorizenet-objects": "~0.7",
                "omnipay/common": "^3",
                "symfony/property-access": "^3.2 || ^4.0"
            },
            "require-dev": {
                "omnipay/tests": "^3",
                "squizlabs/php_codesniffer": "^3"
            },
            "type": "library",
            "extra": {
                "branch-alias": {
                    "dev-master": "3.0.x-dev"
                }
            },
            "autoload": {
                "psr-4": {
                    "Omnipay\\AuthorizeNetApi\\": "src/"
                }
            },
            "notification-url": "https://packagist.org/downloads/",
            "license": [
                "MIT"
            ],
            "authors": [
                {
                    "name": "Jason Judge",
                    "email": "jason@academe.co.uk"
                }
            ],
            "description": "Authorize.Net payment gateway driver for the Omnipay 3.x payment processing library",
            "homepage": "https://github.com/academe/omnipay-authorizenetapi",
            "keywords": [
                "authorize.net",
                "gateway",
                "merchant",
                "omnipay",
                "pay",
                "payment"
            ],
            "support": {
                "issues": "https://github.com/academe/omnipay-authorizenetapi/issues",
                "source": "https://github.com/academe/omnipay-authorizenetapi/tree/3.1.2"
            },
            "time": "2019-08-20T22:09:44+00:00"
        },
        {
            "name": "adodb/adodb-php",
            "version": "v5.21.3",
            "source": {
                "type": "git",
                "url": "https://github.com/ADOdb/ADOdb.git",
                "reference": "c5415722049f36c446a4034d15f1d17943f11458"
            },
            "dist": {
                "type": "zip",
                "url": "https://api.github.com/repos/ADOdb/ADOdb/zipball/c5415722049f36c446a4034d15f1d17943f11458",
                "reference": "c5415722049f36c446a4034d15f1d17943f11458",
                "shasum": ""
            },
            "require": {
                "php": "^5.5.9 || ^7.0 || ^8.0"
            },
            "require-dev": {
                "phpunit/phpunit": "^8.5"
            },
            "type": "library",
            "autoload": {
                "files": [
                    "adodb.inc.php"
                ]
            },
            "notification-url": "https://packagist.org/downloads/",
            "license": [
                "BSD-3-Clause",
                "LGPL-2.1-or-later"
            ],
            "authors": [
                {
                    "name": "John Lim",
                    "email": "jlim@natsoft.com",
                    "role": "Author"
                },
                {
                    "name": "Damien Regad",
                    "role": "Current maintainer"
                },
                {
                    "name": "Mark Newnham",
                    "role": "Developer"
                }
            ],
            "description": "ADOdb is a PHP database abstraction layer library",
            "homepage": "https://adodb.org/",
            "keywords": [
                "abstraction",
                "database",
                "layer",
                "library",
                "php"
            ],
            "support": {
                "issues": "https://github.com/ADOdb/ADOdb/issues",
                "source": "https://github.com/ADOdb/ADOdb"
            },
            "time": "2021-10-31T14:56:48+00:00"
        },
        {
            "name": "aranyasen/hl7",
            "version": "2.1.2",
            "source": {
                "type": "git",
                "url": "https://github.com/senaranya/HL7.git",
                "reference": "8009c82ca0f60d33cff8abb6f8c6d6cc7097ca2a"
            },
            "dist": {
                "type": "zip",
                "url": "https://api.github.com/repos/senaranya/HL7/zipball/8009c82ca0f60d33cff8abb6f8c6d6cc7097ca2a",
                "reference": "8009c82ca0f60d33cff8abb6f8c6d6cc7097ca2a",
                "shasum": ""
            },
            "require": {
                "ext-mbstring": "*",
                "php": ">=7.3"
            },
            "require-dev": {
                "dms/phpunit-arraysubset-asserts": "^0.2",
                "ext-pcntl": "*",
                "ext-sockets": "*",
                "phpunit/phpunit": "^9",
                "squizlabs/php_codesniffer": "^3.6"
            },
            "type": "library",
            "extra": {
                "branch-alias": {
                    "dev-master": "0.1.x-dev"
                }
            },
            "autoload": {
                "psr-4": {
                    "Aranyasen\\": "src/"
                }
            },
            "notification-url": "https://packagist.org/downloads/",
            "license": [
                "MIT"
            ],
            "authors": [
                {
                    "name": "Aranya Sen",
                    "email": "sen.aranya@gmail.com",
                    "role": "Owner"
                }
            ],
            "description": "HL7 parser, generator and sender.",
            "support": {
                "issues": "https://github.com/senaranya/HL7/issues",
                "source": "https://github.com/senaranya/HL7/tree/2.1.2"
            },
            "time": "2021-11-08T11:14:28+00:00"
        },
        {
            "name": "bacon/bacon-qr-code",
            "version": "1.0.3",
            "source": {
                "type": "git",
                "url": "https://github.com/Bacon/BaconQrCode.git",
                "reference": "5a91b62b9d37cee635bbf8d553f4546057250bee"
            },
            "dist": {
                "type": "zip",
                "url": "https://api.github.com/repos/Bacon/BaconQrCode/zipball/5a91b62b9d37cee635bbf8d553f4546057250bee",
                "reference": "5a91b62b9d37cee635bbf8d553f4546057250bee",
                "shasum": ""
            },
            "require": {
                "ext-iconv": "*",
                "php": "^5.4|^7.0"
            },
            "require-dev": {
                "phpunit/phpunit": "^4.8"
            },
            "suggest": {
                "ext-gd": "to generate QR code images"
            },
            "type": "library",
            "autoload": {
                "psr-0": {
                    "BaconQrCode": "src/"
                }
            },
            "notification-url": "https://packagist.org/downloads/",
            "license": [
                "BSD-2-Clause"
            ],
            "authors": [
                {
                    "name": "Ben Scholzen 'DASPRiD'",
                    "email": "mail@dasprids.de",
                    "homepage": "http://www.dasprids.de",
                    "role": "Developer"
                }
            ],
            "description": "BaconQrCode is a QR code generator for PHP.",
            "homepage": "https://github.com/Bacon/BaconQrCode",
            "support": {
                "issues": "https://github.com/Bacon/BaconQrCode/issues",
                "source": "https://github.com/Bacon/BaconQrCode/tree/master"
            },
            "time": "2017-10-17T09:59:25+00:00"
        },
        {
            "name": "brick/math",
            "version": "0.9.3",
            "source": {
                "type": "git",
                "url": "https://github.com/brick/math.git",
                "reference": "ca57d18f028f84f777b2168cd1911b0dee2343ae"
            },
            "dist": {
                "type": "zip",
                "url": "https://api.github.com/repos/brick/math/zipball/ca57d18f028f84f777b2168cd1911b0dee2343ae",
                "reference": "ca57d18f028f84f777b2168cd1911b0dee2343ae",
                "shasum": ""
            },
            "require": {
                "ext-json": "*",
                "php": "^7.1 || ^8.0"
            },
            "require-dev": {
                "php-coveralls/php-coveralls": "^2.2",
                "phpunit/phpunit": "^7.5.15 || ^8.5 || ^9.0",
                "vimeo/psalm": "4.9.2"
            },
            "type": "library",
            "autoload": {
                "psr-4": {
                    "Brick\\Math\\": "src/"
                }
            },
            "notification-url": "https://packagist.org/downloads/",
            "license": [
                "MIT"
            ],
            "description": "Arbitrary-precision arithmetic library",
            "keywords": [
                "Arbitrary-precision",
                "BigInteger",
                "BigRational",
                "arithmetic",
                "bigdecimal",
                "bignum",
                "brick",
                "math"
            ],
            "support": {
                "issues": "https://github.com/brick/math/issues",
                "source": "https://github.com/brick/math/tree/0.9.3"
            },
            "funding": [
                {
                    "url": "https://github.com/BenMorel",
                    "type": "github"
                },
                {
                    "url": "https://tidelift.com/funding/github/packagist/brick/math",
                    "type": "tidelift"
                }
            ],
            "time": "2021-08-15T20:50:18+00:00"
        },
        {
            "name": "brick/varexporter",
            "version": "0.3.5",
            "source": {
                "type": "git",
                "url": "https://github.com/brick/varexporter.git",
                "reference": "05241f28dfcba2b51b11e2d750e296316ebbe518"
            },
            "dist": {
                "type": "zip",
                "url": "https://api.github.com/repos/brick/varexporter/zipball/05241f28dfcba2b51b11e2d750e296316ebbe518",
                "reference": "05241f28dfcba2b51b11e2d750e296316ebbe518",
                "shasum": ""
            },
            "require": {
                "nikic/php-parser": "^4.0",
                "php": "^7.2 || ^8.0"
            },
            "require-dev": {
                "php-coveralls/php-coveralls": "^2.2",
                "phpunit/phpunit": "^8.5 || ^9.0",
                "vimeo/psalm": "4.4.1"
            },
            "type": "library",
            "autoload": {
                "psr-4": {
                    "Brick\\VarExporter\\": "src/"
                }
            },
            "notification-url": "https://packagist.org/downloads/",
            "license": [
                "MIT"
            ],
            "description": "A powerful alternative to var_export(), which can export closures and objects without __set_state()",
            "keywords": [
                "var_export"
            ],
            "support": {
                "issues": "https://github.com/brick/varexporter/issues",
                "source": "https://github.com/brick/varexporter/tree/0.3.5"
            },
            "time": "2021-02-10T13:53:07+00:00"
        },
        {
            "name": "clue/stream-filter",
            "version": "v1.5.0",
            "source": {
                "type": "git",
                "url": "https://github.com/clue/stream-filter.git",
                "reference": "aeb7d8ea49c7963d3b581378955dbf5bc49aa320"
            },
            "dist": {
                "type": "zip",
                "url": "https://api.github.com/repos/clue/stream-filter/zipball/aeb7d8ea49c7963d3b581378955dbf5bc49aa320",
                "reference": "aeb7d8ea49c7963d3b581378955dbf5bc49aa320",
                "shasum": ""
            },
            "require": {
                "php": ">=5.3"
            },
            "require-dev": {
                "phpunit/phpunit": "^9.3 || ^5.7 || ^4.8.36"
            },
            "type": "library",
            "autoload": {
                "psr-4": {
                    "Clue\\StreamFilter\\": "src/"
                },
                "files": [
                    "src/functions_include.php"
                ]
            },
            "notification-url": "https://packagist.org/downloads/",
            "license": [
                "MIT"
            ],
            "authors": [
                {
                    "name": "Christian Lück",
                    "email": "christian@clue.engineering"
                }
            ],
            "description": "A simple and modern approach to stream filtering in PHP",
            "homepage": "https://github.com/clue/php-stream-filter",
            "keywords": [
                "bucket brigade",
                "callback",
                "filter",
                "php_user_filter",
                "stream",
                "stream_filter_append",
                "stream_filter_register"
            ],
            "support": {
                "issues": "https://github.com/clue/stream-filter/issues",
                "source": "https://github.com/clue/stream-filter/tree/v1.5.0"
            },
            "funding": [
                {
                    "url": "https://clue.engineering/support",
                    "type": "custom"
                },
                {
                    "url": "https://github.com/clue",
                    "type": "github"
                }
            ],
            "time": "2020-10-02T12:38:20+00:00"
        },
        {
            "name": "container-interop/container-interop",
            "version": "1.2.0",
            "source": {
                "type": "git",
                "url": "https://github.com/container-interop/container-interop.git",
                "reference": "79cbf1341c22ec75643d841642dd5d6acd83bdb8"
            },
            "dist": {
                "type": "zip",
                "url": "https://api.github.com/repos/container-interop/container-interop/zipball/79cbf1341c22ec75643d841642dd5d6acd83bdb8",
                "reference": "79cbf1341c22ec75643d841642dd5d6acd83bdb8",
                "shasum": ""
            },
            "require": {
                "psr/container": "^1.0"
            },
            "type": "library",
            "autoload": {
                "psr-4": {
                    "Interop\\Container\\": "src/Interop/Container/"
                }
            },
            "notification-url": "https://packagist.org/downloads/",
            "license": [
                "MIT"
            ],
            "description": "Promoting the interoperability of container objects (DIC, SL, etc.)",
            "homepage": "https://github.com/container-interop/container-interop",
            "support": {
                "issues": "https://github.com/container-interop/container-interop/issues",
                "source": "https://github.com/container-interop/container-interop/tree/master"
            },
            "abandoned": "psr/container",
            "time": "2017-02-14T19:40:03+00:00"
        },
        {
            "name": "defuse/php-encryption",
            "version": "v2.3.1",
            "source": {
                "type": "git",
                "url": "https://github.com/defuse/php-encryption.git",
                "reference": "77880488b9954b7884c25555c2a0ea9e7053f9d2"
            },
            "dist": {
                "type": "zip",
                "url": "https://api.github.com/repos/defuse/php-encryption/zipball/77880488b9954b7884c25555c2a0ea9e7053f9d2",
                "reference": "77880488b9954b7884c25555c2a0ea9e7053f9d2",
                "shasum": ""
            },
            "require": {
                "ext-openssl": "*",
                "paragonie/random_compat": ">= 2",
                "php": ">=5.6.0"
            },
            "require-dev": {
                "phpunit/phpunit": "^4|^5|^6|^7|^8|^9"
            },
            "bin": [
                "bin/generate-defuse-key"
            ],
            "type": "library",
            "autoload": {
                "psr-4": {
                    "Defuse\\Crypto\\": "src"
                }
            },
            "notification-url": "https://packagist.org/downloads/",
            "license": [
                "MIT"
            ],
            "authors": [
                {
                    "name": "Taylor Hornby",
                    "email": "taylor@defuse.ca",
                    "homepage": "https://defuse.ca/"
                },
                {
                    "name": "Scott Arciszewski",
                    "email": "info@paragonie.com",
                    "homepage": "https://paragonie.com"
                }
            ],
            "description": "Secure PHP Encryption Library",
            "keywords": [
                "aes",
                "authenticated encryption",
                "cipher",
                "crypto",
                "cryptography",
                "encrypt",
                "encryption",
                "openssl",
                "security",
                "symmetric key cryptography"
            ],
            "support": {
                "issues": "https://github.com/defuse/php-encryption/issues",
                "source": "https://github.com/defuse/php-encryption/tree/v2.3.1"
            },
            "time": "2021-04-09T23:57:26+00:00"
        },
        {
            "name": "dompdf/dompdf",
            "version": "v1.1.1",
            "source": {
                "type": "git",
                "url": "https://github.com/dompdf/dompdf.git",
                "reference": "de4aad040737a89fae2129cdeb0f79c45513128d"
            },
            "dist": {
                "type": "zip",
                "url": "https://api.github.com/repos/dompdf/dompdf/zipball/de4aad040737a89fae2129cdeb0f79c45513128d",
                "reference": "de4aad040737a89fae2129cdeb0f79c45513128d",
                "shasum": ""
            },
            "require": {
                "ext-dom": "*",
                "ext-mbstring": "*",
                "phenx/php-font-lib": "^0.5.2",
                "phenx/php-svg-lib": "^0.3.3",
                "php": "^7.1 || ^8.0"
            },
            "require-dev": {
                "mockery/mockery": "^1.3",
                "phpunit/phpunit": "^7.5 || ^8 || ^9",
                "squizlabs/php_codesniffer": "^3.5"
            },
            "suggest": {
                "ext-gd": "Needed to process images",
                "ext-gmagick": "Improves image processing performance",
                "ext-imagick": "Improves image processing performance",
                "ext-zlib": "Needed for pdf stream compression"
            },
            "type": "library",
            "autoload": {
                "psr-4": {
                    "Dompdf\\": "src/"
                },
                "classmap": [
                    "lib/"
                ]
            },
            "notification-url": "https://packagist.org/downloads/",
            "license": [
                "LGPL-2.1"
            ],
            "authors": [
                {
                    "name": "Fabien Ménager",
                    "email": "fabien.menager@gmail.com"
                },
                {
                    "name": "Brian Sweeney",
                    "email": "eclecticgeek@gmail.com"
                },
                {
                    "name": "Gabriel Bull",
                    "email": "me@gabrielbull.com"
                }
            ],
            "description": "DOMPDF is a CSS 2.1 compliant HTML to PDF converter",
            "homepage": "https://github.com/dompdf/dompdf",
            "support": {
                "issues": "https://github.com/dompdf/dompdf/issues",
                "source": "https://github.com/dompdf/dompdf/tree/v1.1.1"
            },
            "time": "2021-11-24T00:45:04+00:00"
        },
        {
            "name": "ezyang/htmlpurifier",
            "version": "v4.13.0",
            "source": {
                "type": "git",
                "url": "https://github.com/ezyang/htmlpurifier.git",
                "reference": "08e27c97e4c6ed02f37c5b2b20488046c8d90d75"
            },
            "dist": {
                "type": "zip",
                "url": "https://api.github.com/repos/ezyang/htmlpurifier/zipball/08e27c97e4c6ed02f37c5b2b20488046c8d90d75",
                "reference": "08e27c97e4c6ed02f37c5b2b20488046c8d90d75",
                "shasum": ""
            },
            "require": {
                "php": ">=5.2"
            },
            "require-dev": {
                "simpletest/simpletest": "dev-master#72de02a7b80c6bb8864ef9bf66d41d2f58f826bd"
            },
            "type": "library",
            "autoload": {
                "psr-0": {
                    "HTMLPurifier": "library/"
                },
                "files": [
                    "library/HTMLPurifier.composer.php"
                ],
                "exclude-from-classmap": [
                    "/library/HTMLPurifier/Language/"
                ]
            },
            "notification-url": "https://packagist.org/downloads/",
            "license": [
                "LGPL-2.1-or-later"
            ],
            "authors": [
                {
                    "name": "Edward Z. Yang",
                    "email": "admin@htmlpurifier.org",
                    "homepage": "http://ezyang.com"
                }
            ],
            "description": "Standards compliant HTML filter written in PHP",
            "homepage": "http://htmlpurifier.org/",
            "keywords": [
                "html"
            ],
            "support": {
                "issues": "https://github.com/ezyang/htmlpurifier/issues",
                "source": "https://github.com/ezyang/htmlpurifier/tree/master"
            },
            "time": "2020-06-29T00:56:53+00:00"
        },
        {
            "name": "firebase/php-jwt",
            "version": "v5.5.1",
            "source": {
                "type": "git",
                "url": "https://github.com/firebase/php-jwt.git",
                "reference": "83b609028194aa042ea33b5af2d41a7427de80e6"
            },
            "dist": {
                "type": "zip",
                "url": "https://api.github.com/repos/firebase/php-jwt/zipball/83b609028194aa042ea33b5af2d41a7427de80e6",
                "reference": "83b609028194aa042ea33b5af2d41a7427de80e6",
                "shasum": ""
            },
            "require": {
                "php": ">=5.3.0"
            },
            "require-dev": {
                "phpunit/phpunit": ">=4.8 <=9"
            },
            "suggest": {
                "paragonie/sodium_compat": "Support EdDSA (Ed25519) signatures when libsodium is not present"
            },
            "type": "library",
            "autoload": {
                "psr-4": {
                    "Firebase\\JWT\\": "src"
                }
            },
            "notification-url": "https://packagist.org/downloads/",
            "license": [
                "BSD-3-Clause"
            ],
            "authors": [
                {
                    "name": "Neuman Vong",
                    "email": "neuman+pear@twilio.com",
                    "role": "Developer"
                },
                {
                    "name": "Anant Narayanan",
                    "email": "anant@php.net",
                    "role": "Developer"
                }
            ],
            "description": "A simple library to encode and decode JSON Web Tokens (JWT) in PHP. Should conform to the current spec.",
            "homepage": "https://github.com/firebase/php-jwt",
            "keywords": [
                "jwt",
                "php"
            ],
            "support": {
                "issues": "https://github.com/firebase/php-jwt/issues",
                "source": "https://github.com/firebase/php-jwt/tree/v5.5.1"
            },
            "time": "2021-11-08T20:18:51+00:00"
        },
        {
            "name": "google/apiclient",
            "version": "v2.12.0",
            "source": {
                "type": "git",
                "url": "https://github.com/googleapis/google-api-php-client.git",
                "reference": "c72e04523bd60f460c1db0a951f7f72454c58425"
            },
            "dist": {
                "type": "zip",
                "url": "https://api.github.com/repos/googleapis/google-api-php-client/zipball/c72e04523bd60f460c1db0a951f7f72454c58425",
                "reference": "c72e04523bd60f460c1db0a951f7f72454c58425",
                "shasum": ""
            },
            "require": {
                "firebase/php-jwt": "~2.0||~3.0||~4.0||~5.0",
                "google/apiclient-services": "~0.200",
                "google/auth": "^1.10",
                "guzzlehttp/guzzle": "~5.3.3||~6.0||~7.0",
                "guzzlehttp/psr7": "^1.7||^2.0.0",
                "monolog/monolog": "^1.17||^2.0",
                "php": "^5.6|^7.0|^8.0",
                "phpseclib/phpseclib": "~2.0||^3.0.2"
            },
            "require-dev": {
                "cache/filesystem-adapter": "^0.3.2|^1.1",
                "composer/composer": "^1.10.22",
                "dealerdirect/phpcodesniffer-composer-installer": "^0.7",
                "phpcompatibility/php-compatibility": "^9.2",
                "phpspec/prophecy-phpunit": "^1.1||^2.0",
                "phpunit/phpunit": "^5.7.21 || ^6.0 || ^7.0 || ^8.0 || ^9.0",
                "squizlabs/php_codesniffer": "~2.3",
                "symfony/css-selector": "~2.1",
                "symfony/dom-crawler": "~2.1",
                "yoast/phpunit-polyfills": "^1.0"
            },
            "suggest": {
                "cache/filesystem-adapter": "For caching certs and tokens (using Google\\Client::setCache)"
            },
            "type": "library",
            "extra": {
                "branch-alias": {
                    "dev-master": "2.x-dev"
                }
            },
            "autoload": {
                "psr-4": {
                    "Google\\": "src/"
                },
                "files": [
                    "src/aliases.php"
                ],
                "classmap": [
                    "src/aliases.php"
                ]
            },
            "notification-url": "https://packagist.org/downloads/",
            "license": [
                "Apache-2.0"
            ],
            "description": "Client library for Google APIs",
            "homepage": "http://developers.google.com/api-client-library/php",
            "keywords": [
                "google"
            ],
            "support": {
                "issues": "https://github.com/googleapis/google-api-php-client/issues",
                "source": "https://github.com/googleapis/google-api-php-client/tree/v2.12.0"
            },
            "time": "2021-12-01T17:55:09+00:00"
        },
        {
            "name": "google/apiclient-services",
            "version": "v0.224.0",
            "source": {
                "type": "git",
                "url": "https://github.com/googleapis/google-api-php-client-services.git",
                "reference": "2dfd8e7fc063b9228e8d9ccf9ffdeb6dace7e6b1"
            },
            "dist": {
                "type": "zip",
                "url": "https://api.github.com/repos/googleapis/google-api-php-client-services/zipball/2dfd8e7fc063b9228e8d9ccf9ffdeb6dace7e6b1",
                "reference": "2dfd8e7fc063b9228e8d9ccf9ffdeb6dace7e6b1",
                "shasum": ""
            },
            "require": {
                "php": ">=5.6"
            },
            "require-dev": {
                "phpunit/phpunit": "^5.7||^8.5.13"
            },
            "type": "library",
            "autoload": {
                "psr-4": {
                    "Google\\Service\\": "src"
                },
                "files": [
                    "autoload.php"
                ]
            },
            "notification-url": "https://packagist.org/downloads/",
            "license": [
                "Apache-2.0"
            ],
            "description": "Client library for Google APIs",
            "homepage": "http://developers.google.com/api-client-library/php",
            "keywords": [
                "google"
            ],
            "support": {
                "issues": "https://github.com/googleapis/google-api-php-client-services/issues",
                "source": "https://github.com/googleapis/google-api-php-client-services/tree/v0.224.0"
            },
            "time": "2021-11-24T12:26:12+00:00"
        },
        {
            "name": "google/auth",
            "version": "v1.18.0",
            "source": {
                "type": "git",
                "url": "https://github.com/googleapis/google-auth-library-php.git",
                "reference": "21dd478e77b0634ed9e3a68613f74ed250ca9347"
            },
            "dist": {
                "type": "zip",
                "url": "https://api.github.com/repos/googleapis/google-auth-library-php/zipball/21dd478e77b0634ed9e3a68613f74ed250ca9347",
                "reference": "21dd478e77b0634ed9e3a68613f74ed250ca9347",
                "shasum": ""
            },
            "require": {
                "firebase/php-jwt": "~2.0|~3.0|~4.0|~5.0",
                "guzzlehttp/guzzle": "^5.3.1|^6.2.1|^7.0",
                "guzzlehttp/psr7": "^1.7|^2.0",
                "php": ">=5.4",
                "psr/cache": "^1.0|^2.0",
                "psr/http-message": "^1.0"
            },
            "require-dev": {
                "guzzlehttp/promises": "0.1.1|^1.3",
                "kelvinmo/simplejwt": "^0.2.5|^0.5.1",
                "phpseclib/phpseclib": "^2.0.31",
                "phpunit/phpunit": "^4.8.36|^5.7",
                "sebastian/comparator": ">=1.2.3"
            },
            "suggest": {
                "phpseclib/phpseclib": "May be used in place of OpenSSL for signing strings or for token management. Please require version ^2."
            },
            "type": "library",
            "autoload": {
                "psr-4": {
                    "Google\\Auth\\": "src"
                }
            },
            "notification-url": "https://packagist.org/downloads/",
            "license": [
                "Apache-2.0"
            ],
            "description": "Google Auth Library for PHP",
            "homepage": "http://github.com/google/google-auth-library-php",
            "keywords": [
                "Authentication",
                "google",
                "oauth2"
            ],
            "support": {
                "docs": "https://googleapis.github.io/google-auth-library-php/master/",
                "issues": "https://github.com/googleapis/google-auth-library-php/issues",
                "source": "https://github.com/googleapis/google-auth-library-php/tree/v1.18.0"
            },
            "time": "2021-08-24T18:03:18+00:00"
        },
        {
            "name": "graham-campbell/result-type",
            "version": "v1.0.4",
            "source": {
                "type": "git",
                "url": "https://github.com/GrahamCampbell/Result-Type.git",
                "reference": "0690bde05318336c7221785f2a932467f98b64ca"
            },
            "dist": {
                "type": "zip",
                "url": "https://api.github.com/repos/GrahamCampbell/Result-Type/zipball/0690bde05318336c7221785f2a932467f98b64ca",
                "reference": "0690bde05318336c7221785f2a932467f98b64ca",
                "shasum": ""
            },
            "require": {
                "php": "^7.0 || ^8.0",
                "phpoption/phpoption": "^1.8"
            },
            "require-dev": {
                "phpunit/phpunit": "^6.5.14 || ^7.5.20 || ^8.5.19 || ^9.5.8"
            },
            "type": "library",
            "autoload": {
                "psr-4": {
                    "GrahamCampbell\\ResultType\\": "src/"
                }
            },
            "notification-url": "https://packagist.org/downloads/",
            "license": [
                "MIT"
            ],
            "authors": [
                {
                    "name": "Graham Campbell",
                    "email": "hello@gjcampbell.co.uk",
                    "homepage": "https://github.com/GrahamCampbell"
                }
            ],
            "description": "An Implementation Of The Result Type",
            "keywords": [
                "Graham Campbell",
                "GrahamCampbell",
                "Result Type",
                "Result-Type",
                "result"
            ],
            "support": {
                "issues": "https://github.com/GrahamCampbell/Result-Type/issues",
                "source": "https://github.com/GrahamCampbell/Result-Type/tree/v1.0.4"
            },
            "funding": [
                {
                    "url": "https://github.com/GrahamCampbell",
                    "type": "github"
                },
                {
                    "url": "https://tidelift.com/funding/github/packagist/graham-campbell/result-type",
                    "type": "tidelift"
                }
            ],
            "time": "2021-11-21T21:41:47+00:00"
        },
        {
            "name": "guzzlehttp/guzzle",
            "version": "7.4.0",
            "source": {
                "type": "git",
                "url": "https://github.com/guzzle/guzzle.git",
                "reference": "868b3571a039f0ebc11ac8f344f4080babe2cb94"
            },
            "dist": {
                "type": "zip",
                "url": "https://api.github.com/repos/guzzle/guzzle/zipball/868b3571a039f0ebc11ac8f344f4080babe2cb94",
                "reference": "868b3571a039f0ebc11ac8f344f4080babe2cb94",
                "shasum": ""
            },
            "require": {
                "ext-json": "*",
                "guzzlehttp/promises": "^1.5",
                "guzzlehttp/psr7": "^1.8.3 || ^2.1",
                "php": "^7.2.5 || ^8.0",
                "psr/http-client": "^1.0",
                "symfony/deprecation-contracts": "^2.2"
            },
            "provide": {
                "psr/http-client-implementation": "1.0"
            },
            "require-dev": {
                "bamarni/composer-bin-plugin": "^1.4.1",
                "ext-curl": "*",
                "php-http/client-integration-tests": "^3.0",
                "phpunit/phpunit": "^8.5.5 || ^9.3.5",
                "psr/log": "^1.1 || ^2.0 || ^3.0"
            },
            "suggest": {
                "ext-curl": "Required for CURL handler support",
                "ext-intl": "Required for Internationalized Domain Name (IDN) support",
                "psr/log": "Required for using the Log middleware"
            },
            "type": "library",
            "extra": {
                "branch-alias": {
                    "dev-master": "7.4-dev"
                }
            },
            "autoload": {
                "psr-4": {
                    "GuzzleHttp\\": "src/"
                },
                "files": [
                    "src/functions_include.php"
                ]
            },
            "notification-url": "https://packagist.org/downloads/",
            "license": [
                "MIT"
            ],
            "authors": [
                {
                    "name": "Graham Campbell",
                    "email": "hello@gjcampbell.co.uk",
                    "homepage": "https://github.com/GrahamCampbell"
                },
                {
                    "name": "Michael Dowling",
                    "email": "mtdowling@gmail.com",
                    "homepage": "https://github.com/mtdowling"
                },
                {
                    "name": "Jeremy Lindblom",
                    "email": "jeremeamia@gmail.com",
                    "homepage": "https://github.com/jeremeamia"
                },
                {
                    "name": "George Mponos",
                    "email": "gmponos@gmail.com",
                    "homepage": "https://github.com/gmponos"
                },
                {
                    "name": "Tobias Nyholm",
                    "email": "tobias.nyholm@gmail.com",
                    "homepage": "https://github.com/Nyholm"
                },
                {
                    "name": "Márk Sági-Kazár",
                    "email": "mark.sagikazar@gmail.com",
                    "homepage": "https://github.com/sagikazarmark"
                },
                {
                    "name": "Tobias Schultze",
                    "email": "webmaster@tubo-world.de",
                    "homepage": "https://github.com/Tobion"
                }
            ],
            "description": "Guzzle is a PHP HTTP client library",
            "keywords": [
                "client",
                "curl",
                "framework",
                "http",
                "http client",
                "psr-18",
                "psr-7",
                "rest",
                "web service"
            ],
            "support": {
                "issues": "https://github.com/guzzle/guzzle/issues",
                "source": "https://github.com/guzzle/guzzle/tree/7.4.0"
            },
            "funding": [
                {
                    "url": "https://github.com/GrahamCampbell",
                    "type": "github"
                },
                {
                    "url": "https://github.com/Nyholm",
                    "type": "github"
                },
                {
                    "url": "https://tidelift.com/funding/github/packagist/guzzlehttp/guzzle",
                    "type": "tidelift"
                }
            ],
            "time": "2021-10-18T09:52:00+00:00"
        },
        {
            "name": "guzzlehttp/promises",
            "version": "1.5.1",
            "source": {
                "type": "git",
                "url": "https://github.com/guzzle/promises.git",
                "reference": "fe752aedc9fd8fcca3fe7ad05d419d32998a06da"
            },
            "dist": {
                "type": "zip",
                "url": "https://api.github.com/repos/guzzle/promises/zipball/fe752aedc9fd8fcca3fe7ad05d419d32998a06da",
                "reference": "fe752aedc9fd8fcca3fe7ad05d419d32998a06da",
                "shasum": ""
            },
            "require": {
                "php": ">=5.5"
            },
            "require-dev": {
                "symfony/phpunit-bridge": "^4.4 || ^5.1"
            },
            "type": "library",
            "extra": {
                "branch-alias": {
                    "dev-master": "1.5-dev"
                }
            },
            "autoload": {
                "psr-4": {
                    "GuzzleHttp\\Promise\\": "src/"
                },
                "files": [
                    "src/functions_include.php"
                ]
            },
            "notification-url": "https://packagist.org/downloads/",
            "license": [
                "MIT"
            ],
            "authors": [
                {
                    "name": "Graham Campbell",
                    "email": "hello@gjcampbell.co.uk",
                    "homepage": "https://github.com/GrahamCampbell"
                },
                {
                    "name": "Michael Dowling",
                    "email": "mtdowling@gmail.com",
                    "homepage": "https://github.com/mtdowling"
                },
                {
                    "name": "Tobias Nyholm",
                    "email": "tobias.nyholm@gmail.com",
                    "homepage": "https://github.com/Nyholm"
                },
                {
                    "name": "Tobias Schultze",
                    "email": "webmaster@tubo-world.de",
                    "homepage": "https://github.com/Tobion"
                }
            ],
            "description": "Guzzle promises library",
            "keywords": [
                "promise"
            ],
            "support": {
                "issues": "https://github.com/guzzle/promises/issues",
                "source": "https://github.com/guzzle/promises/tree/1.5.1"
            },
            "funding": [
                {
                    "url": "https://github.com/GrahamCampbell",
                    "type": "github"
                },
                {
                    "url": "https://github.com/Nyholm",
                    "type": "github"
                },
                {
                    "url": "https://tidelift.com/funding/github/packagist/guzzlehttp/promises",
                    "type": "tidelift"
                }
            ],
            "time": "2021-10-22T20:56:57+00:00"
        },
        {
            "name": "guzzlehttp/psr7",
            "version": "2.1.0",
            "source": {
                "type": "git",
                "url": "https://github.com/guzzle/psr7.git",
                "reference": "089edd38f5b8abba6cb01567c2a8aaa47cec4c72"
            },
            "dist": {
                "type": "zip",
                "url": "https://api.github.com/repos/guzzle/psr7/zipball/089edd38f5b8abba6cb01567c2a8aaa47cec4c72",
                "reference": "089edd38f5b8abba6cb01567c2a8aaa47cec4c72",
                "shasum": ""
            },
            "require": {
                "php": "^7.2.5 || ^8.0",
                "psr/http-factory": "^1.0",
                "psr/http-message": "^1.0",
                "ralouphie/getallheaders": "^3.0"
            },
            "provide": {
                "psr/http-factory-implementation": "1.0",
                "psr/http-message-implementation": "1.0"
            },
            "require-dev": {
                "bamarni/composer-bin-plugin": "^1.4.1",
                "http-interop/http-factory-tests": "^0.9",
                "phpunit/phpunit": "^8.5.8 || ^9.3.10"
            },
            "suggest": {
                "laminas/laminas-httphandlerrunner": "Emit PSR-7 responses"
            },
            "type": "library",
            "extra": {
                "branch-alias": {
                    "dev-master": "2.1-dev"
                }
            },
            "autoload": {
                "psr-4": {
                    "GuzzleHttp\\Psr7\\": "src/"
                }
            },
            "notification-url": "https://packagist.org/downloads/",
            "license": [
                "MIT"
            ],
            "authors": [
                {
                    "name": "Graham Campbell",
                    "email": "hello@gjcampbell.co.uk",
                    "homepage": "https://github.com/GrahamCampbell"
                },
                {
                    "name": "Michael Dowling",
                    "email": "mtdowling@gmail.com",
                    "homepage": "https://github.com/mtdowling"
                },
                {
                    "name": "George Mponos",
                    "email": "gmponos@gmail.com",
                    "homepage": "https://github.com/gmponos"
                },
                {
                    "name": "Tobias Nyholm",
                    "email": "tobias.nyholm@gmail.com",
                    "homepage": "https://github.com/Nyholm"
                },
                {
                    "name": "Márk Sági-Kazár",
                    "email": "mark.sagikazar@gmail.com",
                    "homepage": "https://github.com/sagikazarmark"
                },
                {
                    "name": "Tobias Schultze",
                    "email": "webmaster@tubo-world.de",
                    "homepage": "https://github.com/Tobion"
                },
                {
                    "name": "Márk Sági-Kazár",
                    "email": "mark.sagikazar@gmail.com",
                    "homepage": "https://sagikazarmark.hu"
                }
            ],
            "description": "PSR-7 message implementation that also provides common utility methods",
            "keywords": [
                "http",
                "message",
                "psr-7",
                "request",
                "response",
                "stream",
                "uri",
                "url"
            ],
            "support": {
                "issues": "https://github.com/guzzle/psr7/issues",
                "source": "https://github.com/guzzle/psr7/tree/2.1.0"
            },
            "funding": [
                {
                    "url": "https://github.com/GrahamCampbell",
                    "type": "github"
                },
                {
                    "url": "https://github.com/Nyholm",
                    "type": "github"
                },
                {
                    "url": "https://tidelift.com/funding/github/packagist/guzzlehttp/psr7",
                    "type": "tidelift"
                }
            ],
            "time": "2021-10-06T17:43:30+00:00"
        },
        {
            "name": "kamermans/guzzle-oauth2-subscriber",
            "version": "v1.0.11",
            "source": {
                "type": "git",
                "url": "https://github.com/kamermans/guzzle-oauth2-subscriber.git",
                "reference": "0849d1b3f221fc98eba8b6ac2f0c35c39671bc5b"
            },
            "dist": {
                "type": "zip",
                "url": "https://api.github.com/repos/kamermans/guzzle-oauth2-subscriber/zipball/0849d1b3f221fc98eba8b6ac2f0c35c39671bc5b",
                "reference": "0849d1b3f221fc98eba8b6ac2f0c35c39671bc5b",
                "shasum": ""
            },
            "require": {
                "guzzlehttp/guzzle": "~4.0|~5.0|~6.0|~7.0",
                "php": ">=5.4.0"
            },
            "type": "library",
            "autoload": {
                "psr-4": {
                    "kamermans\\OAuth2\\": "src"
                }
            },
            "notification-url": "https://packagist.org/downloads/",
            "license": [
                "MIT"
            ],
            "authors": [
                {
                    "name": "Steve Kamerman",
                    "email": "stevekamerman@gmail.com"
                }
            ],
            "description": "OAuth 2.0 client for Guzzle 4, 5, 6 and 7+",
            "keywords": [
                "Guzzle",
                "oauth"
            ],
            "support": {
                "issues": "https://github.com/kamermans/guzzle-oauth2-subscriber/issues",
                "source": "https://github.com/kamermans/guzzle-oauth2-subscriber/tree/v1.0.11"
            },
            "time": "2021-08-11T22:33:53+00:00"
        },
        {
            "name": "knplabs/knp-snappy",
            "version": "v1.3.1",
            "source": {
                "type": "git",
                "url": "https://github.com/KnpLabs/snappy.git",
                "reference": "349c2e872bbeb15dff825a17dd92ea9c6ae4120e"
            },
            "dist": {
                "type": "zip",
                "url": "https://api.github.com/repos/KnpLabs/snappy/zipball/349c2e872bbeb15dff825a17dd92ea9c6ae4120e",
                "reference": "349c2e872bbeb15dff825a17dd92ea9c6ae4120e",
                "shasum": ""
            },
            "require": {
                "php": ">=7.1",
                "psr/log": "^1.0||^2.0||^3.0",
                "symfony/process": "~3.4||~4.3||~5.0"
            },
            "require-dev": {
                "friendsofphp/php-cs-fixer": "^2.16",
                "pedrotroller/php-cs-custom-fixer": "^2.19",
                "phpstan/phpstan": "^0.12.7",
                "phpstan/phpstan-phpunit": "^0.12.6",
                "phpunit/phpunit": "~7.4"
            },
            "suggest": {
                "h4cc/wkhtmltoimage-amd64": "Provides wkhtmltoimage-amd64 binary for Linux-compatible machines, use version `~0.12` as dependency",
                "h4cc/wkhtmltoimage-i386": "Provides wkhtmltoimage-i386 binary for Linux-compatible machines, use version `~0.12` as dependency",
                "h4cc/wkhtmltopdf-amd64": "Provides wkhtmltopdf-amd64 binary for Linux-compatible machines, use version `~0.12` as dependency",
                "h4cc/wkhtmltopdf-i386": "Provides wkhtmltopdf-i386 binary for Linux-compatible machines, use version `~0.12` as dependency",
                "wemersonjanuario/wkhtmltopdf-windows": "Provides wkhtmltopdf executable for Windows, use version `~0.12` as dependency"
            },
            "type": "library",
            "extra": {
                "branch-alias": {
                    "dev-master": "1.x-dev"
                }
            },
            "autoload": {
                "psr-4": {
                    "Knp\\Snappy\\": "src/Knp/Snappy"
                }
            },
            "notification-url": "https://packagist.org/downloads/",
            "license": [
                "MIT"
            ],
            "authors": [
                {
                    "name": "KNP Labs Team",
                    "homepage": "http://knplabs.com"
                },
                {
                    "name": "Symfony Community",
                    "homepage": "http://github.com/KnpLabs/snappy/contributors"
                }
            ],
            "description": "PHP library allowing thumbnail, snapshot or PDF generation from a url or a html page. Wrapper for wkhtmltopdf/wkhtmltoimage.",
            "homepage": "http://github.com/KnpLabs/snappy",
            "keywords": [
                "knp",
                "knplabs",
                "pdf",
                "snapshot",
                "thumbnail",
                "wkhtmltopdf"
            ],
            "support": {
                "issues": "https://github.com/KnpLabs/snappy/issues",
                "source": "https://github.com/KnpLabs/snappy/tree/v1.3.1"
            },
            "time": "2021-10-22T11:40:26+00:00"
        },
        {
            "name": "laminas/laminas-code",
            "version": "4.4.3",
            "source": {
                "type": "git",
                "url": "https://github.com/laminas/laminas-code.git",
                "reference": "bb324850d09dd437b6acb142c13e64fdc725b0e1"
            },
            "dist": {
                "type": "zip",
                "url": "https://api.github.com/repos/laminas/laminas-code/zipball/bb324850d09dd437b6acb142c13e64fdc725b0e1",
                "reference": "bb324850d09dd437b6acb142c13e64fdc725b0e1",
                "shasum": ""
            },
            "require": {
                "php": "^7.4 || ~8.0.0"
            },
            "conflict": {
                "phpspec/prophecy": "<1.9.0"
            },
            "require-dev": {
                "doctrine/annotations": "^1.10.4",
                "ext-phar": "*",
                "laminas/laminas-coding-standard": "^2.1.4",
                "laminas/laminas-stdlib": "^3.3.0",
                "phpunit/phpunit": "^9.4.2",
                "psalm/plugin-phpunit": "^0.14.0",
                "vimeo/psalm": "^4.3.1"
            },
            "suggest": {
                "doctrine/annotations": "Doctrine\\Common\\Annotations >=1.0 for annotation features",
                "laminas/laminas-stdlib": "Laminas\\Stdlib component",
                "laminas/laminas-zendframework-bridge": "A bridge with Zend Framework"
            },
            "type": "library",
            "autoload": {
                "psr-4": {
                    "Laminas\\Code\\": "src/"
                }
            },
            "notification-url": "https://packagist.org/downloads/",
            "license": [
                "BSD-3-Clause"
            ],
            "description": "Extensions to the PHP Reflection API, static code scanning, and code generation",
            "homepage": "https://laminas.dev",
            "keywords": [
                "code",
                "laminas",
                "laminasframework"
            ],
            "support": {
                "chat": "https://laminas.dev/chat",
                "docs": "https://docs.laminas.dev/laminas-code/",
                "forum": "https://discourse.laminas.dev",
                "issues": "https://github.com/laminas/laminas-code/issues",
                "rss": "https://github.com/laminas/laminas-code/releases.atom",
                "source": "https://github.com/laminas/laminas-code"
            },
            "funding": [
                {
                    "url": "https://funding.communitybridge.org/projects/laminas-project",
                    "type": "community_bridge"
                }
            ],
            "time": "2021-09-21T13:40:23+00:00"
        },
        {
            "name": "laminas/laminas-config",
            "version": "3.7.0",
            "source": {
                "type": "git",
                "url": "https://github.com/laminas/laminas-config.git",
                "reference": "e43d13dcfc273d4392812eb395ce636f73f34dfd"
            },
            "dist": {
                "type": "zip",
                "url": "https://api.github.com/repos/laminas/laminas-config/zipball/e43d13dcfc273d4392812eb395ce636f73f34dfd",
                "reference": "e43d13dcfc273d4392812eb395ce636f73f34dfd",
                "shasum": ""
            },
            "require": {
                "ext-json": "*",
                "laminas/laminas-stdlib": "^3.6",
                "php": "^7.3 || ~8.0.0 || ~8.1.0",
                "psr/container": "^1.0"
            },
            "conflict": {
                "container-interop/container-interop": "<1.2.0",
                "zendframework/zend-config": "*"
            },
            "require-dev": {
                "laminas/laminas-coding-standard": "~1.0.0",
                "laminas/laminas-filter": "^2.7.2",
                "laminas/laminas-i18n": "^2.10.3",
                "laminas/laminas-servicemanager": "^3.7",
                "phpunit/phpunit": "^9.5.5"
            },
            "suggest": {
                "laminas/laminas-filter": "^2.7.2; install if you want to use the Filter processor",
                "laminas/laminas-i18n": "^2.7.4; install if you want to use the Translator processor",
                "laminas/laminas-servicemanager": "^2.7.8 || ^3.3; if you need an extensible plugin manager for use with the Config Factory"
            },
            "type": "library",
            "autoload": {
                "psr-4": {
                    "Laminas\\Config\\": "src/"
                }
            },
            "notification-url": "https://packagist.org/downloads/",
            "license": [
                "BSD-3-Clause"
            ],
            "description": "provides a nested object property based user interface for accessing this configuration data within application code",
            "homepage": "https://laminas.dev",
            "keywords": [
                "config",
                "laminas"
            ],
            "support": {
                "chat": "https://laminas.dev/chat",
                "docs": "https://docs.laminas.dev/laminas-config/",
                "forum": "https://discourse.laminas.dev",
                "issues": "https://github.com/laminas/laminas-config/issues",
                "rss": "https://github.com/laminas/laminas-config/releases.atom",
                "source": "https://github.com/laminas/laminas-config"
            },
            "funding": [
                {
                    "url": "https://funding.communitybridge.org/projects/laminas-project",
                    "type": "community_bridge"
                }
            ],
            "time": "2021-10-01T16:07:46+00:00"
        },
        {
            "name": "laminas/laminas-console",
            "version": "2.8.0",
            "source": {
                "type": "git",
                "url": "https://github.com/laminas/laminas-console.git",
                "reference": "478a6ceac3e31fb38d6314088abda8b239ee23a5"
            },
            "dist": {
                "type": "zip",
                "url": "https://api.github.com/repos/laminas/laminas-console/zipball/478a6ceac3e31fb38d6314088abda8b239ee23a5",
                "reference": "478a6ceac3e31fb38d6314088abda8b239ee23a5",
                "shasum": ""
            },
            "require": {
                "laminas/laminas-stdlib": "^3.2.1",
                "laminas/laminas-zendframework-bridge": "^1.0",
                "php": "^5.6 || ^7.0"
            },
            "replace": {
                "zendframework/zend-console": "self.version"
            },
            "require-dev": {
                "laminas/laminas-coding-standard": "~1.0.0",
                "laminas/laminas-filter": "^2.7.2",
                "laminas/laminas-json": "^2.6 || ^3.0",
                "laminas/laminas-validator": "^2.10.1",
                "phpunit/phpunit": "^5.7.23 || ^6.4.3"
            },
            "suggest": {
                "laminas/laminas-filter": "To support DefaultRouteMatcher usage",
                "laminas/laminas-validator": "To support DefaultRouteMatcher usage"
            },
            "type": "library",
            "extra": {
                "branch-alias": {
                    "dev-master": "2.8.x-dev",
                    "dev-develop": "2.9.x-dev"
                }
            },
            "autoload": {
                "psr-4": {
                    "Laminas\\Console\\": "src/"
                }
            },
            "notification-url": "https://packagist.org/downloads/",
            "license": [
                "BSD-3-Clause"
            ],
            "description": "Build console applications using getopt syntax or routing, complete with prompts",
            "homepage": "https://laminas.dev",
            "keywords": [
                "console",
                "laminas"
            ],
            "support": {
                "chat": "https://laminas.dev/chat",
                "docs": "https://docs.laminas.dev/laminas-console/",
                "forum": "https://discourse.laminas.dev",
                "issues": "https://github.com/laminas/laminas-console/issues",
                "rss": "https://github.com/laminas/laminas-console/releases.atom",
                "source": "https://github.com/laminas/laminas-console"
            },
            "abandoned": "laminas/laminas-cli",
            "time": "2019-12-31T16:31:45+00:00"
        },
        {
            "name": "laminas/laminas-db",
            "version": "2.13.4",
            "source": {
                "type": "git",
                "url": "https://github.com/laminas/laminas-db.git",
                "reference": "cdabb4bfa669c2c0edb0cb4e014c15b41afd3fb1"
            },
            "dist": {
                "type": "zip",
                "url": "https://api.github.com/repos/laminas/laminas-db/zipball/cdabb4bfa669c2c0edb0cb4e014c15b41afd3fb1",
                "reference": "cdabb4bfa669c2c0edb0cb4e014c15b41afd3fb1",
                "shasum": ""
            },
            "require": {
                "laminas/laminas-stdlib": "^3.6",
                "php": "^7.3 || ~8.0.0 || ~8.1.0"
            },
            "conflict": {
                "zendframework/zend-db": "*"
            },
            "require-dev": {
                "laminas/laminas-coding-standard": "~2.2.1",
                "laminas/laminas-eventmanager": "^3.4",
                "laminas/laminas-hydrator": "^3.2 || ^4.3",
                "laminas/laminas-servicemanager": "^3.7",
                "phpunit/phpunit": "^9.5.5"
            },
            "suggest": {
                "laminas/laminas-eventmanager": "Laminas\\EventManager component",
                "laminas/laminas-hydrator": "(^3.2 || ^4.3) Laminas\\Hydrator component for using HydratingResultSets",
                "laminas/laminas-servicemanager": "Laminas\\ServiceManager component"
            },
            "type": "library",
            "extra": {
                "laminas": {
                    "component": "Laminas\\Db",
                    "config-provider": "Laminas\\Db\\ConfigProvider"
                }
            },
            "autoload": {
                "psr-4": {
                    "Laminas\\Db\\": "src/"
                }
            },
            "notification-url": "https://packagist.org/downloads/",
            "license": [
                "BSD-3-Clause"
            ],
            "description": "Database abstraction layer, SQL abstraction, result set abstraction, and RowDataGateway and TableDataGateway implementations",
            "homepage": "https://laminas.dev",
            "keywords": [
                "db",
                "laminas"
            ],
            "support": {
                "chat": "https://laminas.dev/chat",
                "docs": "https://docs.laminas.dev/laminas-db/",
                "forum": "https://discourse.laminas.dev",
                "issues": "https://github.com/laminas/laminas-db/issues",
                "rss": "https://github.com/laminas/laminas-db/releases.atom",
                "source": "https://github.com/laminas/laminas-db"
            },
            "funding": [
                {
                    "url": "https://funding.communitybridge.org/projects/laminas-project",
                    "type": "community_bridge"
                }
            ],
            "time": "2021-09-21T18:59:44+00:00"
        },
        {
            "name": "laminas/laminas-escaper",
            "version": "2.9.0",
            "source": {
                "type": "git",
                "url": "https://github.com/laminas/laminas-escaper.git",
                "reference": "891ad70986729e20ed2e86355fcf93c9dc238a5f"
            },
            "dist": {
                "type": "zip",
                "url": "https://api.github.com/repos/laminas/laminas-escaper/zipball/891ad70986729e20ed2e86355fcf93c9dc238a5f",
                "reference": "891ad70986729e20ed2e86355fcf93c9dc238a5f",
                "shasum": ""
            },
            "require": {
                "php": "^7.3 || ~8.0.0 || ~8.1.0"
            },
            "conflict": {
                "zendframework/zend-escaper": "*"
            },
            "require-dev": {
                "laminas/laminas-coding-standard": "~2.3.0",
                "phpunit/phpunit": "^9.3",
                "psalm/plugin-phpunit": "^0.12.2",
                "vimeo/psalm": "^3.16"
            },
            "suggest": {
                "ext-iconv": "*",
                "ext-mbstring": "*"
            },
            "type": "library",
            "autoload": {
                "psr-4": {
                    "Laminas\\Escaper\\": "src/"
                }
            },
            "notification-url": "https://packagist.org/downloads/",
            "license": [
                "BSD-3-Clause"
            ],
            "description": "Securely and safely escape HTML, HTML attributes, JavaScript, CSS, and URLs",
            "homepage": "https://laminas.dev",
            "keywords": [
                "escaper",
                "laminas"
            ],
            "support": {
                "chat": "https://laminas.dev/chat",
                "docs": "https://docs.laminas.dev/laminas-escaper/",
                "forum": "https://discourse.laminas.dev",
                "issues": "https://github.com/laminas/laminas-escaper/issues",
                "rss": "https://github.com/laminas/laminas-escaper/releases.atom",
                "source": "https://github.com/laminas/laminas-escaper"
            },
            "funding": [
                {
                    "url": "https://funding.communitybridge.org/projects/laminas-project",
                    "type": "community_bridge"
                }
            ],
            "time": "2021-09-02T17:10:53+00:00"
        },
        {
            "name": "laminas/laminas-eventmanager",
            "version": "3.4.0",
            "source": {
                "type": "git",
                "url": "https://github.com/laminas/laminas-eventmanager.git",
                "reference": "a93fd278c97b2d41ebbce5ba048a24e3e6f580ba"
            },
            "dist": {
                "type": "zip",
                "url": "https://api.github.com/repos/laminas/laminas-eventmanager/zipball/a93fd278c97b2d41ebbce5ba048a24e3e6f580ba",
                "reference": "a93fd278c97b2d41ebbce5ba048a24e3e6f580ba",
                "shasum": ""
            },
            "require": {
                "php": "^7.3 || ~8.0.0 || ~8.1.0"
            },
            "conflict": {
                "zendframework/zend-eventmanager": "*"
            },
            "require-dev": {
                "container-interop/container-interop": "^1.1",
                "laminas/laminas-coding-standard": "~2.2.1",
                "laminas/laminas-stdlib": "^3.6",
                "phpbench/phpbench": "^1.1",
                "phpspec/prophecy-phpunit": "^2.0",
                "phpunit/phpunit": "^9.5.5"
            },
            "suggest": {
                "container-interop/container-interop": "^1.1, to use the lazy listeners feature",
                "laminas/laminas-stdlib": "^2.7.3 || ^3.0, to use the FilterChain feature"
            },
            "type": "library",
            "autoload": {
                "psr-4": {
                    "Laminas\\EventManager\\": "src/"
                }
            },
            "notification-url": "https://packagist.org/downloads/",
            "license": [
                "BSD-3-Clause"
            ],
            "description": "Trigger and listen to events within a PHP application",
            "homepage": "https://laminas.dev",
            "keywords": [
                "event",
                "eventmanager",
                "events",
                "laminas"
            ],
            "support": {
                "chat": "https://laminas.dev/chat",
                "docs": "https://docs.laminas.dev/laminas-eventmanager/",
                "forum": "https://discourse.laminas.dev",
                "issues": "https://github.com/laminas/laminas-eventmanager/issues",
                "rss": "https://github.com/laminas/laminas-eventmanager/releases.atom",
                "source": "https://github.com/laminas/laminas-eventmanager"
            },
            "funding": [
                {
                    "url": "https://funding.communitybridge.org/projects/laminas-project",
                    "type": "community_bridge"
                }
            ],
            "time": "2021-09-07T22:35:32+00:00"
        },
        {
            "name": "laminas/laminas-filter",
            "version": "2.12.0",
            "source": {
                "type": "git",
                "url": "https://github.com/laminas/laminas-filter.git",
                "reference": "0fc5dcd27dc22dba1a2544123684c67768fc5f88"
            },
            "dist": {
                "type": "zip",
                "url": "https://api.github.com/repos/laminas/laminas-filter/zipball/0fc5dcd27dc22dba1a2544123684c67768fc5f88",
                "reference": "0fc5dcd27dc22dba1a2544123684c67768fc5f88",
                "shasum": ""
            },
            "require": {
                "laminas/laminas-stdlib": "^3.3",
                "laminas/laminas-zendframework-bridge": "^1.0",
                "php": "^7.3 || ~8.0.0"
            },
            "conflict": {
                "laminas/laminas-validator": "<2.10.1"
            },
            "replace": {
                "zendframework/zend-filter": "^2.9.2"
            },
            "require-dev": {
                "laminas/laminas-coding-standard": "~1.0.0",
                "laminas/laminas-crypt": "^3.2.1",
                "laminas/laminas-servicemanager": "^3.3",
                "laminas/laminas-uri": "^2.6",
                "pear/archive_tar": "^1.4.3",
                "phpspec/prophecy-phpunit": "^2.0",
                "phpunit/phpunit": "^9.3",
                "psalm/plugin-phpunit": "^0.15.1",
                "psr/http-factory": "^1.0",
                "vimeo/psalm": "^4.6"
            },
            "suggest": {
                "laminas/laminas-crypt": "Laminas\\Crypt component, for encryption filters",
                "laminas/laminas-i18n": "Laminas\\I18n component for filters depending on i18n functionality",
                "laminas/laminas-servicemanager": "Laminas\\ServiceManager component, for using the filter chain functionality",
                "laminas/laminas-uri": "Laminas\\Uri component, for the UriNormalize filter",
                "psr/http-factory-implementation": "psr/http-factory-implementation, for creating file upload instances when consuming PSR-7 in file upload filters"
            },
            "type": "library",
            "extra": {
                "laminas": {
                    "component": "Laminas\\Filter",
                    "config-provider": "Laminas\\Filter\\ConfigProvider"
                }
            },
            "autoload": {
                "psr-4": {
                    "Laminas\\Filter\\": "src/"
                }
            },
            "notification-url": "https://packagist.org/downloads/",
            "license": [
                "BSD-3-Clause"
            ],
            "description": "Programmatically filter and normalize data and files",
            "homepage": "https://laminas.dev",
            "keywords": [
                "filter",
                "laminas"
            ],
            "support": {
                "chat": "https://laminas.dev/chat",
                "docs": "https://docs.laminas.dev/laminas-filter/",
                "forum": "https://discourse.laminas.dev",
                "issues": "https://github.com/laminas/laminas-filter/issues",
                "rss": "https://github.com/laminas/laminas-filter/releases.atom",
                "source": "https://github.com/laminas/laminas-filter"
            },
            "funding": [
                {
                    "url": "https://funding.communitybridge.org/projects/laminas-project",
                    "type": "community_bridge"
                }
            ],
            "time": "2021-10-24T21:01:15+00:00"
        },
        {
            "name": "laminas/laminas-form",
            "version": "3.0.1",
            "source": {
                "type": "git",
                "url": "https://github.com/laminas/laminas-form.git",
                "reference": "2cb637d246d44fcb2a55aa6735df6769c5c0f0cb"
            },
            "dist": {
                "type": "zip",
                "url": "https://api.github.com/repos/laminas/laminas-form/zipball/2cb637d246d44fcb2a55aa6735df6769c5c0f0cb",
                "reference": "2cb637d246d44fcb2a55aa6735df6769c5c0f0cb",
                "shasum": ""
            },
            "require": {
                "laminas/laminas-hydrator": "^4.1.0",
                "laminas/laminas-inputfilter": "^2.12.0",
                "laminas/laminas-stdlib": "^3.3.1",
                "php": "^7.3 || ~8.0.0"
            },
            "conflict": {
                "doctrine/annotations": "<1.12.0",
                "laminas/laminas-captcha": "<2.10.0",
                "laminas/laminas-eventmanager": "<3.3.0",
                "laminas/laminas-i18n": "<2.11.0",
                "laminas/laminas-recaptcha": "<3.3.0",
                "laminas/laminas-servicemanager": "<3.6.0",
                "laminas/laminas-view": "<2.12.0"
            },
            "require-dev": {
                "doctrine/annotations": "^1.12.0",
                "ext-intl": "*",
                "laminas/laminas-captcha": "^2.10.0",
                "laminas/laminas-coding-standard": "^2.3.0",
                "laminas/laminas-escaper": "^2.7.0",
                "laminas/laminas-eventmanager": "^3.3.1",
                "laminas/laminas-filter": "^2.11.0",
                "laminas/laminas-i18n": "^2.11.1",
                "laminas/laminas-modulemanager": "^2.10.2",
                "laminas/laminas-recaptcha": "^3.3.0",
                "laminas/laminas-servicemanager": "^3.6.4",
                "laminas/laminas-session": "^2.10.0",
                "laminas/laminas-text": "^2.8.1",
                "laminas/laminas-validator": "^2.14.4",
                "laminas/laminas-view": "^2.12.0",
                "phpspec/prophecy-phpunit": "^2.0.1",
                "phpunit/phpunit": "^9.5.5",
                "psalm/plugin-phpunit": "^0.16.0",
                "vimeo/psalm": "^4.7.3"
            },
            "suggest": {
                "doctrine/annotations": "^1.12, required to use laminas-form annotations support",
                "laminas/laminas-captcha": "^2.10, required for using CAPTCHA form elements",
                "laminas/laminas-eventmanager": "^3.3, reuired for laminas-form annotations support",
                "laminas/laminas-i18n": "^2.11, required when using laminas-form view helpers",
                "laminas/laminas-recaptcha": "^3.3, in order to use the ReCaptcha form element",
                "laminas/laminas-servicemanager": "^3.6, required to use the form factories or provide services",
                "laminas/laminas-view": "^2.12, required for using the laminas-form view helpers"
            },
            "type": "library",
            "extra": {
                "laminas": {
                    "component": "Laminas\\Form",
                    "config-provider": "Laminas\\Form\\ConfigProvider"
                }
            },
            "autoload": {
                "psr-4": {
                    "Laminas\\Form\\": "src/"
                }
            },
            "notification-url": "https://packagist.org/downloads/",
            "license": [
                "BSD-3-Clause"
            ],
            "description": "Validate and display simple and complex forms, casting forms to business objects and vice versa",
            "homepage": "https://laminas.dev",
            "keywords": [
                "form",
                "laminas"
            ],
            "support": {
                "chat": "https://laminas.dev/chat",
                "docs": "https://docs.laminas.dev/laminas-form/",
                "forum": "https://discourse.laminas.dev",
                "issues": "https://github.com/laminas/laminas-form/issues",
                "rss": "https://github.com/laminas/laminas-form/releases.atom",
                "source": "https://github.com/laminas/laminas-form"
            },
            "funding": [
                {
                    "url": "https://funding.communitybridge.org/projects/laminas-project",
                    "type": "community_bridge"
                }
            ],
            "time": "2021-06-23T05:46:05+00:00"
        },
        {
            "name": "laminas/laminas-http",
            "version": "2.15.0",
            "source": {
                "type": "git",
                "url": "https://github.com/laminas/laminas-http.git",
                "reference": "e1f3420ab35e21ea135913d213b8d570e5e7b513"
            },
            "dist": {
                "type": "zip",
                "url": "https://api.github.com/repos/laminas/laminas-http/zipball/e1f3420ab35e21ea135913d213b8d570e5e7b513",
                "reference": "e1f3420ab35e21ea135913d213b8d570e5e7b513",
                "shasum": ""
            },
            "require": {
                "laminas/laminas-loader": "^2.8",
                "laminas/laminas-stdlib": "^3.6",
                "laminas/laminas-uri": "^2.9.1",
                "laminas/laminas-validator": "^2.15",
                "php": "^7.3 || ~8.0.0 || ~8.1.0"
            },
            "conflict": {
                "zendframework/zend-http": "*"
            },
            "require-dev": {
                "laminas/laminas-coding-standard": "~2.2.1",
                "phpunit/phpunit": "^9.5.5"
            },
            "suggest": {
                "paragonie/certainty": "For automated management of cacert.pem"
            },
            "type": "library",
            "autoload": {
                "psr-4": {
                    "Laminas\\Http\\": "src/"
                }
            },
            "notification-url": "https://packagist.org/downloads/",
            "license": [
                "BSD-3-Clause"
            ],
            "description": "Provides an easy interface for performing Hyper-Text Transfer Protocol (HTTP) requests",
            "homepage": "https://laminas.dev",
            "keywords": [
                "http",
                "http client",
                "laminas"
            ],
            "support": {
                "chat": "https://laminas.dev/chat",
                "docs": "https://docs.laminas.dev/laminas-http/",
                "forum": "https://discourse.laminas.dev",
                "issues": "https://github.com/laminas/laminas-http/issues",
                "rss": "https://github.com/laminas/laminas-http/releases.atom",
                "source": "https://github.com/laminas/laminas-http"
            },
            "funding": [
                {
                    "url": "https://funding.communitybridge.org/projects/laminas-project",
                    "type": "community_bridge"
                }
            ],
            "time": "2021-09-10T10:45:31+00:00"
        },
        {
            "name": "laminas/laminas-hydrator",
            "version": "4.3.1",
            "source": {
                "type": "git",
                "url": "https://github.com/laminas/laminas-hydrator.git",
                "reference": "cc5ea6b42d318dbac872d94e8dca2d3013a37ab5"
            },
            "dist": {
                "type": "zip",
                "url": "https://api.github.com/repos/laminas/laminas-hydrator/zipball/cc5ea6b42d318dbac872d94e8dca2d3013a37ab5",
                "reference": "cc5ea6b42d318dbac872d94e8dca2d3013a37ab5",
                "shasum": ""
            },
            "require": {
                "laminas/laminas-stdlib": "^3.3",
                "php": "^7.3 || ~8.0.0 || ~8.1.0",
                "webmozart/assert": "^1.10"
            },
            "conflict": {
                "zendframework/zend-hydrator": "*"
            },
            "require-dev": {
                "laminas/laminas-coding-standard": "~2.3.0",
                "laminas/laminas-eventmanager": "^3.2.1",
                "laminas/laminas-modulemanager": "^2.8",
                "laminas/laminas-serializer": "^2.9",
                "laminas/laminas-servicemanager": "^3.3.2",
                "phpbench/phpbench": "^1.0",
                "phpunit/phpunit": "~9.5.5",
                "psalm/plugin-phpunit": "^0.16.1",
                "psr/cache": "1.0.1",
                "vimeo/psalm": "^4.8.1"
            },
            "suggest": {
                "laminas/laminas-eventmanager": "^3.2, to support aggregate hydrator usage",
                "laminas/laminas-serializer": "^2.9, to use the SerializableStrategy",
                "laminas/laminas-servicemanager": "^3.3, to support hydrator plugin manager usage"
            },
            "type": "library",
            "extra": {
                "laminas": {
                    "component": "Laminas\\Hydrator",
                    "config-provider": "Laminas\\Hydrator\\ConfigProvider"
                }
            },
            "autoload": {
                "psr-4": {
                    "Laminas\\Hydrator\\": "src/"
                }
            },
            "notification-url": "https://packagist.org/downloads/",
            "license": [
                "BSD-3-Clause"
            ],
            "description": "Serialize objects to arrays, and vice versa",
            "homepage": "https://laminas.dev",
            "keywords": [
                "hydrator",
                "laminas"
            ],
            "support": {
                "chat": "https://laminas.dev/chat",
                "docs": "https://docs.laminas.dev/laminas-hydrator/",
                "forum": "https://discourse.laminas.dev",
                "issues": "https://github.com/laminas/laminas-hydrator/issues",
                "rss": "https://github.com/laminas/laminas-hydrator/releases.atom",
                "source": "https://github.com/laminas/laminas-hydrator"
            },
            "funding": [
                {
                    "url": "https://funding.communitybridge.org/projects/laminas-project",
                    "type": "community_bridge"
                }
            ],
            "time": "2021-09-09T09:55:00+00:00"
        },
        {
            "name": "laminas/laminas-i18n",
            "version": "2.12.0",
            "source": {
                "type": "git",
                "url": "https://github.com/laminas/laminas-i18n.git",
                "reference": "78234f2701ec6252bd99f08e517d2de202716b20"
            },
            "dist": {
                "type": "zip",
                "url": "https://api.github.com/repos/laminas/laminas-i18n/zipball/78234f2701ec6252bd99f08e517d2de202716b20",
                "reference": "78234f2701ec6252bd99f08e517d2de202716b20",
                "shasum": ""
            },
            "require": {
                "ext-intl": "*",
                "laminas/laminas-stdlib": "^2.7 || ^3.0",
                "php": "^7.3 || ~8.0.0 || ~8.1.0"
            },
            "conflict": {
                "phpspec/prophecy": "<1.9.0"
            },
            "replace": {
                "zendframework/zend-i18n": "^2.10.1"
            },
            "require-dev": {
                "laminas/laminas-cache": "^3.1.2",
                "laminas/laminas-cache-storage-adapter-memory": "^2.0.0",
                "laminas/laminas-cache-storage-deprecated-factory": "^1.0.0",
                "laminas/laminas-coding-standard": "~1.0.0",
                "laminas/laminas-config": "^3.4.0",
                "laminas/laminas-eventmanager": "^3.4.0",
                "laminas/laminas-filter": "^2.10.0",
                "laminas/laminas-servicemanager": "^3.7.0",
                "laminas/laminas-validator": "^2.14.0",
                "laminas/laminas-view": "^2.12.0",
                "phpunit/phpunit": "^9.3"
            },
            "suggest": {
                "laminas/laminas-cache": "You should install this package to cache the translations",
                "laminas/laminas-config": "You should install this package to use the INI translation format",
                "laminas/laminas-eventmanager": "You should install this package to use the events in the translator",
                "laminas/laminas-filter": "You should install this package to use the provided filters",
                "laminas/laminas-i18n-resources": "This package provides validator and captcha translations",
                "laminas/laminas-servicemanager": "You should install this package to use the translator",
                "laminas/laminas-validator": "You should install this package to use the provided validators",
                "laminas/laminas-view": "You should install this package to use the provided view helpers"
            },
            "type": "library",
            "extra": {
                "laminas": {
                    "component": "Laminas\\I18n",
                    "config-provider": "Laminas\\I18n\\ConfigProvider"
                }
            },
            "autoload": {
                "psr-4": {
                    "Laminas\\I18n\\": "src/"
                }
            },
            "notification-url": "https://packagist.org/downloads/",
            "license": [
                "BSD-3-Clause"
            ],
            "description": "Provide translations for your application, and filter and validate internationalized values",
            "homepage": "https://laminas.dev",
            "keywords": [
                "i18n",
                "laminas"
            ],
            "support": {
                "chat": "https://laminas.dev/chat",
                "docs": "https://docs.laminas.dev/laminas-i18n/",
                "forum": "https://discourse.laminas.dev",
                "issues": "https://github.com/laminas/laminas-i18n/issues",
                "rss": "https://github.com/laminas/laminas-i18n/releases.atom",
                "source": "https://github.com/laminas/laminas-i18n"
            },
            "funding": [
                {
                    "url": "https://funding.communitybridge.org/projects/laminas-project",
                    "type": "community_bridge"
                }
            ],
            "time": "2021-11-26T11:46:47+00:00"
        },
        {
            "name": "laminas/laminas-inputfilter",
            "version": "2.12.1",
            "source": {
                "type": "git",
                "url": "https://github.com/laminas/laminas-inputfilter.git",
                "reference": "461a7a27b70bd440f925a31221b7a5348cd0d0fd"
            },
            "dist": {
                "type": "zip",
                "url": "https://api.github.com/repos/laminas/laminas-inputfilter/zipball/461a7a27b70bd440f925a31221b7a5348cd0d0fd",
                "reference": "461a7a27b70bd440f925a31221b7a5348cd0d0fd",
                "shasum": ""
            },
            "require": {
                "laminas/laminas-filter": "^2.9.1",
                "laminas/laminas-servicemanager": "^3.3.1",
                "laminas/laminas-stdlib": "^3.0",
                "laminas/laminas-validator": "^2.11",
                "laminas/laminas-zendframework-bridge": "^1.0",
                "php": "^7.3 || ~8.0.0"
            },
            "replace": {
                "zendframework/zend-inputfilter": "^2.10.1"
            },
            "require-dev": {
                "laminas/laminas-coding-standard": "~1.0.0",
                "laminas/laminas-db": "^2.12",
                "phpspec/prophecy-phpunit": "^2.0",
                "phpunit/phpunit": "^9.4.2",
                "psalm/plugin-phpunit": "^0.15.1",
                "psr/http-message": "^1.0",
                "vimeo/psalm": "^4.6"
            },
            "suggest": {
                "psr/http-message-implementation": "PSR-7 is required if you wish to validate PSR-7 UploadedFileInterface payloads"
            },
            "type": "library",
            "extra": {
                "laminas": {
                    "component": "Laminas\\InputFilter",
                    "config-provider": "Laminas\\InputFilter\\ConfigProvider"
                }
            },
            "autoload": {
                "psr-4": {
                    "Laminas\\InputFilter\\": "src/"
                }
            },
            "notification-url": "https://packagist.org/downloads/",
            "license": [
                "BSD-3-Clause"
            ],
            "description": "Normalize and validate input sets from the web, APIs, the CLI, and more, including files",
            "homepage": "https://laminas.dev",
            "keywords": [
                "inputfilter",
                "laminas"
            ],
            "support": {
                "chat": "https://laminas.dev/chat",
                "docs": "https://docs.laminas.dev/laminas-inputfilter/",
                "forum": "https://discourse.laminas.dev",
                "issues": "https://github.com/laminas/laminas-inputfilter/issues",
                "rss": "https://github.com/laminas/laminas-inputfilter/releases.atom",
                "source": "https://github.com/laminas/laminas-inputfilter"
            },
            "funding": [
                {
                    "url": "https://funding.communitybridge.org/projects/laminas-project",
                    "type": "community_bridge"
                }
            ],
            "time": "2021-11-27T14:17:43+00:00"
        },
        {
            "name": "laminas/laminas-json",
            "version": "3.3.0",
            "source": {
                "type": "git",
                "url": "https://github.com/laminas/laminas-json.git",
                "reference": "9a0ce9f330b7d11e70c4acb44d67e8c4f03f437f"
            },
            "dist": {
                "type": "zip",
                "url": "https://api.github.com/repos/laminas/laminas-json/zipball/9a0ce9f330b7d11e70c4acb44d67e8c4f03f437f",
                "reference": "9a0ce9f330b7d11e70c4acb44d67e8c4f03f437f",
                "shasum": ""
            },
            "require": {
                "php": "^7.3 || ~8.0.0 || ~8.1.0"
            },
            "conflict": {
                "zendframework/zend-json": "*"
            },
            "require-dev": {
                "laminas/laminas-coding-standard": "~2.2.1",
                "laminas/laminas-stdlib": "^2.7.7 || ^3.1",
                "phpunit/phpunit": "^9.3"
            },
            "suggest": {
                "laminas/laminas-json-server": "For implementing JSON-RPC servers",
                "laminas/laminas-xml2json": "For converting XML documents to JSON"
            },
            "type": "library",
            "autoload": {
                "psr-4": {
                    "Laminas\\Json\\": "src/"
                }
            },
            "notification-url": "https://packagist.org/downloads/",
            "license": [
                "BSD-3-Clause"
            ],
            "description": "provides convenience methods for serializing native PHP to JSON and decoding JSON to native PHP",
            "homepage": "https://laminas.dev",
            "keywords": [
                "json",
                "laminas"
            ],
            "support": {
                "chat": "https://laminas.dev/chat",
                "docs": "https://docs.laminas.dev/laminas-json/",
                "forum": "https://discourse.laminas.dev",
                "issues": "https://github.com/laminas/laminas-json/issues",
                "rss": "https://github.com/laminas/laminas-json/releases.atom",
                "source": "https://github.com/laminas/laminas-json"
            },
            "funding": [
                {
                    "url": "https://funding.communitybridge.org/projects/laminas-project",
                    "type": "community_bridge"
                }
            ],
            "time": "2021-09-02T18:02:31+00:00"
        },
        {
            "name": "laminas/laminas-json-server",
            "version": "3.3.0",
            "source": {
                "type": "git",
                "url": "https://github.com/laminas/laminas-json-server.git",
                "reference": "45a55cbdcec6806c6f8cc81e40df5c9738269a0f"
            },
            "dist": {
                "type": "zip",
                "url": "https://api.github.com/repos/laminas/laminas-json-server/zipball/45a55cbdcec6806c6f8cc81e40df5c9738269a0f",
                "reference": "45a55cbdcec6806c6f8cc81e40df5c9738269a0f",
                "shasum": ""
            },
            "require": {
                "laminas/laminas-http": "^2.7",
                "laminas/laminas-json": "^2.6.1 || ^3.0",
                "laminas/laminas-server": "^2.7",
                "laminas/laminas-zendframework-bridge": "^1.0",
                "php": "^7.3 || ~8.0.0"
            },
            "conflict": {
                "laminas/laminas-stdlib": "<3.2.1"
            },
            "replace": {
                "zendframework/zend-json-server": "^3.2.0"
            },
            "require-dev": {
                "ext-json": "*",
                "laminas/laminas-coding-standard": "~1.0.0",
                "phpunit/phpunit": "^9.3.0"
            },
            "type": "library",
            "autoload": {
                "psr-4": {
                    "Laminas\\Json\\Server\\": "src/"
                }
            },
            "notification-url": "https://packagist.org/downloads/",
            "license": [
                "BSD-3-Clause"
            ],
            "description": "Laminas Json-Server is a JSON-RPC server implementation.",
            "homepage": "https://laminas.dev",
            "keywords": [
                "json",
                "json-server",
                "laminas",
                "server"
            ],
            "support": {
                "chat": "https://laminas.dev/chat",
                "docs": "https://docs.laminas.dev/laminas-json-server/",
                "forum": "https://discourse.laminas.dev",
                "issues": "https://github.com/laminas/laminas-json-server/issues",
                "rss": "https://github.com/laminas/laminas-json-server/releases.atom",
                "source": "https://github.com/laminas/laminas-json-server"
            },
            "funding": [
                {
                    "url": "https://funding.communitybridge.org/projects/laminas-project",
                    "type": "community_bridge"
                }
            ],
            "time": "2021-04-07T21:37:05+00:00"
        },
        {
            "name": "laminas/laminas-loader",
            "version": "2.8.0",
            "source": {
                "type": "git",
                "url": "https://github.com/laminas/laminas-loader.git",
                "reference": "d0589ec9dd48365fd95ad10d1c906efd7711c16b"
            },
            "dist": {
                "type": "zip",
                "url": "https://api.github.com/repos/laminas/laminas-loader/zipball/d0589ec9dd48365fd95ad10d1c906efd7711c16b",
                "reference": "d0589ec9dd48365fd95ad10d1c906efd7711c16b",
                "shasum": ""
            },
            "require": {
                "php": "^7.3 || ~8.0.0 || ~8.1.0"
            },
            "conflict": {
                "zendframework/zend-loader": "*"
            },
            "require-dev": {
                "laminas/laminas-coding-standard": "~2.2.1",
                "phpunit/phpunit": "^9.3"
            },
            "type": "library",
            "autoload": {
                "psr-4": {
                    "Laminas\\Loader\\": "src/"
                }
            },
            "notification-url": "https://packagist.org/downloads/",
            "license": [
                "BSD-3-Clause"
            ],
            "description": "Autoloading and plugin loading strategies",
            "homepage": "https://laminas.dev",
            "keywords": [
                "laminas",
                "loader"
            ],
            "support": {
                "chat": "https://laminas.dev/chat",
                "docs": "https://docs.laminas.dev/laminas-loader/",
                "forum": "https://discourse.laminas.dev",
                "issues": "https://github.com/laminas/laminas-loader/issues",
                "rss": "https://github.com/laminas/laminas-loader/releases.atom",
                "source": "https://github.com/laminas/laminas-loader"
            },
            "funding": [
                {
                    "url": "https://funding.communitybridge.org/projects/laminas-project",
                    "type": "community_bridge"
                }
            ],
            "time": "2021-09-02T18:30:53+00:00"
        },
        {
            "name": "laminas/laminas-math",
            "version": "3.4.0",
            "source": {
                "type": "git",
                "url": "https://github.com/laminas/laminas-math.git",
                "reference": "79f6453a47a5774cf3736c5c66cb4818486681da"
            },
            "dist": {
                "type": "zip",
                "url": "https://api.github.com/repos/laminas/laminas-math/zipball/79f6453a47a5774cf3736c5c66cb4818486681da",
                "reference": "79f6453a47a5774cf3736c5c66cb4818486681da",
                "shasum": ""
            },
            "require": {
                "ext-mbstring": "*",
                "laminas/laminas-zendframework-bridge": "^1.0",
                "php": "^7.3 || ~8.0.0 || ~8.1.0"
            },
            "replace": {
                "zendframework/zend-math": "^3.2.0"
            },
            "require-dev": {
                "laminas/laminas-coding-standard": "~1.0.0",
                "phpunit/phpunit": "^9.5.5"
            },
            "suggest": {
                "ext-bcmath": "If using the bcmath functionality",
                "ext-gmp": "If using the gmp functionality"
            },
            "type": "library",
            "extra": {
                "branch-alias": {
                    "dev-master": "3.2.x-dev",
                    "dev-develop": "3.3.x-dev"
                }
            },
            "autoload": {
                "psr-4": {
                    "Laminas\\Math\\": "src/"
                }
            },
            "notification-url": "https://packagist.org/downloads/",
            "license": [
                "BSD-3-Clause"
            ],
            "description": "Create cryptographically secure pseudo-random numbers, and manage big integers",
            "homepage": "https://laminas.dev",
            "keywords": [
                "laminas",
                "math"
            ],
            "support": {
                "chat": "https://laminas.dev/chat",
                "docs": "https://docs.laminas.dev/laminas-math/",
                "forum": "https://discourse.laminas.dev",
                "issues": "https://github.com/laminas/laminas-math/issues",
                "rss": "https://github.com/laminas/laminas-math/releases.atom",
                "source": "https://github.com/laminas/laminas-math"
            },
            "funding": [
                {
                    "url": "https://funding.communitybridge.org/projects/laminas-project",
                    "type": "community_bridge"
                }
            ],
            "time": "2021-10-09T15:15:23+00:00"
        },
        {
            "name": "laminas/laminas-modulemanager",
            "version": "2.11.0",
            "source": {
                "type": "git",
                "url": "https://github.com/laminas/laminas-modulemanager.git",
                "reference": "6acf5991d10b0b38a2edb08729ed48981b2a5dad"
            },
            "dist": {
                "type": "zip",
                "url": "https://api.github.com/repos/laminas/laminas-modulemanager/zipball/6acf5991d10b0b38a2edb08729ed48981b2a5dad",
                "reference": "6acf5991d10b0b38a2edb08729ed48981b2a5dad",
                "shasum": ""
            },
            "require": {
                "brick/varexporter": "^0.3.2",
                "laminas/laminas-config": "^3.7",
                "laminas/laminas-eventmanager": "^3.4",
                "laminas/laminas-stdlib": "^3.6",
                "php": "^7.3 || ~8.0.0 || ~8.1.0",
                "webimpress/safe-writer": "^1.0.2 || ^2.1"
            },
            "conflict": {
                "zendframework/zend-modulemanager": "*"
            },
            "require-dev": {
                "laminas/laminas-coding-standard": "^2.3",
                "laminas/laminas-loader": "^2.8",
                "laminas/laminas-mvc": "^3.1.1",
                "laminas/laminas-servicemanager": "^3.7",
                "phpunit/phpunit": "^9.5.5"
            },
            "suggest": {
                "laminas/laminas-console": "Laminas\\Console component",
                "laminas/laminas-loader": "Laminas\\Loader component if you are not using Composer autoloading for your modules",
                "laminas/laminas-mvc": "Laminas\\Mvc component",
                "laminas/laminas-servicemanager": "Laminas\\ServiceManager component"
            },
            "type": "library",
            "autoload": {
                "psr-4": {
                    "Laminas\\ModuleManager\\": "src/"
                }
            },
            "notification-url": "https://packagist.org/downloads/",
            "license": [
                "BSD-3-Clause"
            ],
            "description": "Modular application system for laminas-mvc applications",
            "homepage": "https://laminas.dev",
            "keywords": [
                "laminas",
                "modulemanager"
            ],
            "support": {
                "chat": "https://laminas.dev/chat",
                "docs": "https://docs.laminas.dev/laminas-modulemanager/",
                "forum": "https://discourse.laminas.dev",
                "issues": "https://github.com/laminas/laminas-modulemanager/issues",
                "rss": "https://github.com/laminas/laminas-modulemanager/releases.atom",
                "source": "https://github.com/laminas/laminas-modulemanager"
            },
            "funding": [
                {
                    "url": "https://funding.communitybridge.org/projects/laminas-project",
                    "type": "community_bridge"
                }
            ],
            "time": "2021-10-13T17:05:17+00:00"
        },
        {
            "name": "laminas/laminas-mvc",
            "version": "3.3.0",
            "source": {
                "type": "git",
                "url": "https://github.com/laminas/laminas-mvc.git",
                "reference": "215d0ff1b504bfbc299346aae20acb362c38d139"
            },
            "dist": {
                "type": "zip",
                "url": "https://api.github.com/repos/laminas/laminas-mvc/zipball/215d0ff1b504bfbc299346aae20acb362c38d139",
                "reference": "215d0ff1b504bfbc299346aae20acb362c38d139",
                "shasum": ""
            },
            "require": {
                "container-interop/container-interop": "^1.2",
                "laminas/laminas-eventmanager": "^3.4",
                "laminas/laminas-http": "^2.15",
                "laminas/laminas-modulemanager": "^2.8",
                "laminas/laminas-router": "^3.5",
                "laminas/laminas-servicemanager": "^3.7",
                "laminas/laminas-stdlib": "^3.6",
                "laminas/laminas-view": "^2.14",
                "php": "^7.3 || ~8.0.0 || ~8.1.0"
            },
            "conflict": {
                "zendframework/zend-mvc": "*"
            },
            "require-dev": {
                "http-interop/http-middleware": "^0.4.1",
                "laminas/laminas-coding-standard": "^1.0.0",
                "laminas/laminas-json": "^3.3",
                "laminas/laminas-psr7bridge": "^1.0",
                "laminas/laminas-stratigility": ">=2.0.1 <2.2",
                "phpspec/prophecy-phpunit": "^2.0",
                "phpunit/phpunit": "^9.5.5"
            },
            "suggest": {
                "laminas/laminas-json": "(^2.6.1 || ^3.0) To auto-deserialize JSON body content in AbstractRestfulController extensions, when json_decode is unavailable",
                "laminas/laminas-log": "^2.9.1  To provide log functionality via LogFilterManager, LogFormatterManager, and LogProcessorManager",
                "laminas/laminas-mvc-console": "laminas-mvc-console provides the ability to expose laminas-mvc as a console application",
                "laminas/laminas-mvc-i18n": "laminas-mvc-i18n provides integration with laminas-i18n, including a translation bridge and translatable route segments",
                "laminas/laminas-mvc-middleware": "To dispatch middleware in your laminas-mvc application",
                "laminas/laminas-mvc-plugin-fileprg": "To provide Post/Redirect/Get functionality around forms that container file uploads",
                "laminas/laminas-mvc-plugin-flashmessenger": "To provide flash messaging capabilities between requests",
                "laminas/laminas-mvc-plugin-identity": "To access the authenticated identity (per laminas-authentication) in controllers",
                "laminas/laminas-mvc-plugin-prg": "To provide Post/Redirect/Get functionality within controllers",
                "laminas/laminas-paginator": "^2.7 To provide pagination functionality via PaginatorPluginManager",
                "laminas/laminas-servicemanager-di": "laminas-servicemanager-di provides utilities for integrating laminas-di and laminas-servicemanager in your laminas-mvc application"
            },
            "type": "library",
            "autoload": {
                "psr-4": {
                    "Laminas\\Mvc\\": "src/"
                }
            },
            "notification-url": "https://packagist.org/downloads/",
            "license": [
                "BSD-3-Clause"
            ],
            "description": "Laminas's event-driven MVC layer, including MVC Applications, Controllers, and Plugins",
            "homepage": "https://laminas.dev",
            "keywords": [
                "laminas",
                "mvc"
            ],
            "support": {
                "chat": "https://laminas.dev/chat",
                "docs": "https://docs.laminas.dev/laminas-mvc/",
                "forum": "https://discourse.laminas.dev",
                "issues": "https://github.com/laminas/laminas-mvc/issues",
                "rss": "https://github.com/laminas/laminas-mvc/releases.atom",
                "source": "https://github.com/laminas/laminas-mvc"
            },
            "funding": [
                {
                    "url": "https://funding.communitybridge.org/projects/laminas-project",
                    "type": "community_bridge"
                }
            ],
            "time": "2021-10-13T17:48:28+00:00"
        },
        {
            "name": "laminas/laminas-mvc-console",
            "version": "1.3.0",
            "source": {
                "type": "git",
                "url": "https://github.com/laminas/laminas-mvc-console.git",
                "reference": "90338c7b61a5fa8445c0a41925a4ae351459fa79"
            },
            "dist": {
                "type": "zip",
                "url": "https://api.github.com/repos/laminas/laminas-mvc-console/zipball/90338c7b61a5fa8445c0a41925a4ae351459fa79",
                "reference": "90338c7b61a5fa8445c0a41925a4ae351459fa79",
                "shasum": ""
            },
            "require": {
                "container-interop/container-interop": "^1.1",
                "laminas/laminas-console": "^2.6",
                "laminas/laminas-eventmanager": "^3.3",
                "laminas/laminas-modulemanager": "^2.7.1",
                "laminas/laminas-mvc": "^3.0.3",
                "laminas/laminas-router": "^3.0",
                "laminas/laminas-servicemanager": "^3.3",
                "laminas/laminas-stdlib": "^3.3",
                "laminas/laminas-text": "^2.6",
                "laminas/laminas-view": "^2.11.3",
                "laminas/laminas-zendframework-bridge": "^1.0",
                "php": "^7.3 || ~8.0.0"
            },
            "conflict": {
                "laminas/laminas-mvc": "<3.0.0"
            },
            "replace": {
                "zendframework/zend-mvc-console": "^1.2.0"
            },
            "require-dev": {
                "laminas/laminas-coding-standard": "~1.0.0",
                "laminas/laminas-filter": "^2.6.1",
                "phpspec/prophecy": "^1.12.0",
                "phpspec/prophecy-phpunit": "^2.0",
                "phpunit/phpunit": "^9.3"
            },
            "suggest": {
                "laminas/laminas-filter": "^2.6.1, to filter rendered results"
            },
            "type": "library",
            "extra": {
                "branch-alias": {
                    "dev-master": "1.2.x-dev",
                    "dev-develop": "1.3.x-dev"
                },
                "laminas": {
                    "component": "Laminas\\Mvc\\Console"
                }
            },
            "autoload": {
                "psr-4": {
                    "Laminas\\Mvc\\Console\\": "src/"
                }
            },
            "notification-url": "https://packagist.org/downloads/",
            "license": [
                "BSD-3-Clause"
            ],
            "description": "Integration between laminas-mvc and laminas-console",
            "homepage": "https://laminas.dev",
            "keywords": [
                "console",
                "laminas",
                "mvc"
            ],
            "support": {
                "chat": "https://laminas.dev/chat",
                "docs": "https://docs.laminas.dev/laminas-mvc-console/",
                "forum": "https://discourse.laminas.dev",
                "issues": "https://github.com/laminas/laminas-mvc-console/issues",
                "rss": "https://github.com/laminas/laminas-mvc-console/releases.atom",
                "source": "https://github.com/laminas/laminas-mvc-console"
            },
            "funding": [
                {
                    "url": "https://funding.communitybridge.org/projects/laminas-project",
                    "type": "community_bridge"
                }
            ],
            "abandoned": "laminas/laminas-cli",
            "time": "2020-12-28T09:19:48+00:00"
        },
        {
            "name": "laminas/laminas-mvc-i18n",
            "version": "1.3.0",
            "source": {
                "type": "git",
                "url": "https://github.com/laminas/laminas-mvc-i18n.git",
                "reference": "1df255e2840eafdd814f5f7f4a46ef192aa5f880"
            },
            "dist": {
                "type": "zip",
                "url": "https://api.github.com/repos/laminas/laminas-mvc-i18n/zipball/1df255e2840eafdd814f5f7f4a46ef192aa5f880",
                "reference": "1df255e2840eafdd814f5f7f4a46ef192aa5f880",
                "shasum": ""
            },
            "require": {
                "container-interop/container-interop": "^1.1",
                "laminas/laminas-i18n": "^2.11",
                "laminas/laminas-router": "^3.0",
                "laminas/laminas-servicemanager": "^3.6",
                "laminas/laminas-stdlib": "^3.3",
                "laminas/laminas-validator": "^2.14",
                "php": "^7.3 || ~8.0.0 || ~8.1.0"
            },
            "conflict": {
                "laminas/laminas-mvc": "<3.0.0",
                "phpspec/prophecy": "<1.8.0",
                "zendframework/zend-mvc-i18n": "*"
            },
            "require-dev": {
                "laminas/laminas-coding-standard": "~1.0.0",
                "phpspec/prophecy-phpunit": "^2.0",
                "phpunit/phpunit": "^9.5",
                "psalm/plugin-phpunit": "^0.15.1",
                "vimeo/psalm": "^4.7"
            },
            "suggest": {
                "laminas/laminas-cache": "To enable caching of translation strings"
            },
            "type": "library",
            "extra": {
                "laminas": {
                    "component": "Laminas\\Mvc\\I18n",
                    "config-provider": "Laminas\\Mvc\\I18n\\ConfigProvider"
                }
            },
            "autoload": {
                "psr-4": {
                    "Laminas\\Mvc\\I18n\\": "src/"
                }
            },
            "notification-url": "https://packagist.org/downloads/",
            "license": [
                "BSD-3-Clause"
            ],
            "description": "Integration between laminas-mvc and laminas-i18n",
            "homepage": "https://laminas.dev",
            "keywords": [
                "i18n",
                "laminas",
                "mvc"
            ],
            "support": {
                "chat": "https://laminas.dev/chat",
                "docs": "https://docs.laminas.dev/laminas-mvc-i18n/",
                "forum": "https://discourse.laminas.dev",
                "issues": "https://github.com/laminas/laminas-mvc-i18n/issues",
                "rss": "https://github.com/laminas/laminas-mvc-i18n/releases.atom",
                "source": "https://github.com/laminas/laminas-mvc-i18n"
            },
            "funding": [
                {
                    "url": "https://funding.communitybridge.org/projects/laminas-project",
                    "type": "community_bridge"
                }
            ],
            "time": "2021-11-30T17:32:48+00:00"
        },
        {
            "name": "laminas/laminas-router",
            "version": "3.5.0",
            "source": {
                "type": "git",
                "url": "https://github.com/laminas/laminas-router.git",
                "reference": "44759e71620030c93d99e40b394fe9fff8f0beda"
            },
            "dist": {
                "type": "zip",
                "url": "https://api.github.com/repos/laminas/laminas-router/zipball/44759e71620030c93d99e40b394fe9fff8f0beda",
                "reference": "44759e71620030c93d99e40b394fe9fff8f0beda",
                "shasum": ""
            },
            "require": {
                "container-interop/container-interop": "^1.2",
                "laminas/laminas-http": "^2.15",
                "laminas/laminas-servicemanager": "^3.7",
                "laminas/laminas-stdlib": "^3.6",
                "php": "^7.3 || ~8.0.0 || ~8.1.0"
            },
            "conflict": {
                "zendframework/zend-router": "*"
            },
            "require-dev": {
                "laminas/laminas-coding-standard": "~2.2.1",
                "laminas/laminas-i18n": "^2.7.4",
                "phpunit/phpunit": "^9.5.5",
                "psalm/plugin-phpunit": "^0.15.1",
                "vimeo/psalm": "^4.7"
            },
            "suggest": {
                "laminas/laminas-i18n": "^2.7.4, if defining translatable HTTP path segments"
            },
            "type": "library",
            "extra": {
                "laminas": {
                    "component": "Laminas\\Router",
                    "config-provider": "Laminas\\Router\\ConfigProvider"
                }
            },
            "autoload": {
                "psr-4": {
                    "Laminas\\Router\\": "src/"
                }
            },
            "notification-url": "https://packagist.org/downloads/",
            "license": [
                "BSD-3-Clause"
            ],
            "description": "Flexible routing system for HTTP and console applications",
            "homepage": "https://laminas.dev",
            "keywords": [
                "laminas",
                "routing"
            ],
            "support": {
                "chat": "https://laminas.dev/chat",
                "docs": "https://docs.laminas.dev/laminas-router/",
                "forum": "https://discourse.laminas.dev",
                "issues": "https://github.com/laminas/laminas-router/issues",
                "rss": "https://github.com/laminas/laminas-router/releases.atom",
                "source": "https://github.com/laminas/laminas-router"
            },
            "funding": [
                {
                    "url": "https://funding.communitybridge.org/projects/laminas-project",
                    "type": "community_bridge"
                }
            ],
            "time": "2021-10-13T16:02:43+00:00"
        },
        {
            "name": "laminas/laminas-server",
            "version": "2.11.0",
            "source": {
                "type": "git",
                "url": "https://github.com/laminas/laminas-server.git",
                "reference": "7582832d56c5488dee4d4753bf3bf2d5f3dc5906"
            },
            "dist": {
                "type": "zip",
                "url": "https://api.github.com/repos/laminas/laminas-server/zipball/7582832d56c5488dee4d4753bf3bf2d5f3dc5906",
                "reference": "7582832d56c5488dee4d4753bf3bf2d5f3dc5906",
                "shasum": ""
            },
            "require": {
                "laminas/laminas-code": "^3.5.1 || ^4.0.0",
                "laminas/laminas-stdlib": "^3.3.1",
                "laminas/laminas-zendframework-bridge": "^1.2.0",
                "php": "^7.3 || ~8.0.0 || ~8.1.0"
            },
            "replace": {
                "zendframework/zend-server": "^2.8.1"
            },
            "require-dev": {
                "laminas/laminas-coding-standard": "~1.0.0",
                "phpunit/phpunit": "^9.5.5",
                "psalm/plugin-phpunit": "^0.15.1",
                "vimeo/psalm": "^4.6.4"
            },
            "type": "library",
            "autoload": {
                "psr-4": {
                    "Laminas\\Server\\": "src/"
                }
            },
            "notification-url": "https://packagist.org/downloads/",
            "license": [
                "BSD-3-Clause"
            ],
            "description": "Create Reflection-based RPC servers",
            "homepage": "https://laminas.dev",
            "keywords": [
                "laminas",
                "server"
            ],
            "support": {
                "chat": "https://laminas.dev/chat",
                "docs": "https://docs.laminas.dev/laminas-server/",
                "forum": "https://discourse.laminas.dev",
                "issues": "https://github.com/laminas/laminas-server/issues",
                "rss": "https://github.com/laminas/laminas-server/releases.atom",
                "source": "https://github.com/laminas/laminas-server"
            },
            "funding": [
                {
                    "url": "https://funding.communitybridge.org/projects/laminas-project",
                    "type": "community_bridge"
                }
            ],
            "time": "2021-10-08T07:49:59+00:00"
        },
        {
            "name": "laminas/laminas-servicemanager",
            "version": "3.10.0",
            "source": {
                "type": "git",
                "url": "https://github.com/laminas/laminas-servicemanager.git",
                "reference": "e52b985909e0940bf22d34f322eb3f48bbef6bd1"
            },
            "dist": {
                "type": "zip",
                "url": "https://api.github.com/repos/laminas/laminas-servicemanager/zipball/e52b985909e0940bf22d34f322eb3f48bbef6bd1",
                "reference": "e52b985909e0940bf22d34f322eb3f48bbef6bd1",
                "shasum": ""
            },
            "require": {
                "container-interop/container-interop": "^1.2",
                "laminas/laminas-stdlib": "^3.2.1",
                "php": "~7.4.0 || ~8.0.0 || ~8.1.0",
                "psr/container": "^1.0"
            },
            "conflict": {
                "laminas/laminas-code": "<3.3.1",
                "zendframework/zend-code": "<3.3.1",
                "zendframework/zend-servicemanager": "*"
            },
            "provide": {
                "container-interop/container-interop-implementation": "^1.2",
                "psr/container-implementation": "^1.0"
            },
            "require-dev": {
                "composer/package-versions-deprecated": "^1.0",
                "laminas/laminas-coding-standard": "~2.2.1",
                "laminas/laminas-container-config-test": "^0.3",
                "laminas/laminas-dependency-plugin": "^2.1.2",
                "mikey179/vfsstream": "^1.6.10@alpha",
                "ocramius/proxy-manager": "^2.11",
                "phpbench/phpbench": "^1.1",
                "phpspec/prophecy-phpunit": "^2.0",
                "phpunit/phpunit": "^9.5.5",
                "psalm/plugin-phpunit": "^0.16.1",
                "vimeo/psalm": "^4.8"
            },
            "suggest": {
                "ocramius/proxy-manager": "ProxyManager ^2.1.1 to handle lazy initialization of services"
            },
            "bin": [
                "bin/generate-deps-for-config-factory",
                "bin/generate-factory-for-class"
            ],
            "type": "library",
            "autoload": {
                "psr-4": {
                    "Laminas\\ServiceManager\\": "src/"
                }
            },
            "notification-url": "https://packagist.org/downloads/",
            "license": [
                "BSD-3-Clause"
            ],
            "description": "Factory-Driven Dependency Injection Container",
            "homepage": "https://laminas.dev",
            "keywords": [
                "PSR-11",
                "dependency-injection",
                "di",
                "dic",
                "laminas",
                "service-manager",
                "servicemanager"
            ],
            "support": {
                "chat": "https://laminas.dev/chat",
                "docs": "https://docs.laminas.dev/laminas-servicemanager/",
                "forum": "https://discourse.laminas.dev",
                "issues": "https://github.com/laminas/laminas-servicemanager/issues",
                "rss": "https://github.com/laminas/laminas-servicemanager/releases.atom",
                "source": "https://github.com/laminas/laminas-servicemanager"
            },
            "funding": [
                {
                    "url": "https://funding.communitybridge.org/projects/laminas-project",
                    "type": "community_bridge"
                }
            ],
            "time": "2021-09-18T20:19:36+00:00"
        },
        {
            "name": "laminas/laminas-soap",
            "version": "2.10.0",
            "source": {
                "type": "git",
                "url": "https://github.com/laminas/laminas-soap.git",
                "reference": "b1245a09b523485060407f73a0058fb871d2c656"
            },
            "dist": {
                "type": "zip",
                "url": "https://api.github.com/repos/laminas/laminas-soap/zipball/b1245a09b523485060407f73a0058fb871d2c656",
                "reference": "b1245a09b523485060407f73a0058fb871d2c656",
                "shasum": ""
            },
            "require": {
                "ext-dom": "*",
                "ext-soap": "*",
                "laminas/laminas-server": "^2.11",
                "laminas/laminas-stdlib": "^3.6",
                "laminas/laminas-uri": "^2.9.1",
                "php": "~7.4.0 || ~8.0.0 || ~8.1.0"
            },
            "conflict": {
                "laminas/laminas-code": "<4.4",
                "zendframework/zend-soap": "*"
            },
            "require-dev": {
                "laminas/laminas-coding-standard": "~2.2.1",
                "laminas/laminas-config": "^3.7",
                "laminas/laminas-http": "^2.15",
                "phpspec/prophecy-phpunit": "^2.0.1",
                "phpunit/phpunit": "^9.5.5"
            },
            "suggest": {
                "ext-curl": "Curl is required when .NET compatibility is required",
                "laminas/laminas-http": "Laminas\\Http component"
            },
            "type": "library",
            "autoload": {
                "psr-4": {
                    "Laminas\\Soap\\": "src/"
                }
            },
            "notification-url": "https://packagist.org/downloads/",
            "license": [
                "BSD-3-Clause"
            ],
            "homepage": "https://laminas.dev",
            "keywords": [
                "laminas",
                "soap"
            ],
            "support": {
                "chat": "https://laminas.dev/chat",
                "docs": "https://docs.laminas.dev/laminas-soap/",
                "forum": "https://discourse.laminas.dev",
                "issues": "https://github.com/laminas/laminas-soap/issues",
                "rss": "https://github.com/laminas/laminas-soap/releases.atom",
                "source": "https://github.com/laminas/laminas-soap"
            },
            "funding": [
                {
                    "url": "https://funding.communitybridge.org/projects/laminas-project",
                    "type": "community_bridge"
                }
            ],
            "time": "2021-10-14T14:04:27+00:00"
        },
        {
            "name": "laminas/laminas-stdlib",
            "version": "3.6.1",
            "source": {
                "type": "git",
                "url": "https://github.com/laminas/laminas-stdlib.git",
                "reference": "db581851a092246ad99e12d4fddf105184924c71"
            },
            "dist": {
                "type": "zip",
                "url": "https://api.github.com/repos/laminas/laminas-stdlib/zipball/db581851a092246ad99e12d4fddf105184924c71",
                "reference": "db581851a092246ad99e12d4fddf105184924c71",
                "shasum": ""
            },
            "require": {
                "php": "^7.3 || ~8.0.0 || ~8.1.0"
            },
            "conflict": {
                "zendframework/zend-stdlib": "*"
            },
            "require-dev": {
                "laminas/laminas-coding-standard": "~2.3.0",
                "phpbench/phpbench": "^0.17.1",
                "phpunit/phpunit": "~9.3.7",
                "psalm/plugin-phpunit": "^0.16.0",
                "vimeo/psalm": "^4.7"
            },
            "type": "library",
            "autoload": {
                "psr-4": {
                    "Laminas\\Stdlib\\": "src/"
                }
            },
            "notification-url": "https://packagist.org/downloads/",
            "license": [
                "BSD-3-Clause"
            ],
            "description": "SPL extensions, array utilities, error handlers, and more",
            "homepage": "https://laminas.dev",
            "keywords": [
                "laminas",
                "stdlib"
            ],
            "support": {
                "chat": "https://laminas.dev/chat",
                "docs": "https://docs.laminas.dev/laminas-stdlib/",
                "forum": "https://discourse.laminas.dev",
                "issues": "https://github.com/laminas/laminas-stdlib/issues",
                "rss": "https://github.com/laminas/laminas-stdlib/releases.atom",
                "source": "https://github.com/laminas/laminas-stdlib"
            },
            "funding": [
                {
                    "url": "https://funding.communitybridge.org/projects/laminas-project",
                    "type": "community_bridge"
                }
            ],
            "time": "2021-11-10T11:33:52+00:00"
        },
        {
            "name": "laminas/laminas-text",
            "version": "2.9.0",
            "source": {
                "type": "git",
                "url": "https://github.com/laminas/laminas-text.git",
                "reference": "8879e75d03e09b0d6787e6680cfa255afd4645a7"
            },
            "dist": {
                "type": "zip",
                "url": "https://api.github.com/repos/laminas/laminas-text/zipball/8879e75d03e09b0d6787e6680cfa255afd4645a7",
                "reference": "8879e75d03e09b0d6787e6680cfa255afd4645a7",
                "shasum": ""
            },
            "require": {
                "laminas/laminas-servicemanager": "^3.4",
                "laminas/laminas-stdlib": "^3.6",
                "php": "^7.3 || ~8.0.0 || ~8.1.0"
            },
            "conflict": {
                "zendframework/zend-text": "*"
            },
            "require-dev": {
                "laminas/laminas-coding-standard": "~1.0.0",
                "phpunit/phpunit": "^9.3"
            },
            "type": "library",
            "autoload": {
                "psr-4": {
                    "Laminas\\Text\\": "src/"
                }
            },
            "notification-url": "https://packagist.org/downloads/",
            "license": [
                "BSD-3-Clause"
            ],
            "description": "Create FIGlets and text-based tables",
            "homepage": "https://laminas.dev",
            "keywords": [
                "laminas",
                "text"
            ],
            "support": {
                "chat": "https://laminas.dev/chat",
                "docs": "https://docs.laminas.dev/laminas-text/",
                "forum": "https://discourse.laminas.dev",
                "issues": "https://github.com/laminas/laminas-text/issues",
                "rss": "https://github.com/laminas/laminas-text/releases.atom",
                "source": "https://github.com/laminas/laminas-text"
            },
            "funding": [
                {
                    "url": "https://funding.communitybridge.org/projects/laminas-project",
                    "type": "community_bridge"
                }
            ],
            "time": "2021-09-02T16:50:53+00:00"
        },
        {
            "name": "laminas/laminas-uri",
            "version": "2.9.1",
            "source": {
                "type": "git",
                "url": "https://github.com/laminas/laminas-uri.git",
                "reference": "7e837dc15c8fd3949df7d1213246fd7c8640032b"
            },
            "dist": {
                "type": "zip",
                "url": "https://api.github.com/repos/laminas/laminas-uri/zipball/7e837dc15c8fd3949df7d1213246fd7c8640032b",
                "reference": "7e837dc15c8fd3949df7d1213246fd7c8640032b",
                "shasum": ""
            },
            "require": {
                "laminas/laminas-escaper": "^2.9",
                "laminas/laminas-validator": "^2.15",
                "php": "^7.3 || ~8.0.0 || ~8.1.0"
            },
            "conflict": {
                "zendframework/zend-uri": "*"
            },
            "require-dev": {
                "laminas/laminas-coding-standard": "~2.2.1",
                "phpunit/phpunit": "^9.5.5"
            },
            "type": "library",
            "autoload": {
                "psr-4": {
                    "Laminas\\Uri\\": "src/"
                }
            },
            "notification-url": "https://packagist.org/downloads/",
            "license": [
                "BSD-3-Clause"
            ],
            "description": "A component that aids in manipulating and validating » Uniform Resource Identifiers (URIs)",
            "homepage": "https://laminas.dev",
            "keywords": [
                "laminas",
                "uri"
            ],
            "support": {
                "chat": "https://laminas.dev/chat",
                "docs": "https://docs.laminas.dev/laminas-uri/",
                "forum": "https://discourse.laminas.dev",
                "issues": "https://github.com/laminas/laminas-uri/issues",
                "rss": "https://github.com/laminas/laminas-uri/releases.atom",
                "source": "https://github.com/laminas/laminas-uri"
            },
            "funding": [
                {
                    "url": "https://funding.communitybridge.org/projects/laminas-project",
                    "type": "community_bridge"
                }
            ],
            "time": "2021-09-09T18:37:15+00:00"
        },
        {
            "name": "laminas/laminas-validator",
            "version": "2.15.0",
            "source": {
                "type": "git",
                "url": "https://github.com/laminas/laminas-validator.git",
                "reference": "270380e87904f5a1a1fba3059989d4ca157e16a9"
            },
            "dist": {
                "type": "zip",
                "url": "https://api.github.com/repos/laminas/laminas-validator/zipball/270380e87904f5a1a1fba3059989d4ca157e16a9",
                "reference": "270380e87904f5a1a1fba3059989d4ca157e16a9",
                "shasum": ""
            },
            "require": {
                "container-interop/container-interop": "^1.1",
                "laminas/laminas-stdlib": "^3.6",
                "php": "^7.3 || ~8.0.0 || ~8.1.0"
            },
            "conflict": {
                "zendframework/zend-validator": "*"
            },
            "require-dev": {
                "laminas/laminas-cache": "^2.6.1",
                "laminas/laminas-coding-standard": "~2.2.1",
                "laminas/laminas-db": "^2.7",
                "laminas/laminas-filter": "^2.6",
                "laminas/laminas-http": "^2.14.2",
                "laminas/laminas-i18n": "^2.6",
                "laminas/laminas-math": "^2.6",
                "laminas/laminas-servicemanager": "^2.7.11 || ^3.0.3",
                "laminas/laminas-session": "^2.8",
                "laminas/laminas-uri": "^2.7",
                "phpspec/prophecy-phpunit": "^2.0",
                "phpunit/phpunit": "^9.5.5",
                "psalm/plugin-phpunit": "^0.15.0",
                "psr/http-client": "^1.0",
                "psr/http-factory": "^1.0",
                "psr/http-message": "^1.0",
                "vimeo/psalm": "^4.3"
            },
            "suggest": {
                "laminas/laminas-db": "Laminas\\Db component, required by the (No)RecordExists validator",
                "laminas/laminas-filter": "Laminas\\Filter component, required by the Digits validator",
                "laminas/laminas-i18n": "Laminas\\I18n component to allow translation of validation error messages",
                "laminas/laminas-i18n-resources": "Translations of validator messages",
                "laminas/laminas-math": "Laminas\\Math component, required by the Csrf validator",
                "laminas/laminas-servicemanager": "Laminas\\ServiceManager component to allow using the ValidatorPluginManager and validator chains",
                "laminas/laminas-session": "Laminas\\Session component, ^2.8; required by the Csrf validator",
                "laminas/laminas-uri": "Laminas\\Uri component, required by the Uri and Sitemap\\Loc validators",
                "psr/http-message": "psr/http-message, required when validating PSR-7 UploadedFileInterface instances via the Upload and UploadFile validators"
            },
            "type": "library",
            "extra": {
                "laminas": {
                    "component": "Laminas\\Validator",
                    "config-provider": "Laminas\\Validator\\ConfigProvider"
                }
            },
            "autoload": {
                "psr-4": {
                    "Laminas\\Validator\\": "src/"
                }
            },
            "notification-url": "https://packagist.org/downloads/",
            "license": [
                "BSD-3-Clause"
            ],
            "description": "Validation classes for a wide range of domains, and the ability to chain validators to create complex validation criteria",
            "homepage": "https://laminas.dev",
            "keywords": [
                "laminas",
                "validator"
            ],
            "support": {
                "chat": "https://laminas.dev/chat",
                "docs": "https://docs.laminas.dev/laminas-validator/",
                "forum": "https://discourse.laminas.dev",
                "issues": "https://github.com/laminas/laminas-validator/issues",
                "rss": "https://github.com/laminas/laminas-validator/releases.atom",
                "source": "https://github.com/laminas/laminas-validator"
            },
            "funding": [
                {
                    "url": "https://funding.communitybridge.org/projects/laminas-project",
                    "type": "community_bridge"
                }
            ],
            "time": "2021-09-08T23:16:56+00:00"
        },
        {
            "name": "laminas/laminas-view",
            "version": "2.14.2",
            "source": {
                "type": "git",
                "url": "https://github.com/laminas/laminas-view.git",
                "reference": "ced4133462b917c62d1efc26f982a62b5e319b4b"
            },
            "dist": {
                "type": "zip",
                "url": "https://api.github.com/repos/laminas/laminas-view/zipball/ced4133462b917c62d1efc26f982a62b5e319b4b",
                "reference": "ced4133462b917c62d1efc26f982a62b5e319b4b",
                "shasum": ""
            },
            "require": {
                "ext-json": "*",
                "laminas/laminas-eventmanager": "^3.4",
                "laminas/laminas-json": "^2.6.1 || ^3.3",
                "laminas/laminas-stdlib": "^3.6",
                "php": "^7.3 || ~8.0.0 || ~8.1.0"
            },
            "conflict": {
                "laminas/laminas-router": "<3.0.1",
                "laminas/laminas-servicemanager": "<3.3",
                "zendframework/zend-view": "*"
            },
            "require-dev": {
                "ext-dom": "*",
                "laminas/laminas-authentication": "^2.5",
                "laminas/laminas-cache": "^2.6.1",
                "laminas/laminas-coding-standard": "~1.0.0",
                "laminas/laminas-console": "^2.6",
                "laminas/laminas-escaper": "^2.5",
                "laminas/laminas-feed": "^2.15",
                "laminas/laminas-filter": "^2.6.1",
                "laminas/laminas-http": "^2.15",
                "laminas/laminas-i18n": "^2.6",
                "laminas/laminas-modulemanager": "^2.7.1",
                "laminas/laminas-mvc": "^2.7.14 || ^3.0",
                "laminas/laminas-mvc-i18n": "^1.1",
                "laminas/laminas-mvc-plugin-flashmessenger": "^1.2",
                "laminas/laminas-navigation": "^2.8.1",
                "laminas/laminas-paginator": "^2.5",
                "laminas/laminas-permissions-acl": "^2.6",
                "laminas/laminas-router": "^3.0.1",
                "laminas/laminas-servicemanager": "^3.3",
                "laminas/laminas-session": "^2.12",
                "laminas/laminas-uri": "^2.5",
                "phpspec/prophecy": "^1.12",
                "phpspec/prophecy-phpunit": "^2.0",
                "phpunit/phpunit": "^9.5.5",
                "psalm/plugin-phpunit": "^0.16.1",
                "vimeo/psalm": "^4.10"
            },
            "suggest": {
                "laminas/laminas-authentication": "Laminas\\Authentication component",
                "laminas/laminas-escaper": "Laminas\\Escaper component",
                "laminas/laminas-feed": "Laminas\\Feed component",
                "laminas/laminas-filter": "Laminas\\Filter component",
                "laminas/laminas-http": "Laminas\\Http component",
                "laminas/laminas-i18n": "Laminas\\I18n component",
                "laminas/laminas-mvc": "Laminas\\Mvc component",
                "laminas/laminas-mvc-plugin-flashmessenger": "laminas-mvc-plugin-flashmessenger component, if you want to use the FlashMessenger view helper with laminas-mvc versions 3 and up",
                "laminas/laminas-navigation": "Laminas\\Navigation component",
                "laminas/laminas-paginator": "Laminas\\Paginator component",
                "laminas/laminas-permissions-acl": "Laminas\\Permissions\\Acl component",
                "laminas/laminas-servicemanager": "Laminas\\ServiceManager component",
                "laminas/laminas-uri": "Laminas\\Uri component"
            },
            "bin": [
                "bin/templatemap_generator.php"
            ],
            "type": "library",
            "autoload": {
                "psr-4": {
                    "Laminas\\View\\": "src/"
                }
            },
            "notification-url": "https://packagist.org/downloads/",
            "license": [
                "BSD-3-Clause"
            ],
            "description": "Flexible view layer supporting and providing multiple view layers, helpers, and more",
            "homepage": "https://laminas.dev",
            "keywords": [
                "laminas",
                "view"
            ],
            "support": {
                "chat": "https://laminas.dev/chat",
                "docs": "https://docs.laminas.dev/laminas-view/",
                "forum": "https://discourse.laminas.dev",
                "issues": "https://github.com/laminas/laminas-view/issues",
                "rss": "https://github.com/laminas/laminas-view/releases.atom",
                "source": "https://github.com/laminas/laminas-view"
            },
            "funding": [
                {
                    "url": "https://funding.communitybridge.org/projects/laminas-project",
                    "type": "community_bridge"
                }
            ],
            "time": "2021-11-17T12:05:00+00:00"
        },
        {
            "name": "laminas/laminas-xml",
            "version": "1.4.0",
            "source": {
                "type": "git",
                "url": "https://github.com/laminas/laminas-xml.git",
                "reference": "dcadeefdb6d7ed6b39d772b47e3845003d6ea60f"
            },
            "dist": {
                "type": "zip",
                "url": "https://api.github.com/repos/laminas/laminas-xml/zipball/dcadeefdb6d7ed6b39d772b47e3845003d6ea60f",
                "reference": "dcadeefdb6d7ed6b39d772b47e3845003d6ea60f",
                "shasum": ""
            },
            "require": {
                "ext-dom": "*",
                "ext-simplexml": "*",
                "php": "^7.3 || ~8.0.0 || ~8.1.0"
            },
            "conflict": {
                "zendframework/zendxml": "*"
            },
            "require-dev": {
                "ext-iconv": "*",
                "laminas/laminas-coding-standard": "~1.0.0",
                "phpunit/phpunit": "^9.5.8",
                "squizlabs/php_codesniffer": "3.6.1 as 2.9999999.9999999"
            },
            "type": "library",
            "autoload": {
                "psr-4": {
                    "Laminas\\Xml\\": "src/"
                }
            },
            "notification-url": "https://packagist.org/downloads/",
            "license": [
                "BSD-3-Clause"
            ],
            "description": "Utility library for XML usage, best practices, and security in PHP",
            "homepage": "https://laminas.dev",
            "keywords": [
                "laminas",
                "security",
                "xml"
            ],
            "support": {
                "chat": "https://laminas.dev/chat",
                "forum": "https://discourse.laminas.dev",
                "issues": "https://github.com/laminas/laminas-xml/issues",
                "rss": "https://github.com/laminas/laminas-xml/releases.atom",
                "source": "https://github.com/laminas/laminas-xml"
            },
            "funding": [
                {
                    "url": "https://funding.communitybridge.org/projects/laminas-project",
                    "type": "community_bridge"
                }
            ],
            "time": "2021-11-30T02:16:35+00:00"
        },
        {
            "name": "laminas/laminas-xmlrpc",
            "version": "2.11.0",
            "source": {
                "type": "git",
                "url": "https://github.com/laminas/laminas-xmlrpc.git",
                "reference": "e94de8161821b6c82ba2892b398ad005f7be5ec3"
            },
            "dist": {
                "type": "zip",
                "url": "https://api.github.com/repos/laminas/laminas-xmlrpc/zipball/e94de8161821b6c82ba2892b398ad005f7be5ec3",
                "reference": "e94de8161821b6c82ba2892b398ad005f7be5ec3",
                "shasum": ""
            },
            "require": {
                "laminas/laminas-http": "^2.5.4",
                "laminas/laminas-math": "^3.3.0",
                "laminas/laminas-server": "^2.9.1",
                "laminas/laminas-stdlib": "^3.2.1",
                "laminas/laminas-xml": "^1.3.1",
                "laminas/laminas-zendframework-bridge": "^1.0",
                "php": "^7.4 || ~8.0.0"
            },
            "replace": {
                "zendframework/zend-xmlrpc": "^2.9.0"
            },
            "require-dev": {
                "laminas/laminas-coding-standard": "~2.2.1",
                "phpunit/phpunit": "^9.3"
            },
            "suggest": {
                "laminas/laminas-cache": "To support Laminas\\XmlRpc\\Server\\Cache usage"
            },
            "type": "library",
            "autoload": {
                "psr-4": {
                    "Laminas\\XmlRpc\\": "src/"
                }
            },
            "notification-url": "https://packagist.org/downloads/",
            "license": [
                "BSD-3-Clause"
            ],
            "description": "Fully-featured XML-RPC server and client implementations",
            "homepage": "https://laminas.dev",
            "keywords": [
                "laminas",
                "xmlrpc"
            ],
            "support": {
                "chat": "https://laminas.dev/chat",
                "docs": "https://docs.laminas.dev/laminas-xmlrpc/",
                "forum": "https://discourse.laminas.dev",
                "issues": "https://github.com/laminas/laminas-xmlrpc/issues",
                "rss": "https://github.com/laminas/laminas-xmlrpc/releases.atom",
                "source": "https://github.com/laminas/laminas-xmlrpc"
            },
            "funding": [
                {
                    "url": "https://funding.communitybridge.org/projects/laminas-project",
                    "type": "community_bridge"
                }
            ],
            "time": "2021-10-11T12:50:37+00:00"
        },
        {
            "name": "laminas/laminas-zendframework-bridge",
            "version": "1.4.0",
            "source": {
                "type": "git",
                "url": "https://github.com/laminas/laminas-zendframework-bridge.git",
                "reference": "bf180a382393e7db5c1e8d0f2ec0c4af9c724baf"
            },
            "dist": {
                "type": "zip",
                "url": "https://api.github.com/repos/laminas/laminas-zendframework-bridge/zipball/bf180a382393e7db5c1e8d0f2ec0c4af9c724baf",
                "reference": "bf180a382393e7db5c1e8d0f2ec0c4af9c724baf",
                "shasum": ""
            },
            "require": {
                "php": "^7.3 || ~8.0.0 || ~8.1.0"
            },
            "require-dev": {
                "phpunit/phpunit": "^9.3",
                "psalm/plugin-phpunit": "^0.15.1",
                "squizlabs/php_codesniffer": "^3.5",
                "vimeo/psalm": "^4.6"
            },
            "type": "library",
            "extra": {
                "laminas": {
                    "module": "Laminas\\ZendFrameworkBridge"
                }
            },
            "autoload": {
                "files": [
                    "src/autoload.php"
                ],
                "psr-4": {
                    "Laminas\\ZendFrameworkBridge\\": "src//"
                }
            },
            "notification-url": "https://packagist.org/downloads/",
            "license": [
                "BSD-3-Clause"
            ],
            "description": "Alias legacy ZF class names to Laminas Project equivalents.",
            "keywords": [
                "ZendFramework",
                "autoloading",
                "laminas",
                "zf"
            ],
            "support": {
                "forum": "https://discourse.laminas.dev/",
                "issues": "https://github.com/laminas/laminas-zendframework-bridge/issues",
                "rss": "https://github.com/laminas/laminas-zendframework-bridge/releases.atom",
                "source": "https://github.com/laminas/laminas-zendframework-bridge"
            },
            "funding": [
                {
                    "url": "https://funding.communitybridge.org/projects/laminas-project",
                    "type": "community_bridge"
                }
            ],
            "time": "2021-09-03T17:53:30+00:00"
        },
        {
            "name": "lcobucci/clock",
            "version": "2.0.0",
            "source": {
                "type": "git",
                "url": "https://github.com/lcobucci/clock.git",
                "reference": "353d83fe2e6ae95745b16b3d911813df6a05bfb3"
            },
            "dist": {
                "type": "zip",
                "url": "https://api.github.com/repos/lcobucci/clock/zipball/353d83fe2e6ae95745b16b3d911813df6a05bfb3",
                "reference": "353d83fe2e6ae95745b16b3d911813df6a05bfb3",
                "shasum": ""
            },
            "require": {
                "php": "^7.4 || ^8.0"
            },
            "require-dev": {
                "infection/infection": "^0.17",
                "lcobucci/coding-standard": "^6.0",
                "phpstan/extension-installer": "^1.0",
                "phpstan/phpstan": "^0.12",
                "phpstan/phpstan-deprecation-rules": "^0.12",
                "phpstan/phpstan-phpunit": "^0.12",
                "phpstan/phpstan-strict-rules": "^0.12",
                "phpunit/php-code-coverage": "9.1.4",
                "phpunit/phpunit": "9.3.7"
            },
            "type": "library",
            "autoload": {
                "psr-4": {
                    "Lcobucci\\Clock\\": "src"
                }
            },
            "notification-url": "https://packagist.org/downloads/",
            "license": [
                "MIT"
            ],
            "authors": [
                {
                    "name": "Luís Cobucci",
                    "email": "lcobucci@gmail.com"
                }
            ],
            "description": "Yet another clock abstraction",
            "support": {
                "issues": "https://github.com/lcobucci/clock/issues",
                "source": "https://github.com/lcobucci/clock/tree/2.0.x"
            },
            "funding": [
                {
                    "url": "https://github.com/lcobucci",
                    "type": "github"
                },
                {
                    "url": "https://www.patreon.com/lcobucci",
                    "type": "patreon"
                }
            ],
            "time": "2020-08-27T18:56:02+00:00"
        },
        {
            "name": "lcobucci/jwt",
            "version": "4.1.5",
            "source": {
                "type": "git",
                "url": "https://github.com/lcobucci/jwt.git",
                "reference": "fe2d89f2eaa7087af4aa166c6f480ef04e000582"
            },
            "dist": {
                "type": "zip",
                "url": "https://api.github.com/repos/lcobucci/jwt/zipball/fe2d89f2eaa7087af4aa166c6f480ef04e000582",
                "reference": "fe2d89f2eaa7087af4aa166c6f480ef04e000582",
                "shasum": ""
            },
            "require": {
                "ext-hash": "*",
                "ext-json": "*",
                "ext-mbstring": "*",
                "ext-openssl": "*",
                "ext-sodium": "*",
                "lcobucci/clock": "^2.0",
                "php": "^7.4 || ^8.0"
            },
            "require-dev": {
                "infection/infection": "^0.21",
                "lcobucci/coding-standard": "^6.0",
                "mikey179/vfsstream": "^1.6.7",
                "phpbench/phpbench": "^1.0",
                "phpstan/extension-installer": "^1.0",
                "phpstan/phpstan": "^0.12",
                "phpstan/phpstan-deprecation-rules": "^0.12",
                "phpstan/phpstan-phpunit": "^0.12",
                "phpstan/phpstan-strict-rules": "^0.12",
                "phpunit/php-invoker": "^3.1",
                "phpunit/phpunit": "^9.5"
            },
            "type": "library",
            "autoload": {
                "psr-4": {
                    "Lcobucci\\JWT\\": "src"
                }
            },
            "notification-url": "https://packagist.org/downloads/",
            "license": [
                "BSD-3-Clause"
            ],
            "authors": [
                {
                    "name": "Luís Cobucci",
                    "email": "lcobucci@gmail.com",
                    "role": "Developer"
                }
            ],
            "description": "A simple library to work with JSON Web Token and JSON Web Signature",
            "keywords": [
                "JWS",
                "jwt"
            ],
            "support": {
                "issues": "https://github.com/lcobucci/jwt/issues",
                "source": "https://github.com/lcobucci/jwt/tree/4.1.5"
            },
            "funding": [
                {
                    "url": "https://github.com/lcobucci",
                    "type": "github"
                },
                {
                    "url": "https://www.patreon.com/lcobucci",
                    "type": "patreon"
                }
            ],
            "time": "2021-09-28T19:34:56+00:00"
        },
        {
            "name": "league/event",
            "version": "2.2.0",
            "source": {
                "type": "git",
                "url": "https://github.com/thephpleague/event.git",
                "reference": "d2cc124cf9a3fab2bb4ff963307f60361ce4d119"
            },
            "dist": {
                "type": "zip",
                "url": "https://api.github.com/repos/thephpleague/event/zipball/d2cc124cf9a3fab2bb4ff963307f60361ce4d119",
                "reference": "d2cc124cf9a3fab2bb4ff963307f60361ce4d119",
                "shasum": ""
            },
            "require": {
                "php": ">=5.4.0"
            },
            "require-dev": {
                "henrikbjorn/phpspec-code-coverage": "~1.0.1",
                "phpspec/phpspec": "^2.2"
            },
            "type": "library",
            "extra": {
                "branch-alias": {
                    "dev-master": "2.2-dev"
                }
            },
            "autoload": {
                "psr-4": {
                    "League\\Event\\": "src/"
                }
            },
            "notification-url": "https://packagist.org/downloads/",
            "license": [
                "MIT"
            ],
            "authors": [
                {
                    "name": "Frank de Jonge",
                    "email": "info@frenky.net"
                }
            ],
            "description": "Event package",
            "keywords": [
                "emitter",
                "event",
                "listener"
            ],
            "support": {
                "issues": "https://github.com/thephpleague/event/issues",
                "source": "https://github.com/thephpleague/event/tree/master"
            },
            "time": "2018-11-26T11:52:41+00:00"
        },
        {
            "name": "league/oauth2-server",
            "version": "8.3.3",
            "source": {
                "type": "git",
                "url": "https://github.com/thephpleague/oauth2-server.git",
                "reference": "f5698a3893eda9a17bcd48636990281e7ca77b2a"
            },
            "dist": {
                "type": "zip",
                "url": "https://api.github.com/repos/thephpleague/oauth2-server/zipball/f5698a3893eda9a17bcd48636990281e7ca77b2a",
                "reference": "f5698a3893eda9a17bcd48636990281e7ca77b2a",
                "shasum": ""
            },
            "require": {
                "defuse/php-encryption": "^2.2.1",
                "ext-json": "*",
                "ext-openssl": "*",
                "lcobucci/jwt": "^3.4.6 || ^4.0.4",
                "league/event": "^2.2",
                "php": "^7.2 || ^8.0",
                "psr/http-message": "^1.0.1"
            },
            "replace": {
                "league/oauth2server": "*",
                "lncd/oauth2": "*"
            },
            "require-dev": {
                "laminas/laminas-diactoros": "^2.4.1",
                "phpstan/phpstan": "^0.12.57",
                "phpstan/phpstan-phpunit": "^0.12.16",
                "phpunit/phpunit": "^8.5.13",
                "roave/security-advisories": "dev-master"
            },
            "type": "library",
            "autoload": {
                "psr-4": {
                    "League\\OAuth2\\Server\\": "src/"
                }
            },
            "notification-url": "https://packagist.org/downloads/",
            "license": [
                "MIT"
            ],
            "authors": [
                {
                    "name": "Alex Bilbie",
                    "email": "hello@alexbilbie.com",
                    "homepage": "http://www.alexbilbie.com",
                    "role": "Developer"
                },
                {
                    "name": "Andy Millington",
                    "email": "andrew@noexceptions.io",
                    "homepage": "https://www.noexceptions.io",
                    "role": "Developer"
                }
            ],
            "description": "A lightweight and powerful OAuth 2.0 authorization and resource server library with support for all the core specification grants. This library will allow you to secure your API with OAuth and allow your applications users to approve apps that want to access their data from your API.",
            "homepage": "https://oauth2.thephpleague.com/",
            "keywords": [
                "Authentication",
                "api",
                "auth",
                "authorisation",
                "authorization",
                "oauth",
                "oauth 2",
                "oauth 2.0",
                "oauth2",
                "protect",
                "resource",
                "secure",
                "server"
            ],
            "support": {
                "issues": "https://github.com/thephpleague/oauth2-server/issues",
                "source": "https://github.com/thephpleague/oauth2-server/tree/8.3.3"
            },
            "funding": [
                {
                    "url": "https://github.com/sephster",
                    "type": "github"
                }
            ],
            "time": "2021-10-11T20:41:49+00:00"
        },
        {
            "name": "league/omnipay",
            "version": "v3.2.1",
            "source": {
                "type": "git",
                "url": "https://github.com/thephpleague/omnipay.git",
                "reference": "38f66a0cc043ed51d6edf7956d6439a2f263501f"
            },
            "dist": {
                "type": "zip",
                "url": "https://api.github.com/repos/thephpleague/omnipay/zipball/38f66a0cc043ed51d6edf7956d6439a2f263501f",
                "reference": "38f66a0cc043ed51d6edf7956d6439a2f263501f",
                "shasum": ""
            },
            "require": {
                "omnipay/common": "^3.1",
                "php": "^7.2|^8.0",
                "php-http/discovery": "^1.14",
                "php-http/guzzle7-adapter": "^1"
            },
            "require-dev": {
                "omnipay/tests": "^3|^4"
            },
            "type": "metapackage",
            "extra": {
                "branch-alias": {
                    "dev-master": "3.2.x-dev"
                }
            },
            "notification-url": "https://packagist.org/downloads/",
            "license": [
                "MIT"
            ],
            "authors": [
                {
                    "name": "Adrian Macneil",
                    "email": "adrian@adrianmacneil.com"
                },
                {
                    "name": "Barry vd. Heuvel",
                    "email": "barryvdh@gmail.com"
                }
            ],
            "description": "Omnipay payment processing library",
            "homepage": "https://omnipay.thephpleague.com/",
            "keywords": [
                "checkout",
                "creditcard",
                "omnipay",
                "payment"
            ],
            "support": {
                "issues": "https://github.com/thephpleague/omnipay/issues",
                "source": "https://github.com/thephpleague/omnipay/tree/v3.2.1"
            },
            "funding": [
                {
                    "url": "https://github.com/barryvdh",
                    "type": "github"
                }
            ],
            "time": "2021-06-05T11:34:12+00:00"
        },
        {
            "name": "maennchen/zipstream-php",
            "version": "2.1.0",
            "source": {
                "type": "git",
                "url": "https://github.com/maennchen/ZipStream-PHP.git",
                "reference": "c4c5803cc1f93df3d2448478ef79394a5981cc58"
            },
            "dist": {
                "type": "zip",
                "url": "https://api.github.com/repos/maennchen/ZipStream-PHP/zipball/c4c5803cc1f93df3d2448478ef79394a5981cc58",
                "reference": "c4c5803cc1f93df3d2448478ef79394a5981cc58",
                "shasum": ""
            },
            "require": {
                "myclabs/php-enum": "^1.5",
                "php": ">= 7.1",
                "psr/http-message": "^1.0",
                "symfony/polyfill-mbstring": "^1.0"
            },
            "require-dev": {
                "ext-zip": "*",
                "guzzlehttp/guzzle": ">= 6.3",
                "mikey179/vfsstream": "^1.6",
                "phpunit/phpunit": ">= 7.5"
            },
            "type": "library",
            "autoload": {
                "psr-4": {
                    "ZipStream\\": "src/"
                }
            },
            "notification-url": "https://packagist.org/downloads/",
            "license": [
                "MIT"
            ],
            "authors": [
                {
                    "name": "Paul Duncan",
                    "email": "pabs@pablotron.org"
                },
                {
                    "name": "Jonatan Männchen",
                    "email": "jonatan@maennchen.ch"
                },
                {
                    "name": "Jesse Donat",
                    "email": "donatj@gmail.com"
                },
                {
                    "name": "András Kolesár",
                    "email": "kolesar@kolesar.hu"
                }
            ],
            "description": "ZipStream is a library for dynamically streaming dynamic zip files from PHP without writing to the disk at all on the server.",
            "keywords": [
                "stream",
                "zip"
            ],
            "support": {
                "issues": "https://github.com/maennchen/ZipStream-PHP/issues",
                "source": "https://github.com/maennchen/ZipStream-PHP/tree/master"
            },
            "funding": [
                {
                    "url": "https://opencollective.com/zipstream",
                    "type": "open_collective"
                }
            ],
            "time": "2020-05-30T13:11:16+00:00"
        },
        {
            "name": "markbaker/complex",
            "version": "3.0.1",
            "source": {
                "type": "git",
                "url": "https://github.com/MarkBaker/PHPComplex.git",
                "reference": "ab8bc271e404909db09ff2d5ffa1e538085c0f22"
            },
            "dist": {
                "type": "zip",
                "url": "https://api.github.com/repos/MarkBaker/PHPComplex/zipball/ab8bc271e404909db09ff2d5ffa1e538085c0f22",
                "reference": "ab8bc271e404909db09ff2d5ffa1e538085c0f22",
                "shasum": ""
            },
            "require": {
                "php": "^7.2 || ^8.0"
            },
            "require-dev": {
                "dealerdirect/phpcodesniffer-composer-installer": "^0.7.0",
                "phpcompatibility/php-compatibility": "^9.0",
                "phpunit/phpunit": "^7.0 || ^8.0 || ^9.3",
                "squizlabs/php_codesniffer": "^3.4"
            },
            "type": "library",
            "autoload": {
                "psr-4": {
                    "Complex\\": "classes/src/"
                }
            },
            "notification-url": "https://packagist.org/downloads/",
            "license": [
                "MIT"
            ],
            "authors": [
                {
                    "name": "Mark Baker",
                    "email": "mark@lange.demon.co.uk"
                }
            ],
            "description": "PHP Class for working with complex numbers",
            "homepage": "https://github.com/MarkBaker/PHPComplex",
            "keywords": [
                "complex",
                "mathematics"
            ],
            "support": {
                "issues": "https://github.com/MarkBaker/PHPComplex/issues",
                "source": "https://github.com/MarkBaker/PHPComplex/tree/3.0.1"
            },
            "time": "2021-06-29T15:32:53+00:00"
        },
        {
            "name": "markbaker/matrix",
            "version": "3.0.0",
            "source": {
                "type": "git",
                "url": "https://github.com/MarkBaker/PHPMatrix.git",
                "reference": "c66aefcafb4f6c269510e9ac46b82619a904c576"
            },
            "dist": {
                "type": "zip",
                "url": "https://api.github.com/repos/MarkBaker/PHPMatrix/zipball/c66aefcafb4f6c269510e9ac46b82619a904c576",
                "reference": "c66aefcafb4f6c269510e9ac46b82619a904c576",
                "shasum": ""
            },
            "require": {
                "php": "^7.1 || ^8.0"
            },
            "require-dev": {
                "dealerdirect/phpcodesniffer-composer-installer": "^0.7.0",
                "phpcompatibility/php-compatibility": "^9.0",
                "phpdocumentor/phpdocumentor": "2.*",
                "phploc/phploc": "^4.0",
                "phpmd/phpmd": "2.*",
                "phpunit/phpunit": "^7.0 || ^8.0 || ^9.3",
                "sebastian/phpcpd": "^4.0",
                "squizlabs/php_codesniffer": "^3.4"
            },
            "type": "library",
            "autoload": {
                "psr-4": {
                    "Matrix\\": "classes/src/"
                }
            },
            "notification-url": "https://packagist.org/downloads/",
            "license": [
                "MIT"
            ],
            "authors": [
                {
                    "name": "Mark Baker",
                    "email": "mark@demon-angel.eu"
                }
            ],
            "description": "PHP Class for working with matrices",
            "homepage": "https://github.com/MarkBaker/PHPMatrix",
            "keywords": [
                "mathematics",
                "matrix",
                "vector"
            ],
            "support": {
                "issues": "https://github.com/MarkBaker/PHPMatrix/issues",
                "source": "https://github.com/MarkBaker/PHPMatrix/tree/3.0.0"
            },
            "time": "2021-07-01T19:01:15+00:00"
        },
        {
            "name": "mi-squared/mi-framework",
            "version": "0.1.5",
            "source": {
                "type": "git",
                "url": "https://github.com/mi-squared/mi-framework.git",
                "reference": "6795fb0b7e94303748cc070e9c98c020417ccaa6"
            },
            "dist": {
                "type": "zip",
                "url": "https://api.github.com/repos/mi-squared/mi-framework/zipball/6795fb0b7e94303748cc070e9c98c020417ccaa6",
                "reference": "6795fb0b7e94303748cc070e9c98c020417ccaa6",
                "shasum": ""
            },
            "require": {
                "php": ">=5.3.0"
            },
            "type": "library",
            "autoload": {
                "psr-0": {
                    "Mi2\\Framework": "src/",
                    "Mi2\\DataTable": "src/",
                    "Mi2\\Utils": "src/"
                },
                "classmap": []
            },
            "notification-url": "https://packagist.org/downloads/",
            "authors": [
                {
                    "name": "Ken Chapple",
                    "email": "ken@mi-squared.com"
                }
            ],
            "description": "A simple mvc framework",
            "homepage": "https://mi-squared.com",
            "keywords": [
                "openemr"
            ],
            "support": {
                "issues": "https://github.com/mi-squared/mi-framework/issues",
                "source": "https://github.com/mi-squared/mi-framework/tree/0.1.5"
            },
            "time": "2021-10-29T16:13:38+00:00"
        },
        {
            "name": "mobiledetect/mobiledetectlib",
            "version": "2.8.37",
            "source": {
                "type": "git",
                "url": "https://github.com/serbanghita/Mobile-Detect.git",
                "reference": "9841e3c46f5bd0739b53aed8ac677fa712943df7"
            },
            "dist": {
                "type": "zip",
                "url": "https://api.github.com/repos/serbanghita/Mobile-Detect/zipball/9841e3c46f5bd0739b53aed8ac677fa712943df7",
                "reference": "9841e3c46f5bd0739b53aed8ac677fa712943df7",
                "shasum": ""
            },
            "require": {
                "php": ">=5.0.0"
            },
            "require-dev": {
                "phpunit/phpunit": "~4.8.35||~5.7"
            },
            "type": "library",
            "autoload": {
                "classmap": [
                    "Mobile_Detect.php"
                ],
                "psr-0": {
                    "Detection": "namespaced/"
                }
            },
            "notification-url": "https://packagist.org/downloads/",
            "license": [
                "MIT"
            ],
            "authors": [
                {
                    "name": "Serban Ghita",
                    "email": "serbanghita@gmail.com",
                    "homepage": "http://mobiledetect.net",
                    "role": "Developer"
                }
            ],
            "description": "Mobile_Detect is a lightweight PHP class for detecting mobile devices. It uses the User-Agent string combined with specific HTTP headers to detect the mobile environment.",
            "homepage": "https://github.com/serbanghita/Mobile-Detect",
            "keywords": [
                "detect mobile devices",
                "mobile",
                "mobile detect",
                "mobile detector",
                "php mobile detect"
            ],
            "support": {
                "issues": "https://github.com/serbanghita/Mobile-Detect/issues",
                "source": "https://github.com/serbanghita/Mobile-Detect/tree/2.8.37"
            },
            "funding": [
                {
                    "url": "https://github.com/serbanghita",
                    "type": "github"
                }
            ],
            "time": "2021-02-19T21:22:57+00:00"
        },
        {
            "name": "moneyphp/money",
            "version": "v3.3.1",
            "source": {
                "type": "git",
                "url": "https://github.com/moneyphp/money.git",
                "reference": "122664c2621a95180a13c1ac81fea1d2ef20781e"
            },
            "dist": {
                "type": "zip",
                "url": "https://api.github.com/repos/moneyphp/money/zipball/122664c2621a95180a13c1ac81fea1d2ef20781e",
                "reference": "122664c2621a95180a13c1ac81fea1d2ef20781e",
                "shasum": ""
            },
            "require": {
                "ext-json": "*",
                "php": ">=5.6"
            },
            "require-dev": {
                "cache/taggable-cache": "^0.4.0",
                "doctrine/instantiator": "^1.0.5",
                "ext-bcmath": "*",
                "ext-gmp": "*",
                "ext-intl": "*",
                "florianv/exchanger": "^1.0",
                "florianv/swap": "^3.0",
                "friends-of-phpspec/phpspec-code-coverage": "^3.1.1 || ^4.3",
                "moneyphp/iso-currencies": "^3.2.1",
                "php-http/message": "^1.4",
                "php-http/mock-client": "^1.0.0",
                "phpspec/phpspec": "^3.4.3",
                "phpunit/phpunit": "^5.7.27 || ^6.5.14 || ^7.5.18 || ^8.5",
                "psr/cache": "^1.0",
                "symfony/phpunit-bridge": "^4"
            },
            "suggest": {
                "ext-bcmath": "Calculate without integer limits",
                "ext-gmp": "Calculate without integer limits",
                "ext-intl": "Format Money objects with intl",
                "florianv/exchanger": "Exchange rates library for PHP",
                "florianv/swap": "Exchange rates library for PHP",
                "psr/cache-implementation": "Used for Currency caching"
            },
            "type": "library",
            "extra": {
                "branch-alias": {
                    "dev-master": "3.x-dev"
                }
            },
            "autoload": {
                "psr-4": {
                    "Money\\": "src/"
                }
            },
            "notification-url": "https://packagist.org/downloads/",
            "license": [
                "MIT"
            ],
            "authors": [
                {
                    "name": "Mathias Verraes",
                    "email": "mathias@verraes.net",
                    "homepage": "http://verraes.net"
                },
                {
                    "name": "Márk Sági-Kazár",
                    "email": "mark.sagikazar@gmail.com"
                },
                {
                    "name": "Frederik Bosch",
                    "email": "f.bosch@genkgo.nl"
                }
            ],
            "description": "PHP implementation of Fowler's Money pattern",
            "homepage": "http://moneyphp.org",
            "keywords": [
                "Value Object",
                "money",
                "vo"
            ],
            "support": {
                "issues": "https://github.com/moneyphp/money/issues",
                "source": "https://github.com/moneyphp/money/tree/master"
            },
            "time": "2020-03-18T17:49:59+00:00"
        },
        {
            "name": "monolog/monolog",
            "version": "2.3.5",
            "source": {
                "type": "git",
                "url": "https://github.com/Seldaek/monolog.git",
                "reference": "fd4380d6fc37626e2f799f29d91195040137eba9"
            },
            "dist": {
                "type": "zip",
                "url": "https://api.github.com/repos/Seldaek/monolog/zipball/fd4380d6fc37626e2f799f29d91195040137eba9",
                "reference": "fd4380d6fc37626e2f799f29d91195040137eba9",
                "shasum": ""
            },
            "require": {
                "php": ">=7.2",
                "psr/log": "^1.0.1 || ^2.0 || ^3.0"
            },
            "provide": {
                "psr/log-implementation": "1.0.0 || 2.0.0 || 3.0.0"
            },
            "require-dev": {
                "aws/aws-sdk-php": "^2.4.9 || ^3.0",
                "doctrine/couchdb": "~1.0@dev",
                "elasticsearch/elasticsearch": "^7",
                "graylog2/gelf-php": "^1.4.2",
                "mongodb/mongodb": "^1.8",
                "php-amqplib/php-amqplib": "~2.4 || ^3",
                "php-console/php-console": "^3.1.3",
                "phpspec/prophecy": "^1.6.1",
                "phpstan/phpstan": "^0.12.91",
                "phpunit/phpunit": "^8.5",
                "predis/predis": "^1.1",
                "rollbar/rollbar": "^1.3",
                "ruflin/elastica": ">=0.90@dev",
                "swiftmailer/swiftmailer": "^5.3|^6.0"
            },
            "suggest": {
                "aws/aws-sdk-php": "Allow sending log messages to AWS services like DynamoDB",
                "doctrine/couchdb": "Allow sending log messages to a CouchDB server",
                "elasticsearch/elasticsearch": "Allow sending log messages to an Elasticsearch server via official client",
                "ext-amqp": "Allow sending log messages to an AMQP server (1.0+ required)",
                "ext-curl": "Required to send log messages using the IFTTTHandler, the LogglyHandler, the SendGridHandler, the SlackWebhookHandler or the TelegramBotHandler",
                "ext-mbstring": "Allow to work properly with unicode symbols",
                "ext-mongodb": "Allow sending log messages to a MongoDB server (via driver)",
                "ext-openssl": "Required to send log messages using SSL",
                "ext-sockets": "Allow sending log messages to a Syslog server (via UDP driver)",
                "graylog2/gelf-php": "Allow sending log messages to a GrayLog2 server",
                "mongodb/mongodb": "Allow sending log messages to a MongoDB server (via library)",
                "php-amqplib/php-amqplib": "Allow sending log messages to an AMQP server using php-amqplib",
                "php-console/php-console": "Allow sending log messages to Google Chrome",
                "rollbar/rollbar": "Allow sending log messages to Rollbar",
                "ruflin/elastica": "Allow sending log messages to an Elastic Search server"
            },
            "type": "library",
            "extra": {
                "branch-alias": {
                    "dev-main": "2.x-dev"
                }
            },
            "autoload": {
                "psr-4": {
                    "Monolog\\": "src/Monolog"
                }
            },
            "notification-url": "https://packagist.org/downloads/",
            "license": [
                "MIT"
            ],
            "authors": [
                {
                    "name": "Jordi Boggiano",
                    "email": "j.boggiano@seld.be",
                    "homepage": "https://seld.be"
                }
            ],
            "description": "Sends your logs to files, sockets, inboxes, databases and various web services",
            "homepage": "https://github.com/Seldaek/monolog",
            "keywords": [
                "log",
                "logging",
                "psr-3"
            ],
            "support": {
                "issues": "https://github.com/Seldaek/monolog/issues",
                "source": "https://github.com/Seldaek/monolog/tree/2.3.5"
            },
            "funding": [
                {
                    "url": "https://github.com/Seldaek",
                    "type": "github"
                },
                {
                    "url": "https://tidelift.com/funding/github/packagist/monolog/monolog",
                    "type": "tidelift"
                }
            ],
            "time": "2021-10-01T21:08:31+00:00"
        },
        {
            "name": "mpdf/mpdf",
            "version": "v8.0.15",
            "source": {
                "type": "git",
                "url": "https://github.com/mpdf/mpdf.git",
                "reference": "d8a5294a6cc2e814c4157aecc8d7ac25014b18ed"
            },
            "dist": {
                "type": "zip",
                "url": "https://api.github.com/repos/mpdf/mpdf/zipball/d8a5294a6cc2e814c4157aecc8d7ac25014b18ed",
                "reference": "d8a5294a6cc2e814c4157aecc8d7ac25014b18ed",
                "shasum": ""
            },
            "require": {
                "ext-gd": "*",
                "ext-mbstring": "*",
                "myclabs/deep-copy": "^1.7",
                "paragonie/random_compat": "^1.4|^2.0|^9.99.99",
                "php": "^5.6 || ^7.0 || ~8.0.0 || ~8.1.0",
                "psr/log": "^1.0 || ^2.0",
                "setasign/fpdi": "^2.1"
            },
            "require-dev": {
                "mockery/mockery": "^1.3.0",
                "mpdf/qrcode": "^1.1.0",
                "squizlabs/php_codesniffer": "^3.5.0",
                "tracy/tracy": "^2.4",
                "yoast/phpunit-polyfills": "^1.0"
            },
            "suggest": {
                "ext-bcmath": "Needed for generation of some types of barcodes",
                "ext-xml": "Needed mainly for SVG manipulation",
                "ext-zlib": "Needed for compression of embedded resources, such as fonts"
            },
            "type": "library",
            "autoload": {
                "psr-4": {
                    "Mpdf\\": "src/"
                }
            },
            "notification-url": "https://packagist.org/downloads/",
            "license": [
                "GPL-2.0-only"
            ],
            "authors": [
                {
                    "name": "Matěj Humpál",
                    "role": "Developer, maintainer"
                },
                {
                    "name": "Ian Back",
                    "role": "Developer (retired)"
                }
            ],
            "description": "PHP library generating PDF files from UTF-8 encoded HTML",
            "homepage": "https://mpdf.github.io",
            "keywords": [
                "pdf",
                "php",
                "utf-8"
            ],
            "support": {
                "docs": "http://mpdf.github.io",
                "issues": "https://github.com/mpdf/mpdf/issues",
                "source": "https://github.com/mpdf/mpdf"
            },
            "funding": [
                {
                    "url": "https://www.paypal.me/mpdf",
                    "type": "custom"
                }
            ],
            "time": "2021-11-10T08:15:22+00:00"
        },
        {
            "name": "myclabs/deep-copy",
            "version": "1.10.2",
            "source": {
                "type": "git",
                "url": "https://github.com/myclabs/DeepCopy.git",
                "reference": "776f831124e9c62e1a2c601ecc52e776d8bb7220"
            },
            "dist": {
                "type": "zip",
                "url": "https://api.github.com/repos/myclabs/DeepCopy/zipball/776f831124e9c62e1a2c601ecc52e776d8bb7220",
                "reference": "776f831124e9c62e1a2c601ecc52e776d8bb7220",
                "shasum": ""
            },
            "require": {
                "php": "^7.1 || ^8.0"
            },
            "replace": {
                "myclabs/deep-copy": "self.version"
            },
            "require-dev": {
                "doctrine/collections": "^1.0",
                "doctrine/common": "^2.6",
                "phpunit/phpunit": "^7.1"
            },
            "type": "library",
            "autoload": {
                "psr-4": {
                    "DeepCopy\\": "src/DeepCopy/"
                },
                "files": [
                    "src/DeepCopy/deep_copy.php"
                ]
            },
            "notification-url": "https://packagist.org/downloads/",
            "license": [
                "MIT"
            ],
            "description": "Create deep copies (clones) of your objects",
            "keywords": [
                "clone",
                "copy",
                "duplicate",
                "object",
                "object graph"
            ],
            "support": {
                "issues": "https://github.com/myclabs/DeepCopy/issues",
                "source": "https://github.com/myclabs/DeepCopy/tree/1.10.2"
            },
            "funding": [
                {
                    "url": "https://tidelift.com/funding/github/packagist/myclabs/deep-copy",
                    "type": "tidelift"
                }
            ],
            "time": "2020-11-13T09:40:50+00:00"
        },
        {
            "name": "myclabs/php-enum",
            "version": "1.8.3",
            "source": {
                "type": "git",
                "url": "https://github.com/myclabs/php-enum.git",
                "reference": "b942d263c641ddb5190929ff840c68f78713e937"
            },
            "dist": {
                "type": "zip",
                "url": "https://api.github.com/repos/myclabs/php-enum/zipball/b942d263c641ddb5190929ff840c68f78713e937",
                "reference": "b942d263c641ddb5190929ff840c68f78713e937",
                "shasum": ""
            },
            "require": {
                "ext-json": "*",
                "php": "^7.3 || ^8.0"
            },
            "require-dev": {
                "phpunit/phpunit": "^9.5",
                "squizlabs/php_codesniffer": "1.*",
                "vimeo/psalm": "^4.6.2"
            },
            "type": "library",
            "autoload": {
                "psr-4": {
                    "MyCLabs\\Enum\\": "src/"
                }
            },
            "notification-url": "https://packagist.org/downloads/",
            "license": [
                "MIT"
            ],
            "authors": [
                {
                    "name": "PHP Enum contributors",
                    "homepage": "https://github.com/myclabs/php-enum/graphs/contributors"
                }
            ],
            "description": "PHP Enum implementation",
            "homepage": "http://github.com/myclabs/php-enum",
            "keywords": [
                "enum"
            ],
            "support": {
                "issues": "https://github.com/myclabs/php-enum/issues",
                "source": "https://github.com/myclabs/php-enum/tree/1.8.3"
            },
            "funding": [
                {
                    "url": "https://github.com/mnapoli",
                    "type": "github"
                },
                {
                    "url": "https://tidelift.com/funding/github/packagist/myclabs/php-enum",
                    "type": "tidelift"
                }
            ],
            "time": "2021-07-05T08:18:36+00:00"
        },
        {
            "name": "nikic/php-parser",
            "version": "v4.13.2",
            "source": {
                "type": "git",
                "url": "https://github.com/nikic/PHP-Parser.git",
                "reference": "210577fe3cf7badcc5814d99455df46564f3c077"
            },
            "dist": {
                "type": "zip",
                "url": "https://api.github.com/repos/nikic/PHP-Parser/zipball/210577fe3cf7badcc5814d99455df46564f3c077",
                "reference": "210577fe3cf7badcc5814d99455df46564f3c077",
                "shasum": ""
            },
            "require": {
                "ext-tokenizer": "*",
                "php": ">=7.0"
            },
            "require-dev": {
                "ircmaxell/php-yacc": "^0.0.7",
                "phpunit/phpunit": "^6.5 || ^7.0 || ^8.0 || ^9.0"
            },
            "bin": [
                "bin/php-parse"
            ],
            "type": "library",
            "extra": {
                "branch-alias": {
                    "dev-master": "4.9-dev"
                }
            },
            "autoload": {
                "psr-4": {
                    "PhpParser\\": "lib/PhpParser"
                }
            },
            "notification-url": "https://packagist.org/downloads/",
            "license": [
                "BSD-3-Clause"
            ],
            "authors": [
                {
                    "name": "Nikita Popov"
                }
            ],
            "description": "A PHP parser written in PHP",
            "keywords": [
                "parser",
                "php"
            ],
            "support": {
                "issues": "https://github.com/nikic/PHP-Parser/issues",
                "source": "https://github.com/nikic/PHP-Parser/tree/v4.13.2"
            },
            "time": "2021-11-30T19:35:32+00:00"
        },
        {
            "name": "nyholm/psr7",
            "version": "1.4.1",
            "source": {
                "type": "git",
                "url": "https://github.com/Nyholm/psr7.git",
                "reference": "2212385b47153ea71b1c1b1374f8cb5e4f7892ec"
            },
            "dist": {
                "type": "zip",
                "url": "https://api.github.com/repos/Nyholm/psr7/zipball/2212385b47153ea71b1c1b1374f8cb5e4f7892ec",
                "reference": "2212385b47153ea71b1c1b1374f8cb5e4f7892ec",
                "shasum": ""
            },
            "require": {
                "php": ">=7.1",
                "php-http/message-factory": "^1.0",
                "psr/http-factory": "^1.0",
                "psr/http-message": "^1.0"
            },
            "provide": {
                "psr/http-factory-implementation": "1.0",
                "psr/http-message-implementation": "1.0"
            },
            "require-dev": {
                "http-interop/http-factory-tests": "^0.9",
                "php-http/psr7-integration-tests": "^1.0",
                "phpunit/phpunit": "^7.5 || 8.5 || 9.4",
                "symfony/error-handler": "^4.4"
            },
            "type": "library",
            "extra": {
                "branch-alias": {
                    "dev-master": "1.4-dev"
                }
            },
            "autoload": {
                "psr-4": {
                    "Nyholm\\Psr7\\": "src/"
                }
            },
            "notification-url": "https://packagist.org/downloads/",
            "license": [
                "MIT"
            ],
            "authors": [
                {
                    "name": "Tobias Nyholm",
                    "email": "tobias.nyholm@gmail.com"
                },
                {
                    "name": "Martijn van der Ven",
                    "email": "martijn@vanderven.se"
                }
            ],
            "description": "A fast PHP7 implementation of PSR-7",
            "homepage": "https://tnyholm.se",
            "keywords": [
                "psr-17",
                "psr-7"
            ],
            "support": {
                "issues": "https://github.com/Nyholm/psr7/issues",
                "source": "https://github.com/Nyholm/psr7/tree/1.4.1"
            },
            "funding": [
                {
                    "url": "https://github.com/Zegnat",
                    "type": "github"
                },
                {
                    "url": "https://github.com/nyholm",
                    "type": "github"
                }
            ],
            "time": "2021-07-02T08:32:20+00:00"
        },
        {
            "name": "nyholm/psr7-server",
            "version": "1.0.2",
            "source": {
                "type": "git",
                "url": "https://github.com/Nyholm/psr7-server.git",
                "reference": "b846a689844cef114e8079d8c80f0afd96745ae3"
            },
            "dist": {
                "type": "zip",
                "url": "https://api.github.com/repos/Nyholm/psr7-server/zipball/b846a689844cef114e8079d8c80f0afd96745ae3",
                "reference": "b846a689844cef114e8079d8c80f0afd96745ae3",
                "shasum": ""
            },
            "require": {
                "php": "^7.1 || ^8.0",
                "psr/http-factory": "^1.0",
                "psr/http-message": "^1.0"
            },
            "require-dev": {
                "nyholm/nsa": "^1.1",
                "nyholm/psr7": "^1.3",
                "phpunit/phpunit": "^7.0 || ^8.5 || ^9.3"
            },
            "type": "library",
            "autoload": {
                "psr-4": {
                    "Nyholm\\Psr7Server\\": "src/"
                }
            },
            "notification-url": "https://packagist.org/downloads/",
            "license": [
                "MIT"
            ],
            "authors": [
                {
                    "name": "Tobias Nyholm",
                    "email": "tobias.nyholm@gmail.com"
                },
                {
                    "name": "Martijn van der Ven",
                    "email": "martijn@vanderven.se"
                }
            ],
            "description": "Helper classes to handle PSR-7 server requests",
            "homepage": "http://tnyholm.se",
            "keywords": [
                "psr-17",
                "psr-7"
            ],
            "support": {
                "issues": "https://github.com/Nyholm/psr7-server/issues",
                "source": "https://github.com/Nyholm/psr7-server/tree/1.0.2"
            },
            "funding": [
                {
                    "url": "https://github.com/Zegnat",
                    "type": "github"
                },
                {
                    "url": "https://github.com/nyholm",
                    "type": "github"
                }
            ],
            "time": "2021-05-12T11:11:27+00:00"
        },
        {
            "name": "omnipay/common",
            "version": "v3.1.2",
            "source": {
                "type": "git",
                "url": "https://github.com/thephpleague/omnipay-common.git",
                "reference": "5b16387ec5ab1b9ff86bdf0f20415088693b9948"
            },
            "dist": {
                "type": "zip",
                "url": "https://api.github.com/repos/thephpleague/omnipay-common/zipball/5b16387ec5ab1b9ff86bdf0f20415088693b9948",
                "reference": "5b16387ec5ab1b9ff86bdf0f20415088693b9948",
                "shasum": ""
            },
            "require": {
                "moneyphp/money": "^3.1",
                "php": "^7.2|^8",
                "php-http/client-implementation": "^1",
                "php-http/discovery": "^1.14",
                "php-http/message": "^1.5",
                "symfony/http-foundation": "^2.1|^3|^4|^5"
            },
            "require-dev": {
                "omnipay/tests": "^4.1",
                "php-http/guzzle7-adapter": "^1",
                "php-http/mock-client": "^1",
                "squizlabs/php_codesniffer": "^3.5"
            },
            "suggest": {
                "league/omnipay": "The default Omnipay package provides a default HTTP Adapter."
            },
            "type": "library",
            "extra": {
                "branch-alias": {
                    "dev-master": "3.1.x-dev"
                }
            },
            "autoload": {
                "psr-4": {
                    "Omnipay\\Common\\": "src/Common"
                },
                "classmap": [
                    "src/Omnipay.php"
                ]
            },
            "notification-url": "https://packagist.org/downloads/",
            "license": [
                "MIT"
            ],
            "authors": [
                {
                    "name": "Adrian Macneil",
                    "email": "adrian@adrianmacneil.com"
                },
                {
                    "name": "Barry vd. Heuvel",
                    "email": "barryvdh@gmail.com"
                },
                {
                    "name": "Jason Judge",
                    "email": "jason.judge@consil.co.uk"
                },
                {
                    "name": "Del"
                },
                {
                    "name": "Omnipay Contributors",
                    "homepage": "https://github.com/thephpleague/omnipay-common/contributors"
                }
            ],
            "description": "Common components for Omnipay payment processing library",
            "homepage": "https://github.com/thephpleague/omnipay-common",
            "keywords": [
                "gateway",
                "merchant",
                "omnipay",
                "pay",
                "payment",
                "purchase"
            ],
            "support": {
                "issues": "https://github.com/thephpleague/omnipay-common/issues",
                "source": "https://github.com/thephpleague/omnipay-common/tree/v3.1.2"
            },
            "funding": [
                {
                    "url": "https://github.com/barryvdh",
                    "type": "github"
                }
            ],
            "time": "2021-06-05T11:36:12+00:00"
        },
        {
            "name": "omnipay/stripe",
            "version": "v3.1.0",
            "source": {
                "type": "git",
                "url": "https://github.com/thephpleague/omnipay-stripe.git",
                "reference": "37df2a791e8feab45543125f4c5f22d5d305096d"
            },
            "dist": {
                "type": "zip",
                "url": "https://api.github.com/repos/thephpleague/omnipay-stripe/zipball/37df2a791e8feab45543125f4c5f22d5d305096d",
                "reference": "37df2a791e8feab45543125f4c5f22d5d305096d",
                "shasum": ""
            },
            "require": {
                "omnipay/common": "^3"
            },
            "require-dev": {
                "omnipay/tests": "^3",
                "phpro/grumphp": "^0.14",
                "squizlabs/php_codesniffer": "^3"
            },
            "type": "library",
            "extra": {
                "branch-alias": {
                    "dev-master": "3.1.x-dev"
                }
            },
            "autoload": {
                "psr-4": {
                    "Omnipay\\Stripe\\": "src/"
                }
            },
            "notification-url": "https://packagist.org/downloads/",
            "license": [
                "MIT"
            ],
            "authors": [
                {
                    "name": "Adrian Macneil",
                    "email": "adrian@adrianmacneil.com"
                },
                {
                    "name": "Omnipay Contributors",
                    "homepage": "https://github.com/thephpleague/omnipay-stripe/contributors"
                }
            ],
            "description": "Stripe driver for the Omnipay payment processing library",
            "homepage": "https://github.com/thephpleague/omnipay-stripe",
            "keywords": [
                "gateway",
                "merchant",
                "omnipay",
                "pay",
                "payment",
                "stripe"
            ],
            "support": {
                "issues": "https://github.com/thephpleague/omnipay-stripe/issues",
                "source": "https://github.com/thephpleague/omnipay-stripe/tree/v3.1.0"
            },
            "time": "2019-08-31T10:55:06+00:00"
        },
        {
            "name": "openemr/oe-module-cqm",
            "version": "dev-main",
            "source": {
                "type": "git",
                "url": "https://github.com/openemr/oe-module-cqm",
                "reference": "44b2d153bdbc3b1c5ecfabffe76ca7ad933388de"
            },
            "require": {
                "mi-squared/mi-framework": "^0.1.0",
                "openemr/oe-module-installer-plugin": "^0.1.0"
            },
            "default-branch": true,
            "type": "openemr-module",
            "autoload": {
                "psr-4": {
                    "Mi2\\Cqm\\": "src/"
                }
            },
            "authors": [
                {
                    "name": "Ken Chapple",
                    "email": "ken@mi-squared.com"
                },
                {
                    "name": "Jerry Padgett",
                    "email": "sjpadgett@gmail.com"
                }
            ],
            "description": "Test CQM Services.",
            "time": "2021-09-08T23:17:03+00:00"
        },
        {
            "name": "openemr/oe-module-installer-plugin",
            "version": "0.1.5",
            "source": {
                "type": "git",
                "url": "https://github.com/openemr/oe-module-installer-plugin.git",
                "reference": "4803eb0e6ad07328bd0eac485d0b2ff9e075f9f6"
            },
            "dist": {
                "type": "zip",
                "url": "https://api.github.com/repos/openemr/oe-module-installer-plugin/zipball/4803eb0e6ad07328bd0eac485d0b2ff9e075f9f6",
                "reference": "4803eb0e6ad07328bd0eac485d0b2ff9e075f9f6",
                "shasum": ""
            },
            "require": {
                "composer-plugin-api": "^2.0"
            },
            "require-dev": {
                "composer/composer": "^2.0"
            },
            "type": "composer-plugin",
            "extra": {
                "class": "OpenEMR\\Composer\\ModuleInstallerPlugin\\Plugin"
            },
            "autoload": {
                "psr-4": {
                    "OpenEMR\\Composer\\ModuleInstallerPlugin\\": "src/"
                }
            },
            "notification-url": "https://packagist.org/downloads/",
            "license": [
                "GPL-3.0"
            ],
            "authors": [
                {
                    "name": "Stephen Nielson",
                    "email": "stephen@nielson.org",
                    "role": "Developer"
                }
            ],
            "description": "OpenEMR Module Installer plugin for installing custom modules into the OpenEMR codebase.",
            "keywords": [
                "openemr",
                "openemr-module"
            ],
            "support": {
                "issues": "https://github.com/openemr/oe-module-installer-plugin/issues",
                "source": "https://github.com/openemr/oe-module-installer-plugin/tree/0.1.5"
            },
            "time": "2021-05-03T14:22:43+00:00"
        },
        {
            "name": "paragonie/constant_time_encoding",
            "version": "v2.4.0",
            "source": {
                "type": "git",
                "url": "https://github.com/paragonie/constant_time_encoding.git",
                "reference": "f34c2b11eb9d2c9318e13540a1dbc2a3afbd939c"
            },
            "dist": {
                "type": "zip",
                "url": "https://api.github.com/repos/paragonie/constant_time_encoding/zipball/f34c2b11eb9d2c9318e13540a1dbc2a3afbd939c",
                "reference": "f34c2b11eb9d2c9318e13540a1dbc2a3afbd939c",
                "shasum": ""
            },
            "require": {
                "php": "^7|^8"
            },
            "require-dev": {
                "phpunit/phpunit": "^6|^7|^8|^9",
                "vimeo/psalm": "^1|^2|^3|^4"
            },
            "type": "library",
            "autoload": {
                "psr-4": {
                    "ParagonIE\\ConstantTime\\": "src/"
                }
            },
            "notification-url": "https://packagist.org/downloads/",
            "license": [
                "MIT"
            ],
            "authors": [
                {
                    "name": "Paragon Initiative Enterprises",
                    "email": "security@paragonie.com",
                    "homepage": "https://paragonie.com",
                    "role": "Maintainer"
                },
                {
                    "name": "Steve 'Sc00bz' Thomas",
                    "email": "steve@tobtu.com",
                    "homepage": "https://www.tobtu.com",
                    "role": "Original Developer"
                }
            ],
            "description": "Constant-time Implementations of RFC 4648 Encoding (Base-64, Base-32, Base-16)",
            "keywords": [
                "base16",
                "base32",
                "base32_decode",
                "base32_encode",
                "base64",
                "base64_decode",
                "base64_encode",
                "bin2hex",
                "encoding",
                "hex",
                "hex2bin",
                "rfc4648"
            ],
            "support": {
                "email": "info@paragonie.com",
                "issues": "https://github.com/paragonie/constant_time_encoding/issues",
                "source": "https://github.com/paragonie/constant_time_encoding"
            },
            "time": "2020-12-06T15:14:20+00:00"
        },
        {
            "name": "paragonie/multi-factor",
            "version": "v0.2.2",
            "source": {
                "type": "git",
                "url": "https://github.com/paragonie/multi_factor.git",
                "reference": "20dd0ba8fdb56cfe1eb727fef1efd96ee55fcdc6"
            },
            "dist": {
                "type": "zip",
                "url": "https://api.github.com/repos/paragonie/multi_factor/zipball/20dd0ba8fdb56cfe1eb727fef1efd96ee55fcdc6",
                "reference": "20dd0ba8fdb56cfe1eb727fef1efd96ee55fcdc6",
                "shasum": ""
            },
            "require": {
                "bacon/bacon-qr-code": "^1",
                "paragonie/constant_time_encoding": "^2",
                "php": "^7"
            },
            "require-dev": {
                "phpunit/phpunit": "4.*|5.*"
            },
            "type": "library",
            "autoload": {
                "psr-4": {
                    "ParagonIE\\MultiFactor\\": "src/"
                }
            },
            "notification-url": "https://packagist.org/downloads/",
            "license": [
                "GPL-3.0+",
                "MIT",
                "proprietary"
            ],
            "authors": [
                {
                    "name": "Paragon Initiative Enterprises",
                    "email": "security@paragonie.com",
                    "homepage": "https://paragonie.com",
                    "role": "Developer"
                }
            ],
            "description": "Vendor-agnostic two-factor authentication library",
            "keywords": [
                "2fa",
                "MFA",
                "Two-factor Authentication",
                "hotp",
                "multi-factor",
                "multi-factor authentication",
                "tfa",
                "totp",
                "two-factor"
            ],
            "support": {
                "email": "info@paragonie.com",
                "issues": "https://github.com/paragonie/multi_factor/issues",
                "source": "https://github.com/paragonie/multi_factor"
            },
            "time": "2016-06-17T23:34:58+00:00"
        },
        {
            "name": "paragonie/random_compat",
            "version": "v9.99.100",
            "source": {
                "type": "git",
                "url": "https://github.com/paragonie/random_compat.git",
                "reference": "996434e5492cb4c3edcb9168db6fbb1359ef965a"
            },
            "dist": {
                "type": "zip",
                "url": "https://api.github.com/repos/paragonie/random_compat/zipball/996434e5492cb4c3edcb9168db6fbb1359ef965a",
                "reference": "996434e5492cb4c3edcb9168db6fbb1359ef965a",
                "shasum": ""
            },
            "require": {
                "php": ">= 7"
            },
            "require-dev": {
                "phpunit/phpunit": "4.*|5.*",
                "vimeo/psalm": "^1"
            },
            "suggest": {
                "ext-libsodium": "Provides a modern crypto API that can be used to generate random bytes."
            },
            "type": "library",
            "notification-url": "https://packagist.org/downloads/",
            "license": [
                "MIT"
            ],
            "authors": [
                {
                    "name": "Paragon Initiative Enterprises",
                    "email": "security@paragonie.com",
                    "homepage": "https://paragonie.com"
                }
            ],
            "description": "PHP 5.x polyfill for random_bytes() and random_int() from PHP 7",
            "keywords": [
                "csprng",
                "polyfill",
                "pseudorandom",
                "random"
            ],
            "support": {
                "email": "info@paragonie.com",
                "issues": "https://github.com/paragonie/random_compat/issues",
                "source": "https://github.com/paragonie/random_compat"
            },
            "time": "2020-10-15T08:29:30+00:00"
        },
        {
            "name": "particle/validator",
            "version": "v2.3.4",
            "source": {
                "type": "git",
                "url": "https://github.com/particle-php/Validator.git",
                "reference": "657c7543e51938dd9d114750e49d695129527a7a"
            },
            "dist": {
                "type": "zip",
                "url": "https://api.github.com/repos/particle-php/Validator/zipball/657c7543e51938dd9d114750e49d695129527a7a",
                "reference": "657c7543e51938dd9d114750e49d695129527a7a",
                "shasum": ""
            },
            "require": {
                "php": ">=5.4"
            },
            "require-dev": {
                "byrokrat/checkdigit": "^1.0",
                "giggsey/libphonenumber-for-php": "^7.2",
                "phpunit/phpunit": "~4.0",
                "squizlabs/php_codesniffer": "2.*"
            },
            "suggest": {
                "byrokrat/checkdigit": "If you want to use CreditCard validation rule, this library must be installed.",
                "giggsey/libphonenumber-for-php": "If you want to use Phone validation rule, this library must be installed."
            },
            "type": "library",
            "extra": {
                "branch-alias": {
                    "dev-master": "2.0-dev"
                }
            },
            "autoload": {
                "psr-4": {
                    "Particle\\Validator\\": "src/"
                }
            },
            "notification-url": "https://packagist.org/downloads/",
            "license": [
                "BSD-3-Clause"
            ],
            "authors": [
                {
                    "name": "Berry Langerak",
                    "email": "berry@berryllium.nl",
                    "role": "Developer"
                },
                {
                    "name": "Rick van der Staaij",
                    "homepage": "http://rickvanderstaaij.nl",
                    "role": "Developer"
                }
            ],
            "description": "Flexible and highly usable validation library with no dependencies.",
            "homepage": "http://github.com/particle-php/validator",
            "keywords": [
                "validation",
                "validator"
            ],
            "support": {
                "issues": "https://github.com/particle-php/Validator/issues",
                "source": "https://github.com/particle-php/Validator/tree/master"
            },
            "time": "2019-01-07T13:39:13+00:00"
        },
        {
            "name": "pear/archive_tar",
            "version": "1.4.14",
            "source": {
                "type": "git",
                "url": "https://github.com/pear/Archive_Tar.git",
                "reference": "4d761c5334c790e45ef3245f0864b8955c562caa"
            },
            "dist": {
                "type": "zip",
                "url": "https://api.github.com/repos/pear/Archive_Tar/zipball/4d761c5334c790e45ef3245f0864b8955c562caa",
                "reference": "4d761c5334c790e45ef3245f0864b8955c562caa",
                "shasum": ""
            },
            "require": {
                "pear/pear-core-minimal": "^1.10.0alpha2",
                "php": ">=5.2.0"
            },
            "require-dev": {
                "phpunit/phpunit": "*"
            },
            "suggest": {
                "ext-bz2": "Bz2 compression support.",
                "ext-xz": "Lzma2 compression support.",
                "ext-zlib": "Gzip compression support."
            },
            "type": "library",
            "extra": {
                "branch-alias": {
                    "dev-master": "1.4.x-dev"
                }
            },
            "autoload": {
                "psr-0": {
                    "Archive_Tar": ""
                }
            },
            "notification-url": "https://packagist.org/downloads/",
            "include-path": [
                "./"
            ],
            "license": [
                "BSD-3-Clause"
            ],
            "authors": [
                {
                    "name": "Vincent Blavet",
                    "email": "vincent@phpconcept.net"
                },
                {
                    "name": "Greg Beaver",
                    "email": "greg@chiaraquartet.net"
                },
                {
                    "name": "Michiel Rook",
                    "email": "mrook@php.net"
                }
            ],
            "description": "Tar file management class with compression support (gzip, bzip2, lzma2)",
            "homepage": "https://github.com/pear/Archive_Tar",
            "keywords": [
                "archive",
                "tar"
            ],
            "support": {
                "issues": "http://pear.php.net/bugs/search.php?cmd=display&package_name[]=Archive_Tar",
                "source": "https://github.com/pear/Archive_Tar"
            },
            "funding": [
                {
                    "url": "https://github.com/mrook",
                    "type": "github"
                },
                {
                    "url": "https://www.patreon.com/michielrook",
                    "type": "patreon"
                }
            ],
            "time": "2021-07-20T13:53:39+00:00"
        },
        {
            "name": "pear/console_getopt",
            "version": "v1.4.3",
            "source": {
                "type": "git",
                "url": "https://github.com/pear/Console_Getopt.git",
                "reference": "a41f8d3e668987609178c7c4a9fe48fecac53fa0"
            },
            "dist": {
                "type": "zip",
                "url": "https://api.github.com/repos/pear/Console_Getopt/zipball/a41f8d3e668987609178c7c4a9fe48fecac53fa0",
                "reference": "a41f8d3e668987609178c7c4a9fe48fecac53fa0",
                "shasum": ""
            },
            "type": "library",
            "autoload": {
                "psr-0": {
                    "Console": "./"
                }
            },
            "notification-url": "https://packagist.org/downloads/",
            "include-path": [
                "./"
            ],
            "license": [
                "BSD-2-Clause"
            ],
            "authors": [
                {
                    "name": "Andrei Zmievski",
                    "email": "andrei@php.net",
                    "role": "Lead"
                },
                {
                    "name": "Stig Bakken",
                    "email": "stig@php.net",
                    "role": "Developer"
                },
                {
                    "name": "Greg Beaver",
                    "email": "cellog@php.net",
                    "role": "Helper"
                }
            ],
            "description": "More info available on: http://pear.php.net/package/Console_Getopt",
            "support": {
                "issues": "http://pear.php.net/bugs/search.php?cmd=display&package_name[]=Console_Getopt",
                "source": "https://github.com/pear/Console_Getopt"
            },
            "time": "2019-11-20T18:27:48+00:00"
        },
        {
            "name": "pear/pear-core-minimal",
            "version": "v1.10.11",
            "source": {
                "type": "git",
                "url": "https://github.com/pear/pear-core-minimal.git",
                "reference": "68d0d32ada737153b7e93b8d3c710ebe70ac867d"
            },
            "dist": {
                "type": "zip",
                "url": "https://api.github.com/repos/pear/pear-core-minimal/zipball/68d0d32ada737153b7e93b8d3c710ebe70ac867d",
                "reference": "68d0d32ada737153b7e93b8d3c710ebe70ac867d",
                "shasum": ""
            },
            "require": {
                "pear/console_getopt": "~1.4",
                "pear/pear_exception": "~1.0"
            },
            "replace": {
                "rsky/pear-core-min": "self.version"
            },
            "type": "library",
            "autoload": {
                "psr-0": {
                    "": "src/"
                }
            },
            "notification-url": "https://packagist.org/downloads/",
            "include-path": [
                "src/"
            ],
            "license": [
                "BSD-3-Clause"
            ],
            "authors": [
                {
                    "name": "Christian Weiske",
                    "email": "cweiske@php.net",
                    "role": "Lead"
                }
            ],
            "description": "Minimal set of PEAR core files to be used as composer dependency",
            "support": {
                "issues": "http://pear.php.net/bugs/search.php?cmd=display&package_name[]=PEAR",
                "source": "https://github.com/pear/pear-core-minimal"
            },
            "time": "2021-08-10T22:31:03+00:00"
        },
        {
            "name": "pear/pear_exception",
            "version": "v1.0.2",
            "source": {
                "type": "git",
                "url": "https://github.com/pear/PEAR_Exception.git",
                "reference": "b14fbe2ddb0b9f94f5b24cf08783d599f776fff0"
            },
            "dist": {
                "type": "zip",
                "url": "https://api.github.com/repos/pear/PEAR_Exception/zipball/b14fbe2ddb0b9f94f5b24cf08783d599f776fff0",
                "reference": "b14fbe2ddb0b9f94f5b24cf08783d599f776fff0",
                "shasum": ""
            },
            "require": {
                "php": ">=5.2.0"
            },
            "require-dev": {
                "phpunit/phpunit": "<9"
            },
            "type": "class",
            "extra": {
                "branch-alias": {
                    "dev-master": "1.0.x-dev"
                }
            },
            "autoload": {
                "classmap": [
                    "PEAR/"
                ]
            },
            "notification-url": "https://packagist.org/downloads/",
            "include-path": [
                "."
            ],
            "license": [
                "BSD-2-Clause"
            ],
            "authors": [
                {
                    "name": "Helgi Thormar",
                    "email": "dufuz@php.net"
                },
                {
                    "name": "Greg Beaver",
                    "email": "cellog@php.net"
                }
            ],
            "description": "The PEAR Exception base class.",
            "homepage": "https://github.com/pear/PEAR_Exception",
            "keywords": [
                "exception"
            ],
            "support": {
                "issues": "http://pear.php.net/bugs/search.php?cmd=display&package_name[]=PEAR_Exception",
                "source": "https://github.com/pear/PEAR_Exception"
            },
            "time": "2021-03-21T15:43:46+00:00"
        },
        {
            "name": "phenx/php-font-lib",
            "version": "0.5.2",
            "source": {
                "type": "git",
                "url": "https://github.com/PhenX/php-font-lib.git",
                "reference": "ca6ad461f032145fff5971b5985e5af9e7fa88d8"
            },
            "dist": {
                "type": "zip",
                "url": "https://api.github.com/repos/PhenX/php-font-lib/zipball/ca6ad461f032145fff5971b5985e5af9e7fa88d8",
                "reference": "ca6ad461f032145fff5971b5985e5af9e7fa88d8",
                "shasum": ""
            },
            "require-dev": {
                "phpunit/phpunit": "^4.8.35 || ^5 || ^6 || ^7"
            },
            "type": "library",
            "autoload": {
                "psr-4": {
                    "FontLib\\": "src/FontLib"
                }
            },
            "notification-url": "https://packagist.org/downloads/",
            "license": [
                "LGPL-3.0"
            ],
            "authors": [
                {
                    "name": "Fabien Ménager",
                    "email": "fabien.menager@gmail.com"
                }
            ],
            "description": "A library to read, parse, export and make subsets of different types of font files.",
            "homepage": "https://github.com/PhenX/php-font-lib",
            "support": {
                "issues": "https://github.com/PhenX/php-font-lib/issues",
                "source": "https://github.com/PhenX/php-font-lib/tree/0.5.2"
            },
            "time": "2020-03-08T15:31:32+00:00"
        },
        {
            "name": "phenx/php-svg-lib",
            "version": "0.3.4",
            "source": {
                "type": "git",
                "url": "https://github.com/PhenX/php-svg-lib.git",
                "reference": "f627771eb854aa7f45f80add0f23c6c4d67ea0f2"
            },
            "dist": {
                "type": "zip",
                "url": "https://api.github.com/repos/PhenX/php-svg-lib/zipball/f627771eb854aa7f45f80add0f23c6c4d67ea0f2",
                "reference": "f627771eb854aa7f45f80add0f23c6c4d67ea0f2",
                "shasum": ""
            },
            "require": {
                "php": "^7.4 || ^8.0",
                "sabberworm/php-css-parser": "^8.3"
            },
            "require-dev": {
                "phpunit/phpunit": "^9.5"
            },
            "type": "library",
            "autoload": {
                "psr-4": {
                    "Svg\\": "src/Svg"
                }
            },
            "notification-url": "https://packagist.org/downloads/",
            "license": [
                "LGPL-3.0"
            ],
            "authors": [
                {
                    "name": "Fabien Ménager",
                    "email": "fabien.menager@gmail.com"
                }
            ],
            "description": "A library to read, parse and export to PDF SVG files.",
            "homepage": "https://github.com/PhenX/php-svg-lib",
            "support": {
                "issues": "https://github.com/PhenX/php-svg-lib/issues",
                "source": "https://github.com/PhenX/php-svg-lib/tree/0.3.4"
            },
            "time": "2021-10-18T02:13:32+00:00"
        },
        {
            "name": "php-http/discovery",
            "version": "1.14.1",
            "source": {
                "type": "git",
                "url": "https://github.com/php-http/discovery.git",
                "reference": "de90ab2b41d7d61609f504e031339776bc8c7223"
            },
            "dist": {
                "type": "zip",
                "url": "https://api.github.com/repos/php-http/discovery/zipball/de90ab2b41d7d61609f504e031339776bc8c7223",
                "reference": "de90ab2b41d7d61609f504e031339776bc8c7223",
                "shasum": ""
            },
            "require": {
                "php": "^7.1 || ^8.0"
            },
            "conflict": {
                "nyholm/psr7": "<1.0"
            },
            "require-dev": {
                "graham-campbell/phpspec-skip-example-extension": "^5.0",
                "php-http/httplug": "^1.0 || ^2.0",
                "php-http/message-factory": "^1.0",
                "phpspec/phpspec": "^5.1 || ^6.1",
                "puli/composer-plugin": "1.0.0-beta10"
            },
            "suggest": {
                "php-http/message": "Allow to use Guzzle, Diactoros or Slim Framework factories"
            },
            "type": "library",
            "extra": {
                "branch-alias": {
                    "dev-master": "1.9-dev"
                }
            },
            "autoload": {
                "psr-4": {
                    "Http\\Discovery\\": "src/"
                }
            },
            "notification-url": "https://packagist.org/downloads/",
            "license": [
                "MIT"
            ],
            "authors": [
                {
                    "name": "Márk Sági-Kazár",
                    "email": "mark.sagikazar@gmail.com"
                }
            ],
            "description": "Finds installed HTTPlug implementations and PSR-7 message factories",
            "homepage": "http://php-http.org",
            "keywords": [
                "adapter",
                "client",
                "discovery",
                "factory",
                "http",
                "message",
                "psr7"
            ],
            "support": {
                "issues": "https://github.com/php-http/discovery/issues",
                "source": "https://github.com/php-http/discovery/tree/1.14.1"
            },
            "time": "2021-09-18T07:57:46+00:00"
        },
        {
            "name": "php-http/guzzle7-adapter",
            "version": "1.0.0",
            "source": {
                "type": "git",
                "url": "https://github.com/php-http/guzzle7-adapter.git",
                "reference": "fb075a71dbfa4847cf0c2938c4e5a9c478ef8b01"
            },
            "dist": {
                "type": "zip",
                "url": "https://api.github.com/repos/php-http/guzzle7-adapter/zipball/fb075a71dbfa4847cf0c2938c4e5a9c478ef8b01",
                "reference": "fb075a71dbfa4847cf0c2938c4e5a9c478ef8b01",
                "shasum": ""
            },
            "require": {
                "guzzlehttp/guzzle": "^7.0",
                "php": "^7.2 | ^8.0",
                "php-http/httplug": "^2.0",
                "psr/http-client": "^1.0"
            },
            "provide": {
                "php-http/async-client-implementation": "1.0",
                "php-http/client-implementation": "1.0",
                "psr/http-client-implementation": "1.0"
            },
            "require-dev": {
                "php-http/client-integration-tests": "^3.0",
                "phpunit/phpunit": "^8.0|^9.3"
            },
            "type": "library",
            "extra": {
                "branch-alias": {
                    "dev-master": "0.2.x-dev"
                }
            },
            "autoload": {
                "psr-4": {
                    "Http\\Adapter\\Guzzle7\\": "src/"
                }
            },
            "notification-url": "https://packagist.org/downloads/",
            "license": [
                "MIT"
            ],
            "authors": [
                {
                    "name": "Tobias Nyholm",
                    "email": "tobias.nyholm@gmail.com"
                }
            ],
            "description": "Guzzle 7 HTTP Adapter",
            "homepage": "http://httplug.io",
            "keywords": [
                "Guzzle",
                "http"
            ],
            "support": {
                "issues": "https://github.com/php-http/guzzle7-adapter/issues",
                "source": "https://github.com/php-http/guzzle7-adapter/tree/1.0.0"
            },
            "time": "2021-03-09T07:35:15+00:00"
        },
        {
            "name": "php-http/httplug",
            "version": "2.2.0",
            "source": {
                "type": "git",
                "url": "https://github.com/php-http/httplug.git",
                "reference": "191a0a1b41ed026b717421931f8d3bd2514ffbf9"
            },
            "dist": {
                "type": "zip",
                "url": "https://api.github.com/repos/php-http/httplug/zipball/191a0a1b41ed026b717421931f8d3bd2514ffbf9",
                "reference": "191a0a1b41ed026b717421931f8d3bd2514ffbf9",
                "shasum": ""
            },
            "require": {
                "php": "^7.1 || ^8.0",
                "php-http/promise": "^1.1",
                "psr/http-client": "^1.0",
                "psr/http-message": "^1.0"
            },
            "require-dev": {
                "friends-of-phpspec/phpspec-code-coverage": "^4.1",
                "phpspec/phpspec": "^5.1 || ^6.0"
            },
            "type": "library",
            "extra": {
                "branch-alias": {
                    "dev-master": "2.x-dev"
                }
            },
            "autoload": {
                "psr-4": {
                    "Http\\Client\\": "src/"
                }
            },
            "notification-url": "https://packagist.org/downloads/",
            "license": [
                "MIT"
            ],
            "authors": [
                {
                    "name": "Eric GELOEN",
                    "email": "geloen.eric@gmail.com"
                },
                {
                    "name": "Márk Sági-Kazár",
                    "email": "mark.sagikazar@gmail.com",
                    "homepage": "https://sagikazarmark.hu"
                }
            ],
            "description": "HTTPlug, the HTTP client abstraction for PHP",
            "homepage": "http://httplug.io",
            "keywords": [
                "client",
                "http"
            ],
            "support": {
                "issues": "https://github.com/php-http/httplug/issues",
                "source": "https://github.com/php-http/httplug/tree/master"
            },
            "time": "2020-07-13T15:43:23+00:00"
        },
        {
            "name": "php-http/message",
            "version": "1.12.0",
            "source": {
                "type": "git",
                "url": "https://github.com/php-http/message.git",
                "reference": "39eb7548be982a81085fe5a6e2a44268cd586291"
            },
            "dist": {
                "type": "zip",
                "url": "https://api.github.com/repos/php-http/message/zipball/39eb7548be982a81085fe5a6e2a44268cd586291",
                "reference": "39eb7548be982a81085fe5a6e2a44268cd586291",
                "shasum": ""
            },
            "require": {
                "clue/stream-filter": "^1.5",
                "php": "^7.1 || ^8.0",
                "php-http/message-factory": "^1.0.2",
                "psr/http-message": "^1.0"
            },
            "provide": {
                "php-http/message-factory-implementation": "1.0"
            },
            "require-dev": {
                "ergebnis/composer-normalize": "^2.6",
                "ext-zlib": "*",
                "guzzlehttp/psr7": "^1.0",
                "laminas/laminas-diactoros": "^2.0",
                "phpspec/phpspec": "^5.1 || ^6.3",
                "slim/slim": "^3.0"
            },
            "suggest": {
                "ext-zlib": "Used with compressor/decompressor streams",
                "guzzlehttp/psr7": "Used with Guzzle PSR-7 Factories",
                "laminas/laminas-diactoros": "Used with Diactoros Factories",
                "slim/slim": "Used with Slim Framework PSR-7 implementation"
            },
            "type": "library",
            "extra": {
                "branch-alias": {
                    "dev-master": "1.10-dev"
                }
            },
            "autoload": {
                "psr-4": {
                    "Http\\Message\\": "src/"
                },
                "files": [
                    "src/filters.php"
                ]
            },
            "notification-url": "https://packagist.org/downloads/",
            "license": [
                "MIT"
            ],
            "authors": [
                {
                    "name": "Márk Sági-Kazár",
                    "email": "mark.sagikazar@gmail.com"
                }
            ],
            "description": "HTTP Message related tools",
            "homepage": "http://php-http.org",
            "keywords": [
                "http",
                "message",
                "psr-7"
            ],
            "support": {
                "issues": "https://github.com/php-http/message/issues",
                "source": "https://github.com/php-http/message/tree/1.12.0"
            },
            "time": "2021-08-29T09:13:12+00:00"
        },
        {
            "name": "php-http/message-factory",
            "version": "v1.0.2",
            "source": {
                "type": "git",
                "url": "https://github.com/php-http/message-factory.git",
                "reference": "a478cb11f66a6ac48d8954216cfed9aa06a501a1"
            },
            "dist": {
                "type": "zip",
                "url": "https://api.github.com/repos/php-http/message-factory/zipball/a478cb11f66a6ac48d8954216cfed9aa06a501a1",
                "reference": "a478cb11f66a6ac48d8954216cfed9aa06a501a1",
                "shasum": ""
            },
            "require": {
                "php": ">=5.4",
                "psr/http-message": "^1.0"
            },
            "type": "library",
            "extra": {
                "branch-alias": {
                    "dev-master": "1.0-dev"
                }
            },
            "autoload": {
                "psr-4": {
                    "Http\\Message\\": "src/"
                }
            },
            "notification-url": "https://packagist.org/downloads/",
            "license": [
                "MIT"
            ],
            "authors": [
                {
                    "name": "Márk Sági-Kazár",
                    "email": "mark.sagikazar@gmail.com"
                }
            ],
            "description": "Factory interfaces for PSR-7 HTTP Message",
            "homepage": "http://php-http.org",
            "keywords": [
                "factory",
                "http",
                "message",
                "stream",
                "uri"
            ],
            "support": {
                "issues": "https://github.com/php-http/message-factory/issues",
                "source": "https://github.com/php-http/message-factory/tree/master"
            },
            "time": "2015-12-19T14:08:53+00:00"
        },
        {
            "name": "php-http/promise",
            "version": "1.1.0",
            "source": {
                "type": "git",
                "url": "https://github.com/php-http/promise.git",
                "reference": "4c4c1f9b7289a2ec57cde7f1e9762a5789506f88"
            },
            "dist": {
                "type": "zip",
                "url": "https://api.github.com/repos/php-http/promise/zipball/4c4c1f9b7289a2ec57cde7f1e9762a5789506f88",
                "reference": "4c4c1f9b7289a2ec57cde7f1e9762a5789506f88",
                "shasum": ""
            },
            "require": {
                "php": "^7.1 || ^8.0"
            },
            "require-dev": {
                "friends-of-phpspec/phpspec-code-coverage": "^4.3.2",
                "phpspec/phpspec": "^5.1.2 || ^6.2"
            },
            "type": "library",
            "extra": {
                "branch-alias": {
                    "dev-master": "1.1-dev"
                }
            },
            "autoload": {
                "psr-4": {
                    "Http\\Promise\\": "src/"
                }
            },
            "notification-url": "https://packagist.org/downloads/",
            "license": [
                "MIT"
            ],
            "authors": [
                {
                    "name": "Joel Wurtz",
                    "email": "joel.wurtz@gmail.com"
                },
                {
                    "name": "Márk Sági-Kazár",
                    "email": "mark.sagikazar@gmail.com"
                }
            ],
            "description": "Promise used for asynchronous HTTP requests",
            "homepage": "http://httplug.io",
            "keywords": [
                "promise"
            ],
            "support": {
                "issues": "https://github.com/php-http/promise/issues",
                "source": "https://github.com/php-http/promise/tree/1.1.0"
            },
            "time": "2020-07-07T09:29:14+00:00"
        },
        {
            "name": "phpmailer/phpmailer",
            "version": "v6.5.3",
            "source": {
                "type": "git",
                "url": "https://github.com/PHPMailer/PHPMailer.git",
                "reference": "baeb7cde6b60b1286912690ab0693c7789a31e71"
            },
            "dist": {
                "type": "zip",
                "url": "https://api.github.com/repos/PHPMailer/PHPMailer/zipball/baeb7cde6b60b1286912690ab0693c7789a31e71",
                "reference": "baeb7cde6b60b1286912690ab0693c7789a31e71",
                "shasum": ""
            },
            "require": {
                "ext-ctype": "*",
                "ext-filter": "*",
                "ext-hash": "*",
                "php": ">=5.5.0"
            },
            "require-dev": {
                "dealerdirect/phpcodesniffer-composer-installer": "^0.7.0",
                "doctrine/annotations": "^1.2",
                "php-parallel-lint/php-console-highlighter": "^0.5.0",
                "php-parallel-lint/php-parallel-lint": "^1.3",
                "phpcompatibility/php-compatibility": "^9.3.5",
                "roave/security-advisories": "dev-latest",
                "squizlabs/php_codesniffer": "^3.6.0",
                "yoast/phpunit-polyfills": "^1.0.0"
            },
            "suggest": {
                "ext-mbstring": "Needed to send email in multibyte encoding charset or decode encoded addresses",
                "hayageek/oauth2-yahoo": "Needed for Yahoo XOAUTH2 authentication",
                "league/oauth2-google": "Needed for Google XOAUTH2 authentication",
                "psr/log": "For optional PSR-3 debug logging",
                "stevenmaguire/oauth2-microsoft": "Needed for Microsoft XOAUTH2 authentication",
                "symfony/polyfill-mbstring": "To support UTF-8 if the Mbstring PHP extension is not enabled (^1.2)"
            },
            "type": "library",
            "autoload": {
                "psr-4": {
                    "PHPMailer\\PHPMailer\\": "src/"
                }
            },
            "notification-url": "https://packagist.org/downloads/",
            "license": [
                "LGPL-2.1-only"
            ],
            "authors": [
                {
                    "name": "Marcus Bointon",
                    "email": "phpmailer@synchromedia.co.uk"
                },
                {
                    "name": "Jim Jagielski",
                    "email": "jimjag@gmail.com"
                },
                {
                    "name": "Andy Prevost",
                    "email": "codeworxtech@users.sourceforge.net"
                },
                {
                    "name": "Brent R. Matzelle"
                }
            ],
            "description": "PHPMailer is a full-featured email creation and transfer class for PHP",
            "support": {
                "issues": "https://github.com/PHPMailer/PHPMailer/issues",
                "source": "https://github.com/PHPMailer/PHPMailer/tree/v6.5.3"
            },
            "funding": [
                {
                    "url": "https://github.com/Synchro",
                    "type": "github"
                }
            ],
            "time": "2021-11-25T16:34:11+00:00"
        },
        {
            "name": "phpoffice/phpspreadsheet",
            "version": "1.20.0",
            "source": {
                "type": "git",
                "url": "https://github.com/PHPOffice/PhpSpreadsheet.git",
                "reference": "44436f270bb134b4a94670f3d020a85dfa0a3c02"
            },
            "dist": {
                "type": "zip",
                "url": "https://api.github.com/repos/PHPOffice/PhpSpreadsheet/zipball/44436f270bb134b4a94670f3d020a85dfa0a3c02",
                "reference": "44436f270bb134b4a94670f3d020a85dfa0a3c02",
                "shasum": ""
            },
            "require": {
                "ext-ctype": "*",
                "ext-dom": "*",
                "ext-fileinfo": "*",
                "ext-gd": "*",
                "ext-iconv": "*",
                "ext-libxml": "*",
                "ext-mbstring": "*",
                "ext-simplexml": "*",
                "ext-xml": "*",
                "ext-xmlreader": "*",
                "ext-xmlwriter": "*",
                "ext-zip": "*",
                "ext-zlib": "*",
                "ezyang/htmlpurifier": "^4.13",
                "maennchen/zipstream-php": "^2.1",
                "markbaker/complex": "^3.0",
                "markbaker/matrix": "^3.0",
                "php": "^7.3 || ^8.0",
                "psr/http-client": "^1.0",
                "psr/http-factory": "^1.0",
                "psr/simple-cache": "^1.0"
            },
            "require-dev": {
                "dealerdirect/phpcodesniffer-composer-installer": "dev-master",
                "dompdf/dompdf": "^1.0",
                "friendsofphp/php-cs-fixer": "^3.2",
                "jpgraph/jpgraph": "^4.0",
                "mpdf/mpdf": "^8.0",
                "phpcompatibility/php-compatibility": "^9.3",
                "phpstan/phpstan": "^1.1",
                "phpstan/phpstan-phpunit": "^1.0",
                "phpunit/phpunit": "^8.5 || ^9.0",
                "squizlabs/php_codesniffer": "^3.6",
                "tecnickcom/tcpdf": "^6.4"
            },
            "suggest": {
                "dompdf/dompdf": "Option for rendering PDF with PDF Writer (doesn't yet support PHP8)",
                "jpgraph/jpgraph": "Option for rendering charts, or including charts with PDF or HTML Writers",
                "mpdf/mpdf": "Option for rendering PDF with PDF Writer",
                "tecnickcom/tcpdf": "Option for rendering PDF with PDF Writer (doesn't yet support PHP8)"
            },
            "type": "library",
            "autoload": {
                "psr-4": {
                    "PhpOffice\\PhpSpreadsheet\\": "src/PhpSpreadsheet"
                }
            },
            "notification-url": "https://packagist.org/downloads/",
            "license": [
                "MIT"
            ],
            "authors": [
                {
                    "name": "Maarten Balliauw",
                    "homepage": "https://blog.maartenballiauw.be"
                },
                {
                    "name": "Mark Baker",
                    "homepage": "https://markbakeruk.net"
                },
                {
                    "name": "Franck Lefevre",
                    "homepage": "https://rootslabs.net"
                },
                {
                    "name": "Erik Tilt"
                },
                {
                    "name": "Adrien Crivelli"
                }
            ],
            "description": "PHPSpreadsheet - Read, Create and Write Spreadsheet documents in PHP - Spreadsheet engine",
            "homepage": "https://github.com/PHPOffice/PhpSpreadsheet",
            "keywords": [
                "OpenXML",
                "excel",
                "gnumeric",
                "ods",
                "php",
                "spreadsheet",
                "xls",
                "xlsx"
            ],
            "support": {
                "issues": "https://github.com/PHPOffice/PhpSpreadsheet/issues",
                "source": "https://github.com/PHPOffice/PhpSpreadsheet/tree/1.20.0"
            },
            "time": "2021-11-23T15:23:42+00:00"
        },
        {
            "name": "phpoption/phpoption",
            "version": "1.8.0",
            "source": {
                "type": "git",
                "url": "https://github.com/schmittjoh/php-option.git",
                "reference": "5455cb38aed4523f99977c4a12ef19da4bfe2a28"
            },
            "dist": {
                "type": "zip",
                "url": "https://api.github.com/repos/schmittjoh/php-option/zipball/5455cb38aed4523f99977c4a12ef19da4bfe2a28",
                "reference": "5455cb38aed4523f99977c4a12ef19da4bfe2a28",
                "shasum": ""
            },
            "require": {
                "php": "^7.0 || ^8.0"
            },
            "require-dev": {
                "bamarni/composer-bin-plugin": "^1.4.1",
                "phpunit/phpunit": "^6.5.14 || ^7.0.20 || ^8.5.19 || ^9.5.8"
            },
            "type": "library",
            "extra": {
                "branch-alias": {
                    "dev-master": "1.8-dev"
                }
            },
            "autoload": {
                "psr-4": {
                    "PhpOption\\": "src/PhpOption/"
                }
            },
            "notification-url": "https://packagist.org/downloads/",
            "license": [
                "Apache-2.0"
            ],
            "authors": [
                {
                    "name": "Johannes M. Schmitt",
                    "email": "schmittjoh@gmail.com"
                },
                {
                    "name": "Graham Campbell",
                    "email": "hello@gjcampbell.co.uk"
                }
            ],
            "description": "Option Type for PHP",
            "keywords": [
                "language",
                "option",
                "php",
                "type"
            ],
            "support": {
                "issues": "https://github.com/schmittjoh/php-option/issues",
                "source": "https://github.com/schmittjoh/php-option/tree/1.8.0"
            },
            "funding": [
                {
                    "url": "https://github.com/GrahamCampbell",
                    "type": "github"
                },
                {
                    "url": "https://tidelift.com/funding/github/packagist/phpoption/phpoption",
                    "type": "tidelift"
                }
            ],
            "time": "2021-08-28T21:27:29+00:00"
        },
        {
            "name": "phpseclib/phpseclib",
            "version": "2.0.35",
            "source": {
                "type": "git",
                "url": "https://github.com/phpseclib/phpseclib.git",
                "reference": "4e16cf3f5f927a7d3f5317820af795c0366c0420"
            },
            "dist": {
                "type": "zip",
                "url": "https://api.github.com/repos/phpseclib/phpseclib/zipball/4e16cf3f5f927a7d3f5317820af795c0366c0420",
                "reference": "4e16cf3f5f927a7d3f5317820af795c0366c0420",
                "shasum": ""
            },
            "require": {
                "php": ">=5.3.3"
            },
            "require-dev": {
                "phing/phing": "~2.7",
                "phpunit/phpunit": "^4.8.35|^5.7|^6.0|^9.4",
                "squizlabs/php_codesniffer": "~2.0"
            },
            "suggest": {
                "ext-gmp": "Install the GMP (GNU Multiple Precision) extension in order to speed up arbitrary precision integer arithmetic operations.",
                "ext-libsodium": "SSH2/SFTP can make use of some algorithms provided by the libsodium-php extension.",
                "ext-mcrypt": "Install the Mcrypt extension in order to speed up a few other cryptographic operations.",
                "ext-openssl": "Install the OpenSSL extension in order to speed up a wide variety of cryptographic operations."
            },
            "type": "library",
            "autoload": {
                "files": [
                    "phpseclib/bootstrap.php"
                ],
                "psr-4": {
                    "phpseclib\\": "phpseclib/"
                }
            },
            "notification-url": "https://packagist.org/downloads/",
            "license": [
                "MIT"
            ],
            "authors": [
                {
                    "name": "Jim Wigginton",
                    "email": "terrafrost@php.net",
                    "role": "Lead Developer"
                },
                {
                    "name": "Patrick Monnerat",
                    "email": "pm@datasphere.ch",
                    "role": "Developer"
                },
                {
                    "name": "Andreas Fischer",
                    "email": "bantu@phpbb.com",
                    "role": "Developer"
                },
                {
                    "name": "Hans-Jürgen Petrich",
                    "email": "petrich@tronic-media.com",
                    "role": "Developer"
                },
                {
                    "name": "Graham Campbell",
                    "email": "graham@alt-three.com",
                    "role": "Developer"
                }
            ],
            "description": "PHP Secure Communications Library - Pure-PHP implementations of RSA, AES, SSH2, SFTP, X.509 etc.",
            "homepage": "http://phpseclib.sourceforge.net",
            "keywords": [
                "BigInteger",
                "aes",
                "asn.1",
                "asn1",
                "blowfish",
                "crypto",
                "cryptography",
                "encryption",
                "rsa",
                "security",
                "sftp",
                "signature",
                "signing",
                "ssh",
                "twofish",
                "x.509",
                "x509"
            ],
            "support": {
                "issues": "https://github.com/phpseclib/phpseclib/issues",
                "source": "https://github.com/phpseclib/phpseclib/tree/2.0.35"
            },
            "funding": [
                {
                    "url": "https://github.com/terrafrost",
                    "type": "github"
                },
                {
                    "url": "https://www.patreon.com/phpseclib",
                    "type": "patreon"
                },
                {
                    "url": "https://tidelift.com/funding/github/packagist/phpseclib/phpseclib",
                    "type": "tidelift"
                }
            ],
            "time": "2021-11-28T23:30:39+00:00"
        },
        {
            "name": "psr/cache",
            "version": "1.0.1",
            "source": {
                "type": "git",
                "url": "https://github.com/php-fig/cache.git",
                "reference": "d11b50ad223250cf17b86e38383413f5a6764bf8"
            },
            "dist": {
                "type": "zip",
                "url": "https://api.github.com/repos/php-fig/cache/zipball/d11b50ad223250cf17b86e38383413f5a6764bf8",
                "reference": "d11b50ad223250cf17b86e38383413f5a6764bf8",
                "shasum": ""
            },
            "require": {
                "php": ">=5.3.0"
            },
            "type": "library",
            "extra": {
                "branch-alias": {
                    "dev-master": "1.0.x-dev"
                }
            },
            "autoload": {
                "psr-4": {
                    "Psr\\Cache\\": "src/"
                }
            },
            "notification-url": "https://packagist.org/downloads/",
            "license": [
                "MIT"
            ],
            "authors": [
                {
                    "name": "PHP-FIG",
                    "homepage": "http://www.php-fig.org/"
                }
            ],
            "description": "Common interface for caching libraries",
            "keywords": [
                "cache",
                "psr",
                "psr-6"
            ],
            "support": {
                "source": "https://github.com/php-fig/cache/tree/master"
            },
            "time": "2016-08-06T20:24:11+00:00"
        },
        {
            "name": "psr/container",
            "version": "1.1.2",
            "source": {
                "type": "git",
                "url": "https://github.com/php-fig/container.git",
                "reference": "513e0666f7216c7459170d56df27dfcefe1689ea"
            },
            "dist": {
                "type": "zip",
                "url": "https://api.github.com/repos/php-fig/container/zipball/513e0666f7216c7459170d56df27dfcefe1689ea",
                "reference": "513e0666f7216c7459170d56df27dfcefe1689ea",
                "shasum": ""
            },
            "require": {
                "php": ">=7.4.0"
            },
            "type": "library",
            "autoload": {
                "psr-4": {
                    "Psr\\Container\\": "src/"
                }
            },
            "notification-url": "https://packagist.org/downloads/",
            "license": [
                "MIT"
            ],
            "authors": [
                {
                    "name": "PHP-FIG",
                    "homepage": "https://www.php-fig.org/"
                }
            ],
            "description": "Common Container Interface (PHP FIG PSR-11)",
            "homepage": "https://github.com/php-fig/container",
            "keywords": [
                "PSR-11",
                "container",
                "container-interface",
                "container-interop",
                "psr"
            ],
            "support": {
                "issues": "https://github.com/php-fig/container/issues",
                "source": "https://github.com/php-fig/container/tree/1.1.2"
            },
            "time": "2021-11-05T16:50:12+00:00"
        },
        {
            "name": "psr/http-client",
            "version": "1.0.1",
            "source": {
                "type": "git",
                "url": "https://github.com/php-fig/http-client.git",
                "reference": "2dfb5f6c5eff0e91e20e913f8c5452ed95b86621"
            },
            "dist": {
                "type": "zip",
                "url": "https://api.github.com/repos/php-fig/http-client/zipball/2dfb5f6c5eff0e91e20e913f8c5452ed95b86621",
                "reference": "2dfb5f6c5eff0e91e20e913f8c5452ed95b86621",
                "shasum": ""
            },
            "require": {
                "php": "^7.0 || ^8.0",
                "psr/http-message": "^1.0"
            },
            "type": "library",
            "extra": {
                "branch-alias": {
                    "dev-master": "1.0.x-dev"
                }
            },
            "autoload": {
                "psr-4": {
                    "Psr\\Http\\Client\\": "src/"
                }
            },
            "notification-url": "https://packagist.org/downloads/",
            "license": [
                "MIT"
            ],
            "authors": [
                {
                    "name": "PHP-FIG",
                    "homepage": "http://www.php-fig.org/"
                }
            ],
            "description": "Common interface for HTTP clients",
            "homepage": "https://github.com/php-fig/http-client",
            "keywords": [
                "http",
                "http-client",
                "psr",
                "psr-18"
            ],
            "support": {
                "source": "https://github.com/php-fig/http-client/tree/master"
            },
            "time": "2020-06-29T06:28:15+00:00"
        },
        {
            "name": "psr/http-factory",
            "version": "1.0.1",
            "source": {
                "type": "git",
                "url": "https://github.com/php-fig/http-factory.git",
                "reference": "12ac7fcd07e5b077433f5f2bee95b3a771bf61be"
            },
            "dist": {
                "type": "zip",
                "url": "https://api.github.com/repos/php-fig/http-factory/zipball/12ac7fcd07e5b077433f5f2bee95b3a771bf61be",
                "reference": "12ac7fcd07e5b077433f5f2bee95b3a771bf61be",
                "shasum": ""
            },
            "require": {
                "php": ">=7.0.0",
                "psr/http-message": "^1.0"
            },
            "type": "library",
            "extra": {
                "branch-alias": {
                    "dev-master": "1.0.x-dev"
                }
            },
            "autoload": {
                "psr-4": {
                    "Psr\\Http\\Message\\": "src/"
                }
            },
            "notification-url": "https://packagist.org/downloads/",
            "license": [
                "MIT"
            ],
            "authors": [
                {
                    "name": "PHP-FIG",
                    "homepage": "http://www.php-fig.org/"
                }
            ],
            "description": "Common interfaces for PSR-7 HTTP message factories",
            "keywords": [
                "factory",
                "http",
                "message",
                "psr",
                "psr-17",
                "psr-7",
                "request",
                "response"
            ],
            "support": {
                "source": "https://github.com/php-fig/http-factory/tree/master"
            },
            "time": "2019-04-30T12:38:16+00:00"
        },
        {
            "name": "psr/http-message",
            "version": "1.0.1",
            "source": {
                "type": "git",
                "url": "https://github.com/php-fig/http-message.git",
                "reference": "f6561bf28d520154e4b0ec72be95418abe6d9363"
            },
            "dist": {
                "type": "zip",
                "url": "https://api.github.com/repos/php-fig/http-message/zipball/f6561bf28d520154e4b0ec72be95418abe6d9363",
                "reference": "f6561bf28d520154e4b0ec72be95418abe6d9363",
                "shasum": ""
            },
            "require": {
                "php": ">=5.3.0"
            },
            "type": "library",
            "extra": {
                "branch-alias": {
                    "dev-master": "1.0.x-dev"
                }
            },
            "autoload": {
                "psr-4": {
                    "Psr\\Http\\Message\\": "src/"
                }
            },
            "notification-url": "https://packagist.org/downloads/",
            "license": [
                "MIT"
            ],
            "authors": [
                {
                    "name": "PHP-FIG",
                    "homepage": "http://www.php-fig.org/"
                }
            ],
            "description": "Common interface for HTTP messages",
            "homepage": "https://github.com/php-fig/http-message",
            "keywords": [
                "http",
                "http-message",
                "psr",
                "psr-7",
                "request",
                "response"
            ],
            "support": {
                "source": "https://github.com/php-fig/http-message/tree/master"
            },
            "time": "2016-08-06T14:39:51+00:00"
        },
        {
            "name": "psr/log",
            "version": "1.1.4",
            "source": {
                "type": "git",
                "url": "https://github.com/php-fig/log.git",
                "reference": "d49695b909c3b7628b6289db5479a1c204601f11"
            },
            "dist": {
                "type": "zip",
                "url": "https://api.github.com/repos/php-fig/log/zipball/d49695b909c3b7628b6289db5479a1c204601f11",
                "reference": "d49695b909c3b7628b6289db5479a1c204601f11",
                "shasum": ""
            },
            "require": {
                "php": ">=5.3.0"
            },
            "type": "library",
            "extra": {
                "branch-alias": {
                    "dev-master": "1.1.x-dev"
                }
            },
            "autoload": {
                "psr-4": {
                    "Psr\\Log\\": "Psr/Log/"
                }
            },
            "notification-url": "https://packagist.org/downloads/",
            "license": [
                "MIT"
            ],
            "authors": [
                {
                    "name": "PHP-FIG",
                    "homepage": "https://www.php-fig.org/"
                }
            ],
            "description": "Common interface for logging libraries",
            "homepage": "https://github.com/php-fig/log",
            "keywords": [
                "log",
                "psr",
                "psr-3"
            ],
            "support": {
                "source": "https://github.com/php-fig/log/tree/1.1.4"
            },
            "time": "2021-05-03T11:20:27+00:00"
        },
        {
            "name": "psr/simple-cache",
            "version": "1.0.1",
            "source": {
                "type": "git",
                "url": "https://github.com/php-fig/simple-cache.git",
                "reference": "408d5eafb83c57f6365a3ca330ff23aa4a5fa39b"
            },
            "dist": {
                "type": "zip",
                "url": "https://api.github.com/repos/php-fig/simple-cache/zipball/408d5eafb83c57f6365a3ca330ff23aa4a5fa39b",
                "reference": "408d5eafb83c57f6365a3ca330ff23aa4a5fa39b",
                "shasum": ""
            },
            "require": {
                "php": ">=5.3.0"
            },
            "type": "library",
            "extra": {
                "branch-alias": {
                    "dev-master": "1.0.x-dev"
                }
            },
            "autoload": {
                "psr-4": {
                    "Psr\\SimpleCache\\": "src/"
                }
            },
            "notification-url": "https://packagist.org/downloads/",
            "license": [
                "MIT"
            ],
            "authors": [
                {
                    "name": "PHP-FIG",
                    "homepage": "http://www.php-fig.org/"
                }
            ],
            "description": "Common interfaces for simple caching",
            "keywords": [
                "cache",
                "caching",
                "psr",
                "psr-16",
                "simple-cache"
            ],
            "support": {
                "source": "https://github.com/php-fig/simple-cache/tree/master"
            },
            "time": "2017-10-23T01:57:42+00:00"
        },
        {
            "name": "ralouphie/getallheaders",
            "version": "3.0.3",
            "source": {
                "type": "git",
                "url": "https://github.com/ralouphie/getallheaders.git",
                "reference": "120b605dfeb996808c31b6477290a714d356e822"
            },
            "dist": {
                "type": "zip",
                "url": "https://api.github.com/repos/ralouphie/getallheaders/zipball/120b605dfeb996808c31b6477290a714d356e822",
                "reference": "120b605dfeb996808c31b6477290a714d356e822",
                "shasum": ""
            },
            "require": {
                "php": ">=5.6"
            },
            "require-dev": {
                "php-coveralls/php-coveralls": "^2.1",
                "phpunit/phpunit": "^5 || ^6.5"
            },
            "type": "library",
            "autoload": {
                "files": [
                    "src/getallheaders.php"
                ]
            },
            "notification-url": "https://packagist.org/downloads/",
            "license": [
                "MIT"
            ],
            "authors": [
                {
                    "name": "Ralph Khattar",
                    "email": "ralph.khattar@gmail.com"
                }
            ],
            "description": "A polyfill for getallheaders.",
            "support": {
                "issues": "https://github.com/ralouphie/getallheaders/issues",
                "source": "https://github.com/ralouphie/getallheaders/tree/develop"
            },
            "time": "2019-03-08T08:55:37+00:00"
        },
        {
            "name": "ramsey/collection",
            "version": "1.2.2",
            "source": {
                "type": "git",
                "url": "https://github.com/ramsey/collection.git",
                "reference": "cccc74ee5e328031b15640b51056ee8d3bb66c0a"
            },
            "dist": {
                "type": "zip",
                "url": "https://api.github.com/repos/ramsey/collection/zipball/cccc74ee5e328031b15640b51056ee8d3bb66c0a",
                "reference": "cccc74ee5e328031b15640b51056ee8d3bb66c0a",
                "shasum": ""
            },
            "require": {
                "php": "^7.3 || ^8",
                "symfony/polyfill-php81": "^1.23"
            },
            "require-dev": {
                "captainhook/captainhook": "^5.3",
                "dealerdirect/phpcodesniffer-composer-installer": "^0.7.0",
                "ergebnis/composer-normalize": "^2.6",
                "fakerphp/faker": "^1.5",
                "hamcrest/hamcrest-php": "^2",
                "jangregor/phpstan-prophecy": "^0.8",
                "mockery/mockery": "^1.3",
                "phpspec/prophecy-phpunit": "^2.0",
                "phpstan/extension-installer": "^1",
                "phpstan/phpstan": "^0.12.32",
                "phpstan/phpstan-mockery": "^0.12.5",
                "phpstan/phpstan-phpunit": "^0.12.11",
                "phpunit/phpunit": "^8.5 || ^9",
                "psy/psysh": "^0.10.4",
                "slevomat/coding-standard": "^6.3",
                "squizlabs/php_codesniffer": "^3.5",
                "vimeo/psalm": "^4.4"
            },
            "type": "library",
            "autoload": {
                "psr-4": {
                    "Ramsey\\Collection\\": "src/"
                }
            },
            "notification-url": "https://packagist.org/downloads/",
            "license": [
                "MIT"
            ],
            "authors": [
                {
                    "name": "Ben Ramsey",
                    "email": "ben@benramsey.com",
                    "homepage": "https://benramsey.com"
                }
            ],
            "description": "A PHP library for representing and manipulating collections.",
            "keywords": [
                "array",
                "collection",
                "hash",
                "map",
                "queue",
                "set"
            ],
            "support": {
                "issues": "https://github.com/ramsey/collection/issues",
                "source": "https://github.com/ramsey/collection/tree/1.2.2"
            },
            "funding": [
                {
                    "url": "https://github.com/ramsey",
                    "type": "github"
                },
                {
                    "url": "https://tidelift.com/funding/github/packagist/ramsey/collection",
                    "type": "tidelift"
                }
            ],
            "time": "2021-10-10T03:01:02+00:00"
        },
        {
            "name": "ramsey/uuid",
            "version": "4.2.3",
            "source": {
                "type": "git",
                "url": "https://github.com/ramsey/uuid.git",
                "reference": "fc9bb7fb5388691fd7373cd44dcb4d63bbcf24df"
            },
            "dist": {
                "type": "zip",
                "url": "https://api.github.com/repos/ramsey/uuid/zipball/fc9bb7fb5388691fd7373cd44dcb4d63bbcf24df",
                "reference": "fc9bb7fb5388691fd7373cd44dcb4d63bbcf24df",
                "shasum": ""
            },
            "require": {
                "brick/math": "^0.8 || ^0.9",
                "ext-json": "*",
                "php": "^7.2 || ^8.0",
                "ramsey/collection": "^1.0",
                "symfony/polyfill-ctype": "^1.8",
                "symfony/polyfill-php80": "^1.14"
            },
            "replace": {
                "rhumsaa/uuid": "self.version"
            },
            "require-dev": {
                "captainhook/captainhook": "^5.10",
                "captainhook/plugin-composer": "^5.3",
                "dealerdirect/phpcodesniffer-composer-installer": "^0.7.0",
                "doctrine/annotations": "^1.8",
                "ergebnis/composer-normalize": "^2.15",
                "mockery/mockery": "^1.3",
                "moontoast/math": "^1.1",
                "paragonie/random-lib": "^2",
                "php-mock/php-mock": "^2.2",
                "php-mock/php-mock-mockery": "^1.3",
                "php-parallel-lint/php-parallel-lint": "^1.1",
                "phpbench/phpbench": "^1.0",
                "phpstan/extension-installer": "^1.0",
                "phpstan/phpstan": "^0.12",
                "phpstan/phpstan-mockery": "^0.12",
                "phpstan/phpstan-phpunit": "^0.12",
                "phpunit/phpunit": "^8.5 || ^9",
                "slevomat/coding-standard": "^7.0",
                "squizlabs/php_codesniffer": "^3.5",
                "vimeo/psalm": "^4.9"
            },
            "suggest": {
                "ext-bcmath": "Enables faster math with arbitrary-precision integers using BCMath.",
                "ext-ctype": "Enables faster processing of character classification using ctype functions.",
                "ext-gmp": "Enables faster math with arbitrary-precision integers using GMP.",
                "ext-uuid": "Enables the use of PeclUuidTimeGenerator and PeclUuidRandomGenerator.",
                "paragonie/random-lib": "Provides RandomLib for use with the RandomLibAdapter",
                "ramsey/uuid-doctrine": "Allows the use of Ramsey\\Uuid\\Uuid as Doctrine field type."
            },
            "type": "library",
            "extra": {
                "branch-alias": {
                    "dev-main": "4.x-dev"
                },
                "captainhook": {
                    "force-install": true
                }
            },
            "autoload": {
                "psr-4": {
                    "Ramsey\\Uuid\\": "src/"
                },
                "files": [
                    "src/functions.php"
                ]
            },
            "notification-url": "https://packagist.org/downloads/",
            "license": [
                "MIT"
            ],
            "description": "A PHP library for generating and working with universally unique identifiers (UUIDs).",
            "keywords": [
                "guid",
                "identifier",
                "uuid"
            ],
            "support": {
                "issues": "https://github.com/ramsey/uuid/issues",
                "source": "https://github.com/ramsey/uuid/tree/4.2.3"
            },
            "funding": [
                {
                    "url": "https://github.com/ramsey",
                    "type": "github"
                },
                {
                    "url": "https://tidelift.com/funding/github/packagist/ramsey/uuid",
                    "type": "tidelift"
                }
            ],
            "time": "2021-09-25T23:10:38+00:00"
        },
        {
            "name": "rospdf/pdf-php",
            "version": "0.12.63",
            "source": {
                "type": "git",
                "url": "https://github.com/rospdf/pdf-php.git",
                "reference": "f957e49ddfa6b7891de62c48b1de965a74db6c44"
            },
            "dist": {
                "type": "zip",
                "url": "https://api.github.com/repos/rospdf/pdf-php/zipball/f957e49ddfa6b7891de62c48b1de965a74db6c44",
                "reference": "f957e49ddfa6b7891de62c48b1de965a74db6c44",
                "shasum": ""
            },
            "require": {
                "php": ">=5.6.0"
            },
            "require-dev": {
                "phpunit/phpunit": "3.7.38",
                "squizlabs/php_codesniffer": "2.*"
            },
            "type": "library",
            "extra": {
                "branch-alias": {
                    "dev-experimental": "0.13.x-dev",
                    "dev-master": "0.12.x-dev"
                }
            },
            "autoload": {
                "files": [
                    "src/Cpdf.php",
                    "src/Cezpdf.php"
                ]
            },
            "notification-url": "https://packagist.org/downloads/",
            "license": [
                "MIT"
            ],
            "authors": [
                {
                    "name": "Ole Koeckemann",
                    "email": "ole.k@web.de",
                    "role": "Project Head / Developer"
                },
                {
                    "name": "Lars Olesen",
                    "email": "lars@intraface.dk",
                    "role": "Developer"
                },
                {
                    "name": "Sune Jensen",
                    "email": "sj@sunet.dk",
                    "role": "Developer"
                },
                {
                    "name": "Nicola Asuni",
                    "email": "info@tecnick.com",
                    "role": "Developer"
                },
                {
                    "name": "Wayne Munro",
                    "email": "pdf@ros.co.nz",
                    "role": "Founder / Inactive"
                }
            ],
            "description": "The R&OS Pdf class supports the creation of PDF documents without any adiditional modules or extensions.",
            "homepage": "https://github.com/rospdf/pdf-php",
            "support": {
                "issues": "https://github.com/rospdf/pdf-php/issues",
                "source": "https://github.com/rospdf/pdf-php/tree/0.12.63"
            },
            "time": "2020-09-20T06:15:20+00:00"
        },
        {
            "name": "sabberworm/php-css-parser",
            "version": "8.3.1",
            "source": {
                "type": "git",
                "url": "https://github.com/sabberworm/PHP-CSS-Parser.git",
                "reference": "d217848e1396ef962fb1997cf3e2421acba7f796"
            },
            "dist": {
                "type": "zip",
                "url": "https://api.github.com/repos/sabberworm/PHP-CSS-Parser/zipball/d217848e1396ef962fb1997cf3e2421acba7f796",
                "reference": "d217848e1396ef962fb1997cf3e2421acba7f796",
                "shasum": ""
            },
            "require": {
                "php": ">=5.3.2"
            },
            "require-dev": {
                "codacy/coverage": "^1.4",
                "phpunit/phpunit": "~4.8"
            },
            "type": "library",
            "autoload": {
                "psr-0": {
                    "Sabberworm\\CSS": "lib/"
                }
            },
            "notification-url": "https://packagist.org/downloads/",
            "license": [
                "MIT"
            ],
            "authors": [
                {
                    "name": "Raphael Schweikert"
                }
            ],
            "description": "Parser for CSS Files written in PHP",
            "homepage": "http://www.sabberworm.com/blog/2010/6/10/php-css-parser",
            "keywords": [
                "css",
                "parser",
                "stylesheet"
            ],
            "support": {
                "issues": "https://github.com/sabberworm/PHP-CSS-Parser/issues",
                "source": "https://github.com/sabberworm/PHP-CSS-Parser/tree/8.3.1"
            },
            "time": "2020-06-01T09:10:00+00:00"
        },
        {
            "name": "setasign/fpdi",
            "version": "v2.3.6",
            "source": {
                "type": "git",
                "url": "https://github.com/Setasign/FPDI.git",
                "reference": "6231e315f73e4f62d72b73f3d6d78ff0eed93c31"
            },
            "dist": {
                "type": "zip",
                "url": "https://api.github.com/repos/Setasign/FPDI/zipball/6231e315f73e4f62d72b73f3d6d78ff0eed93c31",
                "reference": "6231e315f73e4f62d72b73f3d6d78ff0eed93c31",
                "shasum": ""
            },
            "require": {
                "ext-zlib": "*",
                "php": "^5.6 || ^7.0 || ^8.0"
            },
            "conflict": {
                "setasign/tfpdf": "<1.31"
            },
            "require-dev": {
                "phpunit/phpunit": "~5.7",
                "setasign/fpdf": "~1.8",
                "setasign/tfpdf": "1.31",
                "squizlabs/php_codesniffer": "^3.5",
                "tecnickcom/tcpdf": "~6.2"
            },
            "suggest": {
                "setasign/fpdf": "FPDI will extend this class but as it is also possible to use TCPDF or tFPDF as an alternative. There's no fixed dependency configured."
            },
            "type": "library",
            "autoload": {
                "psr-4": {
                    "setasign\\Fpdi\\": "src/"
                }
            },
            "notification-url": "https://packagist.org/downloads/",
            "license": [
                "MIT"
            ],
            "authors": [
                {
                    "name": "Jan Slabon",
                    "email": "jan.slabon@setasign.com",
                    "homepage": "https://www.setasign.com"
                },
                {
                    "name": "Maximilian Kresse",
                    "email": "maximilian.kresse@setasign.com",
                    "homepage": "https://www.setasign.com"
                }
            ],
            "description": "FPDI is a collection of PHP classes facilitating developers to read pages from existing PDF documents and use them as templates in FPDF. Because it is also possible to use FPDI with TCPDF, there are no fixed dependencies defined. Please see suggestions for packages which evaluates the dependencies automatically.",
            "homepage": "https://www.setasign.com/fpdi",
            "keywords": [
                "fpdf",
                "fpdi",
                "pdf"
            ],
            "support": {
                "issues": "https://github.com/Setasign/FPDI/issues",
                "source": "https://github.com/Setasign/FPDI/tree/v2.3.6"
            },
            "funding": [
                {
                    "url": "https://tidelift.com/funding/github/packagist/setasign/fpdi",
                    "type": "tidelift"
                }
            ],
            "time": "2021-02-11T11:37:01+00:00"
        },
        {
            "name": "smarty/smarty",
            "version": "v2.6.33",
            "source": {
                "type": "git",
                "url": "https://github.com/smarty-php/smarty.git",
                "reference": "533fa2abe308dcc009c7bdab977d530b32408346"
            },
            "dist": {
                "type": "zip",
                "url": "https://api.github.com/repos/smarty-php/smarty/zipball/533fa2abe308dcc009c7bdab977d530b32408346",
                "reference": "533fa2abe308dcc009c7bdab977d530b32408346",
                "shasum": ""
            },
            "require": {
                "php": ">=5.2"
            },
            "type": "library",
            "autoload": {
                "classmap": [
                    "libs/Smarty.class.php",
                    "libs/Smarty_Compiler.class.php",
                    "libs/Config_File.class.php"
                ]
            },
            "notification-url": "https://packagist.org/downloads/",
            "license": [
                "LGPL-3.0"
            ],
            "authors": [
                {
                    "name": "Monte Ohrt",
                    "email": "monte@ohrt.com"
                },
                {
                    "name": "Uwe Tews",
                    "email": "uwe.tews@googlemail.com"
                }
            ],
            "description": "Smarty - the compiling PHP template engine",
            "homepage": "http://www.smarty.net",
            "keywords": [
                "templating"
            ],
            "support": {
                "forum": "http://www.smarty.net/forums/",
                "irc": "irc://irc.freenode.org/smarty",
                "issues": "http://code.google.com/p/smarty-php/issues/list",
                "source": "https://github.com/smarty-php/smarty/tree/v2.6.33"
            },
            "time": "2021-10-23T12:46:52+00:00"
        },
        {
            "name": "steverhoades/oauth2-openid-connect-server",
            "version": "v2.4.0",
            "source": {
                "type": "git",
                "url": "https://github.com/steverhoades/oauth2-openid-connect-server.git",
                "reference": "5f8f0246c1507dcc4d9dbcad32d651fe276c4409"
            },
            "dist": {
                "type": "zip",
                "url": "https://api.github.com/repos/steverhoades/oauth2-openid-connect-server/zipball/5f8f0246c1507dcc4d9dbcad32d651fe276c4409",
                "reference": "5f8f0246c1507dcc4d9dbcad32d651fe276c4409",
                "shasum": ""
            },
            "require": {
                "lcobucci/jwt": "4.1.5",
                "league/oauth2-server": "^5.1|^6.0|^7.0|^8.0"
            },
            "require-dev": {
                "laminas/laminas-diactoros": "^1.3.2",
                "phpunit/phpunit": "^5.0|^9.5"
            },
            "type": "library",
            "autoload": {
                "psr-4": {
                    "OpenIDConnectServer\\": "src/"
                }
            },
            "notification-url": "https://packagist.org/downloads/",
            "license": [
                "MIT"
            ],
            "authors": [
                {
                    "name": "Steve Rhoades",
                    "email": "sedonami@gmail.com"
                }
            ],
            "description": "An OpenID Connect Server that sites on The PHP League's OAuth2 Server",
            "support": {
                "issues": "https://github.com/steverhoades/oauth2-openid-connect-server/issues",
                "source": "https://github.com/steverhoades/oauth2-openid-connect-server/tree/v2.4.0"
            },
            "time": "2021-10-28T13:38:28+00:00"
        },
        {
            "name": "stripe/stripe-php",
            "version": "v7.103.0",
            "source": {
                "type": "git",
                "url": "https://github.com/stripe/stripe-php.git",
                "reference": "3a029598395bb4c7cfafa64707a553f4b01a9a12"
            },
            "dist": {
                "type": "zip",
                "url": "https://api.github.com/repos/stripe/stripe-php/zipball/3a029598395bb4c7cfafa64707a553f4b01a9a12",
                "reference": "3a029598395bb4c7cfafa64707a553f4b01a9a12",
                "shasum": ""
            },
            "require": {
                "ext-curl": "*",
                "ext-json": "*",
                "ext-mbstring": "*",
                "php": ">=5.6.0"
            },
            "require-dev": {
                "friendsofphp/php-cs-fixer": "2.17.1",
                "php-coveralls/php-coveralls": "^2.1",
                "phpunit/phpunit": "^5.7",
                "squizlabs/php_codesniffer": "^3.3",
                "symfony/process": "~3.4"
            },
            "type": "library",
            "extra": {
                "branch-alias": {
                    "dev-master": "2.0-dev"
                }
            },
            "autoload": {
                "psr-4": {
                    "Stripe\\": "lib/"
                }
            },
            "notification-url": "https://packagist.org/downloads/",
            "license": [
                "MIT"
            ],
            "authors": [
                {
                    "name": "Stripe and contributors",
                    "homepage": "https://github.com/stripe/stripe-php/contributors"
                }
            ],
            "description": "Stripe PHP Library",
            "homepage": "https://stripe.com/",
            "keywords": [
                "api",
                "payment processing",
                "stripe"
            ],
            "support": {
                "issues": "https://github.com/stripe/stripe-php/issues",
                "source": "https://github.com/stripe/stripe-php/tree/v7.103.0"
            },
            "time": "2021-11-20T00:36:07+00:00"
        },
        {
            "name": "symfony/config",
            "version": "v4.4.34",
            "source": {
                "type": "git",
                "url": "https://github.com/symfony/config.git",
                "reference": "e99b65a18faa34fde57078095c39a1bc91a22492"
            },
            "dist": {
                "type": "zip",
                "url": "https://api.github.com/repos/symfony/config/zipball/e99b65a18faa34fde57078095c39a1bc91a22492",
                "reference": "e99b65a18faa34fde57078095c39a1bc91a22492",
                "shasum": ""
            },
            "require": {
                "php": ">=7.1.3",
                "symfony/filesystem": "^3.4|^4.0|^5.0",
                "symfony/polyfill-ctype": "~1.8",
                "symfony/polyfill-php80": "^1.16",
                "symfony/polyfill-php81": "^1.22"
            },
            "conflict": {
                "symfony/finder": "<3.4"
            },
            "require-dev": {
                "symfony/event-dispatcher": "^3.4|^4.0|^5.0",
                "symfony/finder": "^3.4|^4.0|^5.0",
                "symfony/messenger": "^4.1|^5.0",
                "symfony/service-contracts": "^1.1|^2",
                "symfony/yaml": "^3.4|^4.0|^5.0"
            },
            "suggest": {
                "symfony/yaml": "To use the yaml reference dumper"
            },
            "type": "library",
            "autoload": {
                "psr-4": {
                    "Symfony\\Component\\Config\\": ""
                },
                "exclude-from-classmap": [
                    "/Tests/"
                ]
            },
            "notification-url": "https://packagist.org/downloads/",
            "license": [
                "MIT"
            ],
            "authors": [
                {
                    "name": "Fabien Potencier",
                    "email": "fabien@symfony.com"
                },
                {
                    "name": "Symfony Community",
                    "homepage": "https://symfony.com/contributors"
                }
            ],
            "description": "Helps you find, load, combine, autofill and validate configuration values of any kind",
            "homepage": "https://symfony.com",
            "support": {
                "source": "https://github.com/symfony/config/tree/v4.4.34"
            },
            "funding": [
                {
                    "url": "https://symfony.com/sponsor",
                    "type": "custom"
                },
                {
                    "url": "https://github.com/fabpot",
                    "type": "github"
                },
                {
                    "url": "https://tidelift.com/funding/github/packagist/symfony/symfony",
                    "type": "tidelift"
                }
            ],
            "time": "2021-10-29T15:43:26+00:00"
        },
        {
            "name": "symfony/dependency-injection",
            "version": "v4.4.34",
            "source": {
                "type": "git",
                "url": "https://github.com/symfony/dependency-injection.git",
                "reference": "117d7f132ed7efbd535ec947709d49bec1b9d24b"
            },
            "dist": {
                "type": "zip",
                "url": "https://api.github.com/repos/symfony/dependency-injection/zipball/117d7f132ed7efbd535ec947709d49bec1b9d24b",
                "reference": "117d7f132ed7efbd535ec947709d49bec1b9d24b",
                "shasum": ""
            },
            "require": {
                "php": ">=7.1.3",
                "psr/container": "^1.0",
                "symfony/polyfill-php80": "^1.16",
                "symfony/service-contracts": "^1.1.6|^2"
            },
            "conflict": {
                "symfony/config": "<4.3|>=5.0",
                "symfony/finder": "<3.4",
                "symfony/proxy-manager-bridge": "<3.4",
                "symfony/yaml": "<3.4"
            },
            "provide": {
                "psr/container-implementation": "1.0",
                "symfony/service-implementation": "1.0|2.0"
            },
            "require-dev": {
                "symfony/config": "^4.3",
                "symfony/expression-language": "^3.4|^4.0|^5.0",
                "symfony/yaml": "^4.4|^5.0"
            },
            "suggest": {
                "symfony/config": "",
                "symfony/expression-language": "For using expressions in service container configuration",
                "symfony/finder": "For using double-star glob patterns or when GLOB_BRACE portability is required",
                "symfony/proxy-manager-bridge": "Generate service proxies to lazy load them",
                "symfony/yaml": ""
            },
            "type": "library",
            "autoload": {
                "psr-4": {
                    "Symfony\\Component\\DependencyInjection\\": ""
                },
                "exclude-from-classmap": [
                    "/Tests/"
                ]
            },
            "notification-url": "https://packagist.org/downloads/",
            "license": [
                "MIT"
            ],
            "authors": [
                {
                    "name": "Fabien Potencier",
                    "email": "fabien@symfony.com"
                },
                {
                    "name": "Symfony Community",
                    "homepage": "https://symfony.com/contributors"
                }
            ],
            "description": "Allows you to standardize and centralize the way objects are constructed in your application",
            "homepage": "https://symfony.com",
            "support": {
                "source": "https://github.com/symfony/dependency-injection/tree/v4.4.34"
            },
            "funding": [
                {
                    "url": "https://symfony.com/sponsor",
                    "type": "custom"
                },
                {
                    "url": "https://github.com/fabpot",
                    "type": "github"
                },
                {
                    "url": "https://tidelift.com/funding/github/packagist/symfony/symfony",
                    "type": "tidelift"
                }
            ],
            "time": "2021-11-15T14:42:25+00:00"
        },
        {
            "name": "symfony/deprecation-contracts",
            "version": "v2.5.0",
            "source": {
                "type": "git",
                "url": "https://github.com/symfony/deprecation-contracts.git",
                "reference": "6f981ee24cf69ee7ce9736146d1c57c2780598a8"
            },
            "dist": {
                "type": "zip",
                "url": "https://api.github.com/repos/symfony/deprecation-contracts/zipball/6f981ee24cf69ee7ce9736146d1c57c2780598a8",
                "reference": "6f981ee24cf69ee7ce9736146d1c57c2780598a8",
                "shasum": ""
            },
            "require": {
                "php": ">=7.1"
            },
            "type": "library",
            "extra": {
                "branch-alias": {
                    "dev-main": "2.5-dev"
                },
                "thanks": {
                    "name": "symfony/contracts",
                    "url": "https://github.com/symfony/contracts"
                }
            },
            "autoload": {
                "files": [
                    "function.php"
                ]
            },
            "notification-url": "https://packagist.org/downloads/",
            "license": [
                "MIT"
            ],
            "authors": [
                {
                    "name": "Nicolas Grekas",
                    "email": "p@tchwork.com"
                },
                {
                    "name": "Symfony Community",
                    "homepage": "https://symfony.com/contributors"
                }
            ],
            "description": "A generic function and convention to trigger deprecation notices",
            "homepage": "https://symfony.com",
            "support": {
                "source": "https://github.com/symfony/deprecation-contracts/tree/v2.5.0"
            },
            "funding": [
                {
                    "url": "https://symfony.com/sponsor",
                    "type": "custom"
                },
                {
                    "url": "https://github.com/fabpot",
                    "type": "github"
                },
                {
                    "url": "https://tidelift.com/funding/github/packagist/symfony/symfony",
                    "type": "tidelift"
                }
            ],
            "time": "2021-07-12T14:48:14+00:00"
        },
        {
            "name": "symfony/event-dispatcher",
            "version": "v4.4.34",
            "source": {
                "type": "git",
                "url": "https://github.com/symfony/event-dispatcher.git",
                "reference": "1a024b45369c9d55d76b6b8a241bd20c9ea1cbd8"
            },
            "dist": {
                "type": "zip",
                "url": "https://api.github.com/repos/symfony/event-dispatcher/zipball/1a024b45369c9d55d76b6b8a241bd20c9ea1cbd8",
                "reference": "1a024b45369c9d55d76b6b8a241bd20c9ea1cbd8",
                "shasum": ""
            },
            "require": {
                "php": ">=7.1.3",
                "symfony/event-dispatcher-contracts": "^1.1",
                "symfony/polyfill-php80": "^1.16"
            },
            "conflict": {
                "symfony/dependency-injection": "<3.4"
            },
            "provide": {
                "psr/event-dispatcher-implementation": "1.0",
                "symfony/event-dispatcher-implementation": "1.1"
            },
            "require-dev": {
                "psr/log": "^1|^2|^3",
                "symfony/config": "^3.4|^4.0|^5.0",
                "symfony/dependency-injection": "^3.4|^4.0|^5.0",
                "symfony/error-handler": "~3.4|~4.4",
                "symfony/expression-language": "^3.4|^4.0|^5.0",
                "symfony/http-foundation": "^3.4|^4.0|^5.0",
                "symfony/service-contracts": "^1.1|^2",
                "symfony/stopwatch": "^3.4|^4.0|^5.0"
            },
            "suggest": {
                "symfony/dependency-injection": "",
                "symfony/http-kernel": ""
            },
            "type": "library",
            "autoload": {
                "psr-4": {
                    "Symfony\\Component\\EventDispatcher\\": ""
                },
                "exclude-from-classmap": [
                    "/Tests/"
                ]
            },
            "notification-url": "https://packagist.org/downloads/",
            "license": [
                "MIT"
            ],
            "authors": [
                {
                    "name": "Fabien Potencier",
                    "email": "fabien@symfony.com"
                },
                {
                    "name": "Symfony Community",
                    "homepage": "https://symfony.com/contributors"
                }
            ],
            "description": "Provides tools that allow your application components to communicate with each other by dispatching events and listening to them",
            "homepage": "https://symfony.com",
            "support": {
                "source": "https://github.com/symfony/event-dispatcher/tree/v4.4.34"
            },
            "funding": [
                {
                    "url": "https://symfony.com/sponsor",
                    "type": "custom"
                },
                {
                    "url": "https://github.com/fabpot",
                    "type": "github"
                },
                {
                    "url": "https://tidelift.com/funding/github/packagist/symfony/symfony",
                    "type": "tidelift"
                }
            ],
            "time": "2021-11-15T14:42:25+00:00"
        },
        {
            "name": "symfony/event-dispatcher-contracts",
            "version": "v1.1.9",
            "source": {
                "type": "git",
                "url": "https://github.com/symfony/event-dispatcher-contracts.git",
                "reference": "84e23fdcd2517bf37aecbd16967e83f0caee25a7"
            },
            "dist": {
                "type": "zip",
                "url": "https://api.github.com/repos/symfony/event-dispatcher-contracts/zipball/84e23fdcd2517bf37aecbd16967e83f0caee25a7",
                "reference": "84e23fdcd2517bf37aecbd16967e83f0caee25a7",
                "shasum": ""
            },
            "require": {
                "php": ">=7.1.3"
            },
            "suggest": {
                "psr/event-dispatcher": "",
                "symfony/event-dispatcher-implementation": ""
            },
            "type": "library",
            "extra": {
                "branch-alias": {
                    "dev-master": "1.1-dev"
                },
                "thanks": {
                    "name": "symfony/contracts",
                    "url": "https://github.com/symfony/contracts"
                }
            },
            "autoload": {
                "psr-4": {
                    "Symfony\\Contracts\\EventDispatcher\\": ""
                }
            },
            "notification-url": "https://packagist.org/downloads/",
            "license": [
                "MIT"
            ],
            "authors": [
                {
                    "name": "Nicolas Grekas",
                    "email": "p@tchwork.com"
                },
                {
                    "name": "Symfony Community",
                    "homepage": "https://symfony.com/contributors"
                }
            ],
            "description": "Generic abstractions related to dispatching event",
            "homepage": "https://symfony.com",
            "keywords": [
                "abstractions",
                "contracts",
                "decoupling",
                "interfaces",
                "interoperability",
                "standards"
            ],
            "support": {
                "source": "https://github.com/symfony/event-dispatcher-contracts/tree/v1.1.9"
            },
            "funding": [
                {
                    "url": "https://symfony.com/sponsor",
                    "type": "custom"
                },
                {
                    "url": "https://github.com/fabpot",
                    "type": "github"
                },
                {
                    "url": "https://tidelift.com/funding/github/packagist/symfony/symfony",
                    "type": "tidelift"
                }
            ],
            "time": "2020-07-06T13:19:58+00:00"
        },
        {
            "name": "symfony/filesystem",
            "version": "v5.4.0",
            "source": {
                "type": "git",
                "url": "https://github.com/symfony/filesystem.git",
                "reference": "731f917dc31edcffec2c6a777f3698c33bea8f01"
            },
            "dist": {
                "type": "zip",
                "url": "https://api.github.com/repos/symfony/filesystem/zipball/731f917dc31edcffec2c6a777f3698c33bea8f01",
                "reference": "731f917dc31edcffec2c6a777f3698c33bea8f01",
                "shasum": ""
            },
            "require": {
                "php": ">=7.2.5",
                "symfony/polyfill-ctype": "~1.8",
                "symfony/polyfill-mbstring": "~1.8",
                "symfony/polyfill-php80": "^1.16"
            },
            "type": "library",
            "autoload": {
                "psr-4": {
                    "Symfony\\Component\\Filesystem\\": ""
                },
                "exclude-from-classmap": [
                    "/Tests/"
                ]
            },
            "notification-url": "https://packagist.org/downloads/",
            "license": [
                "MIT"
            ],
            "authors": [
                {
                    "name": "Fabien Potencier",
                    "email": "fabien@symfony.com"
                },
                {
                    "name": "Symfony Community",
                    "homepage": "https://symfony.com/contributors"
                }
            ],
            "description": "Provides basic utilities for the filesystem",
            "homepage": "https://symfony.com",
            "support": {
                "source": "https://github.com/symfony/filesystem/tree/v5.4.0"
            },
            "funding": [
                {
                    "url": "https://symfony.com/sponsor",
                    "type": "custom"
                },
                {
                    "url": "https://github.com/fabpot",
                    "type": "github"
                },
                {
                    "url": "https://tidelift.com/funding/github/packagist/symfony/symfony",
                    "type": "tidelift"
                }
            ],
            "time": "2021-10-28T13:39:27+00:00"
        },
        {
            "name": "symfony/http-foundation",
            "version": "v4.4.34",
            "source": {
                "type": "git",
                "url": "https://github.com/symfony/http-foundation.git",
                "reference": "f4cbbb6fc428588ce8373802461e7fe84e6809ab"
            },
            "dist": {
                "type": "zip",
                "url": "https://api.github.com/repos/symfony/http-foundation/zipball/f4cbbb6fc428588ce8373802461e7fe84e6809ab",
                "reference": "f4cbbb6fc428588ce8373802461e7fe84e6809ab",
                "shasum": ""
            },
            "require": {
                "php": ">=7.1.3",
                "symfony/mime": "^4.3|^5.0",
                "symfony/polyfill-mbstring": "~1.1",
                "symfony/polyfill-php80": "^1.16"
            },
            "require-dev": {
                "predis/predis": "~1.0",
                "symfony/expression-language": "^3.4|^4.0|^5.0"
            },
            "type": "library",
            "autoload": {
                "psr-4": {
                    "Symfony\\Component\\HttpFoundation\\": ""
                },
                "exclude-from-classmap": [
                    "/Tests/"
                ]
            },
            "notification-url": "https://packagist.org/downloads/",
            "license": [
                "MIT"
            ],
            "authors": [
                {
                    "name": "Fabien Potencier",
                    "email": "fabien@symfony.com"
                },
                {
                    "name": "Symfony Community",
                    "homepage": "https://symfony.com/contributors"
                }
            ],
            "description": "Defines an object-oriented layer for the HTTP specification",
            "homepage": "https://symfony.com",
            "support": {
                "source": "https://github.com/symfony/http-foundation/tree/v4.4.34"
            },
            "funding": [
                {
                    "url": "https://symfony.com/sponsor",
                    "type": "custom"
                },
                {
                    "url": "https://github.com/fabpot",
                    "type": "github"
                },
                {
                    "url": "https://tidelift.com/funding/github/packagist/symfony/symfony",
                    "type": "tidelift"
                }
            ],
            "time": "2021-11-04T12:23:33+00:00"
        },
        {
            "name": "symfony/inflector",
            "version": "v5.4.0",
            "source": {
                "type": "git",
                "url": "https://github.com/symfony/inflector.git",
                "reference": "994f78cae91007021142b1e5df87fb297fe9f8d8"
            },
            "dist": {
                "type": "zip",
                "url": "https://api.github.com/repos/symfony/inflector/zipball/994f78cae91007021142b1e5df87fb297fe9f8d8",
                "reference": "994f78cae91007021142b1e5df87fb297fe9f8d8",
                "shasum": ""
            },
            "require": {
                "php": ">=7.2.5",
                "symfony/deprecation-contracts": "^2.1|^3",
                "symfony/polyfill-php80": "^1.16",
                "symfony/string": "^5.3.10|^6.0"
            },
            "type": "library",
            "autoload": {
                "psr-4": {
                    "Symfony\\Component\\Inflector\\": ""
                },
                "exclude-from-classmap": [
                    "/Tests/"
                ]
            },
            "notification-url": "https://packagist.org/downloads/",
            "license": [
                "MIT"
            ],
            "authors": [
                {
                    "name": "Bernhard Schussek",
                    "email": "bschussek@gmail.com"
                },
                {
                    "name": "Symfony Community",
                    "homepage": "https://symfony.com/contributors"
                }
            ],
            "description": "Converts words between their singular and plural forms (English only)",
            "homepage": "https://symfony.com",
            "keywords": [
                "inflection",
                "pluralize",
                "singularize",
                "string",
                "symfony",
                "words"
            ],
            "support": {
                "source": "https://github.com/symfony/inflector/tree/v5.4.0"
            },
            "funding": [
                {
                    "url": "https://symfony.com/sponsor",
                    "type": "custom"
                },
                {
                    "url": "https://github.com/fabpot",
                    "type": "github"
                },
                {
                    "url": "https://tidelift.com/funding/github/packagist/symfony/symfony",
                    "type": "tidelift"
                }
            ],
            "abandoned": "use `EnglishInflector` from the String component instead",
            "time": "2021-11-23T10:19:22+00:00"
        },
        {
            "name": "symfony/mime",
            "version": "v5.4.0",
            "source": {
                "type": "git",
                "url": "https://github.com/symfony/mime.git",
                "reference": "d4365000217b67c01acff407573906ff91bcfb34"
            },
            "dist": {
                "type": "zip",
                "url": "https://api.github.com/repos/symfony/mime/zipball/d4365000217b67c01acff407573906ff91bcfb34",
                "reference": "d4365000217b67c01acff407573906ff91bcfb34",
                "shasum": ""
            },
            "require": {
                "php": ">=7.2.5",
                "symfony/deprecation-contracts": "^2.1|^3",
                "symfony/polyfill-intl-idn": "^1.10",
                "symfony/polyfill-mbstring": "^1.0",
                "symfony/polyfill-php80": "^1.16"
            },
            "conflict": {
                "egulias/email-validator": "~3.0.0",
                "phpdocumentor/reflection-docblock": "<3.2.2",
                "phpdocumentor/type-resolver": "<1.4.0",
                "symfony/mailer": "<4.4"
            },
            "require-dev": {
                "egulias/email-validator": "^2.1.10|^3.1",
                "phpdocumentor/reflection-docblock": "^3.0|^4.0|^5.0",
                "symfony/dependency-injection": "^4.4|^5.0|^6.0",
                "symfony/property-access": "^4.4|^5.1|^6.0",
                "symfony/property-info": "^4.4|^5.1|^6.0",
                "symfony/serializer": "^5.2|^6.0"
            },
            "type": "library",
            "autoload": {
                "psr-4": {
                    "Symfony\\Component\\Mime\\": ""
                },
                "exclude-from-classmap": [
                    "/Tests/"
                ]
            },
            "notification-url": "https://packagist.org/downloads/",
            "license": [
                "MIT"
            ],
            "authors": [
                {
                    "name": "Fabien Potencier",
                    "email": "fabien@symfony.com"
                },
                {
                    "name": "Symfony Community",
                    "homepage": "https://symfony.com/contributors"
                }
            ],
            "description": "Allows manipulating MIME messages",
            "homepage": "https://symfony.com",
            "keywords": [
                "mime",
                "mime-type"
            ],
            "support": {
                "source": "https://github.com/symfony/mime/tree/v5.4.0"
            },
            "funding": [
                {
                    "url": "https://symfony.com/sponsor",
                    "type": "custom"
                },
                {
                    "url": "https://github.com/fabpot",
                    "type": "github"
                },
                {
                    "url": "https://tidelift.com/funding/github/packagist/symfony/symfony",
                    "type": "tidelift"
                }
            ],
            "time": "2021-11-23T10:19:22+00:00"
        },
        {
            "name": "symfony/polyfill-ctype",
            "version": "v1.23.0",
            "source": {
                "type": "git",
                "url": "https://github.com/symfony/polyfill-ctype.git",
                "reference": "46cd95797e9df938fdd2b03693b5fca5e64b01ce"
            },
            "dist": {
                "type": "zip",
                "url": "https://api.github.com/repos/symfony/polyfill-ctype/zipball/46cd95797e9df938fdd2b03693b5fca5e64b01ce",
                "reference": "46cd95797e9df938fdd2b03693b5fca5e64b01ce",
                "shasum": ""
            },
            "require": {
                "php": ">=7.1"
            },
            "suggest": {
                "ext-ctype": "For best performance"
            },
            "type": "library",
            "extra": {
                "branch-alias": {
                    "dev-main": "1.23-dev"
                },
                "thanks": {
                    "name": "symfony/polyfill",
                    "url": "https://github.com/symfony/polyfill"
                }
            },
            "autoload": {
                "psr-4": {
                    "Symfony\\Polyfill\\Ctype\\": ""
                },
                "files": [
                    "bootstrap.php"
                ]
            },
            "notification-url": "https://packagist.org/downloads/",
            "license": [
                "MIT"
            ],
            "authors": [
                {
                    "name": "Gert de Pagter",
                    "email": "BackEndTea@gmail.com"
                },
                {
                    "name": "Symfony Community",
                    "homepage": "https://symfony.com/contributors"
                }
            ],
            "description": "Symfony polyfill for ctype functions",
            "homepage": "https://symfony.com",
            "keywords": [
                "compatibility",
                "ctype",
                "polyfill",
                "portable"
            ],
            "support": {
                "source": "https://github.com/symfony/polyfill-ctype/tree/v1.23.0"
            },
            "funding": [
                {
                    "url": "https://symfony.com/sponsor",
                    "type": "custom"
                },
                {
                    "url": "https://github.com/fabpot",
                    "type": "github"
                },
                {
                    "url": "https://tidelift.com/funding/github/packagist/symfony/symfony",
                    "type": "tidelift"
                }
            ],
            "time": "2021-02-19T12:13:01+00:00"
        },
        {
            "name": "symfony/polyfill-intl-grapheme",
            "version": "v1.23.1",
            "source": {
                "type": "git",
                "url": "https://github.com/symfony/polyfill-intl-grapheme.git",
                "reference": "16880ba9c5ebe3642d1995ab866db29270b36535"
            },
            "dist": {
                "type": "zip",
                "url": "https://api.github.com/repos/symfony/polyfill-intl-grapheme/zipball/16880ba9c5ebe3642d1995ab866db29270b36535",
                "reference": "16880ba9c5ebe3642d1995ab866db29270b36535",
                "shasum": ""
            },
            "require": {
                "php": ">=7.1"
            },
            "suggest": {
                "ext-intl": "For best performance"
            },
            "type": "library",
            "extra": {
                "branch-alias": {
                    "dev-main": "1.23-dev"
                },
                "thanks": {
                    "name": "symfony/polyfill",
                    "url": "https://github.com/symfony/polyfill"
                }
            },
            "autoload": {
                "psr-4": {
                    "Symfony\\Polyfill\\Intl\\Grapheme\\": ""
                },
                "files": [
                    "bootstrap.php"
                ]
            },
            "notification-url": "https://packagist.org/downloads/",
            "license": [
                "MIT"
            ],
            "authors": [
                {
                    "name": "Nicolas Grekas",
                    "email": "p@tchwork.com"
                },
                {
                    "name": "Symfony Community",
                    "homepage": "https://symfony.com/contributors"
                }
            ],
            "description": "Symfony polyfill for intl's grapheme_* functions",
            "homepage": "https://symfony.com",
            "keywords": [
                "compatibility",
                "grapheme",
                "intl",
                "polyfill",
                "portable",
                "shim"
            ],
            "support": {
                "source": "https://github.com/symfony/polyfill-intl-grapheme/tree/v1.23.1"
            },
            "funding": [
                {
                    "url": "https://symfony.com/sponsor",
                    "type": "custom"
                },
                {
                    "url": "https://github.com/fabpot",
                    "type": "github"
                },
                {
                    "url": "https://tidelift.com/funding/github/packagist/symfony/symfony",
                    "type": "tidelift"
                }
            ],
            "time": "2021-05-27T12:26:48+00:00"
        },
        {
            "name": "symfony/polyfill-intl-idn",
            "version": "v1.23.0",
            "source": {
                "type": "git",
                "url": "https://github.com/symfony/polyfill-intl-idn.git",
                "reference": "65bd267525e82759e7d8c4e8ceea44f398838e65"
            },
            "dist": {
                "type": "zip",
                "url": "https://api.github.com/repos/symfony/polyfill-intl-idn/zipball/65bd267525e82759e7d8c4e8ceea44f398838e65",
                "reference": "65bd267525e82759e7d8c4e8ceea44f398838e65",
                "shasum": ""
            },
            "require": {
                "php": ">=7.1",
                "symfony/polyfill-intl-normalizer": "^1.10",
                "symfony/polyfill-php72": "^1.10"
            },
            "suggest": {
                "ext-intl": "For best performance"
            },
            "type": "library",
            "extra": {
                "branch-alias": {
                    "dev-main": "1.23-dev"
                },
                "thanks": {
                    "name": "symfony/polyfill",
                    "url": "https://github.com/symfony/polyfill"
                }
            },
            "autoload": {
                "psr-4": {
                    "Symfony\\Polyfill\\Intl\\Idn\\": ""
                },
                "files": [
                    "bootstrap.php"
                ]
            },
            "notification-url": "https://packagist.org/downloads/",
            "license": [
                "MIT"
            ],
            "authors": [
                {
                    "name": "Laurent Bassin",
                    "email": "laurent@bassin.info"
                },
                {
                    "name": "Trevor Rowbotham",
                    "email": "trevor.rowbotham@pm.me"
                },
                {
                    "name": "Symfony Community",
                    "homepage": "https://symfony.com/contributors"
                }
            ],
            "description": "Symfony polyfill for intl's idn_to_ascii and idn_to_utf8 functions",
            "homepage": "https://symfony.com",
            "keywords": [
                "compatibility",
                "idn",
                "intl",
                "polyfill",
                "portable",
                "shim"
            ],
            "support": {
                "source": "https://github.com/symfony/polyfill-intl-idn/tree/v1.23.0"
            },
            "funding": [
                {
                    "url": "https://symfony.com/sponsor",
                    "type": "custom"
                },
                {
                    "url": "https://github.com/fabpot",
                    "type": "github"
                },
                {
                    "url": "https://tidelift.com/funding/github/packagist/symfony/symfony",
                    "type": "tidelift"
                }
            ],
            "time": "2021-05-27T09:27:20+00:00"
        },
        {
            "name": "symfony/polyfill-intl-normalizer",
            "version": "v1.23.0",
            "source": {
                "type": "git",
                "url": "https://github.com/symfony/polyfill-intl-normalizer.git",
                "reference": "8590a5f561694770bdcd3f9b5c69dde6945028e8"
            },
            "dist": {
                "type": "zip",
                "url": "https://api.github.com/repos/symfony/polyfill-intl-normalizer/zipball/8590a5f561694770bdcd3f9b5c69dde6945028e8",
                "reference": "8590a5f561694770bdcd3f9b5c69dde6945028e8",
                "shasum": ""
            },
            "require": {
                "php": ">=7.1"
            },
            "suggest": {
                "ext-intl": "For best performance"
            },
            "type": "library",
            "extra": {
                "branch-alias": {
                    "dev-main": "1.23-dev"
                },
                "thanks": {
                    "name": "symfony/polyfill",
                    "url": "https://github.com/symfony/polyfill"
                }
            },
            "autoload": {
                "psr-4": {
                    "Symfony\\Polyfill\\Intl\\Normalizer\\": ""
                },
                "files": [
                    "bootstrap.php"
                ],
                "classmap": [
                    "Resources/stubs"
                ]
            },
            "notification-url": "https://packagist.org/downloads/",
            "license": [
                "MIT"
            ],
            "authors": [
                {
                    "name": "Nicolas Grekas",
                    "email": "p@tchwork.com"
                },
                {
                    "name": "Symfony Community",
                    "homepage": "https://symfony.com/contributors"
                }
            ],
            "description": "Symfony polyfill for intl's Normalizer class and related functions",
            "homepage": "https://symfony.com",
            "keywords": [
                "compatibility",
                "intl",
                "normalizer",
                "polyfill",
                "portable",
                "shim"
            ],
            "support": {
                "source": "https://github.com/symfony/polyfill-intl-normalizer/tree/v1.23.0"
            },
            "funding": [
                {
                    "url": "https://symfony.com/sponsor",
                    "type": "custom"
                },
                {
                    "url": "https://github.com/fabpot",
                    "type": "github"
                },
                {
                    "url": "https://tidelift.com/funding/github/packagist/symfony/symfony",
                    "type": "tidelift"
                }
            ],
            "time": "2021-02-19T12:13:01+00:00"
        },
        {
            "name": "symfony/polyfill-mbstring",
            "version": "v1.23.1",
            "source": {
                "type": "git",
                "url": "https://github.com/symfony/polyfill-mbstring.git",
                "reference": "9174a3d80210dca8daa7f31fec659150bbeabfc6"
            },
            "dist": {
                "type": "zip",
                "url": "https://api.github.com/repos/symfony/polyfill-mbstring/zipball/9174a3d80210dca8daa7f31fec659150bbeabfc6",
                "reference": "9174a3d80210dca8daa7f31fec659150bbeabfc6",
                "shasum": ""
            },
            "require": {
                "php": ">=7.1"
            },
            "suggest": {
                "ext-mbstring": "For best performance"
            },
            "type": "library",
            "extra": {
                "branch-alias": {
                    "dev-main": "1.23-dev"
                },
                "thanks": {
                    "name": "symfony/polyfill",
                    "url": "https://github.com/symfony/polyfill"
                }
            },
            "autoload": {
                "psr-4": {
                    "Symfony\\Polyfill\\Mbstring\\": ""
                },
                "files": [
                    "bootstrap.php"
                ]
            },
            "notification-url": "https://packagist.org/downloads/",
            "license": [
                "MIT"
            ],
            "authors": [
                {
                    "name": "Nicolas Grekas",
                    "email": "p@tchwork.com"
                },
                {
                    "name": "Symfony Community",
                    "homepage": "https://symfony.com/contributors"
                }
            ],
            "description": "Symfony polyfill for the Mbstring extension",
            "homepage": "https://symfony.com",
            "keywords": [
                "compatibility",
                "mbstring",
                "polyfill",
                "portable",
                "shim"
            ],
            "support": {
                "source": "https://github.com/symfony/polyfill-mbstring/tree/v1.23.1"
            },
            "funding": [
                {
                    "url": "https://symfony.com/sponsor",
                    "type": "custom"
                },
                {
                    "url": "https://github.com/fabpot",
                    "type": "github"
                },
                {
                    "url": "https://tidelift.com/funding/github/packagist/symfony/symfony",
                    "type": "tidelift"
                }
            ],
            "time": "2021-05-27T12:26:48+00:00"
        },
        {
            "name": "symfony/polyfill-php72",
            "version": "v1.23.0",
            "source": {
                "type": "git",
                "url": "https://github.com/symfony/polyfill-php72.git",
                "reference": "9a142215a36a3888e30d0a9eeea9766764e96976"
            },
            "dist": {
                "type": "zip",
                "url": "https://api.github.com/repos/symfony/polyfill-php72/zipball/9a142215a36a3888e30d0a9eeea9766764e96976",
                "reference": "9a142215a36a3888e30d0a9eeea9766764e96976",
                "shasum": ""
            },
            "require": {
                "php": ">=7.1"
            },
            "type": "library",
            "extra": {
                "branch-alias": {
                    "dev-main": "1.23-dev"
                },
                "thanks": {
                    "name": "symfony/polyfill",
                    "url": "https://github.com/symfony/polyfill"
                }
            },
            "autoload": {
                "psr-4": {
                    "Symfony\\Polyfill\\Php72\\": ""
                },
                "files": [
                    "bootstrap.php"
                ]
            },
            "notification-url": "https://packagist.org/downloads/",
            "license": [
                "MIT"
            ],
            "authors": [
                {
                    "name": "Nicolas Grekas",
                    "email": "p@tchwork.com"
                },
                {
                    "name": "Symfony Community",
                    "homepage": "https://symfony.com/contributors"
                }
            ],
            "description": "Symfony polyfill backporting some PHP 7.2+ features to lower PHP versions",
            "homepage": "https://symfony.com",
            "keywords": [
                "compatibility",
                "polyfill",
                "portable",
                "shim"
            ],
            "support": {
                "source": "https://github.com/symfony/polyfill-php72/tree/v1.23.0"
            },
            "funding": [
                {
                    "url": "https://symfony.com/sponsor",
                    "type": "custom"
                },
                {
                    "url": "https://github.com/fabpot",
                    "type": "github"
                },
                {
                    "url": "https://tidelift.com/funding/github/packagist/symfony/symfony",
                    "type": "tidelift"
                }
            ],
            "time": "2021-05-27T09:17:38+00:00"
        },
        {
            "name": "symfony/polyfill-php80",
            "version": "v1.23.1",
            "source": {
                "type": "git",
                "url": "https://github.com/symfony/polyfill-php80.git",
                "reference": "1100343ed1a92e3a38f9ae122fc0eb21602547be"
            },
            "dist": {
                "type": "zip",
                "url": "https://api.github.com/repos/symfony/polyfill-php80/zipball/1100343ed1a92e3a38f9ae122fc0eb21602547be",
                "reference": "1100343ed1a92e3a38f9ae122fc0eb21602547be",
                "shasum": ""
            },
            "require": {
                "php": ">=7.1"
            },
            "type": "library",
            "extra": {
                "branch-alias": {
                    "dev-main": "1.23-dev"
                },
                "thanks": {
                    "name": "symfony/polyfill",
                    "url": "https://github.com/symfony/polyfill"
                }
            },
            "autoload": {
                "psr-4": {
                    "Symfony\\Polyfill\\Php80\\": ""
                },
                "files": [
                    "bootstrap.php"
                ],
                "classmap": [
                    "Resources/stubs"
                ]
            },
            "notification-url": "https://packagist.org/downloads/",
            "license": [
                "MIT"
            ],
            "authors": [
                {
                    "name": "Ion Bazan",
                    "email": "ion.bazan@gmail.com"
                },
                {
                    "name": "Nicolas Grekas",
                    "email": "p@tchwork.com"
                },
                {
                    "name": "Symfony Community",
                    "homepage": "https://symfony.com/contributors"
                }
            ],
            "description": "Symfony polyfill backporting some PHP 8.0+ features to lower PHP versions",
            "homepage": "https://symfony.com",
            "keywords": [
                "compatibility",
                "polyfill",
                "portable",
                "shim"
            ],
            "support": {
                "source": "https://github.com/symfony/polyfill-php80/tree/v1.23.1"
            },
            "funding": [
                {
                    "url": "https://symfony.com/sponsor",
                    "type": "custom"
                },
                {
                    "url": "https://github.com/fabpot",
                    "type": "github"
                },
                {
                    "url": "https://tidelift.com/funding/github/packagist/symfony/symfony",
                    "type": "tidelift"
                }
            ],
            "time": "2021-07-28T13:41:28+00:00"
        },
        {
            "name": "symfony/polyfill-php81",
            "version": "v1.23.0",
            "source": {
                "type": "git",
                "url": "https://github.com/symfony/polyfill-php81.git",
                "reference": "e66119f3de95efc359483f810c4c3e6436279436"
            },
            "dist": {
                "type": "zip",
                "url": "https://api.github.com/repos/symfony/polyfill-php81/zipball/e66119f3de95efc359483f810c4c3e6436279436",
                "reference": "e66119f3de95efc359483f810c4c3e6436279436",
                "shasum": ""
            },
            "require": {
                "php": ">=7.1"
            },
            "type": "library",
            "extra": {
                "branch-alias": {
                    "dev-main": "1.23-dev"
                },
                "thanks": {
                    "name": "symfony/polyfill",
                    "url": "https://github.com/symfony/polyfill"
                }
            },
            "autoload": {
                "psr-4": {
                    "Symfony\\Polyfill\\Php81\\": ""
                },
                "files": [
                    "bootstrap.php"
                ],
                "classmap": [
                    "Resources/stubs"
                ]
            },
            "notification-url": "https://packagist.org/downloads/",
            "license": [
                "MIT"
            ],
            "authors": [
                {
                    "name": "Nicolas Grekas",
                    "email": "p@tchwork.com"
                },
                {
                    "name": "Symfony Community",
                    "homepage": "https://symfony.com/contributors"
                }
            ],
            "description": "Symfony polyfill backporting some PHP 8.1+ features to lower PHP versions",
            "homepage": "https://symfony.com",
            "keywords": [
                "compatibility",
                "polyfill",
                "portable",
                "shim"
            ],
            "support": {
                "source": "https://github.com/symfony/polyfill-php81/tree/v1.23.0"
            },
            "funding": [
                {
                    "url": "https://symfony.com/sponsor",
                    "type": "custom"
                },
                {
                    "url": "https://github.com/fabpot",
                    "type": "github"
                },
                {
                    "url": "https://tidelift.com/funding/github/packagist/symfony/symfony",
                    "type": "tidelift"
                }
            ],
            "time": "2021-05-21T13:25:03+00:00"
        },
        {
            "name": "symfony/process",
            "version": "v5.4.0",
            "source": {
                "type": "git",
                "url": "https://github.com/symfony/process.git",
                "reference": "5be20b3830f726e019162b26223110c8f47cf274"
            },
            "dist": {
                "type": "zip",
                "url": "https://api.github.com/repos/symfony/process/zipball/5be20b3830f726e019162b26223110c8f47cf274",
                "reference": "5be20b3830f726e019162b26223110c8f47cf274",
                "shasum": ""
            },
            "require": {
                "php": ">=7.2.5",
                "symfony/polyfill-php80": "^1.16"
            },
            "type": "library",
            "autoload": {
                "psr-4": {
                    "Symfony\\Component\\Process\\": ""
                },
                "exclude-from-classmap": [
                    "/Tests/"
                ]
            },
            "notification-url": "https://packagist.org/downloads/",
            "license": [
                "MIT"
            ],
            "authors": [
                {
                    "name": "Fabien Potencier",
                    "email": "fabien@symfony.com"
                },
                {
                    "name": "Symfony Community",
                    "homepage": "https://symfony.com/contributors"
                }
            ],
            "description": "Executes commands in sub-processes",
            "homepage": "https://symfony.com",
            "support": {
                "source": "https://github.com/symfony/process/tree/v5.4.0"
            },
            "funding": [
                {
                    "url": "https://symfony.com/sponsor",
                    "type": "custom"
                },
                {
                    "url": "https://github.com/fabpot",
                    "type": "github"
                },
                {
                    "url": "https://tidelift.com/funding/github/packagist/symfony/symfony",
                    "type": "tidelift"
                }
            ],
            "time": "2021-11-28T15:25:38+00:00"
        },
        {
            "name": "symfony/property-access",
            "version": "v4.4.30",
            "source": {
                "type": "git",
                "url": "https://github.com/symfony/property-access.git",
                "reference": "727edd3a5fd2feca1562e0f2520ed6888805c0fa"
            },
            "dist": {
                "type": "zip",
                "url": "https://api.github.com/repos/symfony/property-access/zipball/727edd3a5fd2feca1562e0f2520ed6888805c0fa",
                "reference": "727edd3a5fd2feca1562e0f2520ed6888805c0fa",
                "shasum": ""
            },
            "require": {
                "php": ">=7.1.3",
                "symfony/inflector": "^3.4|^4.0|^5.0",
                "symfony/polyfill-php80": "^1.16"
            },
            "require-dev": {
                "symfony/cache": "^3.4|^4.0|^5.0"
            },
            "suggest": {
                "psr/cache-implementation": "To cache access methods."
            },
            "type": "library",
            "autoload": {
                "psr-4": {
                    "Symfony\\Component\\PropertyAccess\\": ""
                },
                "exclude-from-classmap": [
                    "/Tests/"
                ]
            },
            "notification-url": "https://packagist.org/downloads/",
            "license": [
                "MIT"
            ],
            "authors": [
                {
                    "name": "Fabien Potencier",
                    "email": "fabien@symfony.com"
                },
                {
                    "name": "Symfony Community",
                    "homepage": "https://symfony.com/contributors"
                }
            ],
            "description": "Provides functions to read and write from/to an object or array using a simple string notation",
            "homepage": "https://symfony.com",
            "keywords": [
                "access",
                "array",
                "extraction",
                "index",
                "injection",
                "object",
                "property",
                "property path",
                "reflection"
            ],
            "support": {
                "source": "https://github.com/symfony/property-access/tree/v4.4.30"
            },
            "funding": [
                {
                    "url": "https://symfony.com/sponsor",
                    "type": "custom"
                },
                {
                    "url": "https://github.com/fabpot",
                    "type": "github"
                },
                {
                    "url": "https://tidelift.com/funding/github/packagist/symfony/symfony",
                    "type": "tidelift"
                }
            ],
            "time": "2021-08-09T12:05:14+00:00"
        },
        {
            "name": "symfony/service-contracts",
            "version": "v2.5.0",
            "source": {
                "type": "git",
                "url": "https://github.com/symfony/service-contracts.git",
                "reference": "1ab11b933cd6bc5464b08e81e2c5b07dec58b0fc"
            },
            "dist": {
                "type": "zip",
                "url": "https://api.github.com/repos/symfony/service-contracts/zipball/1ab11b933cd6bc5464b08e81e2c5b07dec58b0fc",
                "reference": "1ab11b933cd6bc5464b08e81e2c5b07dec58b0fc",
                "shasum": ""
            },
            "require": {
                "php": ">=7.2.5",
                "psr/container": "^1.1",
                "symfony/deprecation-contracts": "^2.1"
            },
            "conflict": {
                "ext-psr": "<1.1|>=2"
            },
            "suggest": {
                "symfony/service-implementation": ""
            },
            "type": "library",
            "extra": {
                "branch-alias": {
                    "dev-main": "2.5-dev"
                },
                "thanks": {
                    "name": "symfony/contracts",
                    "url": "https://github.com/symfony/contracts"
                }
            },
            "autoload": {
                "psr-4": {
                    "Symfony\\Contracts\\Service\\": ""
                }
            },
            "notification-url": "https://packagist.org/downloads/",
            "license": [
                "MIT"
            ],
            "authors": [
                {
                    "name": "Nicolas Grekas",
                    "email": "p@tchwork.com"
                },
                {
                    "name": "Symfony Community",
                    "homepage": "https://symfony.com/contributors"
                }
            ],
            "description": "Generic abstractions related to writing services",
            "homepage": "https://symfony.com",
            "keywords": [
                "abstractions",
                "contracts",
                "decoupling",
                "interfaces",
                "interoperability",
                "standards"
            ],
            "support": {
                "source": "https://github.com/symfony/service-contracts/tree/v2.5.0"
            },
            "funding": [
                {
                    "url": "https://symfony.com/sponsor",
                    "type": "custom"
                },
                {
                    "url": "https://github.com/fabpot",
                    "type": "github"
                },
                {
                    "url": "https://tidelift.com/funding/github/packagist/symfony/symfony",
                    "type": "tidelift"
                }
            ],
            "time": "2021-11-04T16:48:04+00:00"
        },
        {
            "name": "symfony/string",
            "version": "v5.4.0",
            "source": {
                "type": "git",
                "url": "https://github.com/symfony/string.git",
                "reference": "9ffaaba53c61ba75a3c7a3a779051d1e9ec4fd2d"
            },
            "dist": {
                "type": "zip",
                "url": "https://api.github.com/repos/symfony/string/zipball/9ffaaba53c61ba75a3c7a3a779051d1e9ec4fd2d",
                "reference": "9ffaaba53c61ba75a3c7a3a779051d1e9ec4fd2d",
                "shasum": ""
            },
            "require": {
                "php": ">=7.2.5",
                "symfony/polyfill-ctype": "~1.8",
                "symfony/polyfill-intl-grapheme": "~1.0",
                "symfony/polyfill-intl-normalizer": "~1.0",
                "symfony/polyfill-mbstring": "~1.0",
                "symfony/polyfill-php80": "~1.15"
            },
            "conflict": {
                "symfony/translation-contracts": ">=3.0"
            },
            "require-dev": {
                "symfony/error-handler": "^4.4|^5.0|^6.0",
                "symfony/http-client": "^4.4|^5.0|^6.0",
                "symfony/translation-contracts": "^1.1|^2",
                "symfony/var-exporter": "^4.4|^5.0|^6.0"
            },
            "type": "library",
            "autoload": {
                "psr-4": {
                    "Symfony\\Component\\String\\": ""
                },
                "files": [
                    "Resources/functions.php"
                ],
                "exclude-from-classmap": [
                    "/Tests/"
                ]
            },
            "notification-url": "https://packagist.org/downloads/",
            "license": [
                "MIT"
            ],
            "authors": [
                {
                    "name": "Nicolas Grekas",
                    "email": "p@tchwork.com"
                },
                {
                    "name": "Symfony Community",
                    "homepage": "https://symfony.com/contributors"
                }
            ],
            "description": "Provides an object-oriented API to strings and deals with bytes, UTF-8 code points and grapheme clusters in a unified way",
            "homepage": "https://symfony.com",
            "keywords": [
                "grapheme",
                "i18n",
                "string",
                "unicode",
                "utf-8",
                "utf8"
            ],
            "support": {
                "source": "https://github.com/symfony/string/tree/v5.4.0"
            },
            "funding": [
                {
                    "url": "https://symfony.com/sponsor",
                    "type": "custom"
                },
                {
                    "url": "https://github.com/fabpot",
                    "type": "github"
                },
                {
                    "url": "https://tidelift.com/funding/github/packagist/symfony/symfony",
                    "type": "tidelift"
                }
            ],
            "time": "2021-11-24T10:02:00+00:00"
        },
        {
            "name": "symfony/yaml",
            "version": "v4.4.34",
            "source": {
                "type": "git",
                "url": "https://github.com/symfony/yaml.git",
                "reference": "2c309e258adeb9970229042be39b360d34986fad"
            },
            "dist": {
                "type": "zip",
                "url": "https://api.github.com/repos/symfony/yaml/zipball/2c309e258adeb9970229042be39b360d34986fad",
                "reference": "2c309e258adeb9970229042be39b360d34986fad",
                "shasum": ""
            },
            "require": {
                "php": ">=7.1.3",
                "symfony/polyfill-ctype": "~1.8"
            },
            "conflict": {
                "symfony/console": "<3.4"
            },
            "require-dev": {
                "symfony/console": "^3.4|^4.0|^5.0"
            },
            "suggest": {
                "symfony/console": "For validating YAML files using the lint command"
            },
            "type": "library",
            "autoload": {
                "psr-4": {
                    "Symfony\\Component\\Yaml\\": ""
                },
                "exclude-from-classmap": [
                    "/Tests/"
                ]
            },
            "notification-url": "https://packagist.org/downloads/",
            "license": [
                "MIT"
            ],
            "authors": [
                {
                    "name": "Fabien Potencier",
                    "email": "fabien@symfony.com"
                },
                {
                    "name": "Symfony Community",
                    "homepage": "https://symfony.com/contributors"
                }
            ],
            "description": "Loads and dumps YAML files",
            "homepage": "https://symfony.com",
            "support": {
                "source": "https://github.com/symfony/yaml/tree/v4.4.34"
            },
            "funding": [
                {
                    "url": "https://symfony.com/sponsor",
                    "type": "custom"
                },
                {
                    "url": "https://github.com/fabpot",
                    "type": "github"
                },
                {
                    "url": "https://tidelift.com/funding/github/packagist/symfony/symfony",
                    "type": "tidelift"
                }
            ],
            "time": "2021-11-18T18:49:23+00:00"
        },
        {
            "name": "twig/twig",
            "version": "v3.3.4",
            "source": {
                "type": "git",
                "url": "https://github.com/twigphp/Twig.git",
                "reference": "65cb6f0b956485e1664f13d023c55298a4bb59ca"
            },
            "dist": {
                "type": "zip",
                "url": "https://api.github.com/repos/twigphp/Twig/zipball/65cb6f0b956485e1664f13d023c55298a4bb59ca",
                "reference": "65cb6f0b956485e1664f13d023c55298a4bb59ca",
                "shasum": ""
            },
            "require": {
                "php": ">=7.2.5",
                "symfony/polyfill-ctype": "^1.8",
                "symfony/polyfill-mbstring": "^1.3"
            },
            "require-dev": {
                "psr/container": "^1.0",
                "symfony/phpunit-bridge": "^4.4.9|^5.0.9|^6.0"
            },
            "type": "library",
            "extra": {
                "branch-alias": {
                    "dev-master": "3.3-dev"
                }
            },
            "autoload": {
                "psr-4": {
                    "Twig\\": "src/"
                }
            },
            "notification-url": "https://packagist.org/downloads/",
            "license": [
                "BSD-3-Clause"
            ],
            "authors": [
                {
                    "name": "Fabien Potencier",
                    "email": "fabien@symfony.com",
                    "homepage": "http://fabien.potencier.org",
                    "role": "Lead Developer"
                },
                {
                    "name": "Twig Team",
                    "role": "Contributors"
                },
                {
                    "name": "Armin Ronacher",
                    "email": "armin.ronacher@active-4.com",
                    "role": "Project Founder"
                }
            ],
            "description": "Twig, the flexible, fast, and secure template language for PHP",
            "homepage": "https://twig.symfony.com",
            "keywords": [
                "templating"
            ],
            "support": {
                "issues": "https://github.com/twigphp/Twig/issues",
                "source": "https://github.com/twigphp/Twig/tree/v3.3.4"
            },
            "funding": [
                {
                    "url": "https://github.com/fabpot",
                    "type": "github"
                },
                {
                    "url": "https://tidelift.com/funding/github/packagist/twig/twig",
                    "type": "tidelift"
                }
            ],
            "time": "2021-11-25T13:46:55+00:00"
        },
        {
            "name": "vlucas/phpdotenv",
            "version": "v5.4.0",
            "source": {
                "type": "git",
                "url": "https://github.com/vlucas/phpdotenv.git",
                "reference": "d4394d044ed69a8f244f3445bcedf8a0d7fe2403"
            },
            "dist": {
                "type": "zip",
                "url": "https://api.github.com/repos/vlucas/phpdotenv/zipball/d4394d044ed69a8f244f3445bcedf8a0d7fe2403",
                "reference": "d4394d044ed69a8f244f3445bcedf8a0d7fe2403",
                "shasum": ""
            },
            "require": {
                "ext-pcre": "*",
                "graham-campbell/result-type": "^1.0.2",
                "php": "^7.1.3 || ^8.0",
                "phpoption/phpoption": "^1.8",
                "symfony/polyfill-ctype": "^1.23",
                "symfony/polyfill-mbstring": "^1.23.1",
                "symfony/polyfill-php80": "^1.23.1"
            },
            "require-dev": {
                "bamarni/composer-bin-plugin": "^1.4.1",
                "ext-filter": "*",
                "phpunit/phpunit": "^7.5.20 || ^8.5.21 || ^9.5.10"
            },
            "suggest": {
                "ext-filter": "Required to use the boolean validator."
            },
            "type": "library",
            "extra": {
                "branch-alias": {
                    "dev-master": "5.4-dev"
                }
            },
            "autoload": {
                "psr-4": {
                    "Dotenv\\": "src/"
                }
            },
            "notification-url": "https://packagist.org/downloads/",
            "license": [
                "BSD-3-Clause"
            ],
            "authors": [
                {
                    "name": "Graham Campbell",
                    "email": "hello@gjcampbell.co.uk"
                },
                {
                    "name": "Vance Lucas",
                    "email": "vance@vancelucas.com"
                }
            ],
            "description": "Loads environment variables from `.env` to `getenv()`, `$_ENV` and `$_SERVER` automagically.",
            "keywords": [
                "dotenv",
                "env",
                "environment"
            ],
            "support": {
                "issues": "https://github.com/vlucas/phpdotenv/issues",
                "source": "https://github.com/vlucas/phpdotenv/tree/v5.4.0"
            },
            "funding": [
                {
                    "url": "https://github.com/GrahamCampbell",
                    "type": "github"
                },
                {
                    "url": "https://tidelift.com/funding/github/packagist/vlucas/phpdotenv",
                    "type": "tidelift"
                }
            ],
            "time": "2021-11-10T01:08:39+00:00"
        },
        {
            "name": "waryway/php-traits-library",
            "version": "1.0.4",
            "source": {
                "type": "git",
                "url": "https://github.com/Waryway/PhpTraitsLibrary.git",
                "reference": "ec0b630770bdd84168d2cd5e61bd93f45095e035"
            },
            "dist": {
                "type": "zip",
                "url": "https://api.github.com/repos/Waryway/PhpTraitsLibrary/zipball/ec0b630770bdd84168d2cd5e61bd93f45095e035",
                "reference": "ec0b630770bdd84168d2cd5e61bd93f45095e035",
                "shasum": ""
            },
            "require-dev": {
                "phpunit/phpunit": "6.4.3"
            },
            "type": "library",
            "autoload": {
                "psr-4": {
                    "Waryway\\PhpTraitsLibrary\\": "src/"
                }
            },
            "notification-url": "https://packagist.org/downloads/",
            "license": [
                "MIT"
            ],
            "authors": [
                {
                    "name": "Kyle Wiering",
                    "email": "kyle@waryway.com"
                }
            ],
            "description": "General use traits",
            "support": {
                "issues": "https://github.com/Waryway/PhpTraitsLibrary/issues",
                "source": "https://github.com/Waryway/PhpTraitsLibrary/tree/1.0.4"
            },
            "time": "2017-12-23T14:22:07+00:00"
        },
        {
            "name": "webimpress/safe-writer",
            "version": "2.2.0",
            "source": {
                "type": "git",
                "url": "https://github.com/webimpress/safe-writer.git",
                "reference": "9d37cc8bee20f7cb2f58f6e23e05097eab5072e6"
            },
            "dist": {
                "type": "zip",
                "url": "https://api.github.com/repos/webimpress/safe-writer/zipball/9d37cc8bee20f7cb2f58f6e23e05097eab5072e6",
                "reference": "9d37cc8bee20f7cb2f58f6e23e05097eab5072e6",
                "shasum": ""
            },
            "require": {
                "php": "^7.3 || ^8.0"
            },
            "require-dev": {
                "phpunit/phpunit": "^9.5.4",
                "vimeo/psalm": "^4.7",
                "webimpress/coding-standard": "^1.2.2"
            },
            "type": "library",
            "extra": {
                "branch-alias": {
                    "dev-master": "2.2.x-dev",
                    "dev-develop": "2.3.x-dev",
                    "dev-release-1.0": "1.0.x-dev"
                }
            },
            "autoload": {
                "psr-4": {
                    "Webimpress\\SafeWriter\\": "src/"
                }
            },
            "notification-url": "https://packagist.org/downloads/",
            "license": [
                "BSD-2-Clause"
            ],
            "description": "Tool to write files safely, to avoid race conditions",
            "keywords": [
                "concurrent write",
                "file writer",
                "race condition",
                "safe writer",
                "webimpress"
            ],
            "support": {
                "issues": "https://github.com/webimpress/safe-writer/issues",
                "source": "https://github.com/webimpress/safe-writer/tree/2.2.0"
            },
            "funding": [
                {
                    "url": "https://github.com/michalbundyra",
                    "type": "github"
                }
            ],
            "time": "2021-04-19T16:34:45+00:00"
        },
        {
            "name": "webmozart/assert",
            "version": "1.10.0",
            "source": {
                "type": "git",
                "url": "https://github.com/webmozarts/assert.git",
                "reference": "6964c76c7804814a842473e0c8fd15bab0f18e25"
            },
            "dist": {
                "type": "zip",
                "url": "https://api.github.com/repos/webmozarts/assert/zipball/6964c76c7804814a842473e0c8fd15bab0f18e25",
                "reference": "6964c76c7804814a842473e0c8fd15bab0f18e25",
                "shasum": ""
            },
            "require": {
                "php": "^7.2 || ^8.0",
                "symfony/polyfill-ctype": "^1.8"
            },
            "conflict": {
                "phpstan/phpstan": "<0.12.20",
                "vimeo/psalm": "<4.6.1 || 4.6.2"
            },
            "require-dev": {
                "phpunit/phpunit": "^8.5.13"
            },
            "type": "library",
            "extra": {
                "branch-alias": {
                    "dev-master": "1.10-dev"
                }
            },
            "autoload": {
                "psr-4": {
                    "Webmozart\\Assert\\": "src/"
                }
            },
            "notification-url": "https://packagist.org/downloads/",
            "license": [
                "MIT"
            ],
            "authors": [
                {
                    "name": "Bernhard Schussek",
                    "email": "bschussek@gmail.com"
                }
            ],
            "description": "Assertions to validate method input/output with nice error messages.",
            "keywords": [
                "assert",
                "check",
                "validate"
            ],
            "support": {
                "issues": "https://github.com/webmozarts/assert/issues",
                "source": "https://github.com/webmozarts/assert/tree/1.10.0"
            },
            "time": "2021-03-09T10:59:23+00:00"
        },
        {
            "name": "yubico/u2flib-server",
            "version": "1.0.2",
            "source": {
                "type": "git",
                "url": "https://github.com/Yubico/php-u2flib-server.git",
                "reference": "55d813acf68212ad2cadecde07551600d6971939"
            },
            "dist": {
                "type": "zip",
                "url": "https://api.github.com/repos/Yubico/php-u2flib-server/zipball/55d813acf68212ad2cadecde07551600d6971939",
                "reference": "55d813acf68212ad2cadecde07551600d6971939",
                "shasum": ""
            },
            "require": {
                "ext-openssl": "*",
                "paragonie/random_compat": ">= 1",
                "php": ">=5.6"
            },
            "require-dev": {
                "phpunit/phpunit": "~5.7",
                "vimeo/psalm": "^0|^1|^2"
            },
            "type": "library",
            "autoload": {
                "classmap": [
                    "src/"
                ]
            },
            "notification-url": "https://packagist.org/downloads/",
            "license": [
                "BSD-2-Clause"
            ],
            "description": "Library for U2F implementation",
            "homepage": "https://developers.yubico.com/php-u2flib-server",
            "support": {
                "issues": "https://github.com/Yubico/php-u2flib-server/issues",
                "source": "https://github.com/Yubico/php-u2flib-server/tree/1.0.2"
            },
            "time": "2018-09-07T08:16:44+00:00"
        }
    ],
    "packages-dev": [
        {
            "name": "doctrine/annotations",
            "version": "1.13.2",
            "source": {
                "type": "git",
                "url": "https://github.com/doctrine/annotations.git",
                "reference": "5b668aef16090008790395c02c893b1ba13f7e08"
            },
            "dist": {
                "type": "zip",
                "url": "https://api.github.com/repos/doctrine/annotations/zipball/5b668aef16090008790395c02c893b1ba13f7e08",
                "reference": "5b668aef16090008790395c02c893b1ba13f7e08",
                "shasum": ""
            },
            "require": {
                "doctrine/lexer": "1.*",
                "ext-tokenizer": "*",
                "php": "^7.1 || ^8.0",
                "psr/cache": "^1 || ^2 || ^3"
            },
            "require-dev": {
                "doctrine/cache": "^1.11 || ^2.0",
                "doctrine/coding-standard": "^6.0 || ^8.1",
                "phpstan/phpstan": "^0.12.20",
                "phpunit/phpunit": "^7.5 || ^8.0 || ^9.1.5",
                "symfony/cache": "^4.4 || ^5.2"
            },
            "type": "library",
            "autoload": {
                "psr-4": {
                    "Doctrine\\Common\\Annotations\\": "lib/Doctrine/Common/Annotations"
                }
            },
            "notification-url": "https://packagist.org/downloads/",
            "license": [
                "MIT"
            ],
            "authors": [
                {
                    "name": "Guilherme Blanco",
                    "email": "guilhermeblanco@gmail.com"
                },
                {
                    "name": "Roman Borschel",
                    "email": "roman@code-factory.org"
                },
                {
                    "name": "Benjamin Eberlei",
                    "email": "kontakt@beberlei.de"
                },
                {
                    "name": "Jonathan Wage",
                    "email": "jonwage@gmail.com"
                },
                {
                    "name": "Johannes Schmitt",
                    "email": "schmittjoh@gmail.com"
                }
            ],
            "description": "Docblock Annotations Parser",
            "homepage": "https://www.doctrine-project.org/projects/annotations.html",
            "keywords": [
                "annotations",
                "docblock",
                "parser"
            ],
            "support": {
                "issues": "https://github.com/doctrine/annotations/issues",
                "source": "https://github.com/doctrine/annotations/tree/1.13.2"
            },
            "time": "2021-08-05T19:00:23+00:00"
        },
        {
            "name": "doctrine/instantiator",
            "version": "1.4.0",
            "source": {
                "type": "git",
                "url": "https://github.com/doctrine/instantiator.git",
                "reference": "d56bf6102915de5702778fe20f2de3b2fe570b5b"
            },
            "dist": {
                "type": "zip",
                "url": "https://api.github.com/repos/doctrine/instantiator/zipball/d56bf6102915de5702778fe20f2de3b2fe570b5b",
                "reference": "d56bf6102915de5702778fe20f2de3b2fe570b5b",
                "shasum": ""
            },
            "require": {
                "php": "^7.1 || ^8.0"
            },
            "require-dev": {
                "doctrine/coding-standard": "^8.0",
                "ext-pdo": "*",
                "ext-phar": "*",
                "phpbench/phpbench": "^0.13 || 1.0.0-alpha2",
                "phpstan/phpstan": "^0.12",
                "phpstan/phpstan-phpunit": "^0.12",
                "phpunit/phpunit": "^7.0 || ^8.0 || ^9.0"
            },
            "type": "library",
            "autoload": {
                "psr-4": {
                    "Doctrine\\Instantiator\\": "src/Doctrine/Instantiator/"
                }
            },
            "notification-url": "https://packagist.org/downloads/",
            "license": [
                "MIT"
            ],
            "authors": [
                {
                    "name": "Marco Pivetta",
                    "email": "ocramius@gmail.com",
                    "homepage": "https://ocramius.github.io/"
                }
            ],
            "description": "A small, lightweight utility to instantiate objects in PHP without invoking their constructors",
            "homepage": "https://www.doctrine-project.org/projects/instantiator.html",
            "keywords": [
                "constructor",
                "instantiate"
            ],
            "support": {
                "issues": "https://github.com/doctrine/instantiator/issues",
                "source": "https://github.com/doctrine/instantiator/tree/1.4.0"
            },
            "funding": [
                {
                    "url": "https://www.doctrine-project.org/sponsorship.html",
                    "type": "custom"
                },
                {
                    "url": "https://www.patreon.com/phpdoctrine",
                    "type": "patreon"
                },
                {
                    "url": "https://tidelift.com/funding/github/packagist/doctrine%2Finstantiator",
                    "type": "tidelift"
                }
            ],
            "time": "2020-11-10T18:47:58+00:00"
        },
        {
            "name": "doctrine/lexer",
            "version": "1.2.1",
            "source": {
                "type": "git",
                "url": "https://github.com/doctrine/lexer.git",
                "reference": "e864bbf5904cb8f5bb334f99209b48018522f042"
            },
            "dist": {
                "type": "zip",
                "url": "https://api.github.com/repos/doctrine/lexer/zipball/e864bbf5904cb8f5bb334f99209b48018522f042",
                "reference": "e864bbf5904cb8f5bb334f99209b48018522f042",
                "shasum": ""
            },
            "require": {
                "php": "^7.2 || ^8.0"
            },
            "require-dev": {
                "doctrine/coding-standard": "^6.0",
                "phpstan/phpstan": "^0.11.8",
                "phpunit/phpunit": "^8.2"
            },
            "type": "library",
            "extra": {
                "branch-alias": {
                    "dev-master": "1.2.x-dev"
                }
            },
            "autoload": {
                "psr-4": {
                    "Doctrine\\Common\\Lexer\\": "lib/Doctrine/Common/Lexer"
                }
            },
            "notification-url": "https://packagist.org/downloads/",
            "license": [
                "MIT"
            ],
            "authors": [
                {
                    "name": "Guilherme Blanco",
                    "email": "guilhermeblanco@gmail.com"
                },
                {
                    "name": "Roman Borschel",
                    "email": "roman@code-factory.org"
                },
                {
                    "name": "Johannes Schmitt",
                    "email": "schmittjoh@gmail.com"
                }
            ],
            "description": "PHP Doctrine Lexer parser library that can be used in Top-Down, Recursive Descent Parsers.",
            "homepage": "https://www.doctrine-project.org/projects/lexer.html",
            "keywords": [
                "annotations",
                "docblock",
                "lexer",
                "parser",
                "php"
            ],
            "support": {
                "issues": "https://github.com/doctrine/lexer/issues",
                "source": "https://github.com/doctrine/lexer/tree/1.2.1"
            },
            "funding": [
                {
                    "url": "https://www.doctrine-project.org/sponsorship.html",
                    "type": "custom"
                },
                {
                    "url": "https://www.patreon.com/phpdoctrine",
                    "type": "patreon"
                },
                {
                    "url": "https://tidelift.com/funding/github/packagist/doctrine%2Flexer",
                    "type": "tidelift"
                }
            ],
            "time": "2020-05-25T17:44:05+00:00"
        },
        {
            "name": "phar-io/manifest",
            "version": "2.0.3",
            "source": {
                "type": "git",
                "url": "https://github.com/phar-io/manifest.git",
                "reference": "97803eca37d319dfa7826cc2437fc020857acb53"
            },
            "dist": {
                "type": "zip",
                "url": "https://api.github.com/repos/phar-io/manifest/zipball/97803eca37d319dfa7826cc2437fc020857acb53",
                "reference": "97803eca37d319dfa7826cc2437fc020857acb53",
                "shasum": ""
            },
            "require": {
                "ext-dom": "*",
                "ext-phar": "*",
                "ext-xmlwriter": "*",
                "phar-io/version": "^3.0.1",
                "php": "^7.2 || ^8.0"
            },
            "type": "library",
            "extra": {
                "branch-alias": {
                    "dev-master": "2.0.x-dev"
                }
            },
            "autoload": {
                "classmap": [
                    "src/"
                ]
            },
            "notification-url": "https://packagist.org/downloads/",
            "license": [
                "BSD-3-Clause"
            ],
            "authors": [
                {
                    "name": "Arne Blankerts",
                    "email": "arne@blankerts.de",
                    "role": "Developer"
                },
                {
                    "name": "Sebastian Heuer",
                    "email": "sebastian@phpeople.de",
                    "role": "Developer"
                },
                {
                    "name": "Sebastian Bergmann",
                    "email": "sebastian@phpunit.de",
                    "role": "Developer"
                }
            ],
            "description": "Component for reading phar.io manifest information from a PHP Archive (PHAR)",
            "support": {
                "issues": "https://github.com/phar-io/manifest/issues",
                "source": "https://github.com/phar-io/manifest/tree/2.0.3"
            },
            "time": "2021-07-20T11:28:43+00:00"
        },
        {
            "name": "phar-io/version",
            "version": "3.1.0",
            "source": {
                "type": "git",
                "url": "https://github.com/phar-io/version.git",
                "reference": "bae7c545bef187884426f042434e561ab1ddb182"
            },
            "dist": {
                "type": "zip",
                "url": "https://api.github.com/repos/phar-io/version/zipball/bae7c545bef187884426f042434e561ab1ddb182",
                "reference": "bae7c545bef187884426f042434e561ab1ddb182",
                "shasum": ""
            },
            "require": {
                "php": "^7.2 || ^8.0"
            },
            "type": "library",
            "autoload": {
                "classmap": [
                    "src/"
                ]
            },
            "notification-url": "https://packagist.org/downloads/",
            "license": [
                "BSD-3-Clause"
            ],
            "authors": [
                {
                    "name": "Arne Blankerts",
                    "email": "arne@blankerts.de",
                    "role": "Developer"
                },
                {
                    "name": "Sebastian Heuer",
                    "email": "sebastian@phpeople.de",
                    "role": "Developer"
                },
                {
                    "name": "Sebastian Bergmann",
                    "email": "sebastian@phpunit.de",
                    "role": "Developer"
                }
            ],
            "description": "Library for handling version information and constraints",
            "support": {
                "issues": "https://github.com/phar-io/version/issues",
                "source": "https://github.com/phar-io/version/tree/3.1.0"
            },
            "time": "2021-02-23T14:00:09+00:00"
        },
        {
            "name": "php-webdriver/webdriver",
            "version": "1.12.0",
            "source": {
                "type": "git",
                "url": "https://github.com/php-webdriver/php-webdriver.git",
                "reference": "99d4856ed7dffcdf6a52eccd6551e83d8d557ceb"
            },
            "dist": {
                "type": "zip",
                "url": "https://api.github.com/repos/php-webdriver/php-webdriver/zipball/99d4856ed7dffcdf6a52eccd6551e83d8d557ceb",
                "reference": "99d4856ed7dffcdf6a52eccd6551e83d8d557ceb",
                "shasum": ""
            },
            "require": {
                "ext-curl": "*",
                "ext-json": "*",
                "ext-zip": "*",
                "php": "^5.6 || ~7.0 || ^8.0",
                "symfony/polyfill-mbstring": "^1.12",
                "symfony/process": "^2.8 || ^3.1 || ^4.0 || ^5.0 || ^6.0"
            },
            "replace": {
                "facebook/webdriver": "*"
            },
            "require-dev": {
                "ondram/ci-detector": "^2.1 || ^3.5 || ^4.0",
                "php-coveralls/php-coveralls": "^2.4",
                "php-mock/php-mock-phpunit": "^1.1 || ^2.0",
                "php-parallel-lint/php-parallel-lint": "^1.2",
                "phpunit/phpunit": "^5.7 || ^7 || ^8 || ^9",
                "squizlabs/php_codesniffer": "^3.5",
                "symfony/var-dumper": "^3.3 || ^4.0 || ^5.0 || ^6.0"
            },
            "suggest": {
                "ext-SimpleXML": "For Firefox profile creation"
            },
            "type": "library",
            "autoload": {
                "psr-4": {
                    "Facebook\\WebDriver\\": "lib/"
                },
                "files": [
                    "lib/Exception/TimeoutException.php"
                ]
            },
            "notification-url": "https://packagist.org/downloads/",
            "license": [
                "MIT"
            ],
            "description": "A PHP client for Selenium WebDriver. Previously facebook/webdriver.",
            "homepage": "https://github.com/php-webdriver/php-webdriver",
            "keywords": [
                "Chromedriver",
                "geckodriver",
                "php",
                "selenium",
                "webdriver"
            ],
            "support": {
                "issues": "https://github.com/php-webdriver/php-webdriver/issues",
                "source": "https://github.com/php-webdriver/php-webdriver/tree/1.12.0"
            },
            "time": "2021-10-14T09:30:02+00:00"
        },
        {
            "name": "phpdocumentor/reflection-common",
            "version": "2.2.0",
            "source": {
                "type": "git",
                "url": "https://github.com/phpDocumentor/ReflectionCommon.git",
                "reference": "1d01c49d4ed62f25aa84a747ad35d5a16924662b"
            },
            "dist": {
                "type": "zip",
                "url": "https://api.github.com/repos/phpDocumentor/ReflectionCommon/zipball/1d01c49d4ed62f25aa84a747ad35d5a16924662b",
                "reference": "1d01c49d4ed62f25aa84a747ad35d5a16924662b",
                "shasum": ""
            },
            "require": {
                "php": "^7.2 || ^8.0"
            },
            "type": "library",
            "extra": {
                "branch-alias": {
                    "dev-2.x": "2.x-dev"
                }
            },
            "autoload": {
                "psr-4": {
                    "phpDocumentor\\Reflection\\": "src/"
                }
            },
            "notification-url": "https://packagist.org/downloads/",
            "license": [
                "MIT"
            ],
            "authors": [
                {
                    "name": "Jaap van Otterdijk",
                    "email": "opensource@ijaap.nl"
                }
            ],
            "description": "Common reflection classes used by phpdocumentor to reflect the code structure",
            "homepage": "http://www.phpdoc.org",
            "keywords": [
                "FQSEN",
                "phpDocumentor",
                "phpdoc",
                "reflection",
                "static analysis"
            ],
            "support": {
                "issues": "https://github.com/phpDocumentor/ReflectionCommon/issues",
                "source": "https://github.com/phpDocumentor/ReflectionCommon/tree/2.x"
            },
            "time": "2020-06-27T09:03:43+00:00"
        },
        {
            "name": "phpdocumentor/reflection-docblock",
            "version": "5.3.0",
            "source": {
                "type": "git",
                "url": "https://github.com/phpDocumentor/ReflectionDocBlock.git",
                "reference": "622548b623e81ca6d78b721c5e029f4ce664f170"
            },
            "dist": {
                "type": "zip",
                "url": "https://api.github.com/repos/phpDocumentor/ReflectionDocBlock/zipball/622548b623e81ca6d78b721c5e029f4ce664f170",
                "reference": "622548b623e81ca6d78b721c5e029f4ce664f170",
                "shasum": ""
            },
            "require": {
                "ext-filter": "*",
                "php": "^7.2 || ^8.0",
                "phpdocumentor/reflection-common": "^2.2",
                "phpdocumentor/type-resolver": "^1.3",
                "webmozart/assert": "^1.9.1"
            },
            "require-dev": {
                "mockery/mockery": "~1.3.2",
                "psalm/phar": "^4.8"
            },
            "type": "library",
            "extra": {
                "branch-alias": {
                    "dev-master": "5.x-dev"
                }
            },
            "autoload": {
                "psr-4": {
                    "phpDocumentor\\Reflection\\": "src"
                }
            },
            "notification-url": "https://packagist.org/downloads/",
            "license": [
                "MIT"
            ],
            "authors": [
                {
                    "name": "Mike van Riel",
                    "email": "me@mikevanriel.com"
                },
                {
                    "name": "Jaap van Otterdijk",
                    "email": "account@ijaap.nl"
                }
            ],
            "description": "With this component, a library can provide support for annotations via DocBlocks or otherwise retrieve information that is embedded in a DocBlock.",
            "support": {
                "issues": "https://github.com/phpDocumentor/ReflectionDocBlock/issues",
                "source": "https://github.com/phpDocumentor/ReflectionDocBlock/tree/5.3.0"
            },
            "time": "2021-10-19T17:43:47+00:00"
        },
        {
            "name": "phpdocumentor/type-resolver",
            "version": "1.5.1",
            "source": {
                "type": "git",
                "url": "https://github.com/phpDocumentor/TypeResolver.git",
                "reference": "a12f7e301eb7258bb68acd89d4aefa05c2906cae"
            },
            "dist": {
                "type": "zip",
                "url": "https://api.github.com/repos/phpDocumentor/TypeResolver/zipball/a12f7e301eb7258bb68acd89d4aefa05c2906cae",
                "reference": "a12f7e301eb7258bb68acd89d4aefa05c2906cae",
                "shasum": ""
            },
            "require": {
                "php": "^7.2 || ^8.0",
                "phpdocumentor/reflection-common": "^2.0"
            },
            "require-dev": {
                "ext-tokenizer": "*",
                "psalm/phar": "^4.8"
            },
            "type": "library",
            "extra": {
                "branch-alias": {
                    "dev-1.x": "1.x-dev"
                }
            },
            "autoload": {
                "psr-4": {
                    "phpDocumentor\\Reflection\\": "src"
                }
            },
            "notification-url": "https://packagist.org/downloads/",
            "license": [
                "MIT"
            ],
            "authors": [
                {
                    "name": "Mike van Riel",
                    "email": "me@mikevanriel.com"
                }
            ],
            "description": "A PSR-5 based resolver of Class names, Types and Structural Element Names",
            "support": {
                "issues": "https://github.com/phpDocumentor/TypeResolver/issues",
                "source": "https://github.com/phpDocumentor/TypeResolver/tree/1.5.1"
            },
            "time": "2021-10-02T14:08:47+00:00"
        },
        {
            "name": "phpspec/prophecy",
            "version": "1.14.0",
            "source": {
                "type": "git",
                "url": "https://github.com/phpspec/prophecy.git",
                "reference": "d86dfc2e2a3cd366cee475e52c6bb3bbc371aa0e"
            },
            "dist": {
                "type": "zip",
                "url": "https://api.github.com/repos/phpspec/prophecy/zipball/d86dfc2e2a3cd366cee475e52c6bb3bbc371aa0e",
                "reference": "d86dfc2e2a3cd366cee475e52c6bb3bbc371aa0e",
                "shasum": ""
            },
            "require": {
                "doctrine/instantiator": "^1.2",
                "php": "^7.2 || ~8.0, <8.2",
                "phpdocumentor/reflection-docblock": "^5.2",
                "sebastian/comparator": "^3.0 || ^4.0",
                "sebastian/recursion-context": "^3.0 || ^4.0"
            },
            "require-dev": {
                "phpspec/phpspec": "^6.0 || ^7.0",
                "phpunit/phpunit": "^8.0 || ^9.0"
            },
            "type": "library",
            "extra": {
                "branch-alias": {
                    "dev-master": "1.x-dev"
                }
            },
            "autoload": {
                "psr-4": {
                    "Prophecy\\": "src/Prophecy"
                }
            },
            "notification-url": "https://packagist.org/downloads/",
            "license": [
                "MIT"
            ],
            "authors": [
                {
                    "name": "Konstantin Kudryashov",
                    "email": "ever.zet@gmail.com",
                    "homepage": "http://everzet.com"
                },
                {
                    "name": "Marcello Duarte",
                    "email": "marcello.duarte@gmail.com"
                }
            ],
            "description": "Highly opinionated mocking framework for PHP 5.3+",
            "homepage": "https://github.com/phpspec/prophecy",
            "keywords": [
                "Double",
                "Dummy",
                "fake",
                "mock",
                "spy",
                "stub"
            ],
            "support": {
                "issues": "https://github.com/phpspec/prophecy/issues",
                "source": "https://github.com/phpspec/prophecy/tree/1.14.0"
            },
            "time": "2021-09-10T09:02:12+00:00"
        },
        {
            "name": "phpunit/php-code-coverage",
            "version": "9.2.9",
            "source": {
                "type": "git",
                "url": "https://github.com/sebastianbergmann/php-code-coverage.git",
                "reference": "f301eb1453c9e7a1bc912ee8b0ea9db22c60223b"
            },
            "dist": {
                "type": "zip",
                "url": "https://api.github.com/repos/sebastianbergmann/php-code-coverage/zipball/f301eb1453c9e7a1bc912ee8b0ea9db22c60223b",
                "reference": "f301eb1453c9e7a1bc912ee8b0ea9db22c60223b",
                "shasum": ""
            },
            "require": {
                "ext-dom": "*",
                "ext-libxml": "*",
                "ext-xmlwriter": "*",
                "nikic/php-parser": "^4.13.0",
                "php": ">=7.3",
                "phpunit/php-file-iterator": "^3.0.3",
                "phpunit/php-text-template": "^2.0.2",
                "sebastian/code-unit-reverse-lookup": "^2.0.2",
                "sebastian/complexity": "^2.0",
                "sebastian/environment": "^5.1.2",
                "sebastian/lines-of-code": "^1.0.3",
                "sebastian/version": "^3.0.1",
                "theseer/tokenizer": "^1.2.0"
            },
            "require-dev": {
                "phpunit/phpunit": "^9.3"
            },
            "suggest": {
                "ext-pcov": "*",
                "ext-xdebug": "*"
            },
            "type": "library",
            "extra": {
                "branch-alias": {
                    "dev-master": "9.2-dev"
                }
            },
            "autoload": {
                "classmap": [
                    "src/"
                ]
            },
            "notification-url": "https://packagist.org/downloads/",
            "license": [
                "BSD-3-Clause"
            ],
            "authors": [
                {
                    "name": "Sebastian Bergmann",
                    "email": "sebastian@phpunit.de",
                    "role": "lead"
                }
            ],
            "description": "Library that provides collection, processing, and rendering functionality for PHP code coverage information.",
            "homepage": "https://github.com/sebastianbergmann/php-code-coverage",
            "keywords": [
                "coverage",
                "testing",
                "xunit"
            ],
            "support": {
                "issues": "https://github.com/sebastianbergmann/php-code-coverage/issues",
                "source": "https://github.com/sebastianbergmann/php-code-coverage/tree/9.2.9"
            },
            "funding": [
                {
                    "url": "https://github.com/sebastianbergmann",
                    "type": "github"
                }
            ],
            "time": "2021-11-19T15:21:02+00:00"
        },
        {
            "name": "phpunit/php-file-iterator",
            "version": "3.0.5",
            "source": {
                "type": "git",
                "url": "https://github.com/sebastianbergmann/php-file-iterator.git",
                "reference": "aa4be8575f26070b100fccb67faabb28f21f66f8"
            },
            "dist": {
                "type": "zip",
                "url": "https://api.github.com/repos/sebastianbergmann/php-file-iterator/zipball/aa4be8575f26070b100fccb67faabb28f21f66f8",
                "reference": "aa4be8575f26070b100fccb67faabb28f21f66f8",
                "shasum": ""
            },
            "require": {
                "php": ">=7.3"
            },
            "require-dev": {
                "phpunit/phpunit": "^9.3"
            },
            "type": "library",
            "extra": {
                "branch-alias": {
                    "dev-master": "3.0-dev"
                }
            },
            "autoload": {
                "classmap": [
                    "src/"
                ]
            },
            "notification-url": "https://packagist.org/downloads/",
            "license": [
                "BSD-3-Clause"
            ],
            "authors": [
                {
                    "name": "Sebastian Bergmann",
                    "email": "sebastian@phpunit.de",
                    "role": "lead"
                }
            ],
            "description": "FilterIterator implementation that filters files based on a list of suffixes.",
            "homepage": "https://github.com/sebastianbergmann/php-file-iterator/",
            "keywords": [
                "filesystem",
                "iterator"
            ],
            "support": {
                "issues": "https://github.com/sebastianbergmann/php-file-iterator/issues",
                "source": "https://github.com/sebastianbergmann/php-file-iterator/tree/3.0.5"
            },
            "funding": [
                {
                    "url": "https://github.com/sebastianbergmann",
                    "type": "github"
                }
            ],
            "time": "2020-09-28T05:57:25+00:00"
        },
        {
            "name": "phpunit/php-invoker",
            "version": "3.1.1",
            "source": {
                "type": "git",
                "url": "https://github.com/sebastianbergmann/php-invoker.git",
                "reference": "5a10147d0aaf65b58940a0b72f71c9ac0423cc67"
            },
            "dist": {
                "type": "zip",
                "url": "https://api.github.com/repos/sebastianbergmann/php-invoker/zipball/5a10147d0aaf65b58940a0b72f71c9ac0423cc67",
                "reference": "5a10147d0aaf65b58940a0b72f71c9ac0423cc67",
                "shasum": ""
            },
            "require": {
                "php": ">=7.3"
            },
            "require-dev": {
                "ext-pcntl": "*",
                "phpunit/phpunit": "^9.3"
            },
            "suggest": {
                "ext-pcntl": "*"
            },
            "type": "library",
            "extra": {
                "branch-alias": {
                    "dev-master": "3.1-dev"
                }
            },
            "autoload": {
                "classmap": [
                    "src/"
                ]
            },
            "notification-url": "https://packagist.org/downloads/",
            "license": [
                "BSD-3-Clause"
            ],
            "authors": [
                {
                    "name": "Sebastian Bergmann",
                    "email": "sebastian@phpunit.de",
                    "role": "lead"
                }
            ],
            "description": "Invoke callables with a timeout",
            "homepage": "https://github.com/sebastianbergmann/php-invoker/",
            "keywords": [
                "process"
            ],
            "support": {
                "issues": "https://github.com/sebastianbergmann/php-invoker/issues",
                "source": "https://github.com/sebastianbergmann/php-invoker/tree/3.1.1"
            },
            "funding": [
                {
                    "url": "https://github.com/sebastianbergmann",
                    "type": "github"
                }
            ],
            "time": "2020-09-28T05:58:55+00:00"
        },
        {
            "name": "phpunit/php-text-template",
            "version": "2.0.4",
            "source": {
                "type": "git",
                "url": "https://github.com/sebastianbergmann/php-text-template.git",
                "reference": "5da5f67fc95621df9ff4c4e5a84d6a8a2acf7c28"
            },
            "dist": {
                "type": "zip",
                "url": "https://api.github.com/repos/sebastianbergmann/php-text-template/zipball/5da5f67fc95621df9ff4c4e5a84d6a8a2acf7c28",
                "reference": "5da5f67fc95621df9ff4c4e5a84d6a8a2acf7c28",
                "shasum": ""
            },
            "require": {
                "php": ">=7.3"
            },
            "require-dev": {
                "phpunit/phpunit": "^9.3"
            },
            "type": "library",
            "extra": {
                "branch-alias": {
                    "dev-master": "2.0-dev"
                }
            },
            "autoload": {
                "classmap": [
                    "src/"
                ]
            },
            "notification-url": "https://packagist.org/downloads/",
            "license": [
                "BSD-3-Clause"
            ],
            "authors": [
                {
                    "name": "Sebastian Bergmann",
                    "email": "sebastian@phpunit.de",
                    "role": "lead"
                }
            ],
            "description": "Simple template engine.",
            "homepage": "https://github.com/sebastianbergmann/php-text-template/",
            "keywords": [
                "template"
            ],
            "support": {
                "issues": "https://github.com/sebastianbergmann/php-text-template/issues",
                "source": "https://github.com/sebastianbergmann/php-text-template/tree/2.0.4"
            },
            "funding": [
                {
                    "url": "https://github.com/sebastianbergmann",
                    "type": "github"
                }
            ],
            "time": "2020-10-26T05:33:50+00:00"
        },
        {
            "name": "phpunit/php-timer",
            "version": "5.0.3",
            "source": {
                "type": "git",
                "url": "https://github.com/sebastianbergmann/php-timer.git",
                "reference": "5a63ce20ed1b5bf577850e2c4e87f4aa902afbd2"
            },
            "dist": {
                "type": "zip",
                "url": "https://api.github.com/repos/sebastianbergmann/php-timer/zipball/5a63ce20ed1b5bf577850e2c4e87f4aa902afbd2",
                "reference": "5a63ce20ed1b5bf577850e2c4e87f4aa902afbd2",
                "shasum": ""
            },
            "require": {
                "php": ">=7.3"
            },
            "require-dev": {
                "phpunit/phpunit": "^9.3"
            },
            "type": "library",
            "extra": {
                "branch-alias": {
                    "dev-master": "5.0-dev"
                }
            },
            "autoload": {
                "classmap": [
                    "src/"
                ]
            },
            "notification-url": "https://packagist.org/downloads/",
            "license": [
                "BSD-3-Clause"
            ],
            "authors": [
                {
                    "name": "Sebastian Bergmann",
                    "email": "sebastian@phpunit.de",
                    "role": "lead"
                }
            ],
            "description": "Utility class for timing",
            "homepage": "https://github.com/sebastianbergmann/php-timer/",
            "keywords": [
                "timer"
            ],
            "support": {
                "issues": "https://github.com/sebastianbergmann/php-timer/issues",
                "source": "https://github.com/sebastianbergmann/php-timer/tree/5.0.3"
            },
            "funding": [
                {
                    "url": "https://github.com/sebastianbergmann",
                    "type": "github"
                }
            ],
            "time": "2020-10-26T13:16:10+00:00"
        },
        {
            "name": "phpunit/phpunit",
            "version": "9.5.10",
            "source": {
                "type": "git",
                "url": "https://github.com/sebastianbergmann/phpunit.git",
                "reference": "c814a05837f2edb0d1471d6e3f4ab3501ca3899a"
            },
            "dist": {
                "type": "zip",
                "url": "https://api.github.com/repos/sebastianbergmann/phpunit/zipball/c814a05837f2edb0d1471d6e3f4ab3501ca3899a",
                "reference": "c814a05837f2edb0d1471d6e3f4ab3501ca3899a",
                "shasum": ""
            },
            "require": {
                "doctrine/instantiator": "^1.3.1",
                "ext-dom": "*",
                "ext-json": "*",
                "ext-libxml": "*",
                "ext-mbstring": "*",
                "ext-xml": "*",
                "ext-xmlwriter": "*",
                "myclabs/deep-copy": "^1.10.1",
                "phar-io/manifest": "^2.0.3",
                "phar-io/version": "^3.0.2",
                "php": ">=7.3",
                "phpspec/prophecy": "^1.12.1",
                "phpunit/php-code-coverage": "^9.2.7",
                "phpunit/php-file-iterator": "^3.0.5",
                "phpunit/php-invoker": "^3.1.1",
                "phpunit/php-text-template": "^2.0.3",
                "phpunit/php-timer": "^5.0.2",
                "sebastian/cli-parser": "^1.0.1",
                "sebastian/code-unit": "^1.0.6",
                "sebastian/comparator": "^4.0.5",
                "sebastian/diff": "^4.0.3",
                "sebastian/environment": "^5.1.3",
                "sebastian/exporter": "^4.0.3",
                "sebastian/global-state": "^5.0.1",
                "sebastian/object-enumerator": "^4.0.3",
                "sebastian/resource-operations": "^3.0.3",
                "sebastian/type": "^2.3.4",
                "sebastian/version": "^3.0.2"
            },
            "require-dev": {
                "ext-pdo": "*",
                "phpspec/prophecy-phpunit": "^2.0.1"
            },
            "suggest": {
                "ext-soap": "*",
                "ext-xdebug": "*"
            },
            "bin": [
                "phpunit"
            ],
            "type": "library",
            "extra": {
                "branch-alias": {
                    "dev-master": "9.5-dev"
                }
            },
            "autoload": {
                "classmap": [
                    "src/"
                ],
                "files": [
                    "src/Framework/Assert/Functions.php"
                ]
            },
            "notification-url": "https://packagist.org/downloads/",
            "license": [
                "BSD-3-Clause"
            ],
            "authors": [
                {
                    "name": "Sebastian Bergmann",
                    "email": "sebastian@phpunit.de",
                    "role": "lead"
                }
            ],
            "description": "The PHP Unit Testing framework.",
            "homepage": "https://phpunit.de/",
            "keywords": [
                "phpunit",
                "testing",
                "xunit"
            ],
            "support": {
                "issues": "https://github.com/sebastianbergmann/phpunit/issues",
                "source": "https://github.com/sebastianbergmann/phpunit/tree/9.5.10"
            },
            "funding": [
                {
                    "url": "https://phpunit.de/donate.html",
                    "type": "custom"
                },
                {
                    "url": "https://github.com/sebastianbergmann",
                    "type": "github"
                }
            ],
            "time": "2021-09-25T07:38:51+00:00"
        },
        {
            "name": "sebastian/cli-parser",
            "version": "1.0.1",
            "source": {
                "type": "git",
                "url": "https://github.com/sebastianbergmann/cli-parser.git",
                "reference": "442e7c7e687e42adc03470c7b668bc4b2402c0b2"
            },
            "dist": {
                "type": "zip",
                "url": "https://api.github.com/repos/sebastianbergmann/cli-parser/zipball/442e7c7e687e42adc03470c7b668bc4b2402c0b2",
                "reference": "442e7c7e687e42adc03470c7b668bc4b2402c0b2",
                "shasum": ""
            },
            "require": {
                "php": ">=7.3"
            },
            "require-dev": {
                "phpunit/phpunit": "^9.3"
            },
            "type": "library",
            "extra": {
                "branch-alias": {
                    "dev-master": "1.0-dev"
                }
            },
            "autoload": {
                "classmap": [
                    "src/"
                ]
            },
            "notification-url": "https://packagist.org/downloads/",
            "license": [
                "BSD-3-Clause"
            ],
            "authors": [
                {
                    "name": "Sebastian Bergmann",
                    "email": "sebastian@phpunit.de",
                    "role": "lead"
                }
            ],
            "description": "Library for parsing CLI options",
            "homepage": "https://github.com/sebastianbergmann/cli-parser",
            "support": {
                "issues": "https://github.com/sebastianbergmann/cli-parser/issues",
                "source": "https://github.com/sebastianbergmann/cli-parser/tree/1.0.1"
            },
            "funding": [
                {
                    "url": "https://github.com/sebastianbergmann",
                    "type": "github"
                }
            ],
            "time": "2020-09-28T06:08:49+00:00"
        },
        {
            "name": "sebastian/code-unit",
            "version": "1.0.8",
            "source": {
                "type": "git",
                "url": "https://github.com/sebastianbergmann/code-unit.git",
                "reference": "1fc9f64c0927627ef78ba436c9b17d967e68e120"
            },
            "dist": {
                "type": "zip",
                "url": "https://api.github.com/repos/sebastianbergmann/code-unit/zipball/1fc9f64c0927627ef78ba436c9b17d967e68e120",
                "reference": "1fc9f64c0927627ef78ba436c9b17d967e68e120",
                "shasum": ""
            },
            "require": {
                "php": ">=7.3"
            },
            "require-dev": {
                "phpunit/phpunit": "^9.3"
            },
            "type": "library",
            "extra": {
                "branch-alias": {
                    "dev-master": "1.0-dev"
                }
            },
            "autoload": {
                "classmap": [
                    "src/"
                ]
            },
            "notification-url": "https://packagist.org/downloads/",
            "license": [
                "BSD-3-Clause"
            ],
            "authors": [
                {
                    "name": "Sebastian Bergmann",
                    "email": "sebastian@phpunit.de",
                    "role": "lead"
                }
            ],
            "description": "Collection of value objects that represent the PHP code units",
            "homepage": "https://github.com/sebastianbergmann/code-unit",
            "support": {
                "issues": "https://github.com/sebastianbergmann/code-unit/issues",
                "source": "https://github.com/sebastianbergmann/code-unit/tree/1.0.8"
            },
            "funding": [
                {
                    "url": "https://github.com/sebastianbergmann",
                    "type": "github"
                }
            ],
            "time": "2020-10-26T13:08:54+00:00"
        },
        {
            "name": "sebastian/code-unit-reverse-lookup",
            "version": "2.0.3",
            "source": {
                "type": "git",
                "url": "https://github.com/sebastianbergmann/code-unit-reverse-lookup.git",
                "reference": "ac91f01ccec49fb77bdc6fd1e548bc70f7faa3e5"
            },
            "dist": {
                "type": "zip",
                "url": "https://api.github.com/repos/sebastianbergmann/code-unit-reverse-lookup/zipball/ac91f01ccec49fb77bdc6fd1e548bc70f7faa3e5",
                "reference": "ac91f01ccec49fb77bdc6fd1e548bc70f7faa3e5",
                "shasum": ""
            },
            "require": {
                "php": ">=7.3"
            },
            "require-dev": {
                "phpunit/phpunit": "^9.3"
            },
            "type": "library",
            "extra": {
                "branch-alias": {
                    "dev-master": "2.0-dev"
                }
            },
            "autoload": {
                "classmap": [
                    "src/"
                ]
            },
            "notification-url": "https://packagist.org/downloads/",
            "license": [
                "BSD-3-Clause"
            ],
            "authors": [
                {
                    "name": "Sebastian Bergmann",
                    "email": "sebastian@phpunit.de"
                }
            ],
            "description": "Looks up which function or method a line of code belongs to",
            "homepage": "https://github.com/sebastianbergmann/code-unit-reverse-lookup/",
            "support": {
                "issues": "https://github.com/sebastianbergmann/code-unit-reverse-lookup/issues",
                "source": "https://github.com/sebastianbergmann/code-unit-reverse-lookup/tree/2.0.3"
            },
            "funding": [
                {
                    "url": "https://github.com/sebastianbergmann",
                    "type": "github"
                }
            ],
            "time": "2020-09-28T05:30:19+00:00"
        },
        {
            "name": "sebastian/comparator",
            "version": "4.0.6",
            "source": {
                "type": "git",
                "url": "https://github.com/sebastianbergmann/comparator.git",
                "reference": "55f4261989e546dc112258c7a75935a81a7ce382"
            },
            "dist": {
                "type": "zip",
                "url": "https://api.github.com/repos/sebastianbergmann/comparator/zipball/55f4261989e546dc112258c7a75935a81a7ce382",
                "reference": "55f4261989e546dc112258c7a75935a81a7ce382",
                "shasum": ""
            },
            "require": {
                "php": ">=7.3",
                "sebastian/diff": "^4.0",
                "sebastian/exporter": "^4.0"
            },
            "require-dev": {
                "phpunit/phpunit": "^9.3"
            },
            "type": "library",
            "extra": {
                "branch-alias": {
                    "dev-master": "4.0-dev"
                }
            },
            "autoload": {
                "classmap": [
                    "src/"
                ]
            },
            "notification-url": "https://packagist.org/downloads/",
            "license": [
                "BSD-3-Clause"
            ],
            "authors": [
                {
                    "name": "Sebastian Bergmann",
                    "email": "sebastian@phpunit.de"
                },
                {
                    "name": "Jeff Welch",
                    "email": "whatthejeff@gmail.com"
                },
                {
                    "name": "Volker Dusch",
                    "email": "github@wallbash.com"
                },
                {
                    "name": "Bernhard Schussek",
                    "email": "bschussek@2bepublished.at"
                }
            ],
            "description": "Provides the functionality to compare PHP values for equality",
            "homepage": "https://github.com/sebastianbergmann/comparator",
            "keywords": [
                "comparator",
                "compare",
                "equality"
            ],
            "support": {
                "issues": "https://github.com/sebastianbergmann/comparator/issues",
                "source": "https://github.com/sebastianbergmann/comparator/tree/4.0.6"
            },
            "funding": [
                {
                    "url": "https://github.com/sebastianbergmann",
                    "type": "github"
                }
            ],
            "time": "2020-10-26T15:49:45+00:00"
        },
        {
            "name": "sebastian/complexity",
            "version": "2.0.2",
            "source": {
                "type": "git",
                "url": "https://github.com/sebastianbergmann/complexity.git",
                "reference": "739b35e53379900cc9ac327b2147867b8b6efd88"
            },
            "dist": {
                "type": "zip",
                "url": "https://api.github.com/repos/sebastianbergmann/complexity/zipball/739b35e53379900cc9ac327b2147867b8b6efd88",
                "reference": "739b35e53379900cc9ac327b2147867b8b6efd88",
                "shasum": ""
            },
            "require": {
                "nikic/php-parser": "^4.7",
                "php": ">=7.3"
            },
            "require-dev": {
                "phpunit/phpunit": "^9.3"
            },
            "type": "library",
            "extra": {
                "branch-alias": {
                    "dev-master": "2.0-dev"
                }
            },
            "autoload": {
                "classmap": [
                    "src/"
                ]
            },
            "notification-url": "https://packagist.org/downloads/",
            "license": [
                "BSD-3-Clause"
            ],
            "authors": [
                {
                    "name": "Sebastian Bergmann",
                    "email": "sebastian@phpunit.de",
                    "role": "lead"
                }
            ],
            "description": "Library for calculating the complexity of PHP code units",
            "homepage": "https://github.com/sebastianbergmann/complexity",
            "support": {
                "issues": "https://github.com/sebastianbergmann/complexity/issues",
                "source": "https://github.com/sebastianbergmann/complexity/tree/2.0.2"
            },
            "funding": [
                {
                    "url": "https://github.com/sebastianbergmann",
                    "type": "github"
                }
            ],
            "time": "2020-10-26T15:52:27+00:00"
        },
        {
            "name": "sebastian/diff",
            "version": "4.0.4",
            "source": {
                "type": "git",
                "url": "https://github.com/sebastianbergmann/diff.git",
                "reference": "3461e3fccc7cfdfc2720be910d3bd73c69be590d"
            },
            "dist": {
                "type": "zip",
                "url": "https://api.github.com/repos/sebastianbergmann/diff/zipball/3461e3fccc7cfdfc2720be910d3bd73c69be590d",
                "reference": "3461e3fccc7cfdfc2720be910d3bd73c69be590d",
                "shasum": ""
            },
            "require": {
                "php": ">=7.3"
            },
            "require-dev": {
                "phpunit/phpunit": "^9.3",
                "symfony/process": "^4.2 || ^5"
            },
            "type": "library",
            "extra": {
                "branch-alias": {
                    "dev-master": "4.0-dev"
                }
            },
            "autoload": {
                "classmap": [
                    "src/"
                ]
            },
            "notification-url": "https://packagist.org/downloads/",
            "license": [
                "BSD-3-Clause"
            ],
            "authors": [
                {
                    "name": "Sebastian Bergmann",
                    "email": "sebastian@phpunit.de"
                },
                {
                    "name": "Kore Nordmann",
                    "email": "mail@kore-nordmann.de"
                }
            ],
            "description": "Diff implementation",
            "homepage": "https://github.com/sebastianbergmann/diff",
            "keywords": [
                "diff",
                "udiff",
                "unidiff",
                "unified diff"
            ],
            "support": {
                "issues": "https://github.com/sebastianbergmann/diff/issues",
                "source": "https://github.com/sebastianbergmann/diff/tree/4.0.4"
            },
            "funding": [
                {
                    "url": "https://github.com/sebastianbergmann",
                    "type": "github"
                }
            ],
            "time": "2020-10-26T13:10:38+00:00"
        },
        {
            "name": "sebastian/environment",
            "version": "5.1.3",
            "source": {
                "type": "git",
                "url": "https://github.com/sebastianbergmann/environment.git",
                "reference": "388b6ced16caa751030f6a69e588299fa09200ac"
            },
            "dist": {
                "type": "zip",
                "url": "https://api.github.com/repos/sebastianbergmann/environment/zipball/388b6ced16caa751030f6a69e588299fa09200ac",
                "reference": "388b6ced16caa751030f6a69e588299fa09200ac",
                "shasum": ""
            },
            "require": {
                "php": ">=7.3"
            },
            "require-dev": {
                "phpunit/phpunit": "^9.3"
            },
            "suggest": {
                "ext-posix": "*"
            },
            "type": "library",
            "extra": {
                "branch-alias": {
                    "dev-master": "5.1-dev"
                }
            },
            "autoload": {
                "classmap": [
                    "src/"
                ]
            },
            "notification-url": "https://packagist.org/downloads/",
            "license": [
                "BSD-3-Clause"
            ],
            "authors": [
                {
                    "name": "Sebastian Bergmann",
                    "email": "sebastian@phpunit.de"
                }
            ],
            "description": "Provides functionality to handle HHVM/PHP environments",
            "homepage": "http://www.github.com/sebastianbergmann/environment",
            "keywords": [
                "Xdebug",
                "environment",
                "hhvm"
            ],
            "support": {
                "issues": "https://github.com/sebastianbergmann/environment/issues",
                "source": "https://github.com/sebastianbergmann/environment/tree/5.1.3"
            },
            "funding": [
                {
                    "url": "https://github.com/sebastianbergmann",
                    "type": "github"
                }
            ],
            "time": "2020-09-28T05:52:38+00:00"
        },
        {
            "name": "sebastian/exporter",
            "version": "4.0.4",
            "source": {
                "type": "git",
                "url": "https://github.com/sebastianbergmann/exporter.git",
                "reference": "65e8b7db476c5dd267e65eea9cab77584d3cfff9"
            },
            "dist": {
                "type": "zip",
                "url": "https://api.github.com/repos/sebastianbergmann/exporter/zipball/65e8b7db476c5dd267e65eea9cab77584d3cfff9",
                "reference": "65e8b7db476c5dd267e65eea9cab77584d3cfff9",
                "shasum": ""
            },
            "require": {
                "php": ">=7.3",
                "sebastian/recursion-context": "^4.0"
            },
            "require-dev": {
                "ext-mbstring": "*",
                "phpunit/phpunit": "^9.3"
            },
            "type": "library",
            "extra": {
                "branch-alias": {
                    "dev-master": "4.0-dev"
                }
            },
            "autoload": {
                "classmap": [
                    "src/"
                ]
            },
            "notification-url": "https://packagist.org/downloads/",
            "license": [
                "BSD-3-Clause"
            ],
            "authors": [
                {
                    "name": "Sebastian Bergmann",
                    "email": "sebastian@phpunit.de"
                },
                {
                    "name": "Jeff Welch",
                    "email": "whatthejeff@gmail.com"
                },
                {
                    "name": "Volker Dusch",
                    "email": "github@wallbash.com"
                },
                {
                    "name": "Adam Harvey",
                    "email": "aharvey@php.net"
                },
                {
                    "name": "Bernhard Schussek",
                    "email": "bschussek@gmail.com"
                }
            ],
            "description": "Provides the functionality to export PHP variables for visualization",
            "homepage": "https://www.github.com/sebastianbergmann/exporter",
            "keywords": [
                "export",
                "exporter"
            ],
            "support": {
                "issues": "https://github.com/sebastianbergmann/exporter/issues",
                "source": "https://github.com/sebastianbergmann/exporter/tree/4.0.4"
            },
            "funding": [
                {
                    "url": "https://github.com/sebastianbergmann",
                    "type": "github"
                }
            ],
            "time": "2021-11-11T14:18:36+00:00"
        },
        {
            "name": "sebastian/global-state",
            "version": "5.0.3",
            "source": {
                "type": "git",
                "url": "https://github.com/sebastianbergmann/global-state.git",
                "reference": "23bd5951f7ff26f12d4e3242864df3e08dec4e49"
            },
            "dist": {
                "type": "zip",
                "url": "https://api.github.com/repos/sebastianbergmann/global-state/zipball/23bd5951f7ff26f12d4e3242864df3e08dec4e49",
                "reference": "23bd5951f7ff26f12d4e3242864df3e08dec4e49",
                "shasum": ""
            },
            "require": {
                "php": ">=7.3",
                "sebastian/object-reflector": "^2.0",
                "sebastian/recursion-context": "^4.0"
            },
            "require-dev": {
                "ext-dom": "*",
                "phpunit/phpunit": "^9.3"
            },
            "suggest": {
                "ext-uopz": "*"
            },
            "type": "library",
            "extra": {
                "branch-alias": {
                    "dev-master": "5.0-dev"
                }
            },
            "autoload": {
                "classmap": [
                    "src/"
                ]
            },
            "notification-url": "https://packagist.org/downloads/",
            "license": [
                "BSD-3-Clause"
            ],
            "authors": [
                {
                    "name": "Sebastian Bergmann",
                    "email": "sebastian@phpunit.de"
                }
            ],
            "description": "Snapshotting of global state",
            "homepage": "http://www.github.com/sebastianbergmann/global-state",
            "keywords": [
                "global state"
            ],
            "support": {
                "issues": "https://github.com/sebastianbergmann/global-state/issues",
                "source": "https://github.com/sebastianbergmann/global-state/tree/5.0.3"
            },
            "funding": [
                {
                    "url": "https://github.com/sebastianbergmann",
                    "type": "github"
                }
            ],
            "time": "2021-06-11T13:31:12+00:00"
        },
        {
            "name": "sebastian/lines-of-code",
            "version": "1.0.3",
            "source": {
                "type": "git",
                "url": "https://github.com/sebastianbergmann/lines-of-code.git",
                "reference": "c1c2e997aa3146983ed888ad08b15470a2e22ecc"
            },
            "dist": {
                "type": "zip",
                "url": "https://api.github.com/repos/sebastianbergmann/lines-of-code/zipball/c1c2e997aa3146983ed888ad08b15470a2e22ecc",
                "reference": "c1c2e997aa3146983ed888ad08b15470a2e22ecc",
                "shasum": ""
            },
            "require": {
                "nikic/php-parser": "^4.6",
                "php": ">=7.3"
            },
            "require-dev": {
                "phpunit/phpunit": "^9.3"
            },
            "type": "library",
            "extra": {
                "branch-alias": {
                    "dev-master": "1.0-dev"
                }
            },
            "autoload": {
                "classmap": [
                    "src/"
                ]
            },
            "notification-url": "https://packagist.org/downloads/",
            "license": [
                "BSD-3-Clause"
            ],
            "authors": [
                {
                    "name": "Sebastian Bergmann",
                    "email": "sebastian@phpunit.de",
                    "role": "lead"
                }
            ],
            "description": "Library for counting the lines of code in PHP source code",
            "homepage": "https://github.com/sebastianbergmann/lines-of-code",
            "support": {
                "issues": "https://github.com/sebastianbergmann/lines-of-code/issues",
                "source": "https://github.com/sebastianbergmann/lines-of-code/tree/1.0.3"
            },
            "funding": [
                {
                    "url": "https://github.com/sebastianbergmann",
                    "type": "github"
                }
            ],
            "time": "2020-11-28T06:42:11+00:00"
        },
        {
            "name": "sebastian/object-enumerator",
            "version": "4.0.4",
            "source": {
                "type": "git",
                "url": "https://github.com/sebastianbergmann/object-enumerator.git",
                "reference": "5c9eeac41b290a3712d88851518825ad78f45c71"
            },
            "dist": {
                "type": "zip",
                "url": "https://api.github.com/repos/sebastianbergmann/object-enumerator/zipball/5c9eeac41b290a3712d88851518825ad78f45c71",
                "reference": "5c9eeac41b290a3712d88851518825ad78f45c71",
                "shasum": ""
            },
            "require": {
                "php": ">=7.3",
                "sebastian/object-reflector": "^2.0",
                "sebastian/recursion-context": "^4.0"
            },
            "require-dev": {
                "phpunit/phpunit": "^9.3"
            },
            "type": "library",
            "extra": {
                "branch-alias": {
                    "dev-master": "4.0-dev"
                }
            },
            "autoload": {
                "classmap": [
                    "src/"
                ]
            },
            "notification-url": "https://packagist.org/downloads/",
            "license": [
                "BSD-3-Clause"
            ],
            "authors": [
                {
                    "name": "Sebastian Bergmann",
                    "email": "sebastian@phpunit.de"
                }
            ],
            "description": "Traverses array structures and object graphs to enumerate all referenced objects",
            "homepage": "https://github.com/sebastianbergmann/object-enumerator/",
            "support": {
                "issues": "https://github.com/sebastianbergmann/object-enumerator/issues",
                "source": "https://github.com/sebastianbergmann/object-enumerator/tree/4.0.4"
            },
            "funding": [
                {
                    "url": "https://github.com/sebastianbergmann",
                    "type": "github"
                }
            ],
            "time": "2020-10-26T13:12:34+00:00"
        },
        {
            "name": "sebastian/object-reflector",
            "version": "2.0.4",
            "source": {
                "type": "git",
                "url": "https://github.com/sebastianbergmann/object-reflector.git",
                "reference": "b4f479ebdbf63ac605d183ece17d8d7fe49c15c7"
            },
            "dist": {
                "type": "zip",
                "url": "https://api.github.com/repos/sebastianbergmann/object-reflector/zipball/b4f479ebdbf63ac605d183ece17d8d7fe49c15c7",
                "reference": "b4f479ebdbf63ac605d183ece17d8d7fe49c15c7",
                "shasum": ""
            },
            "require": {
                "php": ">=7.3"
            },
            "require-dev": {
                "phpunit/phpunit": "^9.3"
            },
            "type": "library",
            "extra": {
                "branch-alias": {
                    "dev-master": "2.0-dev"
                }
            },
            "autoload": {
                "classmap": [
                    "src/"
                ]
            },
            "notification-url": "https://packagist.org/downloads/",
            "license": [
                "BSD-3-Clause"
            ],
            "authors": [
                {
                    "name": "Sebastian Bergmann",
                    "email": "sebastian@phpunit.de"
                }
            ],
            "description": "Allows reflection of object attributes, including inherited and non-public ones",
            "homepage": "https://github.com/sebastianbergmann/object-reflector/",
            "support": {
                "issues": "https://github.com/sebastianbergmann/object-reflector/issues",
                "source": "https://github.com/sebastianbergmann/object-reflector/tree/2.0.4"
            },
            "funding": [
                {
                    "url": "https://github.com/sebastianbergmann",
                    "type": "github"
                }
            ],
            "time": "2020-10-26T13:14:26+00:00"
        },
        {
            "name": "sebastian/recursion-context",
            "version": "4.0.4",
            "source": {
                "type": "git",
                "url": "https://github.com/sebastianbergmann/recursion-context.git",
                "reference": "cd9d8cf3c5804de4341c283ed787f099f5506172"
            },
            "dist": {
                "type": "zip",
                "url": "https://api.github.com/repos/sebastianbergmann/recursion-context/zipball/cd9d8cf3c5804de4341c283ed787f099f5506172",
                "reference": "cd9d8cf3c5804de4341c283ed787f099f5506172",
                "shasum": ""
            },
            "require": {
                "php": ">=7.3"
            },
            "require-dev": {
                "phpunit/phpunit": "^9.3"
            },
            "type": "library",
            "extra": {
                "branch-alias": {
                    "dev-master": "4.0-dev"
                }
            },
            "autoload": {
                "classmap": [
                    "src/"
                ]
            },
            "notification-url": "https://packagist.org/downloads/",
            "license": [
                "BSD-3-Clause"
            ],
            "authors": [
                {
                    "name": "Sebastian Bergmann",
                    "email": "sebastian@phpunit.de"
                },
                {
                    "name": "Jeff Welch",
                    "email": "whatthejeff@gmail.com"
                },
                {
                    "name": "Adam Harvey",
                    "email": "aharvey@php.net"
                }
            ],
            "description": "Provides functionality to recursively process PHP variables",
            "homepage": "http://www.github.com/sebastianbergmann/recursion-context",
            "support": {
                "issues": "https://github.com/sebastianbergmann/recursion-context/issues",
                "source": "https://github.com/sebastianbergmann/recursion-context/tree/4.0.4"
            },
            "funding": [
                {
                    "url": "https://github.com/sebastianbergmann",
                    "type": "github"
                }
            ],
            "time": "2020-10-26T13:17:30+00:00"
        },
        {
            "name": "sebastian/resource-operations",
            "version": "3.0.3",
            "source": {
                "type": "git",
                "url": "https://github.com/sebastianbergmann/resource-operations.git",
                "reference": "0f4443cb3a1d92ce809899753bc0d5d5a8dd19a8"
            },
            "dist": {
                "type": "zip",
                "url": "https://api.github.com/repos/sebastianbergmann/resource-operations/zipball/0f4443cb3a1d92ce809899753bc0d5d5a8dd19a8",
                "reference": "0f4443cb3a1d92ce809899753bc0d5d5a8dd19a8",
                "shasum": ""
            },
            "require": {
                "php": ">=7.3"
            },
            "require-dev": {
                "phpunit/phpunit": "^9.0"
            },
            "type": "library",
            "extra": {
                "branch-alias": {
                    "dev-master": "3.0-dev"
                }
            },
            "autoload": {
                "classmap": [
                    "src/"
                ]
            },
            "notification-url": "https://packagist.org/downloads/",
            "license": [
                "BSD-3-Clause"
            ],
            "authors": [
                {
                    "name": "Sebastian Bergmann",
                    "email": "sebastian@phpunit.de"
                }
            ],
            "description": "Provides a list of PHP built-in functions that operate on resources",
            "homepage": "https://www.github.com/sebastianbergmann/resource-operations",
            "support": {
                "issues": "https://github.com/sebastianbergmann/resource-operations/issues",
                "source": "https://github.com/sebastianbergmann/resource-operations/tree/3.0.3"
            },
            "funding": [
                {
                    "url": "https://github.com/sebastianbergmann",
                    "type": "github"
                }
            ],
            "time": "2020-09-28T06:45:17+00:00"
        },
        {
            "name": "sebastian/type",
            "version": "2.3.4",
            "source": {
                "type": "git",
                "url": "https://github.com/sebastianbergmann/type.git",
                "reference": "b8cd8a1c753c90bc1a0f5372170e3e489136f914"
            },
            "dist": {
                "type": "zip",
                "url": "https://api.github.com/repos/sebastianbergmann/type/zipball/b8cd8a1c753c90bc1a0f5372170e3e489136f914",
                "reference": "b8cd8a1c753c90bc1a0f5372170e3e489136f914",
                "shasum": ""
            },
            "require": {
                "php": ">=7.3"
            },
            "require-dev": {
                "phpunit/phpunit": "^9.3"
            },
            "type": "library",
            "extra": {
                "branch-alias": {
                    "dev-master": "2.3-dev"
                }
            },
            "autoload": {
                "classmap": [
                    "src/"
                ]
            },
            "notification-url": "https://packagist.org/downloads/",
            "license": [
                "BSD-3-Clause"
            ],
            "authors": [
                {
                    "name": "Sebastian Bergmann",
                    "email": "sebastian@phpunit.de",
                    "role": "lead"
                }
            ],
            "description": "Collection of value objects that represent the types of the PHP type system",
            "homepage": "https://github.com/sebastianbergmann/type",
            "support": {
                "issues": "https://github.com/sebastianbergmann/type/issues",
                "source": "https://github.com/sebastianbergmann/type/tree/2.3.4"
            },
            "funding": [
                {
                    "url": "https://github.com/sebastianbergmann",
                    "type": "github"
                }
            ],
            "time": "2021-06-15T12:49:02+00:00"
        },
        {
            "name": "sebastian/version",
            "version": "3.0.2",
            "source": {
                "type": "git",
                "url": "https://github.com/sebastianbergmann/version.git",
                "reference": "c6c1022351a901512170118436c764e473f6de8c"
            },
            "dist": {
                "type": "zip",
                "url": "https://api.github.com/repos/sebastianbergmann/version/zipball/c6c1022351a901512170118436c764e473f6de8c",
                "reference": "c6c1022351a901512170118436c764e473f6de8c",
                "shasum": ""
            },
            "require": {
                "php": ">=7.3"
            },
            "type": "library",
            "extra": {
                "branch-alias": {
                    "dev-master": "3.0-dev"
                }
            },
            "autoload": {
                "classmap": [
                    "src/"
                ]
            },
            "notification-url": "https://packagist.org/downloads/",
            "license": [
                "BSD-3-Clause"
            ],
            "authors": [
                {
                    "name": "Sebastian Bergmann",
                    "email": "sebastian@phpunit.de",
                    "role": "lead"
                }
            ],
            "description": "Library that helps with managing the version number of Git-hosted PHP projects",
            "homepage": "https://github.com/sebastianbergmann/version",
            "support": {
                "issues": "https://github.com/sebastianbergmann/version/issues",
                "source": "https://github.com/sebastianbergmann/version/tree/3.0.2"
            },
            "funding": [
                {
                    "url": "https://github.com/sebastianbergmann",
                    "type": "github"
                }
            ],
            "time": "2020-09-28T06:39:44+00:00"
        },
        {
            "name": "symfony/browser-kit",
            "version": "v5.4.0",
            "source": {
                "type": "git",
                "url": "https://github.com/symfony/browser-kit.git",
                "reference": "d250db364a35ba5d60626b2a6f10f2eaf2073bde"
            },
            "dist": {
                "type": "zip",
                "url": "https://api.github.com/repos/symfony/browser-kit/zipball/d250db364a35ba5d60626b2a6f10f2eaf2073bde",
                "reference": "d250db364a35ba5d60626b2a6f10f2eaf2073bde",
                "shasum": ""
            },
            "require": {
                "php": ">=7.2.5",
                "symfony/dom-crawler": "^4.4|^5.0|^6.0",
                "symfony/polyfill-php80": "^1.16"
            },
            "require-dev": {
                "symfony/css-selector": "^4.4|^5.0|^6.0",
                "symfony/http-client": "^4.4|^5.0|^6.0",
                "symfony/mime": "^4.4|^5.0|^6.0",
                "symfony/process": "^4.4|^5.0|^6.0"
            },
            "suggest": {
                "symfony/process": ""
            },
            "type": "library",
            "autoload": {
                "psr-4": {
                    "Symfony\\Component\\BrowserKit\\": ""
                },
                "exclude-from-classmap": [
                    "/Tests/"
                ]
            },
            "notification-url": "https://packagist.org/downloads/",
            "license": [
                "MIT"
            ],
            "authors": [
                {
                    "name": "Fabien Potencier",
                    "email": "fabien@symfony.com"
                },
                {
                    "name": "Symfony Community",
                    "homepage": "https://symfony.com/contributors"
                }
            ],
            "description": "Simulates the behavior of a web browser, allowing you to make requests, click on links and submit forms programmatically",
            "homepage": "https://symfony.com",
            "support": {
                "source": "https://github.com/symfony/browser-kit/tree/v5.4.0"
            },
            "funding": [
                {
                    "url": "https://symfony.com/sponsor",
                    "type": "custom"
                },
                {
                    "url": "https://github.com/fabpot",
                    "type": "github"
                },
                {
                    "url": "https://tidelift.com/funding/github/packagist/symfony/symfony",
                    "type": "tidelift"
                }
            ],
            "time": "2021-10-26T22:29:18+00:00"
        },
        {
            "name": "symfony/debug",
            "version": "v4.4.31",
            "source": {
                "type": "git",
                "url": "https://github.com/symfony/debug.git",
                "reference": "43ede438d4cb52cd589ae5dc070e9323866ba8e0"
            },
            "dist": {
                "type": "zip",
                "url": "https://api.github.com/repos/symfony/debug/zipball/43ede438d4cb52cd589ae5dc070e9323866ba8e0",
                "reference": "43ede438d4cb52cd589ae5dc070e9323866ba8e0",
                "shasum": ""
            },
            "require": {
                "php": ">=7.1.3",
                "psr/log": "^1|^2|^3"
            },
            "conflict": {
                "symfony/http-kernel": "<3.4"
            },
            "require-dev": {
                "symfony/http-kernel": "^3.4|^4.0|^5.0"
            },
            "type": "library",
            "autoload": {
                "psr-4": {
                    "Symfony\\Component\\Debug\\": ""
                },
                "exclude-from-classmap": [
                    "/Tests/"
                ]
            },
            "notification-url": "https://packagist.org/downloads/",
            "license": [
                "MIT"
            ],
            "authors": [
                {
                    "name": "Fabien Potencier",
                    "email": "fabien@symfony.com"
                },
                {
                    "name": "Symfony Community",
                    "homepage": "https://symfony.com/contributors"
                }
            ],
            "description": "Provides tools to ease debugging PHP code",
            "homepage": "https://symfony.com",
            "support": {
                "source": "https://github.com/symfony/debug/tree/v4.4.31"
            },
            "funding": [
                {
                    "url": "https://symfony.com/sponsor",
                    "type": "custom"
                },
                {
                    "url": "https://github.com/fabpot",
                    "type": "github"
                },
                {
                    "url": "https://tidelift.com/funding/github/packagist/symfony/symfony",
                    "type": "tidelift"
                }
            ],
            "time": "2021-09-24T13:30:14+00:00"
        },
        {
            "name": "symfony/dom-crawler",
            "version": "v5.4.0",
            "source": {
                "type": "git",
                "url": "https://github.com/symfony/dom-crawler.git",
                "reference": "5b06626e940a3ad54e573511d64d4e00dc8d0fd8"
            },
            "dist": {
                "type": "zip",
                "url": "https://api.github.com/repos/symfony/dom-crawler/zipball/5b06626e940a3ad54e573511d64d4e00dc8d0fd8",
                "reference": "5b06626e940a3ad54e573511d64d4e00dc8d0fd8",
                "shasum": ""
            },
            "require": {
                "php": ">=7.2.5",
                "symfony/deprecation-contracts": "^2.1|^3",
                "symfony/polyfill-ctype": "~1.8",
                "symfony/polyfill-mbstring": "~1.0",
                "symfony/polyfill-php80": "^1.16"
            },
            "conflict": {
                "masterminds/html5": "<2.6"
            },
            "require-dev": {
                "masterminds/html5": "^2.6",
                "symfony/css-selector": "^4.4|^5.0|^6.0"
            },
            "suggest": {
                "symfony/css-selector": ""
            },
            "type": "library",
            "autoload": {
                "psr-4": {
                    "Symfony\\Component\\DomCrawler\\": ""
                },
                "exclude-from-classmap": [
                    "/Tests/"
                ]
            },
            "notification-url": "https://packagist.org/downloads/",
            "license": [
                "MIT"
            ],
            "authors": [
                {
                    "name": "Fabien Potencier",
                    "email": "fabien@symfony.com"
                },
                {
                    "name": "Symfony Community",
                    "homepage": "https://symfony.com/contributors"
                }
            ],
            "description": "Eases DOM navigation for HTML and XML documents",
            "homepage": "https://symfony.com",
            "support": {
                "source": "https://github.com/symfony/dom-crawler/tree/v5.4.0"
            },
            "funding": [
                {
                    "url": "https://symfony.com/sponsor",
                    "type": "custom"
                },
                {
                    "url": "https://github.com/fabpot",
                    "type": "github"
                },
                {
                    "url": "https://tidelift.com/funding/github/packagist/symfony/symfony",
                    "type": "tidelift"
                }
            ],
            "time": "2021-11-23T10:19:22+00:00"
        },
        {
            "name": "symfony/error-handler",
            "version": "v4.4.34",
            "source": {
                "type": "git",
                "url": "https://github.com/symfony/error-handler.git",
                "reference": "17785c374645def1e884d8ec49976c156c61db4d"
            },
            "dist": {
                "type": "zip",
                "url": "https://api.github.com/repos/symfony/error-handler/zipball/17785c374645def1e884d8ec49976c156c61db4d",
                "reference": "17785c374645def1e884d8ec49976c156c61db4d",
                "shasum": ""
            },
            "require": {
                "php": ">=7.1.3",
                "psr/log": "^1|^2|^3",
                "symfony/debug": "^4.4.5",
                "symfony/var-dumper": "^4.4|^5.0"
            },
            "require-dev": {
                "symfony/http-kernel": "^4.4|^5.0",
                "symfony/serializer": "^4.4|^5.0"
            },
            "type": "library",
            "autoload": {
                "psr-4": {
                    "Symfony\\Component\\ErrorHandler\\": ""
                },
                "exclude-from-classmap": [
                    "/Tests/"
                ]
            },
            "notification-url": "https://packagist.org/downloads/",
            "license": [
                "MIT"
            ],
            "authors": [
                {
                    "name": "Fabien Potencier",
                    "email": "fabien@symfony.com"
                },
                {
                    "name": "Symfony Community",
                    "homepage": "https://symfony.com/contributors"
                }
            ],
            "description": "Provides tools to manage errors and ease debugging PHP code",
            "homepage": "https://symfony.com",
            "support": {
                "source": "https://github.com/symfony/error-handler/tree/v4.4.34"
            },
            "funding": [
                {
                    "url": "https://symfony.com/sponsor",
                    "type": "custom"
                },
                {
                    "url": "https://github.com/fabpot",
                    "type": "github"
                },
                {
                    "url": "https://tidelift.com/funding/github/packagist/symfony/symfony",
                    "type": "tidelift"
                }
            ],
            "time": "2021-11-12T14:57:39+00:00"
        },
        {
            "name": "symfony/finder",
            "version": "v5.4.0",
            "source": {
                "type": "git",
                "url": "https://github.com/symfony/finder.git",
                "reference": "d2f29dac98e96a98be467627bd49c2efb1bc2590"
            },
            "dist": {
                "type": "zip",
                "url": "https://api.github.com/repos/symfony/finder/zipball/d2f29dac98e96a98be467627bd49c2efb1bc2590",
                "reference": "d2f29dac98e96a98be467627bd49c2efb1bc2590",
                "shasum": ""
            },
            "require": {
                "php": ">=7.2.5",
                "symfony/deprecation-contracts": "^2.1|^3",
                "symfony/polyfill-php80": "^1.16"
            },
            "type": "library",
            "autoload": {
                "psr-4": {
                    "Symfony\\Component\\Finder\\": ""
                },
                "exclude-from-classmap": [
                    "/Tests/"
                ]
            },
            "notification-url": "https://packagist.org/downloads/",
            "license": [
                "MIT"
            ],
            "authors": [
                {
                    "name": "Fabien Potencier",
                    "email": "fabien@symfony.com"
                },
                {
                    "name": "Symfony Community",
                    "homepage": "https://symfony.com/contributors"
                }
            ],
            "description": "Finds files and directories via an intuitive fluent interface",
            "homepage": "https://symfony.com",
            "support": {
                "source": "https://github.com/symfony/finder/tree/v5.4.0"
            },
            "funding": [
                {
                    "url": "https://symfony.com/sponsor",
                    "type": "custom"
                },
                {
                    "url": "https://github.com/fabpot",
                    "type": "github"
                },
                {
                    "url": "https://tidelift.com/funding/github/packagist/symfony/symfony",
                    "type": "tidelift"
                }
            ],
            "time": "2021-11-28T15:25:38+00:00"
        },
        {
            "name": "symfony/http-client",
            "version": "v5.4.0",
            "source": {
                "type": "git",
                "url": "https://github.com/symfony/http-client.git",
                "reference": "b3d99775f5372ff746035e98d6fa00182e832380"
            },
            "dist": {
                "type": "zip",
                "url": "https://api.github.com/repos/symfony/http-client/zipball/b3d99775f5372ff746035e98d6fa00182e832380",
                "reference": "b3d99775f5372ff746035e98d6fa00182e832380",
                "shasum": ""
            },
            "require": {
                "php": ">=7.2.5",
                "psr/log": "^1|^2|^3",
                "symfony/deprecation-contracts": "^2.1|^3",
                "symfony/http-client-contracts": "^2.4",
                "symfony/polyfill-php73": "^1.11",
                "symfony/polyfill-php80": "^1.16",
                "symfony/service-contracts": "^1.0|^2|^3"
            },
            "provide": {
                "php-http/async-client-implementation": "*",
                "php-http/client-implementation": "*",
                "psr/http-client-implementation": "1.0",
                "symfony/http-client-implementation": "2.4"
            },
            "require-dev": {
                "amphp/amp": "^2.5",
                "amphp/http-client": "^4.2.1",
                "amphp/http-tunnel": "^1.0",
                "amphp/socket": "^1.1",
                "guzzlehttp/promises": "^1.4",
                "nyholm/psr7": "^1.0",
                "php-http/httplug": "^1.0|^2.0",
                "psr/http-client": "^1.0",
                "symfony/dependency-injection": "^4.4|^5.0|^6.0",
                "symfony/http-kernel": "^4.4.13|^5.1.5|^6.0",
                "symfony/process": "^4.4|^5.0|^6.0",
                "symfony/stopwatch": "^4.4|^5.0|^6.0"
            },
            "type": "library",
            "autoload": {
                "psr-4": {
                    "Symfony\\Component\\HttpClient\\": ""
                },
                "exclude-from-classmap": [
                    "/Tests/"
                ]
            },
            "notification-url": "https://packagist.org/downloads/",
            "license": [
                "MIT"
            ],
            "authors": [
                {
                    "name": "Nicolas Grekas",
                    "email": "p@tchwork.com"
                },
                {
                    "name": "Symfony Community",
                    "homepage": "https://symfony.com/contributors"
                }
            ],
            "description": "Provides powerful methods to fetch HTTP resources synchronously or asynchronously",
            "homepage": "https://symfony.com",
            "support": {
                "source": "https://github.com/symfony/http-client/tree/v5.4.0"
            },
            "funding": [
                {
                    "url": "https://symfony.com/sponsor",
                    "type": "custom"
                },
                {
                    "url": "https://github.com/fabpot",
                    "type": "github"
                },
                {
                    "url": "https://tidelift.com/funding/github/packagist/symfony/symfony",
                    "type": "tidelift"
                }
            ],
            "time": "2021-11-23T15:26:31+00:00"
        },
        {
            "name": "symfony/http-client-contracts",
            "version": "v2.5.0",
            "source": {
                "type": "git",
                "url": "https://github.com/symfony/http-client-contracts.git",
                "reference": "ec82e57b5b714dbb69300d348bd840b345e24166"
            },
            "dist": {
                "type": "zip",
                "url": "https://api.github.com/repos/symfony/http-client-contracts/zipball/ec82e57b5b714dbb69300d348bd840b345e24166",
                "reference": "ec82e57b5b714dbb69300d348bd840b345e24166",
                "shasum": ""
            },
            "require": {
                "php": ">=7.2.5"
            },
            "suggest": {
                "symfony/http-client-implementation": ""
            },
            "type": "library",
            "extra": {
                "branch-alias": {
                    "dev-main": "2.5-dev"
                },
                "thanks": {
                    "name": "symfony/contracts",
                    "url": "https://github.com/symfony/contracts"
                }
            },
            "autoload": {
                "psr-4": {
                    "Symfony\\Contracts\\HttpClient\\": ""
                }
            },
            "notification-url": "https://packagist.org/downloads/",
            "license": [
                "MIT"
            ],
            "authors": [
                {
                    "name": "Nicolas Grekas",
                    "email": "p@tchwork.com"
                },
                {
                    "name": "Symfony Community",
                    "homepage": "https://symfony.com/contributors"
                }
            ],
            "description": "Generic abstractions related to HTTP clients",
            "homepage": "https://symfony.com",
            "keywords": [
                "abstractions",
                "contracts",
                "decoupling",
                "interfaces",
                "interoperability",
                "standards"
            ],
            "support": {
                "source": "https://github.com/symfony/http-client-contracts/tree/v2.5.0"
            },
            "funding": [
                {
                    "url": "https://symfony.com/sponsor",
                    "type": "custom"
                },
                {
                    "url": "https://github.com/fabpot",
                    "type": "github"
                },
                {
                    "url": "https://tidelift.com/funding/github/packagist/symfony/symfony",
                    "type": "tidelift"
                }
            ],
            "time": "2021-11-03T09:24:47+00:00"
        },
        {
            "name": "symfony/http-kernel",
            "version": "v4.4.35",
            "source": {
                "type": "git",
                "url": "https://github.com/symfony/http-kernel.git",
                "reference": "fb793f1381c34b79a43596a532a6a49bd729c9db"
            },
            "dist": {
                "type": "zip",
                "url": "https://api.github.com/repos/symfony/http-kernel/zipball/fb793f1381c34b79a43596a532a6a49bd729c9db",
                "reference": "fb793f1381c34b79a43596a532a6a49bd729c9db",
                "shasum": ""
            },
            "require": {
                "php": ">=7.1.3",
                "psr/log": "^1|^2",
                "symfony/error-handler": "^4.4",
                "symfony/event-dispatcher": "^4.4",
                "symfony/http-client-contracts": "^1.1|^2",
                "symfony/http-foundation": "^4.4.30|^5.3.7",
                "symfony/polyfill-ctype": "^1.8",
                "symfony/polyfill-php73": "^1.9",
                "symfony/polyfill-php80": "^1.16"
            },
            "conflict": {
                "symfony/browser-kit": "<4.3",
                "symfony/config": "<3.4",
                "symfony/console": ">=5",
                "symfony/dependency-injection": "<4.3",
                "symfony/translation": "<4.2",
                "twig/twig": "<1.43|<2.13,>=2"
            },
            "provide": {
                "psr/log-implementation": "1.0|2.0"
            },
            "require-dev": {
                "psr/cache": "^1.0|^2.0|^3.0",
                "symfony/browser-kit": "^4.3|^5.0",
                "symfony/config": "^3.4|^4.0|^5.0",
                "symfony/console": "^3.4|^4.0",
                "symfony/css-selector": "^3.4|^4.0|^5.0",
                "symfony/dependency-injection": "^4.3|^5.0",
                "symfony/dom-crawler": "^3.4|^4.0|^5.0",
                "symfony/expression-language": "^3.4|^4.0|^5.0",
                "symfony/finder": "^3.4|^4.0|^5.0",
                "symfony/process": "^3.4|^4.0|^5.0",
                "symfony/routing": "^3.4|^4.0|^5.0",
                "symfony/stopwatch": "^3.4|^4.0|^5.0",
                "symfony/templating": "^3.4|^4.0|^5.0",
                "symfony/translation": "^4.2|^5.0",
                "symfony/translation-contracts": "^1.1|^2",
                "twig/twig": "^1.43|^2.13|^3.0.4"
            },
            "suggest": {
                "symfony/browser-kit": "",
                "symfony/config": "",
                "symfony/console": "",
                "symfony/dependency-injection": ""
            },
            "type": "library",
            "autoload": {
                "psr-4": {
                    "Symfony\\Component\\HttpKernel\\": ""
                },
                "exclude-from-classmap": [
                    "/Tests/"
                ]
            },
            "notification-url": "https://packagist.org/downloads/",
            "license": [
                "MIT"
            ],
            "authors": [
                {
                    "name": "Fabien Potencier",
                    "email": "fabien@symfony.com"
                },
                {
                    "name": "Symfony Community",
                    "homepage": "https://symfony.com/contributors"
                }
            ],
            "description": "Provides a structured process for converting a Request into a Response",
            "homepage": "https://symfony.com",
            "support": {
                "source": "https://github.com/symfony/http-kernel/tree/v4.4.35"
            },
            "funding": [
                {
                    "url": "https://symfony.com/sponsor",
                    "type": "custom"
                },
                {
                    "url": "https://github.com/fabpot",
                    "type": "github"
                },
                {
                    "url": "https://tidelift.com/funding/github/packagist/symfony/symfony",
                    "type": "tidelift"
                }
            ],
            "time": "2021-11-24T08:40:10+00:00"
        },
        {
            "name": "symfony/panther",
            "version": "v1.1.2",
            "source": {
                "type": "git",
                "url": "https://github.com/symfony/panther.git",
                "reference": "8716dd7c1c26a592a4e0440047a7967c21ef71e5"
            },
            "dist": {
                "type": "zip",
                "url": "https://api.github.com/repos/symfony/panther/zipball/8716dd7c1c26a592a4e0440047a7967c21ef71e5",
                "reference": "8716dd7c1c26a592a4e0440047a7967c21ef71e5",
                "shasum": ""
            },
            "require": {
                "ext-dom": "*",
                "ext-libxml": "*",
                "php": ">=7.1",
                "php-webdriver/webdriver": "^1.8.2",
                "symfony/browser-kit": "^4.4 || ^5.0",
                "symfony/dependency-injection": "^4.4 || ^5.0",
                "symfony/deprecation-contracts": "^2.4 || ^3.0",
                "symfony/dom-crawler": "^4.4 || ^5.0",
                "symfony/http-client": "^4.4.11 || ^5.2",
                "symfony/http-kernel": "^4.4 || ^5.0",
                "symfony/polyfill-php72": "^1.9",
                "symfony/process": "^4.4 || ^5.0"
            },
            "require-dev": {
                "symfony/css-selector": "^4.4 || ^5.0",
                "symfony/framework-bundle": "^4.4 || ^5.0",
                "symfony/mime": "^4.4 || ^5.0",
                "symfony/phpunit-bridge": "^5.2"
            },
            "type": "library",
            "extra": {
                "branch-alias": {
                    "dev-main": "1.1.x-dev"
                }
            },
            "autoload": {
                "psr-4": {
                    "Symfony\\Component\\Panther\\": "src/"
                }
            },
            "notification-url": "https://packagist.org/downloads/",
            "license": [
                "MIT"
            ],
            "authors": [
                {
                    "name": "Kévin Dunglas",
                    "email": "dunglas@gmail.com",
                    "homepage": "https://dunglas.fr"
                },
                {
                    "name": "Symfony Community",
                    "homepage": "https://symfony.com/contributors"
                }
            ],
            "description": "A browser testing and web scraping library for PHP and Symfony.",
            "homepage": "https://dunglas.fr",
            "keywords": [
                "e2e",
                "scraping",
                "selenium",
                "symfony",
                "testing",
                "webdriver"
            ],
            "support": {
                "issues": "https://github.com/symfony/panther/issues",
                "source": "https://github.com/symfony/panther/tree/v1.1.2"
            },
            "funding": [
                {
                    "url": "https://www.panthera.org/donate",
                    "type": "custom"
                },
                {
                    "url": "https://github.com/dunglas",
                    "type": "github"
                },
                {
                    "url": "https://tidelift.com/funding/github/packagist/symfony/panther",
                    "type": "tidelift"
                }
            ],
            "time": "2021-11-30T15:51:25+00:00"
        },
        {
            "name": "symfony/polyfill-php73",
            "version": "v1.23.0",
            "source": {
                "type": "git",
                "url": "https://github.com/symfony/polyfill-php73.git",
                "reference": "fba8933c384d6476ab14fb7b8526e5287ca7e010"
            },
            "dist": {
                "type": "zip",
                "url": "https://api.github.com/repos/symfony/polyfill-php73/zipball/fba8933c384d6476ab14fb7b8526e5287ca7e010",
                "reference": "fba8933c384d6476ab14fb7b8526e5287ca7e010",
                "shasum": ""
            },
            "require": {
                "php": ">=7.1"
            },
            "type": "library",
            "extra": {
                "branch-alias": {
                    "dev-main": "1.23-dev"
                },
                "thanks": {
                    "name": "symfony/polyfill",
                    "url": "https://github.com/symfony/polyfill"
                }
            },
            "autoload": {
                "psr-4": {
                    "Symfony\\Polyfill\\Php73\\": ""
                },
                "files": [
                    "bootstrap.php"
                ],
                "classmap": [
                    "Resources/stubs"
                ]
            },
            "notification-url": "https://packagist.org/downloads/",
            "license": [
                "MIT"
            ],
            "authors": [
                {
                    "name": "Nicolas Grekas",
                    "email": "p@tchwork.com"
                },
                {
                    "name": "Symfony Community",
                    "homepage": "https://symfony.com/contributors"
                }
            ],
            "description": "Symfony polyfill backporting some PHP 7.3+ features to lower PHP versions",
            "homepage": "https://symfony.com",
            "keywords": [
                "compatibility",
                "polyfill",
                "portable",
                "shim"
            ],
            "support": {
                "source": "https://github.com/symfony/polyfill-php73/tree/v1.23.0"
            },
            "funding": [
                {
                    "url": "https://symfony.com/sponsor",
                    "type": "custom"
                },
                {
                    "url": "https://github.com/fabpot",
                    "type": "github"
                },
                {
                    "url": "https://tidelift.com/funding/github/packagist/symfony/symfony",
                    "type": "tidelift"
                }
            ],
            "time": "2021-02-19T12:13:01+00:00"
        },
        {
            "name": "symfony/var-dumper",
            "version": "v5.4.0",
            "source": {
                "type": "git",
                "url": "https://github.com/symfony/var-dumper.git",
                "reference": "89ab66eaef230c9cd1992de2e9a1b26652b127b9"
            },
            "dist": {
                "type": "zip",
                "url": "https://api.github.com/repos/symfony/var-dumper/zipball/89ab66eaef230c9cd1992de2e9a1b26652b127b9",
                "reference": "89ab66eaef230c9cd1992de2e9a1b26652b127b9",
                "shasum": ""
            },
            "require": {
                "php": ">=7.2.5",
                "symfony/polyfill-mbstring": "~1.0",
                "symfony/polyfill-php80": "^1.16"
            },
            "conflict": {
                "phpunit/phpunit": "<5.4.3",
                "symfony/console": "<4.4"
            },
            "require-dev": {
                "ext-iconv": "*",
                "symfony/console": "^4.4|^5.0|^6.0",
                "symfony/process": "^4.4|^5.0|^6.0",
                "symfony/uid": "^5.1|^6.0",
                "twig/twig": "^2.13|^3.0.4"
            },
            "suggest": {
                "ext-iconv": "To convert non-UTF-8 strings to UTF-8 (or symfony/polyfill-iconv in case ext-iconv cannot be used).",
                "ext-intl": "To show region name in time zone dump",
                "symfony/console": "To use the ServerDumpCommand and/or the bin/var-dump-server script"
            },
            "bin": [
                "Resources/bin/var-dump-server"
            ],
            "type": "library",
            "autoload": {
                "files": [
                    "Resources/functions/dump.php"
                ],
                "psr-4": {
                    "Symfony\\Component\\VarDumper\\": ""
                },
                "exclude-from-classmap": [
                    "/Tests/"
                ]
            },
            "notification-url": "https://packagist.org/downloads/",
            "license": [
                "MIT"
            ],
            "authors": [
                {
                    "name": "Nicolas Grekas",
                    "email": "p@tchwork.com"
                },
                {
                    "name": "Symfony Community",
                    "homepage": "https://symfony.com/contributors"
                }
            ],
            "description": "Provides mechanisms for walking through any arbitrary PHP variable",
            "homepage": "https://symfony.com",
            "keywords": [
                "debug",
                "dump"
            ],
            "support": {
                "source": "https://github.com/symfony/var-dumper/tree/v5.4.0"
            },
            "funding": [
                {
                    "url": "https://symfony.com/sponsor",
                    "type": "custom"
                },
                {
                    "url": "https://github.com/fabpot",
                    "type": "github"
                },
                {
                    "url": "https://tidelift.com/funding/github/packagist/symfony/symfony",
                    "type": "tidelift"
                }
            ],
            "time": "2021-11-29T15:30:56+00:00"
        },
        {
            "name": "theseer/tokenizer",
            "version": "1.2.1",
            "source": {
                "type": "git",
                "url": "https://github.com/theseer/tokenizer.git",
                "reference": "34a41e998c2183e22995f158c581e7b5e755ab9e"
            },
            "dist": {
                "type": "zip",
                "url": "https://api.github.com/repos/theseer/tokenizer/zipball/34a41e998c2183e22995f158c581e7b5e755ab9e",
                "reference": "34a41e998c2183e22995f158c581e7b5e755ab9e",
                "shasum": ""
            },
            "require": {
                "ext-dom": "*",
                "ext-tokenizer": "*",
                "ext-xmlwriter": "*",
                "php": "^7.2 || ^8.0"
            },
            "type": "library",
            "autoload": {
                "classmap": [
                    "src/"
                ]
            },
            "notification-url": "https://packagist.org/downloads/",
            "license": [
                "BSD-3-Clause"
            ],
            "authors": [
                {
                    "name": "Arne Blankerts",
                    "email": "arne@blankerts.de",
                    "role": "Developer"
                }
            ],
            "description": "A small library for converting tokenized PHP source code into XML and potentially other formats",
            "support": {
                "issues": "https://github.com/theseer/tokenizer/issues",
                "source": "https://github.com/theseer/tokenizer/tree/1.2.1"
            },
            "funding": [
                {
                    "url": "https://github.com/theseer",
                    "type": "github"
                }
            ],
            "time": "2021-07-28T10:34:58+00:00"
        },
        {
            "name": "zircote/swagger-php",
            "version": "3.3.2",
            "source": {
                "type": "git",
                "url": "https://github.com/zircote/swagger-php.git",
                "reference": "68c76ce2bb43fb4603315fb973d4595711dcbfd3"
            },
            "dist": {
                "type": "zip",
                "url": "https://api.github.com/repos/zircote/swagger-php/zipball/68c76ce2bb43fb4603315fb973d4595711dcbfd3",
                "reference": "68c76ce2bb43fb4603315fb973d4595711dcbfd3",
                "shasum": ""
            },
            "require": {
                "doctrine/annotations": "^1.7",
                "ext-json": "*",
                "php": ">=7.2",
                "psr/log": "^1.1",
                "symfony/finder": ">=2.2",
                "symfony/yaml": ">=3.3"
            },
            "require-dev": {
                "composer/package-versions-deprecated": "1.11.99.2",
                "friendsofphp/php-cs-fixer": "^2.17 || ^3.0",
                "phpunit/phpunit": ">=8"
            },
            "bin": [
                "bin/openapi"
            ],
            "type": "library",
            "autoload": {
                "psr-4": {
                    "OpenApi\\": "src"
                },
                "files": [
                    "src/functions.php"
                ]
            },
            "notification-url": "https://packagist.org/downloads/",
            "license": [
                "Apache-2.0"
            ],
            "authors": [
                {
                    "name": "Robert Allen",
                    "email": "zircote@gmail.com"
                },
                {
                    "name": "Bob Fanger",
                    "email": "bfanger@gmail.com",
                    "homepage": "https://bfanger.nl"
                },
                {
                    "name": "Martin Rademacher",
                    "email": "mano@radebatz.net",
                    "homepage": "https://radebatz.net"
                }
            ],
            "description": "swagger-php - Generate interactive documentation for your RESTful API using phpdoc annotations",
            "homepage": "https://github.com/zircote/swagger-php/",
            "keywords": [
                "api",
                "json",
                "rest",
                "service discovery"
            ],
            "support": {
                "issues": "https://github.com/zircote/swagger-php/issues",
                "source": "https://github.com/zircote/swagger-php/tree/3.3.2"
            },
            "time": "2021-11-15T20:45:42+00:00"
        }
    ],
    "aliases": [],
    "minimum-stability": "stable",
    "stability-flags": {
        "openemr/oe-module-cqm": 20
    },
    "prefer-stable": false,
    "prefer-lowest": false,
    "platform": {
        "php": ">=7.4.0"
    },
    "platform-dev": [],
    "platform-overrides": {
        "php": "7.4"
    },
    "plugin-api-version": "2.0.0"
}<|MERGE_RESOLUTION|>--- conflicted
+++ resolved
@@ -4,11 +4,7 @@
         "Read more about it at https://getcomposer.org/doc/01-basic-usage.md#installing-dependencies",
         "This file is @generated automatically"
     ],
-<<<<<<< HEAD
-    "content-hash": "b3bbc90b752b7ea5d2a684f77858b43a",
-=======
     "content-hash": "545f5207dba8438cff62c55c076141c0",
->>>>>>> 9ce34e3d
     "packages": [
         {
             "name": "academe/authorizenet-objects",
@@ -4232,50 +4228,6 @@
             "time": "2021-07-01T19:01:15+00:00"
         },
         {
-            "name": "mi-squared/mi-framework",
-            "version": "0.1.5",
-            "source": {
-                "type": "git",
-                "url": "https://github.com/mi-squared/mi-framework.git",
-                "reference": "6795fb0b7e94303748cc070e9c98c020417ccaa6"
-            },
-            "dist": {
-                "type": "zip",
-                "url": "https://api.github.com/repos/mi-squared/mi-framework/zipball/6795fb0b7e94303748cc070e9c98c020417ccaa6",
-                "reference": "6795fb0b7e94303748cc070e9c98c020417ccaa6",
-                "shasum": ""
-            },
-            "require": {
-                "php": ">=5.3.0"
-            },
-            "type": "library",
-            "autoload": {
-                "psr-0": {
-                    "Mi2\\Framework": "src/",
-                    "Mi2\\DataTable": "src/",
-                    "Mi2\\Utils": "src/"
-                },
-                "classmap": []
-            },
-            "notification-url": "https://packagist.org/downloads/",
-            "authors": [
-                {
-                    "name": "Ken Chapple",
-                    "email": "ken@mi-squared.com"
-                }
-            ],
-            "description": "A simple mvc framework",
-            "homepage": "https://mi-squared.com",
-            "keywords": [
-                "openemr"
-            ],
-            "support": {
-                "issues": "https://github.com/mi-squared/mi-framework/issues",
-                "source": "https://github.com/mi-squared/mi-framework/tree/0.1.5"
-            },
-            "time": "2021-10-29T16:13:38+00:00"
-        },
-        {
             "name": "mobiledetect/mobiledetectlib",
             "version": "2.8.37",
             "source": {
@@ -5068,89 +5020,6 @@
                 "source": "https://github.com/thephpleague/omnipay-stripe/tree/v3.1.0"
             },
             "time": "2019-08-31T10:55:06+00:00"
-        },
-        {
-            "name": "openemr/oe-module-cqm",
-            "version": "dev-main",
-            "source": {
-                "type": "git",
-                "url": "https://github.com/openemr/oe-module-cqm",
-                "reference": "44b2d153bdbc3b1c5ecfabffe76ca7ad933388de"
-            },
-            "require": {
-                "mi-squared/mi-framework": "^0.1.0",
-                "openemr/oe-module-installer-plugin": "^0.1.0"
-            },
-            "default-branch": true,
-            "type": "openemr-module",
-            "autoload": {
-                "psr-4": {
-                    "Mi2\\Cqm\\": "src/"
-                }
-            },
-            "authors": [
-                {
-                    "name": "Ken Chapple",
-                    "email": "ken@mi-squared.com"
-                },
-                {
-                    "name": "Jerry Padgett",
-                    "email": "sjpadgett@gmail.com"
-                }
-            ],
-            "description": "Test CQM Services.",
-            "time": "2021-09-08T23:17:03+00:00"
-        },
-        {
-            "name": "openemr/oe-module-installer-plugin",
-            "version": "0.1.5",
-            "source": {
-                "type": "git",
-                "url": "https://github.com/openemr/oe-module-installer-plugin.git",
-                "reference": "4803eb0e6ad07328bd0eac485d0b2ff9e075f9f6"
-            },
-            "dist": {
-                "type": "zip",
-                "url": "https://api.github.com/repos/openemr/oe-module-installer-plugin/zipball/4803eb0e6ad07328bd0eac485d0b2ff9e075f9f6",
-                "reference": "4803eb0e6ad07328bd0eac485d0b2ff9e075f9f6",
-                "shasum": ""
-            },
-            "require": {
-                "composer-plugin-api": "^2.0"
-            },
-            "require-dev": {
-                "composer/composer": "^2.0"
-            },
-            "type": "composer-plugin",
-            "extra": {
-                "class": "OpenEMR\\Composer\\ModuleInstallerPlugin\\Plugin"
-            },
-            "autoload": {
-                "psr-4": {
-                    "OpenEMR\\Composer\\ModuleInstallerPlugin\\": "src/"
-                }
-            },
-            "notification-url": "https://packagist.org/downloads/",
-            "license": [
-                "GPL-3.0"
-            ],
-            "authors": [
-                {
-                    "name": "Stephen Nielson",
-                    "email": "stephen@nielson.org",
-                    "role": "Developer"
-                }
-            ],
-            "description": "OpenEMR Module Installer plugin for installing custom modules into the OpenEMR codebase.",
-            "keywords": [
-                "openemr",
-                "openemr-module"
-            ],
-            "support": {
-                "issues": "https://github.com/openemr/oe-module-installer-plugin/issues",
-                "source": "https://github.com/openemr/oe-module-installer-plugin/tree/0.1.5"
-            },
-            "time": "2021-05-03T14:22:43+00:00"
         },
         {
             "name": "paragonie/constant_time_encoding",
@@ -12463,9 +12332,7 @@
     ],
     "aliases": [],
     "minimum-stability": "stable",
-    "stability-flags": {
-        "openemr/oe-module-cqm": 20
-    },
+    "stability-flags": [],
     "prefer-stable": false,
     "prefer-lowest": false,
     "platform": {
@@ -12475,5 +12342,5 @@
     "platform-overrides": {
         "php": "7.4"
     },
-    "plugin-api-version": "2.0.0"
+    "plugin-api-version": "2.1.0"
 }