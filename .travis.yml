language: php
.steps:
  - &composer_github_auth |
      githubTokenRateLimitRequest=`curl -H "Authorization: token 310659f0a8658693af9ccb9da8969584b598910a" https://api.github.com/rate_limit`
      githubTokenRateLimit=`echo $githubTokenRateLimitRequest | jq '.rate.remaining'`
      echo "Number of github api requests remaining is $githubTokenRateLimit"
      if [ "$githubTokenRateLimit" -gt 500 ]; then
        echo "Using composer github api token"
        composer config --global --auth github-oauth.github.com 310659f0a8658693af9ccb9da8969584b598910a
      else
        echo "Not using composer github api token"
      fi
  - &lint_style |
      failTest=false
      echo "--------------------------------------"
      echo "Checking for PHP styling (PSR-12) issues"
      echo "--------------------------------------"
      composer global require "squizlabs/php_codesniffer=3.*" || failTest=true
      $HOME/.config/composer/vendor/bin/phpcs -p -n --extensions=php,inc --report-width=120 --standard=ci/phpcs.xml --report=full . || failTest=true
      # todo clean up method visibility and other refactors in src/
      # $HOME/.config/composer/vendor/bin/phpcs -p -n --extensions=php,inc --report-width=120 --standard=ci/phpcs_src.xml --report=full src/ || failTest=true

      if $failTest; then
        failJob=true
        mes="FAILED"
      else
        mes="PASSED"
      fi
      echo "-----------------------------------------------"
      jobTest="${mes} - Checking for PHP styling (PSR-12) issues"
      jobTests+="${jobTest}\n"
      echo "${jobTest}"
      echo "-----------------------------------------------"
  - &lint_syntax |
      failTest=false
      echo "------------------------------"
      echo "Checking for PHP syntax errors"
      echo "------------------------------"
      failSyntax=false
      if find . -type f -name "*.php" -exec php -d error_reporting=32767 -l {} \; 2>&1 >&- | grep "^"; then failSyntax=true; fi
      if find . -type f -name "*.inc" -exec php -d error_reporting=32767 -l {} \; 2>&1 >&- | grep "^"; then failSyntax=true; fi
      if $failSyntax; then
        failTest=true
      fi
      if $failTest; then
        failJob=true
        mes="FAILED"
      else
        mes="PASSED"
      fi
      echo "---------------------------------------"
      jobTest="${mes} - Checking for PHP syntax errors"
      jobTests+="${jobTest}\n"
      echo "${jobTest}"
      echo "---------------------------------------"
  - &dockers_env_start |
      failTest=false
      echo "---------------------------------------------------------------------"
      echo "Start up the appropriate testing docker system to allow testing below"
      echo "---------------------------------------------------------------------"
      cd ci/${DOCKER_DIR} || failTest=true
      docker-compose up -d || failTest=true
      cd ../../ || failTest=true
      if $failTest; then
        failJob=true
        mes="FAILED"
      else
        mes="PASSED"
      fi
      echo "------------------------------------------------------------------------------"
      jobTest="${mes} - Start up the appropriate testing docker system to allow testing below"
      jobTests+="${jobTest}\n"
      echo "${jobTest}"
      echo "------------------------------------------------------------------------------"
  - &main_build |
      failTest=false
      echo "------------------"
      echo "Main OpenEMR Build"
      echo "------------------"
      composer install || failTest=true
      npm install || failTest=true
      npm run build || failTest=true
      composer global require phing/phing || failTest=true
      $HOME/.config/composer/vendor/bin/phing vendor-clean || failTest=true
      $HOME/.config/composer/vendor/bin/phing assets-clean || failTest=true
      composer global remove phing/phing || failTest=true
      composer dump-autoload -o || failTest=true
      rm -fr node_modules || failTest=true
      if $failTest; then
        failJob=true
        mes="FAILED"
      else
        mes="PASSED"
      fi
      echo "---------------------------"
      jobTest="${mes} - Main OpenEMR Build"
      jobTests+="${jobTest}\n"
      echo "${jobTest}"
      echo "---------------------------"
  - &ccda_build |
      failTest=false
      echo "------------------"
      echo "CCDA OpenEMR Build"
      echo "------------------"
      cd ccdaservice || failTest=true
      npm install || failTest=true
      cd ../ || failTest=true
      if $failTest; then
        failJob=true
        mes="FAILED"
      else
        mes="PASSED"
      fi
      echo "---------------------------"
      jobTest="${mes} - CCDA OpenEMR Build"
      jobTests+="${jobTest}\n"
      echo "${jobTest}"
      echo "---------------------------"
  - &install_configure |
      failTest=false
      echo "----------------------------------------------------------------------------------------------"
      echo "Install and Configure OpenEMR for testing (remove registration modal on login and turn on api)"
      echo "----------------------------------------------------------------------------------------------"
      sudo chmod 666 sites/default/sqlconf.php || failTest=true
      sudo chown -R www-data:www-data sites/default/documents || failTest=true
      sed -e 's@^exit;@ @' < contrib/util/installScripts/InstallerAuto.php > contrib/util/installScripts/InstallerAutoTemp.php || failTest=true
      docker exec -i $(docker ps | grep _openemr | cut -f 1 -d " ") sh -c "php -f ${OPENEMR_DIR}/contrib/util/installScripts/InstallerAutoTemp.php rootpass=root server=mysql loginhost=%" || failTest=true
      docker exec -i $(docker ps | grep _openemr | cut -f 1 -d " ") sh -c "rm -f ${OPENEMR_DIR}/contrib/util/installScripts/InstallerAutoTemp.php" || failTest=true
      docker exec -i $(docker ps | grep _openemr | cut -f 1 -d " ") sh -c 'mysql -u openemr --password="openemr" -h mysql -e "INSERT INTO product_registration (opt_out) VALUES (1)" openemr' || failTest=true
      docker exec -i $(docker ps | grep _openemr | cut -f 1 -d " ") sh -c 'mysql -u openemr --password="openemr" -h mysql -e "UPDATE globals SET gl_value = 1 WHERE gl_name = \"rest_api\"" openemr' || failTest=true
      if $failTest; then
        failJob=true
        mes="FAILED"
      else
        mes="PASSED"
      fi
      echo "-------------------------------------------------------------------------------------------------------"
      jobTest="${mes} - Install and Configure OpenEMR for testing (remove registration modal on login and turn on api)"
      jobTests+="${jobTest}\n"
      echo "${jobTest}"
      echo "-------------------------------------------------------------------------------------------------------"
  - &build_test_unit |
      failTest=false
      echo "---------------"
      echo "Run Unit Tests"
      echo "---------------"
      docker exec -i $(docker ps | grep _openemr | cut -f 1 -d " ") sh -c "cd ${OPENEMR_DIR}; php ${OPENEMR_DIR}/vendor/bin/phpunit --testsuite unit --testdox" || failTest=true
      if $failTest; then
        failJob=true
        mes="FAILED"
      else
        mes="PASSED"
      fi
      echo "-----------------------"
      jobTest="${mes} - Run Unit Tests"
      jobTests+="${jobTest}\n"
      echo "${jobTest}"
      echo "-----------------------"
  - &build_test_e2e |
      failTest=false
      echo "-------------"
      echo "Run E2e Tests"
      echo "-------------"
      docker exec -i $(docker ps | grep _openemr | cut -f 1 -d " ") sh -c "${CHROMIUM_INSTALL}; export PANTHER_NO_SANDBOX=1; cd ${OPENEMR_DIR}; php ${OPENEMR_DIR}/vendor/bin/phpunit --testsuite e2e --testdox" || failTest=true
      if $failTest; then
        failJob=true
        mes="FAILED"
      else
        mes="PASSED"
      fi
      echo "----------------------"
      jobTest="${mes} - Run E2e Tests"
      jobTests+="${jobTest}\n"
      echo "${jobTest}"
      echo "----------------------"
  - &build_test_api |
      failTest=false
      echo "-------------"
      echo "Run Api Tests"
      echo "-------------"
      docker exec -i $(docker ps | grep _openemr | cut -f 1 -d " ") sh -c "cd ${OPENEMR_DIR}; php ${OPENEMR_DIR}/vendor/bin/phpunit --testsuite api --testdox" || failTest=true
      if $failTest; then
        failJob=true
        mes="FAILED"
      else
        mes="PASSED"
      fi
      echo "----------------------"
      jobTest="${mes} - Run Api Tests"
      jobTests+="${jobTest}\n"
      echo "${jobTest}"
      echo "----------------------"
  - &build_test_fixtures |
      failTest=false
      echo "-------------"
      echo "Run Fixture Tests"
      echo "-------------"
      docker exec -i $(docker ps | grep _openemr | cut -f 1 -d " ") sh -c "cd ${OPENEMR_DIR}; php ${OPENEMR_DIR}/vendor/bin/phpunit --testsuite fixtures --testdox" || failTest=true
      if $failTest; then
        failJob=true
        mes="FAILED"
      else
        mes="PASSED"
      fi
      echo "----------------------"
      jobTest="${mes} - Run Fixture Tests"
      jobTests+="${jobTest}\n"
      echo "${jobTest}"
      echo "----------------------"
  - &build_test_services |
      failTest=false
      echo "-------------"
      echo "Run Service Tests"
      echo "-------------"
      docker exec -i $(docker ps | grep _openemr | cut -f 1 -d " ") sh -c "cd ${OPENEMR_DIR}; php ${OPENEMR_DIR}/vendor/bin/phpunit --testsuite services --testdox" || failTest=true
      if $failTest; then
        failJob=true
        mes="FAILED"
      else
        mes="PASSED"
      fi
      echo "----------------------"
      jobTest="${mes} - Run Service Tests"
      jobTests+="${jobTest}\n"
      echo "${jobTest}"
      echo "----------------------"
<<<<<<< HEAD
  - &build_test_validation |
      failTest=false
      echo "-------------"
      echo "Run Validation Tests"
      echo "-------------"
      docker exec -i $(docker ps | grep _openemr | cut -f 1 -d " ") sh -c "cd ${OPENEMR_DIR}; php ${OPENEMR_DIR}/vendor/bin/phpunit --testsuite validations --testdox" || failTest=true
=======
  - &build_test_validators |
      failTest=false
      echo "-------------"
      echo "Run Validator Tests"
      echo "-------------"
      docker exec -i $(docker ps | grep _openemr | cut -f 1 -d " ") sh -c "cd ${OPENEMR_DIR}; php ${OPENEMR_DIR}/vendor/bin/phpunit --testsuite validators --testdox" || failTest=true
>>>>>>> 6bbb2041
      if $failTest; then
        failJob=true
        mes="FAILED"
      else
        mes="PASSED"
      fi
      echo "----------------------"
<<<<<<< HEAD
      jobTest="${mes} - Run Validation Tests"
      jobTests+="${jobTest}\n"
      echo "${jobTest}"
      echo "----------------------"      
=======
      jobTest="${mes} - Run Validator Tests"
      jobTests+="${jobTest}\n"
      echo "${jobTest}"
      echo "----------------------"
>>>>>>> 6bbb2041
  - &job_summary_prep |
      if $failJob; then
        mes="FAILED"
      else
        mes="PASSED"
      fi
      jobSummary="--------------------------------------------\n"
      jobSummary+="--------------------------------------------\n"
      jobSummary+="${mes} - JOB SUMMARY\n"
      jobSummary+="--------------------------------------------\n"
      jobSummary+="${jobTests}"
      jobSummary+="--------------------------------------------"
before_install:
  - echo "extension=ldap.so" >>php --ini | grep "Loaded Configuration" | sed -e "s|.:\s||"``
before_script:
  - echo 'error_reporting = "E_ALL & ~E_NOTICE & ~E_STRICT"' >> ~/.phpenv/versions/$(phpenv version-name)/etc/conf.d/travis.ini
jobs:
  include:
    - name: 'Psr12 style'
      php: '7.4'
      script:
        - failJob=false
        - *composer_github_auth
        - *lint_style
        - *job_summary_prep
        - echo -e "${jobSummary}"
        - if $failJob; then travis_terminate 1; fi
    - name: 'Syntax - PHP 7.2'
      php: '7.2'
      script:
        - failJob=false
        - *lint_syntax
        - *job_summary_prep
        - echo -e "${jobSummary}"
        - if $failJob; then travis_terminate 1; fi
    - name: 'Syntax - PHP 7.3'
      php: '7.3'
      script:
        - failJob=false
        - *lint_syntax
        - *job_summary_prep
        - echo -e "${jobSummary}"
        - if $failJob; then travis_terminate 1; fi
    - name: 'Syntax - PHP 7.4'
      php: '7.4'
      script:
        - failJob=false
        - *lint_syntax
        - *job_summary_prep
        - echo -e "${jobSummary}"
        - if $failJob; then travis_terminate 1; fi
    - name: 'Syntax - PHP 8.0'
      php: 'nightly'
      script:
        - failJob=false
        - *lint_syntax
        - *job_summary_prep
        - echo -e "${jobSummary}"
        - if $failJob; then travis_terminate 1; fi
    - name: 'Build and test - PHP 7.3 - Apache - MariaDB 10.5'
      php: '7.3'
      env:
        - DOCKER_DIR=apache_73_105
        - OPENEMR_DIR=/var/www/localhost/htdocs/openemr
        - CHROMIUM_INSTALL="apk update; apk add --no-cache chromium chromium-chromedriver; export PANTHER_CHROME_DRIVER_BINARY=/usr/lib/chromium/chromedriver"
      script:
        - failJob=false
        - *dockers_env_start
        - *composer_github_auth
        - *main_build
        - *ccda_build
        - *install_configure
        - *build_test_unit
        - *build_test_e2e
        - *build_test_api
        - *build_test_fixtures
        - *build_test_services
        - *build_test_validators
        - *job_summary_prep
        - echo -e "${jobSummary}"
        - if $failJob; then travis_terminate 1; fi
    - name: 'Build and test - PHP 7.3 - Apache - MariaDB 10.4'
      php: '7.3'
      env:
        - DOCKER_DIR=apache_73_104
        - OPENEMR_DIR=/var/www/localhost/htdocs/openemr
        - CHROMIUM_INSTALL="apk update; apk add --no-cache chromium chromium-chromedriver; export PANTHER_CHROME_DRIVER_BINARY=/usr/lib/chromium/chromedriver"
      script:
        - failJob=false
        - *dockers_env_start
        - *composer_github_auth
        - *main_build
        - *ccda_build
        - *install_configure
        - *build_test_unit
        - *build_test_e2e
        - *build_test_api
        - *build_test_fixtures
        - *build_test_services
        - *build_test_validators
        - *job_summary_prep
        - echo -e "${jobSummary}"
        - if $failJob; then travis_terminate 1; fi
    - name: 'Build and test - PHP 7.3 - Apache - MariaDB 10.3'
      php: '7.3'
      env:
        - DOCKER_DIR=apache_73_103
        - OPENEMR_DIR=/var/www/localhost/htdocs/openemr
        - CHROMIUM_INSTALL="apk update; apk add --no-cache chromium chromium-chromedriver; export PANTHER_CHROME_DRIVER_BINARY=/usr/lib/chromium/chromedriver"
      script:
        - failJob=false
        - *dockers_env_start
        - *composer_github_auth
        - *main_build
        - *ccda_build
        - *install_configure
        - *build_test_unit
        - *build_test_e2e
        - *build_test_api
        - *build_test_fixtures
        - *build_test_services
        - *build_test_validators
        - *job_summary_prep
        - echo -e "${jobSummary}"
        - if $failJob; then travis_terminate 1; fi
    - name: 'Build and test - PHP 7.3 - Apache - MariaDB 10.2'
      php: '7.3'
      env:
        - DOCKER_DIR=apache_73_102
        - OPENEMR_DIR=/var/www/localhost/htdocs/openemr
        - CHROMIUM_INSTALL="apk update; apk add --no-cache chromium chromium-chromedriver; export PANTHER_CHROME_DRIVER_BINARY=/usr/lib/chromium/chromedriver"
      script:
        - failJob=false
        - *dockers_env_start
        - *composer_github_auth
        - *main_build
        - *ccda_build
        - *install_configure
        - *build_test_unit
        - *build_test_e2e
        - *build_test_api
        - *build_test_fixtures
        - *build_test_services
        - *build_test_validators
        - *job_summary_prep
        - echo -e "${jobSummary}"
        - if $failJob; then travis_terminate 1; fi
    - name: 'Build and test - PHP 7.3 - Apache - MariaDB 10.1'
      php: '7.3'
      env:
        - DOCKER_DIR=apache_73_101
        - OPENEMR_DIR=/var/www/localhost/htdocs/openemr
        - CHROMIUM_INSTALL="apk update; apk add --no-cache chromium chromium-chromedriver; export PANTHER_CHROME_DRIVER_BINARY=/usr/lib/chromium/chromedriver"
      script:
        - failJob=false
        - *dockers_env_start
        - *composer_github_auth
        - *main_build
        - *ccda_build
        - *install_configure
        - *build_test_unit
        - *build_test_e2e
        - *build_test_api
        - *build_test_fixtures
        - *build_test_services
        - *build_test_validators
        - *job_summary_prep
        - echo -e "${jobSummary}"
        - if $failJob; then travis_terminate 1; fi
    - name: 'Build and test - PHP 7.3 - Apache - MySQL 8'
      php: '7.3'
      env:
        - DOCKER_DIR=apache_73_8
        - OPENEMR_DIR=/var/www/localhost/htdocs/openemr
        - CHROMIUM_INSTALL="apk update; apk add --no-cache chromium chromium-chromedriver; export PANTHER_CHROME_DRIVER_BINARY=/usr/lib/chromium/chromedriver"
      script:
        - failJob=false
        - *dockers_env_start
        - *composer_github_auth
        - *main_build
        - *ccda_build
        - *install_configure
        - *build_test_unit
        - *build_test_e2e
        - *build_test_api
        - *build_test_fixtures
        - *build_test_services
        - *build_test_validators
        - *job_summary_prep
        - echo -e "${jobSummary}"
        - if $failJob; then travis_terminate 1; fi
    - name: 'Build and test - PHP 7.3 - Apache - MySQL 5.7'
      php: '7.3'
      env:
        - DOCKER_DIR=apache_73_57
        - OPENEMR_DIR=/var/www/localhost/htdocs/openemr
        - CHROMIUM_INSTALL="apk update; apk add --no-cache chromium chromium-chromedriver; export PANTHER_CHROME_DRIVER_BINARY=/usr/lib/chromium/chromedriver"
      script:
        - failJob=false
        - *dockers_env_start
        - *composer_github_auth
        - *main_build
        - *ccda_build
        - *install_configure
        - *build_test_unit
        - *build_test_e2e
        - *build_test_api
        - *build_test_fixtures
        - *build_test_services
        - *build_test_validators
        - *job_summary_prep
        - echo -e "${jobSummary}"
        - if $failJob; then travis_terminate 1; fi
    - name: 'Build and test - PHP 7.3 - Apache - MySQL 5.6'
      php: '7.3'
      env:
        - DOCKER_DIR=apache_73_56
        - OPENEMR_DIR=/var/www/localhost/htdocs/openemr
        - CHROMIUM_INSTALL="apk update; apk add --no-cache chromium chromium-chromedriver; export PANTHER_CHROME_DRIVER_BINARY=/usr/lib/chromium/chromedriver"
      script:
        - failJob=false
        - *dockers_env_start
        - *composer_github_auth
        - *main_build
        - *ccda_build
        - *install_configure
        - *build_test_unit
        - *build_test_e2e
        - *build_test_api
        - *build_test_fixtures
        - *build_test_services
        - *build_test_validators
        - *job_summary_prep
        - echo -e "${jobSummary}"
        - if $failJob; then travis_terminate 1; fi
    - name: 'Build and test - PHP 7.2 - Nginx - MariaDB 10.4'
      php: '7.2'
      env:
        - DOCKER_DIR=nginx_72
        - OPENEMR_DIR=/usr/share/nginx/html/openemr
        - CHROMIUM_INSTALL="apt-get update; apt-get install -y zip libnss3 chromium"
      script:
        - failJob=false
        - *dockers_env_start
        - *composer_github_auth
        - *main_build
        - *ccda_build
        - *install_configure
        - *build_test_unit
        - *build_test_e2e
        - *build_test_api
        - *build_test_fixtures
        - *build_test_services
        - *build_test_validators
        - *job_summary_prep
        - echo -e "${jobSummary}"
        - if $failJob; then travis_terminate 1; fi
    - name: 'Build and test - PHP 7.3 - Nginx - MariaDB 10.4'
      php: '7.3'
      env:
        - DOCKER_DIR=nginx_73
        - OPENEMR_DIR=/usr/share/nginx/html/openemr
        - CHROMIUM_INSTALL="apt-get update; apt-get install -y zip libnss3 chromium"
      script:
        - failJob=false
        - *dockers_env_start
        - *composer_github_auth
        - *main_build
        - *ccda_build
        - *install_configure
        - *build_test_unit
        - *build_test_e2e
        - *build_test_api
        - *build_test_fixtures
        - *build_test_services
        - *build_test_validators
        - *job_summary_prep
        - echo -e "${jobSummary}"
        - if $failJob; then travis_terminate 1; fi
    - name: 'Build and test - PHP 7.4 - Nginx - MariaDB 10.4'
      php: '7.4'
      env:
        - DOCKER_DIR=nginx_74
        - OPENEMR_DIR=/usr/share/nginx/html/openemr
        - CHROMIUM_INSTALL="apt-get update; apt-get install -y zip libnss3 chromium"
      script:
        - failJob=false
        - *dockers_env_start
        - *composer_github_auth
        - *main_build
        - *ccda_build
        - *install_configure
        - *build_test_unit
        - *build_test_e2e
        - *build_test_api
        - *build_test_fixtures
        - *build_test_services
        - *build_test_validators
        - *job_summary_prep
        - echo -e "${jobSummary}"
        - if $failJob; then travis_terminate 1; fi
    - name: 'Build and test - PHP 8.0 - Nginx - MariaDB 10.4'
      php: 'nightly'
      env:
        - DOCKER_DIR=nginx_80
        - OPENEMR_DIR=/usr/share/nginx/html/openemr
        - CHROMIUM_INSTALL="apt-get update; apt-get install -y zip libnss3 chromium"
      script:
        - failJob=false
        - *dockers_env_start
        - *composer_github_auth
        - *main_build
        - *ccda_build
        - *install_configure
        - *build_test_unit
        - *build_test_e2e
        - *build_test_api
        - *build_test_fixtures
        - *build_test_services
        - *build_test_validators
        - *job_summary_prep
        - echo -e "${jobSummary}"
        - if $failJob; then travis_terminate 1; fi
  allow_failures:
    - name: 'Build and test - PHP 7.3 - Apache - MariaDB 10.5'
    - name: 'Syntax - PHP 8.0'
    - name: 'Build and test - PHP 8.0 - Nginx - MariaDB 10.4'<|MERGE_RESOLUTION|>--- conflicted
+++ resolved
@@ -224,39 +224,23 @@
       jobTests+="${jobTest}\n"
       echo "${jobTest}"
       echo "----------------------"
-<<<<<<< HEAD
-  - &build_test_validation |
-      failTest=false
-      echo "-------------"
-      echo "Run Validation Tests"
-      echo "-------------"
-      docker exec -i $(docker ps | grep _openemr | cut -f 1 -d " ") sh -c "cd ${OPENEMR_DIR}; php ${OPENEMR_DIR}/vendor/bin/phpunit --testsuite validations --testdox" || failTest=true
-=======
   - &build_test_validators |
       failTest=false
       echo "-------------"
       echo "Run Validator Tests"
       echo "-------------"
       docker exec -i $(docker ps | grep _openemr | cut -f 1 -d " ") sh -c "cd ${OPENEMR_DIR}; php ${OPENEMR_DIR}/vendor/bin/phpunit --testsuite validators --testdox" || failTest=true
->>>>>>> 6bbb2041
-      if $failTest; then
-        failJob=true
-        mes="FAILED"
-      else
-        mes="PASSED"
-      fi
-      echo "----------------------"
-<<<<<<< HEAD
-      jobTest="${mes} - Run Validation Tests"
-      jobTests+="${jobTest}\n"
-      echo "${jobTest}"
-      echo "----------------------"      
-=======
+      if $failTest; then
+        failJob=true
+        mes="FAILED"
+      else
+        mes="PASSED"
+      fi
+      echo "----------------------"
       jobTest="${mes} - Run Validator Tests"
       jobTests+="${jobTest}\n"
       echo "${jobTest}"
       echo "----------------------"
->>>>>>> 6bbb2041
   - &job_summary_prep |
       if $failJob; then
         mes="FAILED"
