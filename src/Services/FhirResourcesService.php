--- conflicted
+++ resolved
@@ -156,41 +156,6 @@
             return $resource;
         }
     }
-<<<<<<< HEAD
-	
-	public function parsePatientResource($fhirJson)
-	{
-		$data["title"] = "";
-		$name = [];
-		foreach($fhirJson["name"] as $sub_name){
-			if($sub_name["use"] == "official"){
-				$name = $sub_name;
-				break;
-			}
-		}
-		$data["lname"] = $name["family"];
-		$data["fname"] = $name["given"][0];
-		$data["mname"] = $name["given"][1];
-		$data["street"] = $fhirJson["address"][0]["line"][0];
-		$data["postal_code"] = $fhirJson["address"][0]["postalCode"];
-		$data["city"] = $fhirJson["address"][0]["city"];
-		$data["state"] = $fhirJson["address"][0]["state"];
-		$data["country_code"] = "" ;
-		$phone = [];
-		foreach($fhirJson["telecom"] as $phone){
-			if($phone["use"] == "mobile"){
-				$name = $phone;
-				break;
-			}
-		}
-		$data["phone_contact"] = $phone["value"]; 
-		$data["dob"] = $fhirJson["birthDate"];
-		$data["sex"] = $fhirJson["gender"];
-		$data["race"] = "";
-		$data["ethnicity"] = "";
-		return $data;
-	}
-=======
     
     public function parsePatientResource($fhirJson)
     {
@@ -245,7 +210,6 @@
             return $resource;
         }
     }
->>>>>>> c9499a5b
 
     public function parseResource($rjson = '', $scheme = 'json')
     {
