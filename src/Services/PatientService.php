<?php

/**
 * Patient Service
 *
 * @package   OpenEMR
 * @link      http://www.open-emr.org
 * @author    Victor Kofia <victor.kofia@gmail.com>
 * @author    Brady Miller <brady.g.miller@gmail.com>
 * @author    Jerry Padgett <sjpadgett@gmail.com>
 * @copyright Copyright (c) 2017 Victor Kofia <victor.kofia@gmail.com>
 * @copyright Copyright (c) 2018 Brady Miller <brady.g.miller@gmail.com>
 * @copyright Copyright (c) 2020 Jerry Padgett <sjpadgett@gmail.com>
 * @license   https://github.com/openemr/openemr/blob/master/LICENSE GNU General Public License 3
 */

namespace OpenEMR\Services;

use OpenEMR\Common\Database\QueryPagination;
use OpenEMR\Common\Database\QueryUtils;
use OpenEMR\Common\Logging\SystemLogger;
use OpenEMR\Common\ORDataObject\Address;
use OpenEMR\Common\ORDataObject\ContactAddress;
use OpenEMR\Common\Uuid\UuidRegistry;
use OpenEMR\Events\Patient\BeforePatientCreatedEvent;
use OpenEMR\Events\Patient\BeforePatientUpdatedEvent;
use OpenEMR\Events\Patient\PatientCreatedEvent;
use OpenEMR\Events\Patient\PatientUpdatedEvent;
use OpenEMR\Services\Search\FhirSearchWhereClauseBuilder;
use OpenEMR\Services\Search\ISearchField;
use OpenEMR\Services\Search\SearchConfigClauseBuilder;
use OpenEMR\Services\Search\SearchQueryConfig;
use OpenEMR\Services\Search\TokenSearchField;
use OpenEMR\Services\Search\SearchModifier;
use OpenEMR\Services\Search\StringSearchField;
use OpenEMR\Services\Search\TokenSearchValue;
use OpenEMR\Validators\PatientValidator;
use OpenEMR\Validators\ProcessingResult;

class PatientService extends BaseService
{
    public const TABLE_NAME = 'patient_data';
    private const PATIENT_HISTORY_TABLE = "patient_history";

    /**
     * In the case where a patient doesn't have a picture uploaded,
     * this value will be returned so that the document controller
     * can return an empty response.
     */
    private $patient_picture_fallback_id = -1;

    /**
     * @var PatientValidator
     */
    private $patientValidator;

    /**
     * Key of translated suffix values that can be in a patient's name.
     * @var array|null
     */
    private $patientSuffixKeys = null;

    /**
     * Default constructor.
     */
    public function __construct($base_table = null)
    {
        parent::__construct($base_table ?? self::TABLE_NAME);
        $this->patientValidator = new PatientValidator();
    }

    /**
     * TODO: This should go in the ChartTrackerService and doesn't have to be static.
     *
     * @param  $pid unique patient id
     * @return recordset
     */
    public static function getChartTrackerInformationActivity($pid)
    {
        $sql = "SELECT ct.ct_when,
                   ct.ct_userid,
                   ct.ct_location,
                   u.username,
                   u.fname,
                   u.mname,
                   u.lname
            FROM chart_tracker AS ct
            LEFT OUTER JOIN users AS u ON u.id = ct.ct_userid
            WHERE ct.ct_pid = ?
            ORDER BY ct.ct_when DESC";
        return sqlStatement($sql, array($pid));
    }

    /**
     * TODO: This should go in the ChartTrackerService and doesn't have to be static.
     *
     * @return recordset
     */
    public static function getChartTrackerInformation()
    {
        $sql = "SELECT ct.ct_when,
                   u.username,
                   u.fname AS ufname,
                   u.mname AS umname,
                   u.lname AS ulname,
                   p.pubpid,
                   p.fname,
                   p.mname,
                   p.lname
            FROM chart_tracker AS ct
            JOIN cttemp ON cttemp.ct_pid = ct.ct_pid AND cttemp.ct_when = ct.ct_when
            LEFT OUTER JOIN users AS u ON u.id = ct.ct_userid
            LEFT OUTER JOIN patient_data AS p ON p.pid = ct.ct_pid
            WHERE ct.ct_userid != 0
            ORDER BY p.pubpid";
        return sqlStatement($sql);
    }

    public function getFreshPid()
    {
        $pid = sqlQuery("SELECT MAX(pid)+1 AS pid FROM patient_data");
        return $pid['pid'] === null ? 1 : intval($pid['pid']);
    }

    /**
     * Insert a patient record into the database
     *
     * returns the newly-created patient data array, or false in the case of
     * an error with the sql insert
     *
     * @param $data
     * @return false|int
     */
    public function databaseInsert($data)
    {
        $freshPid = $this->getFreshPid();
        $data['pid'] = $freshPid;
        $data['uuid'] = (new UuidRegistry(['table_name' => 'patient_data']))->createUuid();

        // The 'date' is the updated-date, and 'regdate' is the created-date
        // so set both to the current datetime.
        $data['date'] = date("Y-m-d H:i:s");
        $data['regdate'] = date("Y-m-d H:i:s");
        // we should never be null here but for legacy reasons we are going to default to this
        $createdBy = $_SESSION['authUserID'] ?? null; // we don't let anyone else but the current user be the createdBy
        $data['created_by'] = $createdBy;
        $data['updated_by'] = $createdBy; // for an insert this is the same
        if (empty($data['pubpid'])) {
            $data['pubpid'] = $freshPid;
        }

        // Before a patient is inserted, fire the "before patient created" event so listeners can do extra processing
        $beforePatientCreatedEvent = new BeforePatientCreatedEvent($data);
        $GLOBALS["kernel"]->getEventDispatcher()->dispatch($beforePatientCreatedEvent, BeforePatientCreatedEvent::EVENT_HANDLE, 10);
        $data = $beforePatientCreatedEvent->getPatientData();

        $query = $this->buildInsertColumns($data);
        $sql = " INSERT INTO patient_data SET ";
        $sql .= $query['set'];

        $results = sqlInsert($sql, $query['bind']);
        $data['id'] = $results;

        // Tell subscribers that a new patient has been created
        $patientCreatedEvent = new PatientCreatedEvent($data);
        $GLOBALS["kernel"]->getEventDispatcher()->dispatch($patientCreatedEvent, PatientCreatedEvent::EVENT_HANDLE, 10);

        // If we have a result-set from our insert, return the PID,
        // otherwise return false
        if ($results) {
            return $data;
        } else {
            return false;
        }
    }

    /**
     * Inserts a new patient record.
     *
     * @param $data The patient fields (array) to insert.
     * @return ProcessingResult which contains validation messages, internal error messages, and the data
     * payload.
     */
    public function insert($data)
    {
        $processingResult = $this->patientValidator->validate($data, PatientValidator::DATABASE_INSERT_CONTEXT);

        if (!$processingResult->isValid()) {
            return $processingResult;
        }

        $data = $this->databaseInsert($data);

        if (false !== $data['pid']) {
            $processingResult->addData(array(
                'pid' => $data['pid'],
                'uuid' => UuidRegistry::uuidToString($data['uuid'])
            ));
        } else {
            $processingResult->addInternalError("error processing SQL Insert");
        }

        return $processingResult;
    }

    /**
     * Do a database update using the pid from the input
     * array
     *
     * Return the data that was updated into the database,
     * or false if there was an error with the update
     *
     * @param array $data
     * @return mixed
     */
    public function databaseUpdate($data)
    {
        // Get the data before update to send to the event listener
        $dataBeforeUpdate = $this->findByPid($data['pid']);

        // The `date` column is treated as an updated_date
        $data['date'] = date("Y-m-d H:i:s");
        // we should never be null here but for legacy reasons we are going to default to this
        $updatedBy = $_SESSION['authUserID'] ?? null; // we don't let anyone else but the current user be the updatedBy
        $data['updated_by'] = $updatedBy; // for an insert this is the same
        $table = PatientService::TABLE_NAME;

        // Fire the "before patient updated" event so listeners can do extra processing before data is updated
        $beforePatientUpdatedEvent = new BeforePatientUpdatedEvent($data);
        $GLOBALS["kernel"]->getEventDispatcher()->dispatch($beforePatientUpdatedEvent, BeforePatientUpdatedEvent::EVENT_HANDLE, 10);
        $data = $beforePatientUpdatedEvent->getPatientData();

        $query = $this->buildUpdateColumns($data);
        $sql = " UPDATE $table SET ";
        $sql .= $query['set'];
        $sql .= " WHERE `pid` = ?";

        array_push($query['bind'], $data['pid']);
        $sqlResult = sqlStatement($sql, $query['bind']);

        if (
            $dataBeforeUpdate['care_team_provider'] != ($data['care_team_provider'] ?? '')
            || ($dataBeforeUpdate['care_team_facility'] ?? '') != ($data['care_team_facility'] ?? '')
        ) {
            // need to save off our care team
            $this->saveCareTeamHistory($data, $dataBeforeUpdate['care_team_provider'], $dataBeforeUpdate['care_team_facility']);
        }

        if ($sqlResult) {
            // Tell subscribers that a new patient has been updated
            $patientUpdatedEvent = new PatientUpdatedEvent($dataBeforeUpdate, $data);
            $GLOBALS["kernel"]->getEventDispatcher()->dispatch($patientUpdatedEvent, PatientUpdatedEvent::EVENT_HANDLE, 10);

            return $data;
        } else {
            return false;
        }
    }

    /**
     * Updates an existing patient record.
     *
     * @param $puuidString - The patient uuid identifier in string format used for update.
     * @param $data - The updated patient data fields
     * @return ProcessingResult which contains validation messages, internal error messages, and the data
     * payload.
     */
    public function update($puuidString, $data)
    {
        $data["uuid"] = $puuidString;
        $processingResult = $this->patientValidator->validate($data, PatientValidator::DATABASE_UPDATE_CONTEXT);
        if (!$processingResult->isValid()) {
            return $processingResult;
        }

        // Get the data before update to send to the event listener
        $dataBeforeUpdate = $this->getOne($puuidString);

        // The `date` column is treated as an updated_date
        $data['date'] = date("Y-m-d H:i:s");

        // Fire the "before patient updated" event so listeners can do extra processing before data is updated
        $beforePatientUpdatedEvent = new BeforePatientUpdatedEvent($data);
        $GLOBALS["kernel"]->getEventDispatcher()->dispatch($beforePatientUpdatedEvent, BeforePatientUpdatedEvent::EVENT_HANDLE, 10);
        $data = $beforePatientUpdatedEvent->getPatientData();

        $query = $this->buildUpdateColumns($data);
        $sql = " UPDATE patient_data SET ";
        $sql .= $query['set'];
        $sql .= " WHERE `uuid` = ?";

        $puuidBinary = UuidRegistry::uuidToBytes($puuidString);
        array_push($query['bind'], $puuidBinary);
        $sqlResult = sqlStatement($sql, $query['bind']);

        if (!$sqlResult) {
            $processingResult->addErrorMessage("error processing SQL Update");
        } else {
            $processingResult = $this->getOne($puuidString);
            // Tell subscribers that a new patient has been updated
            // We have to do this here and in the databaseUpdate() because this lookup is
            // by uuid where the databseUpdate updates by pid.


            $originalData = [];
            if ($dataBeforeUpdate->hasData()) {
                $originalData = $dataBeforeUpdate->getData()[0]; // so wierd the findOne returns an array
            }
            // in order to be consistent and backwards compatible with the other PatientUpdatedEvent event
            // we need the uuid to be the same binary fomrat as the other event firing.
            if (!empty($originalData['uuid'])) {
                $originalData['uuid'] = UuidRegistry::uuidToBytes($originalData['uuid']);
            }
            $patientUpdatedEvent = new PatientUpdatedEvent($originalData, $processingResult->getData());
            $GLOBALS["kernel"]->getEventDispatcher()->dispatch($patientUpdatedEvent, PatientUpdatedEvent::EVENT_HANDLE, 10);
        }
        return $processingResult;
    }

    protected function createResultRecordFromDatabaseResult($record)
    {
        if (!empty($record['uuid'])) {
            $record['uuid'] = UuidRegistry::uuidToString($record['uuid']);
        }
        if (!empty($record['patient_history_uuid'])) {
            $record['patient_history_uuid'] = UuidRegistry::uuidToString($record['patient_history_uuid']);
        }

        if (!empty($record['provider_uuid'])) {
            $record['provider_uuid'] = UuidRegistry::uuidToString($record['provider_uuid']);
        }

        return $record;
    }


    /**
     * Returns a list of patients matching optional search criteria.
     * Search criteria is conveyed by array where key = field/column name, value = field value.
     * If no search criteria is provided, all records are returned.
     *
     * @param  $search search array parameters
     * @param  $isAndCondition specifies if AND condition is used for multiple criteria. Defaults to true.
     * @param $puuidBind - Optional variable to only allow visibility of the patient with this puuid.
     * @param $config - Search Query Config has sorting, pagination and other query configuration options for the request.
     * @return ProcessingResult which contains validation messages, internal error messages, and the data
     * payload.
     */
    public function getAll($search = array(), $isAndCondition = true, $puuidBind = null, ?SearchQueryConfig $config = null)
    {
        $querySearch = [];
        if (!empty($search)) {
            if (isset($puuidBind)) {
                $querySearch['uuid'] = new TokenSearchField('uuid', $puuidBind);
            } elseif (isset($search['uuid'])) {
                $querySearch['uuid'] = new TokenSearchField('uuid', $search['uuid']);
            }
            $wildcardFields = array('fname', 'mname', 'lname', 'street', 'city', 'state','postal_code','title'
            , 'contact_address_line1', 'contact_address_city', 'contact_address_state','contact_address_postalcode');
            foreach ($wildcardFields as $field) {
                if (isset($search[$field])) {
                    $querySearch[$field] = new StringSearchField($field, $search[$field], SearchModifier::CONTAINS, $isAndCondition);
                }
            }
            // for backwards compatability, we will make sure we do exact matches on the keys using string comparisons if no object is used
            foreach ($search as $field => $key) {
                if (!isset($querySearch[$field]) && !($key instanceof ISearchField)) {
                    $querySearch[$field] = new StringSearchField($field, $search[$field], SearchModifier::EXACT, $isAndCondition);
                }
            }
        }
        return $this->search($querySearch, $isAndCondition, $config);
    }

<<<<<<< HEAD
    public function getAllForTherapyGroup(string $tgid)
    {
        // grab all patients for a given tgid
        // iterate over it and get patient data
        $processingResult = new ProcessingResult();

        $sql = <<<SQL
SELECT p.*
FROM patient_data p
INNER JOIN therapy_groups_participants tgp on tgp.pid = p.id
WHERE tgp.group_id = ?
SQL;

        $results = sqlStatement($sql, [$tgid]);
        while ($row = sqlFetchArray($results)) {
            $resultRecord = $this->createResultRecordFromDatabaseResult($row);
            $processingResult->addData($resultRecord);
        }


        return $processingResult;
    }

    public function search($search, $isAndCondition = true, SearchQueryConfig $config = null)
=======
    public function search($search, $isAndCondition = true, ?SearchQueryConfig $config = null)
>>>>>>> 7c63bd6c
    {
        // we run two queries in this search.  The first query is to grab all of the uuids of the patients that match
        // the search.  Because we are joining several tables with a 1:m relationship on several tables (previous name,
        // patient history, address) we have to grab all of our patients uuids and then run our query AGAIN without any
        // search filters so that we can make sure to grab the ENTIRE patient record (all of their names, addresses, etc).
        $sqlSelectIds = "SELECT DISTINCT patient_data.uuid ";
        $sqlSelectIdsCount = "SELECT COUNT(DISTINCT patient_data.uuid) AS cnt ";
        $sqlSelectData = "SELECT
                    patient_data.*
                    ,patient_history_uuid
                    ,patient_history_type_key
                    ,patient_history_created_by
                    ,previous_name_first
                    ,previous_name_prefix
                    ,previous_name_first
                    ,previous_name_middle
                    ,previous_name_last
                    ,previous_name_suffix
                    ,previous_name_enddate
                    ,patient_additional_addresses.*
                    ,provider_uuid
        ";
        $sql = "
                FROM patient_data
                LEFT JOIN (
                    SELECT
                    pid AS patient_history_pid
                    ,history_type_key AS patient_history_type_key
                    ,created_by AS patient_history_created_by
                    ,previous_name_prefix
                    ,previous_name_first
                    ,previous_name_middle
                    ,previous_name_last
                    ,previous_name_suffix
                    ,previous_name_enddate
                    ,`date` AS previous_creation_date
                    ,uuid AS patient_history_uuid
                    FROM patient_history
                ) patient_history ON patient_data.pid = patient_history.patient_history_pid
                LEFT JOIN (
                    select
                        id AS provider_id
                        ,uuid AS provider_uuid
                    FROM users
                ) provider ON patient_data.providerID = provider.provider_id
                LEFT JOIN (
                    SELECT
                        contact.id AS contact_address_contact_id
                        ,contact.foreign_id AS contact_address_patient_id
                        ,contact_address.`id` AS contact_address_id
                        ,contact_address.`priority` AS contact_address_priority
                        ,contact_address.`type` AS contact_address_type
                        ,contact_address.`use` AS contact_address_use
                        ,contact_address.`is_primary` AS contact_address_is_primary
                        ,contact_address.`created_date` AS contact_address_created_date
                        ,contact_address.`period_start` AS contact_address_period_start
                        ,contact_address.`period_end` AS contact_address_period_end
                        ,addresses.id AS contact_address_address_id
                        ,addresses.`line1` AS contact_address_line1
                        ,addresses.`line2` AS contact_address_line2
                        ,addresses.`city` AS contact_address_city
                        ,addresses.`district` AS contact_address_district
                        ,addresses.`state` AS contact_address_state
                        ,addresses.`zip` AS contact_address_postal_code
                        ,addresses.`country` AS contact_address_country
                    FROM contact
                    INNER JOIN contact_address ON contact.id = contact_address.contact_id
                    INNER JOIN addresses ON contact_address.address_id = addresses.id
                    WHERE `contact_address`.`status`='A' AND contact.foreign_table_name='patient_data'
                ) patient_additional_addresses ON patient_data.pid = patient_additional_addresses.contact_address_patient_id";
        $whereUuidClause = FhirSearchWhereClauseBuilder::build($search, $isAndCondition);

        if (!empty($config)) {
            $pagination = $config->getPagination();
            $orderBy = SearchConfigClauseBuilder::buildSortOrderClauseFromConfig($config);
            $offset = SearchConfigClauseBuilder::buildQueryPaginationClause($pagination);
        } else {
            $orderBy = "";
            $offset = "";
            $pagination = new QueryPagination();
        }

        $sqlUUidsCount = $sqlSelectIdsCount . $sql . $whereUuidClause->getFragment() . " " . $orderBy;
        $uuidCount = QueryUtils::fetchSingleValue($sqlUUidsCount, 'cnt', $whereUuidClause->getBoundValues());
        if (empty($uuidCount) || intval($uuidCount) <= 0) {
            return new ProcessingResult();
        }
        $sqlUuids = $sqlSelectIds . $sql . $whereUuidClause->getFragment() . " " . $orderBy . " " . $offset;
        $uuidResults = QueryUtils::fetchTableColumn($sqlUuids, 'uuid', $whereUuidClause->getBoundValues());

        if (!empty($uuidResults)) {
            // now we are going to run through this again and grab all of our data w only the uuid search as our filter
            // this makes sure we grab the entire patient record and associated data
            $whereClause = " WHERE patient_data.uuid IN (" . implode(",", array_map(function ($uuid) {
                return "?";
            }, $uuidResults)) . ") " . $orderBy; // make sure we keep our sort order
            $statementResults = QueryUtils::sqlStatementThrowException($sqlSelectData . $sql . $whereClause, $uuidResults);
            $processingResult = $this->hydrateSearchResultsFromQueryResource($statementResults, $pagination);
            $processingResult->getPagination()->setTotalCount($uuidCount);
            return $processingResult;
        } else {
            return new ProcessingResult();
        }
    }

    private function hydrateSearchResultsFromQueryResource($queryResource, ?QueryPagination $pagination = null)
    {
        $processingResult = new ProcessingResult();
        if (!empty($pagination)) {
            $processingResult->setPagination($pagination);
        }
        $patientsByUuid = [];
        $alreadySeenPatientHistoryUuids = [];
        $alreadySeenContactAddressIds = [];
        $patientFields = array_combine($this->getFields(), $this->getFields());
        $previousNameColumns = ['previous_name_prefix', 'previous_name_first', 'previous_name_middle'
            , 'previous_name_last', 'previous_name_suffix', 'previous_name_enddate'];
        $previousNamesFields = array_combine($previousNameColumns, $previousNameColumns);
        $patientOrderedList = [];
        while ($row = sqlFetchArray($queryResource)) {
                $record = $this->createResultRecordFromDatabaseResult($row);
            $patientUuid = $record['uuid'];
            if (!isset($patientsByUuid[$patientUuid])) {
                $patient = array_intersect_key($record, $patientFields);
                $patient['suffix'] = $this->parseSuffixForPatientRecord($patient);
                $patient['previous_names'] = [];
                $patientOrderedList[] = $patientUuid;
            } else {
                $patient = $patientsByUuid[$patientUuid];
            }
            // we only want to populate our patient history records if we haven't seen this uuid before and we are working
            // with a name history record...
            if (
                !empty($record['patient_history_type_key'])
                && empty($alreadySeenPatientHistoryUuids[$record['patient_history_uuid']])
                && $record['patient_history_type_key'] == 'name_history'
            ) {
                $alreadySeenPatientHistoryUuids[$record['patient_history_uuid']] = $record['patient_history_uuid'];
                    $previousName = array_intersect_key($record, $previousNamesFields);
                    $previousName['formatted_name'] = $this->formatPreviousName($previousName);
                    $patient['previous_names'][] = $previousName;
            }
            if (empty($patient['addresses'])) {
                $patient['addresses'] = [$this->hydratedPatientInitialAddressInformation($patient)];
            }

            // now we are going to keep track of our address information
            if (!empty($record['contact_address_id']) && empty($alreadySeenContactAddressIds[$record['contact_address_id']])) {
                $patient['addresses'][] = $this->hydratePatientAdditionalAddressInformation($record);
            }

            // now let's grab our history
            $patientsByUuid[$patientUuid] = $patient;
        }
        foreach ($patientOrderedList as $uuid) {
            $patient = $patientsByUuid[$uuid];
            $processingResult->addData($patient);
        }
        return $processingResult;
    }

    private function hydratePatientAdditionalAddressInformation(&$record)
    {
        $address = [
            'id' => $record['contact_address_address_id'] ?? null
            ,'contact_id' => $record['contact_address_contact_id'] ?? null
            ,'contact_address_id' => $record['contact_address_id'] ?? null
            ,'period_start' => $record['contact_address_period_start'] ?? date("Y-m-d 00:00:00")
            ,'period_end' => $record['contact_address_period_end'] ?? null
            ,'type' => $record['contact_address_type'] ?? ContactAddress::DEFAULT_TYPE
            ,'use' => $record['contact_address_use'] ?? ContactAddress::DEFAULT_USE
            ,'priority' => $record['contact_address_address_priority'] ?? 0
            ,'line1' => $record['contact_address_line1'] ?? ''
            ,'line2' => $record['contact_address_line2'] ?? ''
            ,'city' => $record['contact_address_city'] ?? ''
            ,'district' => $record['contact_address_district'] ?? ''
            ,'state' => $record['contact_address_state'] ?? ''
            ,'postal_code' => $record['contact_address_postal_code'] ?? ''
            ,'country_code' => $record['contact_address_country'] ?? ''
        ];
        return $address;
    }

    private function hydratedPatientInitialAddressInformation(&$patient)
    {
        // we need to setup our initial address from the patient records if we have one
        $address = [
            'id' => null
            ,'contact_id' => null
            ,'contact_address_id' => null
            ,'period_start' => $patient['date'] // we go off the patient date as for when the address was here as we don't have any other good date to go off of.
            ,'period_end' => null
            ,'type' => ContactAddress::DEFAULT_TYPE
            ,'use' => ContactAddress::DEFAULT_USE
            ,'priority' => 0
            ,'line1' => $patient['street'] ?? ''
            ,'line2' => $patient['street_line_2'] ?? ''
            ,'city' => $patient['city'] ?? ''
            ,'district' => $patient['county'] ?? ''
            ,'state' => $patient['state'] ?? ''
            ,'postal_code' => $patient['postal_code'] ?? ''
            ,'country_code' => $patient['country_code'] ?? ''
        ];
        return $address;
    }

    /**
     * Returns a single patient record by patient id.
     * @param $puuidString - The patient uuid identifier in string format.
     * @return ProcessingResult which contains validation messages, internal error messages, and the data
     * payload.
     */
    public function getOne($puuidString)
    {
        $processingResult = new ProcessingResult();

        $isValid = $this->patientValidator->isExistingUuid($puuidString);

        if (!$isValid) {
            $validationMessages = [
                'uuid' => ["invalid or nonexisting value" => " value " . $puuidString]
            ];
            $processingResult->setValidationMessages($validationMessages);
            return $processingResult;
        }

        return $this->search(['uuid' => new TokenSearchField('uuid', [$puuidString], true)]);
    }

    /**
     * Given a pid, find the patient record
     *
     * @param $pid
     */
    public function findByPid($pid)
    {
        $table = PatientService::TABLE_NAME;
        $patientRow = self::selectHelper("SELECT * FROM `$table`", [
            'where' => 'WHERE pid = ?',
            'limit' => 1,
            'data' => [$pid]
        ]);

        return $patientRow;
    }

    /**
     * @return number
     */
    public function getPatientPictureDocumentId($pid)
    {
        $sql = "SELECT doc.id AS id
                 FROM documents doc
                 JOIN categories_to_documents cate_to_doc
                   ON doc.id = cate_to_doc.document_id
                 JOIN categories cate
                   ON cate.id = cate_to_doc.category_id
                WHERE cate.name LIKE ? and doc.foreign_id = ?";

        $result = sqlQuery($sql, array($GLOBALS['patient_photo_category_name'], $pid));

        if (empty($result) || empty($result['id'])) {
            return $this->patient_picture_fallback_id;
        }

        return $result['id'];
    }

    /**
     * Fetch UUID for the patient id
     *
     * @param string $id                - ID of Patient
     * @return false if nothing found otherwise return UUID (in binary form)
     */
    public function getUuid($pid)
    {
        return self::getUuidById($pid, self::TABLE_NAME, 'pid');
    }

    public function getPidByUuid($uuid)
    {
        return self::getIdByUuid($uuid, self::TABLE_NAME, 'pid');
    }

    private function saveCareTeamHistory($patientData, $oldProviders, $oldFacilities)
    {
        $careTeamService = new CareTeamService();
        $careTeamService->createCareTeamHistory($patientData['pid'], $oldProviders, $oldFacilities);
    }

    public function formatPreviousName($item)
    {
        return PatientNameHistoryService::formatPreviousName($item);
    }

    /**
     * Returns a string to be used to display a patient's age
     *
     * @param type $dobYMD
     * @param type $asOfYMD
     * @return string suitable for displaying patient's age based on preferences
     */
    public function getPatientAgeDisplay($dobYMD, $asOfYMD = null)
    {
        if ($GLOBALS['age_display_format'] == '1') {
            $ageYMD = $this->getPatientAgeYMD($dobYMD, $asOfYMD);
            if (isset($GLOBALS['age_display_limit']) && $ageYMD['age'] <= $GLOBALS['age_display_limit']) {
                return $ageYMD['ageinYMD'];
            } else {
                return $this->getPatientAge($dobYMD, $asOfYMD);
            }
        } else {
            return $this->getPatientAge($dobYMD, $asOfYMD);
        }
    }

    // Returns Age
    //   in months if < 2 years old
    //   in years  if > 2 years old
    // given YYYYMMDD from MySQL DATE_FORMAT(DOB,'%Y%m%d')
    // (optional) nowYMD is a date in YYYYMMDD format
    public function getPatientAge($dobYMD, $nowYMD = null)
    {
        if (empty($dobYMD)) {
            return '';
        }
        // strip any dashes from the DOB
        $dobYMD = preg_replace("/-/", "", $dobYMD);
        $dobDay = substr($dobYMD, 6, 2);
        $dobMonth = substr($dobYMD, 4, 2);
        $dobYear = (int) substr($dobYMD, 0, 4);

        // set the 'now' date values
        if ($nowYMD == null) {
            $nowDay = date("d");
            $nowMonth = date("m");
            $nowYear = date("Y");
        } else {
            $nowDay = substr($nowYMD, 6, 2);
            $nowMonth = substr($nowYMD, 4, 2);
            $nowYear = substr($nowYMD, 0, 4);
        }

        $dayDiff = $nowDay - $dobDay;
        $monthDiff = $nowMonth - $dobMonth;
        $yearDiff = $nowYear - $dobYear;

        $ageInMonths = (($nowYear * 12) + $nowMonth) - (($dobYear * 12) + $dobMonth);

        // We want the age in FULL months, so if the current date is less than the numerical day of birth, subtract a month
        if ($dayDiff < 0) {
            $ageInMonths -= 1;
        }

        if ($ageInMonths > 24) {
            $age = $yearDiff;
            if (($monthDiff == 0) && ($dayDiff < 0)) {
                $age -= 1;
            } elseif ($monthDiff < 0) {
                $age -= 1;
            }
        } else {
            $age = "$ageInMonths " . xl('month');
        }

        return $age;
    }


    /**
     *
     * @param type $dob
     * @param type $date
     * @return array containing
     *      age - decimal age in years
     *      age_in_months - decimal age in months
     *      ageinYMD - formatted string #y #m #d
     */
    public function getPatientAgeYMD($dob, $date = null)
    {
        if ($date == null) {
            $daynow = date("d");
            $monthnow = date("m");
            $yearnow = date("Y");
            $datenow = $yearnow . $monthnow . $daynow;
        } else {
            $datenow = preg_replace("/-/", "", $date);
            $yearnow = substr($datenow, 0, 4);
            $monthnow = substr($datenow, 4, 2);
            $daynow = substr($datenow, 6, 2);
            $datenow = $yearnow . $monthnow . $daynow;
        }

        $dob = preg_replace("/-/", "", $dob);
        $dobyear = substr($dob, 0, 4);
        $dobmonth = substr($dob, 4, 2);
        $dobday = substr($dob, 6, 2);
        $dob = $dobyear . $dobmonth . $dobday;

        //to compensate for 30, 31, 28, 29 days/month
        $mo = $monthnow; //to avoid confusion with later calculation

        if ($mo == 05 or $mo == 07 or $mo == 10 or $mo == 12) {  // determined by monthnow-1
            $nd = 30; // nd = number of days in a month, if monthnow is 5, 7, 9, 12 then
        } elseif ($mo == 03) { // look at April, June, September, November for calculation.  These months only have 30 days.
            // for march, look to the month of February for calculation, check for leap year
            $check_leap_Y = $yearnow / 4; // To check if this is a leap year.
            if (is_int($check_leap_Y)) { // If it true then this is the leap year
                $nd = 29;
            } else { // otherwise, it is not a leap year.
                $nd = 28;
            }
        } else { // other months have 31 days
            $nd = 31;
        }

        $bdthisyear = $yearnow . $dobmonth . $dobday; //Date current year's birthday falls on
        if ($datenow < $bdthisyear) { // if patient hasn't had birthday yet this year
            $age_year = $yearnow - $dobyear - 1;
            if ($daynow < $dobday) {
                $months_since_birthday = 12 - $dobmonth + $monthnow - 1;
                $days_since_dobday = $nd - $dobday + $daynow; //did not take into account for month with 31 days
            } else {
                $months_since_birthday = 12 - $dobmonth + $monthnow;
                $days_since_dobday = $daynow - $dobday;
            }
        } else // if patient has had birthday this calandar year
        {
            $age_year = (int) $yearnow - (int) $dobyear;
            if ($daynow < $dobday) {
                $months_since_birthday = $monthnow - $dobmonth - 1;
                $days_since_dobday = $nd - $dobday + $daynow;
            } else {
                $months_since_birthday = $monthnow - $dobmonth;
                $days_since_dobday = $daynow - $dobday;
            }
        }

        $day_as_month_decimal = $days_since_dobday / 30;
        $months_since_birthday_float = $months_since_birthday + $day_as_month_decimal;
        $month_as_year_decimal = $months_since_birthday_float / 12;
        $age_float = $age_year + $month_as_year_decimal;

        $age_in_months = $age_year * 12 + $months_since_birthday_float;
        $age_in_months = round($age_in_months, 2);  //round the months to xx.xx 2 floating points
        $age = round($age_float, 2);

        // round the years to 2 floating points
        $ageinYMD = $age_year . "y " . $months_since_birthday . "m " . $days_since_dobday . "d";
        return compact('age', 'age_in_months', 'ageinYMD');
    }

    public function getProviderIDsForPatientPids(array $patientPids)
    {
        // get integer only filtered pids for sql safety
        $pids = array_map('intval', $patientPids);
        $pids = array_filter($pids, function ($pid) {
            return $pid > 0;
        });

        $sql = "SELECT pid,providerID FROM patient_data WHERE pid IN (" . implode(",", $pids) . ") "
        . " AND providerID IS NOT NULL AND providerID != 0 ORDER BY pid";
        $providerIds = QueryUtils::fetchRecords($sql, []);
        $mappedPids = [];
        if (!empty($providerIds)) {
            foreach ($providerIds as $record) {
                $mappedPids[$record['pid']] = $record['providerID'];
            }
        }
        return $mappedPids;
    }

    public function getProviderIDsForPatientUuids(array $patientUuids)
    {
        // get integer only filtered pids for sql safety
        $bindString = rtrim(str_repeat("?,", count($patientUuids) - 1)) . "?";
        $patientUuids = array_map(function ($uuid) {
            return UuidRegistry::uuidToBytes($uuid);
        }, $patientUuids);

        $sql = "SELECT uuid,providerID FROM patient_data WHERE uuid IN (" . $bindString . ") "
            . " AND providerID IS NOT NULL AND providerID != 0 ORDER BY uuid";
        $providerIds = QueryUtils::fetchRecords($sql, $patientUuids);
        $mappedUuids = [];
        if (!empty($providerIds)) {
            foreach ($providerIds as $record) {
                $uuid = UuidRegistry::uuidToString($record['uuid']);
                $mappedUuids[$uuid] = $record['providerID'];
            }
        }
        return $mappedUuids;
    }

    private function parseSuffixForPatientRecord($patientRecord)
    {
        // if we have a suffix populated (that wasn't entered into last name) let's use that.
        if (!empty($patientRecord['suffix'])) {
            return $patientRecord['suffix'];
        }
        // parse suffix from last name. saves messing with LBF
        $suffixes = $this->getPatientSuffixKeys();
        $suffix = null;
        foreach ($suffixes as $s) {
            if (stripos($patientRecord['lname'], $s) !== false) {
                $suffix = $s;
                $result['lname'] = trim(str_replace($s, '', $patientRecord['lname']));
                break;
            }
        }
        return $suffix;
    }

    private function getPatientSuffixKeys()
    {
        if (!isset($this->patientSuffixKeys)) {
            $this->patientSuffixKeys = array(xl('Jr.'), ' ' . xl('Jr'), xl('Sr.'), ' ' . xl('Sr'), xl('II{{patient suffix}}'), xl('III{{patient suffix}}'), xl('IV{{patient suffix}}'));
        }
        return $this->patientSuffixKeys;
    }

    /**
     * Add the provided patient to the list of recent patients.
     *
     * If the patient already exists in the list, the old row gets dropped and
     * the patient is added to the front of the array to provide a first in,
     * first out list.
     *
     * @param Array $patient
     * @return void
     */
    public function touchRecentPatientList(array $patient): void
    {
        $user = new UserService();
        $curUser = $user->getCurrentlyLoggedInUser();

        $query = "SELECT patients FROM recent_patients WHERE user_id = ?";
        $row = sqlQuery($query, $curUser['id']);
        $rp = ($row) ? unserialize($row['patients']) : [];

        // In case we are returning to an already recently viewed patient, drop them from the current position
        foreach ($rp as $k => $p) {
            if ($p['pid'] == $patient['pid']) {
                unset($rp[$k]);
            }
        }

        // Get the columns we are storing
        $query = "SELECT option_id FROM list_options WHERE list_id = 'recent_patient_columns' and activity = '1'";
        $res = sqlStatement($query);
        $cols = ['pid'];

        // Trim down the incoming patient array to just the whitelisted columns
        foreach ($patient as $k => $v) {
            if (!in_array($k, $cols)) {
                unset($patient[$k]);
            }
        }

        // Push the new patient to the front of the FIFO list
        array_unshift($rp, $patient);
        // Cap out at max count as set in globals
        $rp = array_slice($rp, 0, $GLOBALS['recent_patient_count']);
        $_rp = serialize($rp);

        $sql = "INSERT INTO recent_patients (user_id, patients) VALUES (?, ?) ON DUPLICATE KEY UPDATE patients=?";
        $res = sqlStatement($sql, [$curUser['id'], $_rp, $_rp]);
    }

    /**
     * Get an array of recent patients based for a given user
     *
     * Control the columns returned by modifying the
     * Recent Patient Column List. Set the maximum number of patients to be
     * store by setting the global variable recent_patient_count in
     * Admin > Config > Appearance.
     *
     * @param int $user_id The id of a given user, defaults to the currently logged in user
     * @return array
     */
    public function getRecentPatientList(int $user_id = 0): array
    {
        $user = new UserService();
        $currUser = ($user_id > 0) ? ['id' => $user_id] : $user->getCurrentlyLoggedInUser();
        $sql = "SELECT patients FROM recent_patients WHERE user_id = ?";
        $res = sqlQuery($sql, [$currUser['id']]);
        // original code:  return ($res) ? unserialize($res['patients']) : [];
        // We only want the pid value so we can fetch the data from patient_data...
        //
        $pids = [];
        foreach (($res) ? unserialize($res['patients']) : [] as $k => $v) {
            $pids[]['pid'] = $v['pid'];
        }
        return($pids);
    }
}<|MERGE_RESOLUTION|>--- conflicted
+++ resolved
@@ -372,7 +372,6 @@
         return $this->search($querySearch, $isAndCondition, $config);
     }
 
-<<<<<<< HEAD
     public function getAllForTherapyGroup(string $tgid)
     {
         // grab all patients for a given tgid
@@ -396,10 +395,7 @@
         return $processingResult;
     }
 
-    public function search($search, $isAndCondition = true, SearchQueryConfig $config = null)
-=======
     public function search($search, $isAndCondition = true, ?SearchQueryConfig $config = null)
->>>>>>> 7c63bd6c
     {
         // we run two queries in this search.  The first query is to grab all of the uuids of the patients that match
         // the search.  Because we are joining several tables with a 1:m relationship on several tables (previous name,
