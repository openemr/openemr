--- conflicted
+++ resolved
@@ -653,7 +653,6 @@
                 if ($skipping) {
                     $this->echo("<p class='text-success'>$skip_msg $line</p>\n");
                 }
-<<<<<<< HEAD
             } elseif (preg_match('/^#IfMBOEncounterNeeded/', $line)) {
                     $emptyMBOEncounters = sqlStatementNoLog("SELECT `pid` FROM `form_misc_billing_options` WHERE `encounter` IS NULL");
                 if (sqlNumRows($emptyMBOEncounters) > 0) {
@@ -688,7 +687,58 @@
                         QueryUtils::rollbackTransaction();
                         $this->echo("<p class='text-danger'>Failed linking encounters to misc billing options forms.</p>\n");
                     }
-=======
+                    $this->flush_echo();
+                    $skipping = false;
+                } else {
+                    $skipping = true;
+                }
+
+                if ($skipping) {
+                    $this->echo("<p class='text-success'>$skip_msg $line</p>\n");
+                }
+            } elseif (preg_match('/^#IfMBOEncounterNeeded/', $line)) {
+                    $emptyMBOEncounters = sqlStatementNoLog("SELECT `pid` FROM `form_misc_billing_options` WHERE `encounter` IS NULL");
+                if (sqlNumRows($emptyMBOEncounters) > 0) {
+                    $this->echo("<p class='text-info'>Linking encounters to misc billing options forms.</p>\n");
+                    $this->flush_echo();
+                    $pids = [];
+                    while ($mBORow = sqlFetchArray($emptyMBOEncounters)) {
+                        $pids[] = $mBORow['pid'];
+                    }
+                    $batchSize = 100;
+                    $pidChunks = array_chunk($pids, $batchSize);
+                    try {
+                        QueryUtils::startTransaction();
+                        foreach ($pidChunks as $chunk) {
+                            $encStatement = "SELECT `encounter` from `form_encounter` WHERE `pid` IN (" . implode(',', array_map('intval', $chunk)) . ")";
+                            $encounters = sqlStatementNoLog($encStatement);
+
+                            while ($row = sqlFetchArray($encounters)) {
+                                $mboquery = sqlQueryNoLog("SELECT `fmbo`.`id` FROM `form_misc_billing_options` AS `fmbo`
+                                INNER JOIN `forms` ON (`fmbo`.`id` = `forms`.`form_id`) WHERE
+                                `forms`.`deleted` = 0 AND `forms`.`formdir` = 'misc_billing_options' AND
+                                `forms`.`encounter` = ? ORDER BY `fmbo`.`id` DESC", array($row['encounter']));
+                                if (!empty($mboquery['id'])) {
+                                    $formid = (int) $mboquery['id'];
+                                    QueryUtils::sqlStatementThrowException("UPDATE `form_misc_billing_options` SET `encounter` = ? WHERE `id` = ? AND `encounter` IS NULL", [$row['encounter'], $formid], true);
+                                }
+                            }
+                        }
+                        QueryUtils::commitTransaction();
+                        $this->echo("<p class='text-success'>Completed linking encounters to misc billing options forms.</p>\n");
+                    } catch (\Exception $e) {
+                        QueryUtils::rollbackTransaction();
+                        $this->echo("<p class='text-danger'>Failed linking encounters to misc billing options forms.</p>\n");
+                    }
+                    $this->flush_echo();
+                    $skipping = false;
+                } else {
+                    $skipping = true;
+                }
+
+                if ($skipping) {
+                    $this->echo("<p class='text-success'>$skip_msg $line</p>\n");
+                }
             } elseif (preg_match('/^#IfEyeFormLaserCategoriesNeeded/', $line)) {
                 $eyeFormCategoryParent = sqlQueryNoLog("SELECT `id`, `rght` FROM `categories` WHERE `name` = 'Eye Module'");
                 $eyeFormAntSegLaser = sqlQueryNoLog("SELECT `id` FROM `categories` WHERE `name` = 'AntSeg Laser - Eye'");
@@ -726,16 +776,11 @@
                     // update categories_seq
                     sqlStatementNoLog("UPDATE `categories_seq` SET `id` = (SELECT MAX(`id`) FROM `categories`)");
                     $this->echo("<p class='text-success'>Completed conversion of categories for eye form insertion.</p>\n");
->>>>>>> 64846aee
                     $this->flush_echo();
                     $skipping = false;
                 } else {
                     $skipping = true;
                 }
-<<<<<<< HEAD
-
-=======
->>>>>>> 64846aee
                 if ($skipping) {
                     $this->echo("<p class='text-success'>$skip_msg $line</p>\n");
                 }
