<?php

/**
 * ConditionService
 *
 * @package   OpenEMR
 * @link      http://www.open-emr.org
 * @author    Yash Bothra <yashrajbothra786gmail.com>
 * @copyright Copyright (c) 2020 Yash Bothra <yashrajbothra786gmail.com>
 * @license   https://github.com/openemr/openemr/blob/master/LICENSE GNU General Public License 3
 */

namespace OpenEMR\Services;

use OpenEMR\Common\Database\QueryUtils;
use OpenEMR\Common\Uuid\UuidRegistry;
use OpenEMR\Services\Search\FhirSearchWhereClauseBuilder;
use OpenEMR\Services\Search\ISearchField;
use OpenEMR\Services\Search\SearchModifier;
use OpenEMR\Services\Search\StringSearchField;
use OpenEMR\Services\Search\TokenSearchField;
use OpenEMR\Validators\ConditionValidator;
use OpenEMR\Validators\ProcessingResult;

class ConditionService extends BaseService
{
    private const CONDITION_TABLE = "lists";
    private const PATIENT_TABLE = "patient_data";
    private const ENCOUNTER_TABLE = "form_encounter";
    private $conditionValidator;

    public function getFields(): array
    {
        return array_merge(parent::getFields(), ['condition_uuid', 'puuid']);
    }

    /**
     * Default constructor.
     */
    public function __construct()
    {
        parent::__construct(self::CONDITION_TABLE);
        UuidRegistry::createMissingUuidsForTables([self::CONDITION_TABLE, self::PATIENT_TABLE, self::ENCOUNTER_TABLE]);
        $this->conditionValidator = new ConditionValidator();
    }

    public function search($search, $isAndCondition = true)
    {
        $sql = "SELECT lists.*,
        lists.pid AS patient_id,
        lists.title,
        encounter.uuid as encounter_uuid,
        patient.puuid,
        patient.patient_uuid,
        condition_ids.condition_uuid,
        verification.title as verification_title
        ,provider.provider_id
        ,provider.provider_npi
        ,provider.provider_uuid
        ,provider.provider_username
    FROM lists
        INNER JOIN (
            SELECT lists.uuid AS condition_uuid FROM lists
        ) condition_ids ON lists.uuid = condition_ids.condition_uuid
        LEFT JOIN list_options as verification ON verification.option_id = lists.verification and verification.list_id = 'condition-verification'
        RIGHT JOIN (
            SELECT
                patient_data.uuid AS puuid
                ,patient_data.pid
                ,patient_data.uuid AS patient_uuid
            FROM patient_data
        ) patient ON patient.pid = lists.pid
        LEFT JOIN issue_encounter as issue ON issue.list_id =lists.id
        LEFT JOIN form_encounter as encounter ON encounter.encounter =issue.encounter
        LEFT JOIN (
                select
                   id AS provider_id
                   ,uuid AS provider_uuid
                   ,npi AS provider_npi
                    ,username as provider_username
                FROM users
            ) provider ON lists.user = provider.provider_username";

        $search['type'] = new StringSearchField('type', ['medical_problem'], SearchModifier::EXACT);
        $whereClause = FhirSearchWhereClauseBuilder::build($search, $isAndCondition);

        $sql .= $whereClause->getFragment();
        $sqlBindArray = $whereClause->getBoundValues();
        $statementResults =  QueryUtils::sqlStatementThrowException($sql, $sqlBindArray);


        $processingResult = new ProcessingResult();
        while ($row = sqlFetchArray($statementResults)) {
            $resultRecord = $this->createResultRecordFromDatabaseResult($row);
            $processingResult->addData($resultRecord);
        }
        return $processingResult;
    }

    public function getUuidFields(): array
    {
        return ['condition_uuid', 'puuid', 'encounter_uuid', 'uuid', 'patient_uuid', 'provider_uuid'];
    }

    public function createResultRecordFromDatabaseResult($row)
    {
        $row = parent::createResultRecordFromDatabaseResult($row);
        if ($row['diagnosis'] != "") {
            $row['diagnosis'] = $this->addCoding($row['diagnosis']);
        }
        return $row;
    }

    /**
     * Returns a list of condition matching optional search criteria.
     * Search criteria is conveyed by array where key = field/column name, value = field value.
     * If no search criteria is provided, all records are returned.
     *
     * @param  $search search array parameters
     * @param  $isAndCondition specifies if AND condition is used for multiple criteria. Defaults to true.
     * @param $puuidBind - Optional variable to only allow visibility of the patient with this puuid.
     * @return ProcessingResult which contains validation messages, internal error messages, and the data
     * payload.
     */
    public function getAll($search = array(), $isAndCondition = true, $puuidBind = null)
    {
        $newSearch = [];
<<<<<<< HEAD
        foreach ($this->filterData($search) as $key => $value) {
            if (!$value instanceof ISearchField) {
                if (in_array($key, $this->getUuidFields())) {
                    $newSearch[] = new TokenSearchField($key, [$value], true);
                } else {
                    $newSearch[] = new StringSearchField($key, [$value], SearchModifier::EXACT);
                }
=======

        // override puuid with the token search field
        // standard api will send a string which needs to be a token to be converted to the binary field value
        // FHIR api will send an already populated TokenSearchField
        if (!empty($search['puuid']) && !($search['puuid'] instanceof ISearchField)) {
            $newSearch['puuid'] = new TokenSearchField('puuid', $search['puuid'], true);
        }

        foreach ($search as $key => $value) {
            if (!$value instanceof ISearchField) {
                $newSearch[$key] = new StringSearchField($key, [$value], SearchModifier::EXACT);
>>>>>>> 089dacab
            } else {
                $newSearch[$key] = $value;
            }
        }

        // override puuid, this replaces anything in search if it is already specified.
        if (isset($puuidBind)) {
            $newSearch['puuid'] = new TokenSearchField('puuid', $puuidBind, true);
        }

        return $this->search($newSearch, $isAndCondition);
    }

    /**
     * Returns a single condition record by uuid.
     * @param $uuid - The condition uuid identifier in string format.
     * @param $puuidBind - Optional variable to only allow visibility of the patient with this puuid.
     * @return ProcessingResult which contains validation messages, internal error messages, and the data
     * payload.
     */
    public function getOne($uuid, $puuidBind = null)
    {
        $search['condition_uuid'] = new TokenSearchField('condition_uuid', $uuid, true);
        if (isset($puuidBind)) {
            $search['puuid'] = new TokenSearchField('puuid', $puuidBind, true);
        }
        return $this->search($search);
    }


    /**
     * Inserts a new condition record.
     *
     * @param $data The condition fields (array) to insert.
     * @return ProcessingResult which contains validation messages, internal error messages, and the data
     * payload.
     */
    public function insert($data)
    {
        $processingResult = $this->conditionValidator->validate(
            $data,
            ConditionValidator::DATABASE_INSERT_CONTEXT
        );

        if (!$processingResult->isValid()) {
            return $processingResult;
        }

        $puuidBytes = UuidRegistry::uuidToBytes($data['puuid']);
        $data['pid'] = $this->getIdByUuid($puuidBytes, self::PATIENT_TABLE, "pid");
        $data['uuid'] = (new UuidRegistry(['table_name' => self::CONDITION_TABLE]))->createUuid();

        $query = $this->buildInsertColumns($data);
        $sql  = " INSERT INTO lists SET";
        $sql .= "     date=NOW(),";
        $sql .= "     activity=1,";
        $sql .= "     type='medical_problem',";
        $sql .= $query['set'];
        $results = sqlInsert(
            $sql,
            $query['bind']
        );

        if ($results) {
            $processingResult->addData(array(
                'id' => $results,
                'uuid' => UuidRegistry::uuidToString($data['uuid'])
            ));
        } else {
            $processingResult->addInternalError("error processing SQL Insert");
        }

        return $processingResult;
    }

    /**
     * Updates an existing condition record.
     *
     * @param $uuid - The condition uuid identifier in string format used for update.
     * @param $data - The updated condition data fields
     * @return ProcessingResult which contains validation messages, internal error messages, and the data
     * payload.
     */
    public function update($uuid, $data)
    {
        if (empty($data)) {
            $processingResult = new ProcessingResult();
            $processingResult->setValidationMessages("Invalid Data");
            return $processingResult;
        }

        $data["uuid"] = $uuid;
        $processingResult = $this->conditionValidator->validate(
            $data,
            ConditionValidator::DATABASE_UPDATE_CONTEXT
        );

        if (!$processingResult->isValid()) {
            return $processingResult;
        }

        $query = $this->buildUpdateColumns($data);
        $sql = "UPDATE lists SET ";
        $sql .= $query['set'];
        $sql .= " WHERE `uuid` = ?";
        $sql .= "       AND `type` = 'medical_problem'";

        $uuidBinary = UuidRegistry::uuidToBytes($uuid);
        array_push($query['bind'], $uuidBinary);
        $sqlResult = sqlStatement($sql, $query['bind']);

        if (!$sqlResult) {
            $processingResult->setValidationMessages("error processing SQL Update");
        } else {
            $processingResult = $this->getOne($uuid);
        }
        return $processingResult;
    }

    /**
     * Deletes an existing condition record.
     *
     * @param $puuid - The patient uuid identifier in string format used for update.
     * @param $uuid - The condition uuid identifier in string format used for update.
     * @return ProcessingResult which contains validation messages, internal error messages, and the data
     * payload.
     */
    public function delete($puuid, $uuid)
    {
        $processingResult = new ProcessingResult();

        $isValid = $this->conditionValidator->validateId("uuid", "lists", $uuid, true);
        $isPatientValid = $this->conditionValidator->validateId("uuid", "patient_data", $puuid, true);

        if ($isValid !== true || $isPatientValid !== true) {
            $validationMessages = [
                'UUID' => ["invalid or nonexisting value"]
            ];
            $processingResult->setValidationMessages($validationMessages);
            return $processingResult;
        }

        $puuidBytes = UuidRegistry::uuidToBytes($puuid);
        $auuid = UuidRegistry::uuidToBytes($uuid);
        $pid = $this->getIdByUuid($puuidBytes, self::PATIENT_TABLE, "pid");
        $sql  = "DELETE FROM lists WHERE pid=? AND uuid=? AND type='medical_problem'";

        $results = sqlStatement($sql, array($pid, $auuid));

        if ($results) {
            $processingResult->addData(array(
                'uuid' => $uuid
            ));
        } else {
            $processingResult->addInternalError("error processing SQL Insert");
        }

        return $processingResult;
    }
}<|MERGE_RESOLUTION|>--- conflicted
+++ resolved
@@ -125,27 +125,21 @@
     public function getAll($search = array(), $isAndCondition = true, $puuidBind = null)
     {
         $newSearch = [];
-<<<<<<< HEAD
+
+        // override puuid with the token search field
+        // standard api will send a string which needs to be a token to be converted to the binary field value
+        // FHIR api will send an already populated TokenSearchField
+        if (!empty($search['puuid']) && !($search['puuid'] instanceof ISearchField)) {
+            $newSearch['puuid'] = new TokenSearchField('puuid', $search['puuid'], true);
+        }
+
         foreach ($this->filterData($search) as $key => $value) {
             if (!$value instanceof ISearchField) {
                 if (in_array($key, $this->getUuidFields())) {
                     $newSearch[] = new TokenSearchField($key, [$value], true);
                 } else {
-                    $newSearch[] = new StringSearchField($key, [$value], SearchModifier::EXACT);
+                    $newSearch[$key] = new StringSearchField($key, [$value], SearchModifier::EXACT);
                 }
-=======
-
-        // override puuid with the token search field
-        // standard api will send a string which needs to be a token to be converted to the binary field value
-        // FHIR api will send an already populated TokenSearchField
-        if (!empty($search['puuid']) && !($search['puuid'] instanceof ISearchField)) {
-            $newSearch['puuid'] = new TokenSearchField('puuid', $search['puuid'], true);
-        }
-
-        foreach ($search as $key => $value) {
-            if (!$value instanceof ISearchField) {
-                $newSearch[$key] = new StringSearchField($key, [$value], SearchModifier::EXACT);
->>>>>>> 089dacab
             } else {
                 $newSearch[$key] = $value;
             }
