--- conflicted
+++ resolved
@@ -564,58 +564,6 @@
         $lookUp = self::COLUMN_MAPPINGS[$code] ?? [];
         $profiles = $lookUp['profiles'] ?? [];
         // more complicated codes
-<<<<<<< HEAD
-        switch ($code) {
-            case self::VITALS_PANEL_LOINC_CODE: // vital-signs panel
-                $this->populateVitalSignsPanelObservation($observation, $dataRecord);
-                break;
-            case '8327-9':
-                $this->populateBodyTemperatureLocation($observation, $dataRecord);
-                break;
-            case '85354-9': // blood pressure panel that includes systolic & diastolic pressure
-                $this->populateBloodPressurePanel($observation, $dataRecord);
-                break;
-            case '8480-6':
-                $this->populateComponentColumn(
-                    $observation,
-                    $dataRecord,
-                    'bps',
-                    '8480-6',
-                    $this->getDescriptionForCode('8480-6')
-                );
-                break;
-            case '8462-4':
-                $this->populateComponentColumn(
-                    $observation,
-                    $dataRecord,
-                    'bpd',
-                    '8462-4',
-                    $this->getDescriptionForCode('8462-4')
-                );
-                break;
-            case '2708-6':
-                $this->populateCoding($observation, '59408-5');
-                break;
-            case '59408-5':
-                $this->populatePulseOximetryObservation($observation, $dataRecord);
-                break;
-        }
-        if (!empty($dataRecord['euuid'])) {
-            $observation->setEncounter(UtilsService::createRelativeReference("Encounter", $dataRecord['euuid']));
-        }
-        if (!empty($dataRecord['last_updated'])) {
-            $meta->setLastUpdated(UtilsService::getLocalDateAsUTC($dataRecord['last_updated']));
-        } else {
-            $meta->setLastUpdated(UtilsService::getDateFormattedAsUTC());
-        }
-        // go through and populate our profiles now.
-        foreach ($profiles as $baseProfile => $versions) {
-            foreach ($this->getProfileForVersions($baseProfile, $versions) as $profile) {
-                $meta->addProfile($profile);
-            }
-        }
-        $observation->setMeta($meta);
-=======
         match ($code) {
             // vital-signs panel
             self::VITALS_PANEL_LOINC_CODE => $this->populateVitalSignsPanelObservation($observation, $dataRecord),
@@ -640,7 +588,22 @@
             '59408-5' => $this->populatePulseOximetryObservation($observation, $dataRecord),
             default => $observation,
         };
->>>>>>> 6666e361
+
+        if (!empty($dataRecord['euuid'])) {
+            $observation->setEncounter(UtilsService::createRelativeReference("Encounter", $dataRecord['euuid']));
+        }
+        if (!empty($dataRecord['last_updated'])) {
+            $meta->setLastUpdated(UtilsService::getLocalDateAsUTC($dataRecord['last_updated']));
+        } else {
+            $meta->setLastUpdated(UtilsService::getDateFormattedAsUTC());
+        }
+        // go through and populate our profiles now.
+        foreach ($profiles as $baseProfile => $versions) {
+            foreach ($this->getProfileForVersions($baseProfile, $versions) as $profile) {
+                $meta->addProfile($profile);
+            }
+        }
+        $observation->setMeta($meta);
         return $observation;
     }
 
