--- conflicted
+++ resolved
@@ -102,9 +102,6 @@
 
     const OCCUPATION_ODH = 'urn:oid:2.16.840.1.114222.4.11.7901';
 
-<<<<<<< HEAD
-    const HL7_CONDITION_CATEGORY = 'http://terminology.hl7.org/CodeSystem/condition-category';
-=======
     const SPECIMEN_IDENTIFIER = "http://terminology.hl7.org/CodeSystem/v2-0203";
 
 // HL7 v2 table 0487: Specimen Type
@@ -119,5 +116,6 @@
     const SPECIMEN_SOURCE = "http://terminology.hl7.org/CodeSystem/v2-0070";
 // FHIR core: Specimen Status (availability)
     const SPECIMEN_STATUS = "http://hl7.org/fhir/specimen-status";
->>>>>>> d1dcf09e
+
+    const HL7_CONDITION_CATEGORY = 'http://terminology.hl7.org/CodeSystem/condition-category';
 }