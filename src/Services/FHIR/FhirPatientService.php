<?php

namespace OpenEMR\Services\FHIR;

use OpenEMR\FHIR\Export\ExportCannotEncodeException;
use OpenEMR\FHIR\Export\ExportException;
use OpenEMR\FHIR\Export\ExportStreamWriter;
use OpenEMR\FHIR\Export\ExportWillShutdownException;
use OpenEMR\FHIR\FhirSearchParameterType;
use OpenEMR\FHIR\R4\FHIRDomainResource\FHIRCommunication;
use OpenEMR\FHIR\R4\FHIRElement\FHIRCode;
use OpenEMR\FHIR\R4\FHIRElement\FHIRCodeableConcept;
use OpenEMR\FHIR\R4\FHIRElement\FHIRCoding;
use OpenEMR\FHIR\R4\FHIRElement\FHIRContactPoint;
use OpenEMR\FHIR\R4\FHIRElement\FHIRContactPointSystem;
use OpenEMR\FHIR\R4\FHIRElement\FHIRContactPointUse;
use OpenEMR\FHIR\R4\FHIRElement\FHIRDateTime;
use OpenEMR\FHIR\R4\FHIRElement\FHIRExtension;
use OpenEMR\FHIR\R4\FHIRElement\FHIRIdentifier;
use OpenEMR\FHIR\R4\FHIRElement\FHIRIdentifierUse;
use OpenEMR\FHIR\R4\FHIRElement\FHIRPeriod;
use OpenEMR\FHIR\R4\FHIRElement\FHIRString;
use OpenEMR\FHIR\R4\FHIRElement\FHIRUri;
use OpenEMR\FHIR\Export\ExportJob;
use OpenEMR\FHIR\R4\FHIRResource\FHIRPatient\FHIRPatientCommunication;
use OpenEMR\Services\PatientService;
use OpenEMR\FHIR\R4\FHIRDomainResource\FHIRPatient;
use OpenEMR\FHIR\R4\FHIRElement\FHIRAddress;
use OpenEMR\FHIR\R4\FHIRElement\FHIRHumanName;
use OpenEMR\FHIR\R4\FHIRElement\FHIRAdministrativeGender;
use OpenEMR\FHIR\R4\FHIRElement\FHIRId;
use OpenEMR\Validators\ProcessingResult;

/**
 * FHIR Patient Service
 *
 * @coversDefaultClass OpenEMR\Services\FHIR\FhirPatientService
 * @package   OpenEMR
 * @link      http://www.open-emr.org
 * @author    Jerry Padgett <sjpadgett@gmail.com>
 * @author    Dixon Whitmire <dixonwh@gmail.com>
 * @copyright Copyright (c) 2020 Jerry Padgett <sjpadgett@gmail.com>
 * @license   https://github.com/openemr/openemr/blob/master/LICENSE GNU General Public License 3
 *
 */
class FhirPatientService extends FhirServiceBase implements IFhirExportableResourceService, IResourceUSCIGProfileService
{
    /**
     * @var PatientService
     */
    private $patientService;

    /**
     * Note requirements for US Core are:
     * Each Patient must HAVE (if missing data in EMR, must have a data missing definition extension)
     * 1. a patient identifier
     * 2. a patient name
     * 3. a gender
     * Each patient must SUPPORT
     * 1. a contact detail (telephone or email)
     * 2. a birth date
     * 3. an address
     * 4. a communication language
     * 5. a race
     * 6. an ethnicity
     * 7. a birth sex
     *
     * Search Parameters Required
     * 1. Must support exact token match _id
     * 2. Must support exact token match identifier
     * 3. Must support fuzzy string matching name
     * 4. Must support name+birthdate search
     * 5. Must support gender+name search
     *
     * Search Parameters optional
     * 1. birthdate+family search
     * 2. family+gender search
     */
    const USCGI_PROFILE_URI = 'http://hl7.org/fhir/us/core/StructureDefinition/us-core-patient';

    public function __construct()
    {
        parent::__construct();
        $this->patientService = new PatientService();
    }

    /**
     * Returns an array mapping FHIR Patient Resource search parameters to OpenEMR Patient search parameters
     * @return array The search parameters
     */
    protected function loadSearchParameters()
    {
        // @see https://www.hl7.org/fhir/patient.html#search
        return  [
            '_id' => ['type' => FhirSearchParameterType::TOKEN, 'fields' => ['uuid'] ],
            // TODO: this must be an exact match OR condition, since we don't have that supported yet we are just going off ssn
//            'identifier' => ['type' => FhirSearchParameterType::TOKEN, 'fields' => ['ssn', 'pubid'] ],
            'identifier' => ['type' => FhirSearchParameterType::TOKEN, 'fields' => ['ss'] ],
            'address' => ['type' => FhirSearchParameterType::STRING, 'fields' => ['street', 'postal_code', 'city', 'state'] ],
            'address-city' => ['type' => FhirSearchParameterType::STRING, 'fields' => ['city'] ],
            'address-postalcode' => ['type' => FhirSearchParameterType::STRING, 'fields' => ['postal_code'] ],
            'address-state' => ['type' => FhirSearchParameterType::STRING, 'fields' => ['state'] ],
            'birthdate' => ['type' => FhirSearchParameterType::DATE, 'fields' => ['DOB'] ],
            'email' => ['type' => FhirSearchParameterType::TOKEN, 'fields' => ['email'] ],
            'family' => ['type' => FhirSearchParameterType::STRING, 'fields' => ['lname'] ],
            'gender' => ['type' => FhirSearchParameterType::TOKEN, 'fields' => ['sex'] ],
            'given' => ['type' => FhirSearchParameterType::STRING, 'fields' => ['fname', 'mname'] ],
            'name' => ['type' => FhirSearchParameterType::STRING, 'fields' => ['title', 'fname', 'mname', 'lname'] ],
            'phone' => ['type' => FhirSearchParameterType::TOKEN, 'fields' => ['phone_home', 'phone_biz', 'phone_cell'] ],
            'telecom' => ['type' => FhirSearchParameterType::TOKEN, 'fields' => ['email', 'phone_home', 'phone_biz', 'phone_cell'] ]
        ];
    }

    /**
     * Parses an OpenEMR patient record, returning the equivalent FHIR Patient Resource
     *
     * @param array $dataRecord The source OpenEMR data record
     * @param boolean $encode Indicates if the returned resource is encoded into a string. Defaults to false.
     * @return FHIRPatient
     */
    public function parseOpenEMRRecord($dataRecord = array(), $encode = false)
    {
        $patientResource = new FHIRPatient();

        $meta = array('versionId' => '1', 'lastUpdated' => gmdate('c'));
        $patientResource->setMeta($meta);

        $patientResource->setActive(true);

        $narrativeText = '';
        if (!empty($dataRecord['fname'])) {
            $narrativeText = $dataRecord['fname'];
        }
        if (!empty($dataRecord['lname'])) {
            $narrativeText .= ' ' . $dataRecord['lname'];
        }
        if (!empty($narrativeText)) {
            $text = array(
                'status' => 'generated',
                'div' => '<div xmlns="http://www.w3.org/1999/xhtml"> <p>' . $narrativeText . '</p></div>'
            );
            $patientResource->setText($text);
        }

        $id = new FHIRId();
        $id->setValue($dataRecord['uuid']);
        $patientResource->setId($id);

        $name = new FHIRHumanName();
        $name->setUse('official');

        if (!empty($dataRecord['title'])) {
            $name->addPrefix($dataRecord['title']);
        }
        if (!empty($dataRecord['lname'])) {
            $name->setFamily($dataRecord['lname']);
        }

        if (!empty($dataRecord['fname'])) {
            $name->addGiven($dataRecord['fname']);
        }

        if (!empty($dataRecord['mname'])) {
            $name->addGiven($dataRecord['mname']);
        }

        $patientResource->addName($name);

        if (isset($dataRecord['DOB'])) {
            $patientResource->setBirthDate($dataRecord['DOB']);
        }

        $address = new FHIRAddress();
        // TODO: we don't track start and end periods for dates so what value should go here...?
        $addressPeriod = new FHIRPeriod();
        $start = new \DateTime();
        $start->sub(new \DateInterval('P1Y')); // subtract one year
        $end = new \DateTime();
        $addressPeriod->setStart(new FHIRDateTime($start->format(\DateTime::RFC3339_EXTENDED)));
        // if there's an end date we provide one here, but for now we just go back one year
//        $addressPeriod->setEnd(new FHIRDateTime($end->format(\DateTime::RFC3339_EXTENDED)));
        $address->setPeriod($addressPeriod);
        $hasAddress = false;
        if (!empty($dataRecord['street'])) {
            $address->addLine($dataRecord['street']);
            $hasAddress = true;
        }
        if (!empty($dataRecord['city'])) {
            $address->setCity($dataRecord['city']);
            $hasAddress = true;
        }
        if (!empty($dataRecord['state'])) {
            $address->setState($dataRecord['state']);
            $hasAddress = true;
        }
        if (!empty($dataRecord['postal_code'])) {
            $address->setPostalCode($dataRecord['postal_code']);
            $hasAddress = true;
        }
        if (!empty($dataRecord['country_code'])) {
            $address->setCountry($dataRecord['country_code']);
            $hasAddress = true;
        }
        if ($hasAddress) {
            $patientResource->addAddress($address);
        }

        if (!empty($dataRecord['phone_home'])) {
            $patientResource->addTelecom($this->createContactPoint('phone', $dataRecord['phone_home'], 'home'));
        }

        if (!empty($dataRecord['phone_biz'])) {
            $patientResource->addTelecom($this->createContactPoint('phone', $dataRecord['phone_biz'], 'work'));
        }

        if (!empty($dataRecord['phone_cell'])) {
            $patientResource->addTelecom($this->createContactPoint('phone', $dataRecord['phone_cell'], 'mobile'));
        }

        if (!empty($dataRecord['email'])) {
            $patientResource->addTelecom($this->createContactPoint('email', $dataRecord['email'], 'home'));
        }

        $gender = new FHIRAdministrativeGender();
        if (!empty($dataRecord['sex'])) {
            $gender->setValue(strtolower($dataRecord['sex']));

            // if this is not here we have to add a data missing element
            // birth sex
            // TODO: I don't see anywhere we are tracking birth sex and we will need to handle that... for now we
            // just key off recorded sex
            $birthSex = $dataRecord['sex'] == 'Male' ? 'M' : 'F';
            $birthSexExtension = new FHIRExtension();
            $birthSexExtension->setUrl("http://hl7.org/fhir/us/core/StructureDefinition/us-core-birthsex");
            $birthSexExtension->setValueCode($birthSex);
            $patientResource->addExtension($birthSexExtension);
        }
        $patientResource->setGender($gender);

        // note to figure out what the crap to put in this FHIR thing you have to look at the DETAILED Descriptions
        // of us-core-patient Profile and see the race has a USCoreRaceExtension in the race property.  Clicking on
        // that absurd rabit whole brings you to the ACTUAL way that this field should be populated:
        // @see http://hl7.org/fhir/us/core/STU3.1.1/StructureDefinition-us-core-race.html
        // what a frickin mess.
        if (isset($dataRecord['race'])) {
            // race is defined as containing 2 required extensions, text & ombCategory
            $raceExtension = new FHIRExtension();
            $raceExtension->setUrl("http://hl7.org/fhir/StructureDefinition/us-core-race");

            $ombCategory = new FHIRExtension();
            $ombCategory->setUrl("ombCategory");
            $ombCategoryCoding = new FHIRCoding();
            $ombCategoryCoding->setSystem(new FHIRUri("urn:oid:2.16.840.1.113883.6.238"));
            $coding = new FHIRCoding();
            $coding->setSystem(new FHIRUri("http://hl7.org/fhir/v3/Race"));
            // 2106-3 is White
            // 2076-8 is Native Hawaiian or Other Pacific Islander
            // 2131-1 is Other Race
            // 2054-5 is Black or African American
            // 2028-9 is Asian
            // 1002-5 is American Indian or Alaska Native
            if ($dataRecord['race'] == 'amer_ind_or_alaska_native') {
                $ombCategoryCoding->setCode("1002-5");
                $ombCategoryCoding->setDisplay("American Indian or Alaska Native");
            } else if ($dataRecord['race'] == 'white') {
                $ombCategoryCoding->setCode("2106-3");
                $ombCategoryCoding->setDisplay("White");
            } else {
                // TODO: this is just to pass for FHIR, we need to map whatever we track for race onto this.
                // TODO: we need to populate these values
            }
            $ombCategory->setValueCoding($coding);
            $raceExtension->addExtension($ombCategory);

            $textExtension = new FHIRExtension();
            $textExtension->setUrl("text");
            $textExtension->setValueString(new FHIRString($ombCategoryCoding->getDisplay()));
            $raceExtension->addExtension($textExtension);
        }

        // TODO: this is a required field, so not sure what we want to do if this is missing?
        if (!empty($dataRecord['ethnicity'])) {
            $ethnicityExtension = new FHIRExtension();
            $ethnicityExtension->setUrl("http://hl7.org/fhir/StructureDefinition/us-core-ethnicity");
            $coding = new FHIRCoding();
            $coding->setSystem(new FHIRUri("http://terminology.hl7.org/CodeSystem/v3-Ethnicity"));
            $codeableConcept = new FHIRCodeableConcept();
            // 2135-2 is Hispanic or Latino
            // 2186-5 is Not Hispanic or Latino
            if ($dataRecord['ethnicity'] != 'not_hisp_or_latin') {
                $coding->setCode("2135-2");
                $coding->setDisplay("Hispanic or Latino");
                $codeableConcept->setText("Hispanic or Latino");
            } else {
                $coding->setCode("2186-5");
                $coding->setDisplay("Not Hispanic or Latino");
                $codeableConcept->setText("Not Hispanic or Latino");
            }
            $codeableConcept->addCoding($coding);
            $ethnicityExtension->setValueCodeableConcept($codeableConcept);
            $patientResource->addExtension($ethnicityExtension);
        }

        // Not sure what to do here but this is on the 2021 HL7 US Core page about SSN
        // * The Patient’s Social Security Numbers SHOULD NOT be used as a patient identifier in Patient.identifier.value.
        // There is increasing concern over the use of Social Security Numbers in healthcare due to the risk of identity
        // theft and related issues. Many payers and providers have actively purged them from their systems and
        // filter them out of incoming data.
        // @see http://hl7.org/fhir/us/core/2021Jan/StructureDefinition-us-core-patient.html#FHIR-27731
        if (!empty($dataRecord['ss'])) {
            $patientResource->addIdentifier(
                $this->createIdentifier(
                    'official',
                    'http://terminology.hl7.org/CodeSystem/v2-0203',
                    'SS',
                    'http://hl7.org/fhir/sid/us-ssn',
                    $dataRecord['ss']
                )
            );
        }

        if (!empty($dataRecord['pubpid'])) {
            $patientResource->addIdentifier(
                // not sure if the SystemURI for PT should be the same or not.
                $this->createIdentifier(
                    'official',
                    'http://terminology.hl7.org/CodeSystem/v2-0203',
                    'PT',
                    'http://terminology.hl7.org/CodeSystem/v2-0203',
                    $dataRecord['pubpid']
                )
            );
        }

        $communication = new FHIRPatientCommunication();
        $languageConcept = new FHIRCodeableConcept();
        $language = new FHIRCoding();
        $language->setSystem(new FHIRUri("urn:ietf:bcp:47"));
        // TODO: @bradymiller @sjpadget what should go here?  What should we pull from here?
        $language->setCode(new FHIRCode('en-US'));
        $language->setDisplay("English");
        $languageConcept->addCoding($language);
        $languageConcept->setText("English");
        $communication->setLanguage($languageConcept);
        $patientResource->addCommunication($communication);

        if ($encode) {
            return json_encode($patientResource);
        } else {
            return $patientResource;
        }
    }

    private function createIdentifier($use, $system, $code, $systemUri, $value): FHIRIdentifier
    {
        $identifier = new FHIRIdentifier();
        $idUse = new FHIRIdentifierUse();
        $idUse->setValue($use);
        $identifier->setUse($idUse);
        $idType = new FHIRCodeableConcept();
        $idTypeCoding = new FHIRCoding();
        $idTypeCoding->setSystem(new FHIRUri($system));
        $idTypeCoding->setCode(new FHIRCode($code));
        $idType->addCoding($idTypeCoding);
        $identifier->setType($idType);
        $identifier->setSystem(new FHIRUri($systemUri));
        $identifier->setValue(new FHIRString($value));
        return $identifier;
    }

    private function createContactPoint($system, $value, $use): FHIRContactPoint
    {
        $contactPoint = new FHIRContactPoint();
        $contactPoint->setSystem(new FHIRContactPointSystem(['value' => $system]));
        $contactPoint->setValue(new FHIRString($value));
        $contactPoint->setUse(new FHIRContactPointUse(['value' => $use]));
        return $contactPoint;
    }

    /**
     * Parses a FHIR Patient Resource, returning the equivalent OpenEMR patient record.
     *
     * @param array $fhirResource The source FHIR resource
     * @return array a mapped OpenEMR data record (array)
     */
    public function parseFhirResource($fhirResource = array())
    {
        $data = array();

        if (isset($fhirResource['id'])) {
            $data['uuid'] = $fhirResource['id'];
        }

        if (isset($fhirResource['name'])) {
            $name = [];
            foreach ($fhirResource['name'] as $sub_name) {
                if ($sub_name['use'] === 'official') {
                    $name = $sub_name;
                    break;
                }
            }
            if (isset($name['family'])) {
                $data['lname'] = $name['family'];
            }
            if ($name['given'][0]) {
                $data['fname'] = $name['given'][0];
            }
            if (isset($name['given'][1])) {
                $data['mname'] = $name['given'][1];
            }
            if (isset($name['prefix'][0])) {
                $data['title'] = $name['prefix'][0];
            }
        }
        if (isset($fhirResource['address'])) {
            if (isset($fhirResource['address'][0]['line'][0])) {
                $data['street'] = $fhirResource['address'][0]['line'][0];
            }
            if (isset($fhirResource['address'][0]['postalCode'][0])) {
                $data['postal_code'] = $fhirResource['address'][0]['postalCode'];
            }
            if (isset($fhirResource['address'][0]['city'][0])) {
                $data['city'] = $fhirResource['address'][0]['city'];
            }
            if (isset($fhirResource['address'][0]['state'][0])) {
                $data['state'] = $fhirResource['address'][0]['state'];
            }
            if (isset($fhirResource['address'][0]['country'][0])) {
                $data['country_code'] = $fhirResource['address'][0]['country'];
            }
        }
        if (isset($fhirResource['telecom'])) {
            foreach ($fhirResource['telecom'] as $telecom) {
                switch ($telecom['system']) {
                    case 'phone':
                        switch ($telecom['use']) {
                            case 'mobile':
                                $data['phone_cell'] = $telecom['value'];
                                break;
                            case 'home':
                                $data['phone_home'] = $telecom['value'];
                                break;
                            case 'work':
                                $data['phone_biz'] = $telecom['value'];
                                break;
                        }
                        break;
                    case 'email':
                        $data['email'] = $telecom['value'];
                        break;
                    default:
                    //Should give Error for incapability
                        break;
                }
            }
        }
        if (isset($fhirResource['birthDate'])) {
            $data['DOB'] = $fhirResource['birthDate'];
        }
        if (isset($fhirResource['gender'])) {
            $data['sex'] = $fhirResource['gender'];
        }

        foreach ($fhirResource['identifier'] as $index => $identifier) {
            if (!isset($identifier['type']['coding'][0])) {
                continue;
            }

            $code = $identifier['type']['coding'][0]['code'];
            switch ($code) {
                case 'SS':
                    $data['ss'] = $identifier['value'];
                    break;
                case 'PT':
                    $data['pubpid'] = $identifier['value'];
                    break;
            }
        }
        return $data;
    }

    /**
     * Inserts an OpenEMR record into the sytem.
     *
     * @param array $openEmrRecord OpenEMR patient record
     * @return ProcessingResult
     */
    public function insertOpenEMRRecord($openEmrRecord)
    {
        return $this->patientService->insert($openEmrRecord);
    }


    /**
     * Updates an existing OpenEMR record.
     *
     * @param $fhirResourceId //The OpenEMR record's FHIR Resource ID.
     * @param $updatedOpenEMRRecord //The "updated" OpenEMR record.
     * @return ProcessingResult
     */
    public function updateOpenEMRRecord($fhirResourceId, $updatedOpenEMRRecord)
    {
        $processingResult = $this->patientService->update($fhirResourceId, $updatedOpenEMRRecord);
        return $processingResult;
    }

    /**
     * Performs a FHIR Patient Resource lookup by FHIR Resource ID
     * @param $fhirResourceId //The OpenEMR record's FHIR Patient Resource ID.
     */
    public function getOne($fhirResourceId)
    {
        $processingResult = $this->patientService->getOne($fhirResourceId);
        if (!$processingResult->hasErrors()) {
            if (count($processingResult->getData()) > 0) {
                $openEmrRecord = $processingResult->getData()[0];
                $fhirRecord = $this->parseOpenEMRRecord($openEmrRecord);
                $processingResult->setData([]);
                $processingResult->addData($fhirRecord);
            }
        }
        return $processingResult;
    }

    /**
     * Searches for OpenEMR records using OpenEMR search parameters
     *
     * @param array openEMRSearchParameters OpenEMR search fields
     * @param $puuidBind - Optional variable to only allow visibility of the patient with this puuid.
     * @return ProcessingResult
     */
    public function searchForOpenEMRRecords($openEMRSearchParameters, $puuidBind = null)
    {
<<<<<<< HEAD
        return $this->patientService->getAll($openEMRSearchParameters, false, $puuidBind);
=======
        // TODO: @bradymiller all the patient unit tests require this to be set to false for fuzzy matching.  However,
        // it allows patient data to be leaked if anyone has an additional search param in a patient context for FHIR
        // We need to redo all of the search stuff to have each search param
        // have it's own search conditions (AND, OR, prefix string, suffix string, fuzzy match, etc).
        return $this->patientService->getAll($openEMRSearchParameters, false);
>>>>>>> a3f3b6f1
    }

    public function createProvenanceResource($dataRecord = array(), $encode = false)
    {
        // TODO: If Required in Future
    }

    /**
     * Grabs all the objects in my service that match the criteria specified in the ExportJob.  If a
     * $lastResourceIdExported is provided, The service executes the same data collection query it used previously and
     * startes processing at the resource that is immediately after (ordered by date) the resource that matches the id of
     * $lastResourceIdExported.  This allows processing of the service to be resumed or paused.
     * @param ExportStreamWriter $writer Object that writes out to a stream any object that extend the FhirResource object
     * @param ExportJob $job The export job we are processing the request for.  Holds all of the context information needed for the export service.
     * @return void
     * @throws ExportWillShutdownException  Thrown if the export is about to be shutdown and all processing must be halted.
     * @throws ExportException  If there is an error in processing the export
     * @throws ExportCannotEncodeException Thrown if the resource cannot be properly converted into the right format (ie JSON).
     */
    public function export(ExportStreamWriter $writer, ExportJob $job, $lastResourceIdExported = null): void
    {
        // we have no concept of date created & date modified in the system for patients, so we just return everything

        $type = $job->getExportType();

        $searchParams = [];
        if ($type == ExportJob::EXPORT_OPERATION_GROUP) {
            $group = $job->getGroupId();
            // we would need to grab all of the patient ids that belong to this group
            // TODO: if we fully implement groups of patient populations we would set our patient ids into $searchParams
            // or filter the results here
        }

        $processingResult = $this->getAll($searchParams);
        $patientData = $processingResult->getData();
        foreach ($patientData as $patient) {
            if (!($patient instanceof FHIRPatient)) {
                throw new ExportException("Patient Service return records that are not a valid patient resource", 0, $lastResourceIdExported);
            }
            $writer->append($patient);
            $lastResourceIdExported = $patient->getId();
        }
    }

    /**
     * Returns whether the service supports the system export operation
     * @see https://hl7.org/fhir/uv/bulkdata/export/index.html#endpoint---system-level-export
     * @return bool true if this resource service should be called for a system export operation, false otherwise
     */
    public function supportsSystemExport()
    {
        return true;
    }

    /**
     * Returns whether the service supports the group export operation.
     * Note only resources in the Patient compartment SHOULD be returned unless the resource assists in interpreting
     * patient data (such as Organization or Practitioner)
     * @see https://hl7.org/fhir/uv/bulkdata/export/index.html#endpoint---group-of-patients
     * @return bool true if this resource service should be called for a group export operation, false otherwise
     */
    public function supportsGroupExport()
    {
        return true;
    }

    /**
     * Returns whether the service supports the all patient export operation
     * Note only resources in the Patient compartment SHOULD be returned unless the resource assists in interpreting
     * patient data (such as Organization or Practitioner)
     * @see https://hl7.org/fhir/uv/bulkdata/export/index.html#endpoint---all-patients
     * @return bool true if this resource service should be called for a patient export operation, false otherwise
     */
    public function supportsPatientExport()
    {
        return true;
    }

    /**
     * We only have one profile URI we need to return here
     * @return array
     */
    public function getProfileURIs(): array
    {
        return [self::USCGI_PROFILE_URI];
    }
}<|MERGE_RESOLUTION|>--- conflicted
+++ resolved
@@ -531,15 +531,10 @@
      */
     public function searchForOpenEMRRecords($openEMRSearchParameters, $puuidBind = null)
     {
-<<<<<<< HEAD
-        return $this->patientService->getAll($openEMRSearchParameters, false, $puuidBind);
-=======
         // TODO: @bradymiller all the patient unit tests require this to be set to false for fuzzy matching.  However,
-        // it allows patient data to be leaked if anyone has an additional search param in a patient context for FHIR
-        // We need to redo all of the search stuff to have each search param
+        // we need to redo all of the search stuff to have each search param
         // have it's own search conditions (AND, OR, prefix string, suffix string, fuzzy match, etc).
-        return $this->patientService->getAll($openEMRSearchParameters, false);
->>>>>>> a3f3b6f1
+	return $this->patientService->getAll($openEMRSearchParameters, false, $puuidBind);
     }
 
     public function createProvenanceResource($dataRecord = array(), $encode = false)
