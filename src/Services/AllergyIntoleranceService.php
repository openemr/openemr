--- conflicted
+++ resolved
@@ -108,10 +108,7 @@
             $row['uuid'] = UuidRegistry::uuidToString($row['allergy_uuid']);
             $row['puuid'] = UuidRegistry::uuidToString($row['puuid']);
             $row['patient_uuid'] = UuidRegistry::uuidToString($row['patient_uuid']);
-<<<<<<< HEAD
-=======
             $row['allergy_uuid'] = UuidRegistry::uuidToString($row['allergy_uuid']);
->>>>>>> 54ed6bed
             $row['practitioner'] = $row['practitioner'] ?
                 UuidRegistry::uuidToString($row['practitioner']) :
                 $row['practitioner'];
