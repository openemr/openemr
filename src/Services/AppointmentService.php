--- conflicted
+++ resolved
@@ -348,15 +348,10 @@
                 $endTime->format('H:i:s'),
                 $data["pc_facility"],
                 $data["pc_billing_location"],
-<<<<<<< HEAD
                 $_SESSION['authUserID'] ?? 1, // Grab authenticated user ID or default to 1
                 $data["pc_aid"] ?? null,
                 $data["pc_website"] ?? null,
             )
-=======
-                $data["pc_aid"] ?? null
-            ]
->>>>>>> c9ed3910
         );
 
         return $results;
