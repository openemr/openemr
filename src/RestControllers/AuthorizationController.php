<?php

/**
 * Authorization Server Member
 *
 * @package   OpenEMR
 * @link      http://www.open-emr.org
 * @author    Jerry Padgett <sjpadgett@gmail.com>
 * @author    Brady Miller <brady.g.miller@gmail.com>
 * @copyright Copyright (c) 2020 Jerry Padgett <sjpadgett@gmail.com>
 * @copyright Copyright (c) 2020 Brady Miller <brady.g.miller@gmail.com>
 * @license   https://github.com/openemr/openemr/blob/master/LICENSE GNU General Public License 3
 */

namespace OpenEMR\RestControllers;

require_once(__DIR__ . "/../Common/Session/SessionUtil.php");

use DateInterval;
use Exception;
use Lcobucci\JWT\Parser;
use Lcobucci\JWT\Signer\Rsa\Sha256;
use Lcobucci\JWT\ValidationData;
use League\OAuth2\Server\AuthorizationServer;
use League\OAuth2\Server\CryptKey;
use League\OAuth2\Server\CryptTrait;
use League\OAuth2\Server\Exception\OAuthServerException;
use League\OAuth2\Server\Grant\AuthCodeGrant;
use League\OAuth2\Server\Grant\RefreshTokenGrant;
use League\OAuth2\Server\RequestTypes\AuthorizationRequest;
use Nyholm\Psr7\Factory\Psr17Factory;
use Nyholm\Psr7Server\ServerRequestCreator;
use OpenEMR\Common\Auth\AuthUtils;
use OpenEMR\Common\Auth\MfaUtils;
use OpenEMR\Common\Auth\OpenIDConnect\Entities\ClientEntity;
use OpenEMR\Common\Auth\OpenIDConnect\Entities\ScopeEntity;
use OpenEMR\Common\Auth\OpenIDConnect\Entities\UserEntity;
use OpenEMR\Common\Auth\OpenIDConnect\Grant\CustomPasswordGrant;
use OpenEMR\Common\Auth\OpenIDConnect\Repositories\AccessTokenRepository;
use OpenEMR\Common\Auth\OpenIDConnect\Repositories\AuthCodeRepository;
use OpenEMR\Common\Auth\OpenIDConnect\Repositories\ClientRepository;
use OpenEMR\Common\Auth\OpenIDConnect\Repositories\IdentityRepository;
use OpenEMR\Common\Auth\OpenIDConnect\Repositories\RefreshTokenRepository;
use OpenEMR\Common\Auth\OpenIDConnect\Repositories\ScopeRepository;
use OpenEMR\Common\Auth\OpenIDConnect\Repositories\UserRepository;
use OpenEMR\Common\Crypto\CryptoGen;
use OpenEMR\Common\Csrf\CsrfUtils;
use OpenEMR\Common\Session\SessionUtil;
use OpenEMR\Common\Utils\RandomGenUtils;
use OpenEMR\Common\Uuid\UuidRegistry;
use OpenIDConnectServer\ClaimExtractor;
use OpenIDConnectServer\Entities\ClaimSetEntity;
use OpenIDConnectServer\IdTokenResponse;
use Psr\Http\Message\ResponseInterface;
use Psr\Http\Message\ServerRequestInterface;
use RuntimeException;

class AuthorizationController
{
    use CryptTrait;

    public $siteId;
    public $authBaseUrl;
    public $authBaseFullUrl;
    public $authIssueFullUrl;
    private $privateKey;
    private $passphrase;
    private $publicKey;
    private $oaEncryptionKey;
    private $grantType;
    private $providerForm;
    private $authRequestSerial;
<<<<<<< HEAD
    private $userId;
=======
    private $cryptoGen;
>>>>>>> 86d53878

    public function __construct($providerForm = true)
    {
        global $gbl;

        $this->siteId = $gbl::$SITE;
        $this->authBaseUrl = $GLOBALS['webroot'] . '/oauth2/' . $_SESSION['site_id'];
        // collect full url and issuing url by using 'site_addr_oath' global
        $this->authBaseFullUrl = $GLOBALS['site_addr_oath'] . $this->authBaseUrl;
        $this->authIssueFullUrl = $GLOBALS['site_addr_oath'] . $GLOBALS['webroot'];
        $this->authRequestSerial = $_SESSION['authRequestSerial'] ?? '';
        // Create a crypto object that will be used for for encryption/decryption
        $this->cryptoGen = new CryptoGen();

        // encryption key
        $eKey = sqlQueryNoLog("SELECT `name`, `value` FROM `keys` WHERE `name` = 'oauth2key'");
        if (!empty($eKey['name']) && ($eKey['name'] === 'oauth2key')) {
            // collect the encryption key from database
            $this->oaEncryptionKey = $this->cryptoGen->decryptStandard($eKey['value']);
            if (empty($this->oaEncryptionKey)) {
                // if decrypted key is empty, then critical error and must exit
                error_log("OpenEMR error - oauth2 key was blank after it was decrypted, so forced exit");
                http_response_code(500);
                exit;
            }
        } else {
            // create a encryption key and store it in database
            $this->oaEncryptionKey = RandomGenUtils::produceRandomBytes(32);
            if (empty($this->oaEncryptionKey)) {
                // if empty, then force exit
                error_log("OpenEMR error - random generator broken during oauth2 encryption key generation, so forced exit");
                http_response_code(500);
                exit;
            }
            $this->oaEncryptionKey = base64_encode($this->oaEncryptionKey);
            if (empty($this->oaEncryptionKey)) {
                // if empty, then force exit
                error_log("OpenEMR error - base64 encoding broken during oauth2 encryption key generation, so forced exit");
                http_response_code(500);
                exit;
            }
            sqlStatementNoLog("INSERT INTO `keys` (`name`, `value`) VALUES ('oauth2key', ?)", [$this->cryptoGen->encryptStandard($this->oaEncryptionKey)]);
        }

        // private key
        $this->privateKey = $GLOBALS['OE_SITE_DIR'] . '/documents/certificates/oaprivate.key';
        $this->publicKey = $GLOBALS['OE_SITE_DIR'] . '/documents/certificates/oapublic.key';
        if (!file_exists($this->privateKey)) {
            // create the private/public key pair (store in filesystem) with a random passphrase (store in database)
            // first, create the passphrase (removing any prior passphrases)
            sqlStatementNoLog("DELETE FROM `keys` WHERE `name` = 'oauth2passphrase'");
            $this->passphrase = RandomGenUtils::produceRandomString(60, "ABCDEFGHIJKLMNOPQRSTUVWXYZabcdefghijklmnopqrstuvwxyz0123456789");
            if (empty($this->passphrase)) {
                // if empty, then force exit
                error_log("OpenEMR error - random generator broken during oauth2 key passphrase generation, so forced exit");
                http_response_code(500);
                exit;
            }
            // second, create and store the private/public key pair
            $keysConfig = [
                "default_md" => "sha256",
                "private_key_type" => OPENSSL_KEYTYPE_RSA,
                "private_key_bits" => 2048,
                "encrypt_key" => true,
                "encrypt_key_cipher" => OPENSSL_CIPHER_AES_256_CBC
            ];
            $keys = \openssl_pkey_new($keysConfig);
            if ($keys === false) {
                // if unable to create keys, then force exit
                error_log("OpenEMR error - key generation broken during oauth2, so forced exit");
                http_response_code(500);
                exit;
            }
            $privkey = '';
            openssl_pkey_export($keys, $privkey, $this->passphrase, $keysConfig);
            $pubkey = openssl_pkey_get_details($keys);
            $pubkey = $pubkey["key"];
            if (empty($privkey) || empty($pubkey)) {
                // if unable to construct keys, then force exit
                error_log("OpenEMR error - key construction broken during oauth2, so forced exit");
                http_response_code(500);
                exit;
            }
            // third, store the keys on drive and store the passphrase in the database
            file_put_contents($this->privateKey, $privkey);
            chmod($this->privateKey, 0640);
            file_put_contents($this->publicKey, $pubkey);
            chmod($this->publicKey, 0660);
            sqlStatementNoLog("INSERT INTO `keys` (`name`, `value`) VALUES ('oauth2passphrase', ?)", [$this->cryptoGen->encryptStandard($this->passphrase)]);
        }
        // confirm existence of passphrase
        $pkey = sqlQueryNoLog("SELECT `name`, `value` FROM `keys` WHERE `name` = 'oauth2passphrase'");
        if (!empty($pkey['name']) && ($pkey['name'] == 'oauth2passphrase')) {
            $this->passphrase = $this->cryptoGen->decryptStandard($pkey['value']);
            if (empty($this->passphrase)) {
                // if decrypted pssphrase is empty, then critical error and must exit
                error_log("OpenEMR error - oauth2 passphrase was blank after it was decrypted, so forced exit");
                http_response_code(500);
                exit;
            }
        } else {
            // oauth2passphrase is missing so must exit
            error_log("OpenEMR error - oauth2 passphrase is missing, so forced exit");
            http_response_code(500);
            exit;
        }
        // confirm existence of key pair
        if (!file_exists($this->privateKey) || !file_exists($this->publicKey)) {
            // key pair is missing so must exit
            error_log("OpenEMR error - oauth2 keypair is missing, so forced exit");
            http_response_code(500);
            exit;
        }

        $this->providerForm = $providerForm;
    }

    public function clientRegistration(): void
    {
        $response = $this->createServerResponse();
        $request = $this->createServerRequest();
        $headers = array();
        try {
            $request_headers = $request->getHeaders();
            foreach ($request_headers as $header => $value) {
                $headers[strtolower($header)] = $value[0];
            }
            if (!$headers['content-type'] || strpos($headers['content-type'], 'application/json') !== 0) {
                throw new OAuthServerException('Unexpected content type', 0, 'invalid_client_metadata');
            }
            $json = file_get_contents('php://input');
            if (!$json) {
                throw new OAuthServerException('No JSON body', 0, 'invalid_client_metadata');
            }
            $data = json_decode($json, true);
            if (!$data) {
                throw new OAuthServerException('Invalid JSON', 0, 'invalid_client_metadata');
            }
            // many of these are optional and are here if we want to implement
            $keys = array('contacts' => null,
                'application_type' => null,
                'client_name' => null,
                'logo_uri' => null,
                'redirect_uris' => null,
                'post_logout_redirect_uris' => null,
                'token_endpoint_auth_method' => array('client_secret_basic', 'client_secret_post'),
                'policy_uri' => null,
                'tos_uri' => null,
                'jwks_uri' => null,
                'jwks' => null,
                'sector_identifier_uri' => null,
                'subject_type' => array('pairwise', 'public'),
                'default_max_age' => null,
                'require_auth_time' => null,
                'default_acr_values' => null,
                'initiate_login_uri' => null,
                'request_uris' => null,
                'response_types' => null,
                'grant_types' => null,
            );
            $client_id = $this->base64url_encode(RandomGenUtils::produceRandomBytes(32));
            $reg_token = $this->base64url_encode(RandomGenUtils::produceRandomBytes(32));
            $reg_client_uri_path = $this->base64url_encode(RandomGenUtils::produceRandomBytes(16));
            $params = array(
                'client_id' => $client_id,
                'client_id_issued_at' => time(),
                'registration_access_token' => $reg_token,
                'registration_client_uri_path' => $reg_client_uri_path
            );
            // only include secret if a confidential app else force PKCE for native and web apps.
            $client_secret = '';
            if ($data['application_type'] === 'private') {
                $client_secret = $this->base64url_encode(RandomGenUtils::produceRandomBytes(64));
                $params['client_secret'] = $client_secret;
            }
            foreach ($keys as $key => $supported_values) {
                if (isset($data[$key])) {
                    if (in_array($key, array('contacts', 'redirect_uris', 'request_uris', 'post_logout_redirect_uris', 'grant_types', 'response_types', 'default_acr_values'))) {
                        $params[$key] = implode('|', $data[$key]);
                    } elseif ($key === 'jwks') {
                        $params[$key] = json_encode($data[$key]);
                    } else {
                        $params[$key] = $data[$key];
                    }
                    if (!empty($supported_values)) {
                        if (!in_array($params[$key], $supported_values)) {
                            throw new OAuthServerException("Unsupported $key value : $params[$key]", 0, 'invalid_client_metadata');
                        }
                    }
                }
            }
            if (!isset($data['redirect_uris'])) {
                throw new OAuthServerException('redirect_uris is invalid', 0, 'invalid_redirect_uri');
            }
            if (isset($data['post_logout_redirect_uris']) && !isset($data['post_logout_redirect_uris'])) {
                throw new OAuthServerException('post_logout_redirect_uris is invalid', 0, 'invalid_client_metadata');
            }
            // save to oauth client table
            $badSave = $this->newClientSave($client_id, $params);
            if ($badSave) {
                throw OAuthServerException::serverError("Try again. Unable to create account");
            }
            $reg_uri = $this->authBaseFullUrl . '/client/' . $reg_client_uri_path;
            unset($params['registration_client_uri_path']);
            $client_json = array(
                'client_id' => $client_id,
                'client_secret' => $client_secret,
                'registration_access_token' => $reg_token,
                'registration_client_uri' => $reg_uri,
                'client_id_issued_at' => time(),
                'client_secret_expires_at' => 0
            );
            $array_params = array('contacts', 'redirect_uris', 'request_uris', 'post_logout_redirect_uris', 'response_types', 'grant_types', 'default_acr_values');
            foreach ($array_params as $aparam) {
                if (isset($params[$aparam])) {
                    $params[$aparam] = explode('|', $params[$aparam]);
                }
            }
            if (!empty($params['jwks'])) {
                $params['jwks'] = json_decode($params['jwks'], true);
            }
            if (isset($params['require_auth_time'])) {
                $params['require_auth_time'] = ($params['require_auth_time'] === 1);
            }
            // send response
            $response->withHeader("Cache-Control", "no-store");
            $response->withHeader("Pragma", "no-cache");
            $response->withHeader('Content-Type', 'application/json');
            $body = $response->getBody();
            $body->write(json_encode(array_merge($client_json, $params)));

            $this->emitResponse($response->withStatus(200)->withBody($body));
            SessionUtil::oauthSessionCookieDestroy();
        } catch (OAuthServerException $exception) {
            SessionUtil::oauthSessionCookieDestroy();
            $this->emitResponse($exception->generateHttpResponse($response));
        }
    }

    private function createServerResponse(): ResponseInterface
    {
        return (new Psr17Factory())->createResponse();
    }

    private function createServerRequest(): ServerRequestInterface
    {
        $psr17Factory = new Psr17Factory();

        return (new ServerRequestCreator(
            $psr17Factory, // ServerRequestFactory
            $psr17Factory, // UriFactory
            $psr17Factory, // UploadedFileFactory
            $psr17Factory  // StreamFactory
        ))->fromGlobals();
    }

    public function base64url_encode($data): string
    {
        return rtrim(strtr(base64_encode($data), '+/', '-_'), '=');
    }

    public function base64url_decode($token)
    {
        $b64 = strtr($token, '-_', '+/');
        return base64_decode($b64);
    }

    public function newClientSave($clientId, $info): bool
    {
        $user = $_SESSION['authUserID'] ?? null; // future use for provider client.
        $site = $this->siteId;
        $private = empty($info['client_secret']) ? 0 : 1;
        $contacts = $info['contacts'];
        $redirects = $info['redirect_uris'];
        $logout_redirect_uris = $info['post_logout_redirect_uris'] ?? null;
        $info['client_secret'] = $info['client_secret'] ?? null; // just to be sure empty is null;
        // encrypt the client secret
        if (!empty($info['client_secret'])) {
            $info['client_secret'] = $this->cryptoGen->encryptStandard($info['client_secret']);
        }

        try {
            $sql = "INSERT INTO `oauth_clients` (`client_id`, `client_role`, `client_name`, `client_secret`, `registration_token`, `registration_uri_path`, `register_date`, `revoke_date`, `contacts`, `redirect_uri`, `grant_types`, `scope`, `user_id`, `site_id`, `is_confidential`, `logout_redirect_uris`) VALUES (?, ?, ?, ?, ?, ?, NOW(), NULL, ?, ?, 'authorization_code', 'openid email phone address api:oemr api:fhir api:port api:pofh', ?, ?, ?, ?)";
            $i_vals = array(
                $clientId, 'users', $info['client_name'], $info['client_secret'], $info['registration_access_token'], $info['registration_client_uri_path'], $contacts, $redirects, $user, $site, $private, $logout_redirect_uris
            );

            return sqlQueryNoLog($sql, $i_vals);
        } catch (\RuntimeException $e) {
            die($e);
        }
    }

    public function emitResponse($response): void
    {
        if (headers_sent()) {
            throw new RuntimeException('Headers already sent.');
        }
        $statusLine = sprintf(
            'HTTP/%s %s %s',
            $response->getProtocolVersion(),
            $response->getStatusCode(),
            $response->getReasonPhrase()
        );
        header($statusLine, true);
        foreach ($response->getHeaders() as $name => $values) {
            $responseHeader = sprintf('%s: %s', $name, $response->getHeaderLine($name));
            header($responseHeader, false);
        }
        // send it along.
        echo $response->getBody();
    }

    public function clientRegisteredDetails(): void
    {
        $response = $this->createServerResponse();

        try {
            $token = $_REQUEST['access_token'];
            if (!$token) {
                $token = $this->getBearerToken();
                if (!$token) {
                    throw new OAuthServerException('No Access Code', 0, 'invalid_request', 403);
                }
            }
            $pos = strpos($_SERVER['PATH_INFO'], '/client/');
            if ($pos === false) {
                throw new OAuthServerException('Invalid path', 0, 'invalid_request', 403);
            }
            $uri_path = substr($_SERVER['PATH_INFO'], $pos + 8);
            $client = sqlQuery("SELECT * FROM `oauth_clients` WHERE `registration_uri_path` = ?", array($uri_path));
            if (!$client) {
                throw new OAuthServerException('Invalid client', 0, 'invalid_request', 403);
            }
            if ($client['registration_access_token'] !== $token) {
                throw new OAuthServerException('Invalid registration token', 0, 'invalid _request', 403);
            }
            $params['client_id'] = $client['client_id'];
            $params['client_secret'] = $this->cryptoGen->decryptStandard($client['client_secret']);
            $params['contacts'] = explode('|', $client['contacts']);
            $params['application_type'] = $client['client_role'];
            $params['client_name'] = $client['client_name'];
            $params['redirect_uris'] = explode('|', $client['redirect_uri']);

            $response->withHeader("Cache-Control", "no-store");
            $response->withHeader("Pragma", "no-cache");
            $response->withHeader('Content-Type', 'application/json');
            $body = $response->getBody();
            $body->write(json_encode($params));

            $this->emitResponse($response->withStatus(200)->withBody($body));
            SessionUtil::oauthSessionCookieDestroy();
        } catch (OAuthServerException $exception) {
            SessionUtil::oauthSessionCookieDestroy();
            $this->emitResponse($exception->generateHttpResponse($response));
        }
    }

    public function getBearerToken()
    {
        $request = $this->createServerRequest();
        $request_headers = $request->getHeaders();
        $headers = [];
        foreach ($request_headers as $header => $value) {
            $headers[strtolower($header)] = $value[0];
        }
        $authorization = $headers['authorization'];
        if ($authorization) {
            $pieces = explode(' ', $authorization);
            if (strcasecmp($pieces[0], 'bearer') !== 0) {
                return null;
            }

            return rtrim($pieces[1]);
        }
        return null;
    }

    public function oauthAuthorizationFlow(): void
    {
        $response = $this->createServerResponse();
        $request = $this->createServerRequest();

        if ($nonce = $request->getQueryParams()['nonce']) {
            $_SESSION['nonce'] = $request->getQueryParams()['nonce'];
        }

        $this->grantType = 'authorization_code';
        $server = $this->getAuthorizationServer();
        try {
            // Validate the HTTP request and return an AuthorizationRequest object.
            $authRequest = $server->validateAuthorizationRequest($request);
            $_SESSION['csrf'] = $authRequest->getState();
            $_SESSION['scopes'] = $request->getQueryParams()['scope'];
            $_SESSION['client_id'] = $request->getQueryParams()['client_id'];
            // If needed, serialize into a users session
            if ($this->providerForm) {
                $this->serializeUserSession($authRequest);
                // call our login then login calls authorize if approved by user
                header("Location: " . $this->authBaseUrl . "/provider/login", true, 301);
                exit;
            }
        } catch (OAuthServerException $exception) {
            SessionUtil::oauthSessionCookieDestroy();
            $this->emitResponse($exception->generateHttpResponse($response));
        } catch (Exception $exception) {
            SessionUtil::oauthSessionCookieDestroy();
            $body = $response->getBody();
            $body->write($exception->getMessage());
            $this->emitResponse($response->withStatus(500)->withBody($body));
        }
    }

    public function getAuthorizationServer(): AuthorizationServer
    {
        $customClaim = new ClaimSetEntity('', ['']);
        if (!empty($_SESSION['nonce'])) {
            // nonce scope added later. this is for id token nonce claim.
            $customClaim = new ClaimSetEntity('nonce', ['nonce']);
        }

        // OpenID Connect Response Type
        $responseType = new IdTokenResponse(new IdentityRepository(), new ClaimExtractor([$customClaim]));
        $authServer = new AuthorizationServer(
            new ClientRepository(),
            new AccessTokenRepository(),
            new ScopeRepository(),
            new CryptKey($this->privateKey, $this->passphrase),
            $this->oaEncryptionKey,
            $responseType
        );
        if (empty($this->grantType)) {
            $this->grantType = 'authorization_code';
        }
        if ($this->grantType === 'authorization_code') {
            $grant = new AuthCodeGrant(
                new AuthCodeRepository(),
                new RefreshTokenRepository(),
                new \DateInterval('PT1M') // auth code. should be short turn around.
            );
            $grant->setRefreshTokenTTL(new \DateInterval('P3M')); // minimum per ONC
            $authServer->enableGrantType(
                $grant,
                new \DateInterval('PT1H') // access token
            );
        }
        if ($this->grantType === 'refresh_token') {
            $grant = new RefreshTokenGrant(new refreshTokenRepository());
            $grant->setRefreshTokenTTL(new \DateInterval('P3M'));
            $authServer->enableGrantType(
                $grant,
                new \DateInterval('PT1H') // The new access token will expire after 1 hour
            );
        }
        if (!empty($GLOBALS['oauth_password_grant']) && ($this->grantType === 'password')) {
            $grant = new CustomPasswordGrant(
                new UserRepository(),
                new RefreshTokenRepository()
            );
            $grant->setRefreshTokenTTL(new DateInterval('P3M'));
            $authServer->enableGrantType(
                $grant,
                new \DateInterval('PT1H') // access token
            );
        }

        return $authServer;
    }

    private function serializeUserSession($authRequest): void
    {
        // keeping somewhat granular
        try {
            $scopes = $authRequest->getScopes();
            $scoped = [];
            foreach ($scopes as $scope) {
                $scoped[] = $scope->getIdentifier();
            }
            $client['name'] = $authRequest->getClient()->getName();
            $client['redirectUri'] = $authRequest->getClient()->getRedirectUri();
            $client['identifier'] = $authRequest->getClient()->getIdentifier();
            $client['isConfidential'] = $authRequest->getClient()->isConfidential();
            $outer = array(
                'grantTypeId' => $authRequest->getGrantTypeId(),
                'authorizationApproved' => false,
                'redirectUri' => $authRequest->getRedirectUri(),
                'state' => $authRequest->getState(),
                'codeChallenge' => $authRequest->getCodeChallenge(),
                'codeChallengeMethod' => $authRequest->getCodeChallengeMethod(),
            );
            $result = array('outer' => $outer, 'scopes' => $scoped, 'client' => $client);
            $this->authRequestSerial = json_encode($result, JSON_THROW_ON_ERROR);
            $_SESSION['authRequestSerial'] = $this->authRequestSerial;
        } catch (Exception $e) {
            echo $e;
        }
    }

    public function userLogin(): void
    {
        $response = $this->createServerResponse();

        if (empty($_POST['username']) && empty($_POST['password'])) {
            $oauthLogin = true;
            $redirect = $this->authBaseUrl . "/login";
            require_once(__DIR__ . "/../../oauth2/provider/login.php");
            exit();
        }
        $continueLogin = false;
        if (isset($_POST['user_role'])) {
            if (!CsrfUtils::verifyCsrfToken($_POST["csrf_token_form"], 'oauth2')) {
                CsrfUtils::csrfNotVerified(false, true, false);
                unset($_POST['username'], $_POST['password']);
                $invalid = "Sorry, Invalid CSRF!"; // todo: display error
                $oauthLogin = true;
                $redirect = $this->authBaseUrl . "/login";
                require_once(__DIR__ . "/../../oauth2/provider/login.php");
                exit();
            } else {
                $continueLogin = $this->verifyLogin($_POST['username'], $_POST['password'], $_POST['email'], $_POST['user_role']);
            }
        }

        if (!$continueLogin) {
            $invalid = "Sorry, Invalid!"; // todo: display error
            $oauthLogin = true;
            $redirect = $this->authBaseUrl . "/login";
            require_once(__DIR__ . "/../../oauth2/provider/login.php");
            exit();
        }

        //Require MFA if turn on, currently support only TOTP method
        $mfa = new MfaUtils($this->userId);
        $mfaToken = $mfa->tokenFromRequest();
        $mfaType = $mfa->getType();
        if ($_POST['user_role'] === 'api' && $mfaType === 'TOTP' && $mfa->isMfaRequired() && is_null($mfaToken)) {
            $oauthLogin = true;
            $mfaRequired = true;
            $redirect = $this->authBaseUrl . "/login";
            $user=$_POST['username'];
            $pass=$_POST['password'];
            require_once(__DIR__ . "/../../oauth2/provider/login.php");
            exit();
        }
        //Check the validity of the authentication token
        if ($_POST['user_role'] === 'api'  && $mfaType === 'TOTP' && $mfa->isMfaRequired() && !is_null($mfaToken)) {
            if (!$mfaToken || !$mfa->check($mfaToken)) {
                $invalid = "Sorry, Invalid code!";
                $oauthLogin = true;
                $mfaRequired = true;
                $mfaType = $mfa->getType();
                $redirect = $this->authBaseUrl . "/login";
                require_once(__DIR__ . "/../../oauth2/provider/login.php");
                exit();
            }
        }

        unset($_POST['username'], $_POST['password']);
        $_SESSION['persist_login'] = isset($_POST['persist_login']) ? 1 : 0;
        $user = new UserEntity();
        $user->setIdentifier($_SESSION['user_id']);
        $_SESSION['claims'] = $user->getClaims();
        $oauthLogin = true;
        $redirect = $this->authBaseUrl . "/device/code";
        $authorize = 'authorize';
        require_once(__DIR__ . "/../../oauth2/provider/login.php");
    }

    private function verifyLogin($username, $password, $email = '', $type = 'api'): bool
    {
        $auth = new AuthUtils($type);
        $is_true = $auth->confirmPassword($username, $password, $email);
        if (!$is_true) {
            return false;
        }
        if ($this->userId = $auth->getUserId()) {
            $_SESSION['user_id'] = $this->getUserUuid($this->userId, 'users');
            return true;
        }
        if ($id = $auth->getPatientId()) {
            $_SESSION['user_id'] = $this->getUserUuid($id, 'patient');
            return true;
        }

        return false;
    }

    protected function getUserUuid($userId, $userRole): string
    {
        switch ($userRole) {
            case 'users':
                (new UuidRegistry(['table_name' => 'users']))->createMissingUuids();
                $account_sql = "SELECT `uuid` FROM `users` WHERE `id` = ?";
                break;
            case 'patient':
                (new UuidRegistry(['table_name' => 'patient_data']))->createMissingUuids();
                $account_sql = "SELECT `uuid` FROM `patient_data` WHERE `pid` = ?";
                break;
            default:
                return '';
        }
        $id = sqlQueryNoLog($account_sql, array($userId))['uuid'];

        $uuidRegistry = new UuidRegistry();
        return $uuidRegistry::uuidToString($id);
    }

    public function authorizeUser(): void
    {
        $response = $this->createServerResponse();
        $authRequest = $this->deserializeUserSession();
        try {
            $server = $this->getAuthorizationServer();
            $user = new UserEntity();
            $user->setIdentifier($_SESSION['user_id']);
            $authRequest->setUser($user);
            $authRequest->setAuthorizationApproved(true);
            $result = $server->completeAuthorizationRequest($authRequest, $response);
            $redirect = $result->getHeader('Location')[0];
            $authorization = parse_url($redirect, PHP_URL_QUERY);
            // stash appropriate session for token endpoint.
            unset($_SESSION['authRequestSerial']);
            unset($_SESSION['claims']);
            $csrf_private_key = $_SESSION['csrf_private_key']; // switcheroo so this does not end up in the session cache
            unset($_SESSION['csrf_private_key']);
            $session_cache = json_encode($_SESSION, JSON_THROW_ON_ERROR);
            $_SESSION['csrf_private_key'] = $csrf_private_key;
            unset($csrf_private_key);
            $code = [];
            // parse scope as also a query param if needed
            parse_str($authorization, $code);
            $code = $code["code"];
            if (isset($_POST['proceed']) && !empty($code) && !empty($session_cache)) {
                if (!CsrfUtils::verifyCsrfToken($_POST["csrf_token_form"], 'oauth2')) {
                    CsrfUtils::csrfNotVerified(false, true, false);
                    throw OAuthServerException::serverError("Failed authorization due to failed CSRF check.");
                } else {
                    $this->saveTrustedUser($_SESSION['client_id'], $_SESSION['user_id'], $_SESSION['scopes'], $_SESSION['persist_login'], $code, $session_cache);
                }
            } else {
                if (empty($_SESSION['csrf'])) {
                    throw OAuthServerException::serverError("Failed authorization due to missing data.");
                }
            }
            // Return the HTTP redirect response. Redirect is to client callback.
            $this->emitResponse($result);
            SessionUtil::oauthSessionCookieDestroy();
            exit;
        } catch (Exception $exception) {
            SessionUtil::oauthSessionCookieDestroy();
            $body = $response->getBody();
            $body->write($exception->getMessage());
            $this->emitResponse($response->withStatus(500)->withBody($body));
        }
    }

    private function deserializeUserSession(): AuthorizationRequest
    {
        $authRequest = new AuthorizationRequest();
        try {
            $requestData = $_SESSION['authRequestSerial'] ?? $this->authRequestSerial;
            $restore = json_decode($requestData, true, 512);
            $outer = $restore['outer'];
            $client = $restore['client'];
            $scoped = $restore['scopes'];
            $authRequest->setGrantTypeId($outer['grantTypeId']);
            $e = new ClientEntity();
            $e->setName($client['name']);
            $e->setRedirectUri($client['redirectUri']);
            $e->setIdentifier($client['identifier']);
            $e->setIsConfidential($client['isConfidential']);
            $authRequest->setClient($e);
            $scopes = [];
            foreach ($scoped as $scope) {
                $s = new ScopeEntity();
                $s->setIdentifier($scope);
                $scopes[] = $s;
            }
            $authRequest->setScopes($scopes);
            $authRequest->setAuthorizationApproved($outer['authorizationApproved']);
            $authRequest->setRedirectUri($outer['redirectUri']);
            $authRequest->setState($outer['state']);
            $authRequest->setCodeChallenge($outer['codeChallenge']);
            $authRequest->setCodeChallengeMethod($outer['codeChallengeMethod']);
        } catch (Exception $e) {
            echo $e;
        }

        return $authRequest;
    }

    public function oauthAuthorizeToken(): void
    {
        $response = $this->createServerResponse();
        $request = $this->createServerRequest();

        // authorization code which is normally only sent for new tokens
        // by the authorization grant flow.
        $code = $request->getParsedBody()['code'] ?? null;
        // grantType could be authorization_code, password or refresh_token.
        $this->grantType = $request->getParsedBody()['grant_type'];
        if ($this->grantType === 'authorization_code') {
            // re-populate from saved session cache populated in authorizeUser().
            $ssbc = $this->sessionUserByCode($code);
            $_SESSION = json_decode($ssbc['session_cache'], true);
        }
        if ($this->grantType === 'refresh_token') {
            // Adding site to POSTs scope then re-init PSR request to include.
            // This is usually done in ScopeRepository finalizeScopes() method!
            // which is not called for a refresh/access token swap.
            if (!empty($_POST['scope'])) {
                $_POST['scope'] .= (" site:" . $_SESSION['site_id']);
            } else {
                $_POST['scope'] = (" site:" . $_SESSION['site_id']);
            }
            $request = $this->createServerRequest();
        }
        // Finally time to init the server.
        $server = $this->getAuthorizationServer();
        try {
            if (($this->grantType === 'authorization_code') && empty($_SESSION['csrf'])) {
                // the saved session was not populated as expected
                throw OAuthServerException::serverError("This session doesn't pass security");
            }
            $result = $server->respondToAccessTokenRequest($request, $response);
            $this->emitResponse($result);
            // save a password trusted user
            if ($this->grantType === 'password') {
                $body = $result->getBody();
                $body->rewind();
                // yep, even password grant gets one. could be useful.
                $code = json_decode($body->getContents(), true, 512, JSON_THROW_ON_ERROR)['id_token'];
                unset($_SESSION['csrf_private_key']); // gotta remove since binary and will break json_encode (not used for password granttype, so ok to remove)
                $session_cache = json_encode($_SESSION, JSON_THROW_ON_ERROR);
                $this->saveTrustedUser($_REQUEST['client_id'], $_SESSION['pass_user_id'], $_REQUEST['scope'], 0, $code, $session_cache, 'password');
            }
            SessionUtil::oauthSessionCookieDestroy();
        } catch (OAuthServerException $exception) {
            SessionUtil::oauthSessionCookieDestroy();
            $this->emitResponse($exception->generateHttpResponse($response));
        } catch (Exception $exception) {
            SessionUtil::oauthSessionCookieDestroy();
            $body = $response->getBody();
            $body->write($exception->getMessage());
            $this->emitResponse($response->withStatus(500)->withBody($body));
        }
    }

    public function trustedUser($clientId, $userId)
    {
        return sqlQueryNoLog("SELECT * FROM `oauth_trusted_user` WHERE `client_id`= ? AND `user_id`= ?", array($clientId, $userId));
    }

    public function sessionUserByCode($code)
    {
        return sqlQueryNoLog("SELECT * FROM `oauth_trusted_user` WHERE `code`= ?", array($code));
    }

    public function saveTrustedUser($clientId, $userId, $scope, $persist, $code = '', $session = '', $grant = 'authorization_code')
    {
        $id = $this->trustedUser($clientId, $userId)['id'] ?? '';
        $sql = "REPLACE INTO `oauth_trusted_user` (`id`, `user_id`, `client_id`, `scope`, `persist_login`, `time`, `code`, session_cache, `grant_type`) VALUES (?, ?, ?, ?, ?, Now(), ?, ?, ?)";

        return sqlQueryNoLog($sql, array($id, $userId, $clientId, $scope, $persist, $code, $session, $grant));
    }

    public function decodeToken($token)
    {
        return json_decode($this->base64url_decode($token), true);
    }

    public function userSessionLogout(): void
    {
        $message = '';
        $response = $this->createServerResponse();
        try {
            $id_token = $_REQUEST['id_token_hint'] ?? '';
            if (empty($id_token)) {
                throw new OAuthServerException('Id token missing from request', 0, 'invalid _request', 400);
            }
            $post_logout_url = $_REQUEST['post_logout_redirect_uri'] ?? '';
            $state = $_REQUEST['state'] ?? '';
            $token_parts = explode('.', $id_token);
            $id_payload = $this->decodeToken($token_parts[1]);

            $client_id = $id_payload['aud'];
            $user = $id_payload['sub'];
            $id_nonce = $id_payload['nonce'] ?? '';
            $trustedUser = $this->trustedUser($client_id, $user);
            if (empty($trustedUser['id'])) {
                // not logged in so just continue as if were.
                $message = xlt("You are currently not signed in.");
                if (!empty($post_logout_url)) {
                    SessionUtil::oauthSessionCookieDestroy();
                    header('Location:' . $post_logout_url . "?state=$state");
                } else {
                    SessionUtil::oauthSessionCookieDestroy();
                    die($message);
                }
                exit;
            }
            $session_nonce = json_decode($trustedUser['session_cache'], true)['nonce'] ?? '';
            // this should be enough to confirm valid id
            if ($session_nonce !== $id_nonce) {
                throw new OAuthServerException('Id token not issued from this server', 0, 'invalid _request', 400);
            }
            // clear the users session
            $rtn = sqlQueryNoLog("DELETE FROM `oauth_trusted_user` WHERE `oauth_trusted_user`.`id` = ?", array($trustedUser['id']));
            $client = sqlQueryNoLog("SELECT logout_redirect_uris as valid FROM `oauth_clients` WHERE `client_id` = ? AND `logout_redirect_uris` = ?", array($client_id, $post_logout_url));
            if (!empty($post_logout_url) && !empty($client['valid'])) {
                SessionUtil::oauthSessionCookieDestroy();
                header('Location:' . $post_logout_url . "?state=$state");
            } else {
                $message = xlt("You have been signed out. Thank you.");
                SessionUtil::oauthSessionCookieDestroy();
                die($message);
            }
        } catch (OAuthServerException $exception) {
            SessionUtil::oauthSessionCookieDestroy();
            $this->emitResponse($exception->generateHttpResponse($response));
        }
    }

    public function tokenIntrospection(): void
    {
        $response = $this->createServerResponse();
        $response->withHeader("Cache-Control", "no-store");
        $response->withHeader("Pragma", "no-cache");
        $response->withHeader('Content-Type', 'application/json');

        $rawToken = $_REQUEST['token'] ?? null;
        $token_hint = $_REQUEST['token_type_hint'] ?? null;
        $clientId = $_REQUEST['client_id'] ?? null;
        // not required for public apps but mandatory for confidential
        $clientSecret = $_REQUEST['client_secret'] ?? null;

        // the ride starts. had to use a try because PHP doesn't support tryhard yet!
        try {
            // so regardless of client type(private/public) we need client for client app type and secret.
            $client = sqlQueryNoLog("SELECT * FROM `oauth_clients` WHERE `client_id` = ?", array($clientId));
            if (empty($client)) {
                throw new OAuthServerException('Not a registered client', 0, 'invalid_request', 401);
            }
            // a no no. if private we need a secret.
            if (empty($clientSecret) && !empty($client['is_confidential'])) {
                throw new OAuthServerException('Invalid client app type', 0, 'invalid_request', 400);
            }
            // lets verify secret to prevent bad guys.
            if (!empty($client['client_secret'])) {
                $decryptedSecret = $this->cryptoGen->decryptStandard($client['client_secret']);
                if ($decryptedSecret !== $clientSecret) {
                    throw new OAuthServerException('Client failed security', 0, 'invalid_request', 401);
                }
            }
            // will try hard to go on if missing token hint. this is to help with universal conformance.
            if (empty($token_hint)) {
                // determine if access or refresh.
                $access_parts = explode(".", $rawToken);
                if (count($access_parts) === 3) {
                    $token_hint = 'access_token';
                } else {
                    $token_hint = 'refresh_token';
                }
            } elseif (($token_hint !== 'access_token' && $token_hint !== 'refresh_token') || empty($rawToken)) {
                throw new OAuthServerException('Missing token or unsupported hint.', 0, 'invalid_request', 400);
            }

            // are we there yet! client's okay but, is token?
            if ($token_hint === 'access_token') {
                try {
                    // Attempt to parse and validate the JWT
                    $token = (new Parser())->parse($rawToken);
                    // defaults
                    $result = array(
                        'active' => true,
                        'status' => 'active',
                        'scope' => implode(" ", $token->getClaim('scopes')),
                        'client_id' => $clientId,
                        'exp' => $token->getClaim('exp'),
                        'sub' => $token->getClaim('sub'), // user_id
                    );
                    try {
                        if ($token->verify(new Sha256(), 'file://' . $this->publicKey) === false) {
                            $result['active'] = false;
                            $result['status'] = 'failed_verification';
                        }
                    } catch (Exception $exception) {
                        $result['active'] = false;
                        $result['status'] = 'invalid_signature';
                    }
                    // Ensure access token hasn't expired
                    $data = new ValidationData();
                    $data->setCurrentTime(\time());
                    if ($token->validate($data) === false) {
                        $result['active'] = false;
                        $result['status'] = 'expired';
                    }
                    $trusted = $this->trustedUser($result['client_id'], $result['sub']);
                    if (empty($trusted['id'])) {
                        $result['active'] = false;
                        $result['status'] = 'revoked';
                    }
                    if ($token->getClaim('aud') !== $clientId) {
                        // return no info in this case. possible Phishing
                        $result = array('active' => false);
                    }
                } catch (Exception $exception) {
                    // JWT couldn't be parsed
                    $body = $response->getBody();
                    $body->write($exception->getMessage());
                    SessionUtil::oauthSessionCookieDestroy();
                    $this->emitResponse($response->withStatus(400)->withBody($body));
                    exit();
                }
            }
            if ($token_hint === 'refresh_token') {
                try {
                    // Validate refresh token
                    $this->setEncryptionKey($this->oaEncryptionKey);
                    $refreshToken = $this->decrypt($rawToken);
                    $refreshTokenData = \json_decode($refreshToken, true);
                } catch (Exception $exception) {
                    $body = $response->getBody();
                    $body->write($exception->getMessage());
                    SessionUtil::oauthSessionCookieDestroy();
                    $this->emitResponse($response->withStatus(400)->withBody($body));
                    exit();
                }
                $result = array(
                    'active' => true,
                    'status' => 'active',
                    'scope' => implode(" ", $refreshTokenData['scopes']),
                    'client_id' => $clientId,
                    'exp' => $refreshTokenData['expire_time'],
                    'sub' => $refreshTokenData['user_id'],
                );
                if ($refreshTokenData['expire_time'] < \time()) {
                    $result['active'] = false;
                    $result['status'] = 'expired';
                }
                $trusted = $this->trustedUser($refreshTokenData['client_id'], $result['sub']);
                if (empty($trusted['id'])) {
                    $result['active'] = false;
                    $result['status'] = 'revoked';
                }
                if ($refreshTokenData['client_id'] !== $clientId) {
                    // return no info in this case. possible Phishing
                    $result = array('active' => false);
                }
            }
        } catch (OAuthServerException $exception) {
            // JWT couldn't be parsed
            SessionUtil::oauthSessionCookieDestroy();
            $this->emitResponse($exception->generateHttpResponse($response));
            exit();
        }
        // we're here so emit results to interface thank you very much.
        $body = $response->getBody();
        $body->write(json_encode($result));
        SessionUtil::oauthSessionCookieDestroy();
        $this->emitResponse($response->withStatus(200)->withBody($body));
        exit();
    }
}<|MERGE_RESOLUTION|>--- conflicted
+++ resolved
@@ -70,11 +70,8 @@
     private $grantType;
     private $providerForm;
     private $authRequestSerial;
-<<<<<<< HEAD
+    private $cryptoGen;
     private $userId;
-=======
-    private $cryptoGen;
->>>>>>> 86d53878
 
     public function __construct($providerForm = true)
     {
