<?php

/**
 * HttpRestRequest represents the current OpenEMR api request
 * @package openemr
 * @link      http://www.open-emr.org
 * @author    Stephen Nielson <stephen@nielson.org>
 * @author    Stephen Nielson <snielson@discoverandchange.com>
 * @copyright Copyright (c) 2021 Stephen Nielson <stephen@nielson.org>
 * @copyright Copyright (c) 2024 Care Management Solutions, Inc. <stephen.waite@cmsvt.com>
 * @license   https://github.com/openemr/openemr/blob/master/LICENSE GNU General Public License 3
 */

namespace OpenEMR\Common\Http;

use Http\Message\Encoding\GzipDecodeStream;
use OpenEMR\Common\Auth\OpenIDConnect\Entities\ResourceScopeEntityList;
use OpenEMR\Common\Auth\OpenIDConnect\Entities\ScopeEntity;
use OpenEMR\Common\Auth\OpenIDConnect\Validators\ScopeValidatorFactory;
use OpenEMR\Common\Uuid\UuidRegistry;
<<<<<<< HEAD
use Psr\Http\Message\MessageInterface;
use Psr\Http\Message\ServerRequestInterface;
=======
>>>>>>> f2217f66
use Psr\Http\Message\StreamInterface;
use Psr\Http\Message\UriInterface;
use Symfony\Component\HttpFoundation\FileBag;
use Symfony\Component\HttpFoundation\InputBag;
use Symfony\Component\HttpFoundation\Request;
use Stringable;
use InvalidArgumentException;

class HttpRestRequest extends Request implements Stringable
{
    /**
     * The Resource that is being requested in this http rest call.
     * @var string|null
     */
    private ?string $resource = null;

    /**
     * The FHIR operation that this request represents.  FHIR operations are prefixed with a $ ie $export
     * @var string|null
     */
    private ?string $operation = null;

    /**
     * @var array
     */
    private array $requestUser;

    /**
     * The binary string of the request user uuid
     * @var string|null
     */
    private ?string $requestUserUUID = null;

    /**
     * @var string|null
     */
    private ?string $requestUserUUIDString = null;

    /**
     * @var 'patient'|'users'
     */
    private string $requestUserRole;

    /**
     * @var string|null The uuid of the patient in the current EHR context.  Could be logged in patient,
     * or patient that is in the EHR context session or was selected with a launch/patient context scope
     */
    private ?string $patientUUIDString = null;

    /**
     * @var ResourceScopeEntityList[] hashmap of string => ResourceScopeEntityList where the string is the scope lookup key
     */
    private array $accessTokenScopes;

    /**
     * @var array hashmap of resource => scopeContext where scopeContext is patient,user, or system
     */
    private array $resourceScopeContexts;

    /*
     * @var bool True if the current request is a patient context request, false if its not.
     */
    private bool $patientRequest;

    /**
     * @var string
     */
    private string $requestSite = "default"; // default site

    /**
     * @var string|null
     */
    private ?string $clientId = null;

    /**
     * @var string
     */
    private string $accessTokenId;

    /**
     * @var bool
     */
    private bool $isLocalApi = false;

    /**
     * The kind of REST api request this object represents
     * @var string|null
     */
    private ?string $apiType = null;

    /**
     * @var string the URL for the api base full url
     */
    private string $apiBaseFullUrl;

    /**
     * @var ScopeEntity The required endpoint scope for this request
     */
    protected ScopeEntity $requiredEndpointScope;

    public static function createFromGlobals(): static
    {
        // Handle the rewrite command transformation before calling parent
        // TODO: change this logic if we decide to change up our _REWRITE_COMMAND logic.
        // our current mod_rewrite rules will set the _REWRITE_COMMAND in the query string which is different than
        // how php will typically handle clean urls where PATH_INFO is set to come after the script name.
        // If the _REWRITE_COMMAND is set, we will use it to set the PATH_INFO and REQUEST_URI so we can handle the
        // request properly in Symfony.
        if (isset($_GET['_REWRITE_COMMAND'])) {
            $rewritePath = $_GET['_REWRITE_COMMAND'];

            // Remove the _REWRITE_COMMAND from $_GET so Symfony doesn't see it
            unset($_GET['_REWRITE_COMMAND']);

            // Set up PATH_INFO for Symfony
            $_SERVER['PATH_INFO'] = '/' . ltrim((string) $rewritePath, '/');

            // Update REQUEST_URI to reflect the clean path
            $queryString = http_build_query($_GET);
            // need to imitate the request the way symfony would parse it.
            $_SERVER['REQUEST_URI'] = $_SERVER['SCRIPT_NAME'] . $_SERVER['PATH_INFO'] . ($queryString ? '?' . $queryString : '');

            // Update QUERY_STRING to exclude the _REWRITE_COMMAND
            $_SERVER['QUERY_STRING'] = $queryString;

            // Set PHP_SELF appropriately
            $_SERVER['PHP_SELF'] = $_SERVER['SCRIPT_NAME'] . $_SERVER['PATH_INFO'];
        }

        $request = parent::createFromGlobals();
        $request->setPatientRequest(false); // default to false

        if (!empty($request->headers->has('APICSRFTOKEN'))) {
            $request->setIsLocalApi(true);
        }
        return $request;
    }

    public function __construct(array $query = [], array $request = [], array $attributes = [], array $cookies = [], array $files = [], array $server = [], $content = null)
    {
        $this->patientRequest = false;
        parent::__construct($query, $request, $attributes, $cookies, $files, $server, $content);
    }

    /**
     * Returns the raw request body if this is a POST or PUT request
     * @return false|null|string|resource
     */
    public function getRequestBody(): mixed
    {
        return $this->content;
    }

    public function getRequestBodyJSON()
    {
        $contentEncoding = $this->encodings;
        // let's decode the gzip content if we can
        if (!empty($contentEncoding) && $contentEncoding[0] === "gzip") {
            $stream = new GzipDecodeStream($this->getContent(true));
        } else {
            $stream = $this->getContent(true);
        }
        return json_decode($stream->getContents(), true);
    }

    public function setRequestMethod($requestMethod): void
    {
        $this->method = $requestMethod;
    }

    public function setQueryParams($queryParams): void
    {
        $this->query = new InputBag($queryParams);
    }

    public function getQueryParams(): array
    {
        return $this->query->all();
    }

    public function getQueryParam($key): bool|float|int|null|string
    {
        return $this->query->get($key);
    }

    /**
     * Return an array of HTTP request headers
     * @return array|string[][]
     */
    public function getHeaders(): array
    {
        return $this->headers->all();
    }

    /**
     * Retrieve the value of the passed in request's HTTP header.  Returns an empty array if the header is not found
     * @param $headerName string the name of the header value to retrieve.
     * @return string[]
     */
<<<<<<< HEAD
    public function getHeader($headerName): array
=======
    public function getHeader(string $headerName): array
>>>>>>> f2217f66
    {
        return $this->headers->all($headerName);
    }

    /**
     * Checks if the current HTTP request has the passed in header
     * @param string $headerName The name of the header to check
     * @return bool true if the header exists, false otherwise.
     */
<<<<<<< HEAD
    public function hasHeader($headerName): bool
=======
    public function hasHeader(string $headerName): bool
>>>>>>> f2217f66
    {
        return $this->headers->has($headerName);
    }

    /**
     * Return the Request URI (matches the $_SERVER['REQUEST_URI'])
     * changing the request uri, resets all of the populated methods that derive from the URI as we can't determine
     * what they are, these have to be manually reset
     * @param string $requestURI
     * @deprecated
     */
    public function setRequestURI(string $requestURI): void
    {
        $this->resource = null;
        $this->requestUri = $requestURI;
    }

    /**
     * @return string|null
     */
    public function getResource(): ?string
    {
        return $this->resource;
    }

    /**
     * @param string|null $resource
     */
    public function setResource(?string $resource): void
    {
        $this->resource = $resource;
    }

    /**
     * Returns the operation name for this request if this request represents a FHIR operation.
     * Operations are prefixed with a $
     * @return string|null
     */
    public function getOperation(): ?string
    {
        return $this->operation;
    }

    /**
     * Sets the operation name for this request if this request represents a FHIR operation.
     * Operations are prefixed with a $
     * @param string|null $operation The operation name
     */
    public function setOperation(?string $operation): void
    {
        $this->operation = $operation;
    }

    /**
     * @return array
     */
    public function getRequestUser(): array
    {
        return $this->requestUser;
    }

    /**
     * Returns the current user id if we have one
     * @return int|null
     */
    public function getRequestUserId(): ?int
    {
        $user = $this->getRequestUser();
        return $user['id'] ?? null;
    }

    /**
     * @param string|null $userUUIDString
     * @param array $requestUser
     */
    public function setRequestUser(?string $userUUIDString, array $requestUser): void
    {
        $this->requestUser = $requestUser;

        // set up any other user context information
        if (empty($requestUser)) {
            $this->requestUserUUIDString = null;
            $this->requestUserUUID = null;
        } else {
            $this->requestUserUUIDString = $userUUIDString ?? null;
            $this->requestUserUUID = UuidRegistry::uuidToBytes($userUUIDString);
        }
    }

    /**
     * Returns an array of strings that represent the access token scopes for this request.
     * @deprecated Use getAccessTokenScopeEntityList()
     * @return string[]
     */
    public function getAccessTokenScopes(): array
    {
        $scopes = [];
        foreach ($this->accessTokenScopes as $scopeList) {
            foreach ($scopeList as $scopeEntity) {
                $scopes[] = $scopeEntity->getIdentifier();
            }
        }
        return $scopes;
    }

    /**
     * Returns an array of ScopeEntity objects that represent the access token scopes for this request.
     * @return ScopeEntity[]
     */
    public function getAccessTokenScopeEntityList(): array
    {
        // returns the access token scopes as a list of ResourceScopeEntityList
        $scopes = [];
        foreach ($this->accessTokenScopes as $scopeList) {
            foreach ($scopeList as $scopeEntity) {
                $scopes[] = $scopeEntity;
            }
        }
        return $scopes;
    }

    /**
     * Checks if the request's access token has the given scope identifier.
     * @param string $scope
     * @deprecated use requestHasScopeEntity() instead which receives a ScopeEntity object
     * @return bool true if the request has the scope, false otherwise.
     */
    public function requestHasScope(string $scope): bool
    {
        // TODO: would prefer to move this into a Permission Decision Point code (PDP)
        $scopeEntity = ScopeEntity::createFromString($scope);
        return $this->requestHasScopeEntity($scopeEntity);
    }

    /**
     * Checks if the request's access token has the given scope contained within the access token scopes.
     * @param ScopeEntity $scopeEntity
     * @return bool
     */
    public function requestHasScopeEntity(ScopeEntity $scopeEntity): bool
    {
        $scopeKey = $scopeEntity->getScopeLookupKey();
        if (isset($this->accessTokenScopes[$scopeKey])) {
            return $this->accessTokenScopes[$scopeKey]->containsScope($scopeEntity);
        }
        return false;
    }

    public function getAllContainedScopesForScopeEntity(ScopeEntity $scopeEntity): array
    {
        // returns all scopes that are contained within the access token scopes for the given scope entity
        $scopeKey = $scopeEntity->getScopeLookupKey();
        if (isset($this->accessTokenScopes[$scopeKey])) {
            return $this->accessTokenScopes[$scopeKey]->getContainedScopes($scopeEntity);
        }
        return [];
    }

    /**
     * @param ResourceScopeEntityList[] $scopeValidationArray
     * @return void
     */
    public function setAccessTokenScopeValidationArray(array $scopeValidationArray): void
    {
        $this->accessTokenScopes = $scopeValidationArray;
        $this->buildResourceScopeContexts($scopeValidationArray);
    }

    /**
     * @param ResourceScopeEntityList[] $scopeValidationArray
     * @return void
     */
    private function buildResourceScopeContexts(array $scopeValidationArray): void
    {
        $this->resourceScopeContexts = [];
<<<<<<< HEAD
        foreach ($scopes as $scope) {
            // make sure to populate our scopes
            $this->accessTokenScopes[$scope] = $scope;

            $scopeContext = "patient";
            $context = strtok($scope, $scopeDelimiters) ?? null;
            $resource = strtok($scopeDelimiters) ?? null;
            if (empty($context) || empty($resource)) {
                continue; // nothing to do here
                // skip over any launch parameters, fhiruser, etc.
            } elseif (array_search($context, $validContext) === false) {
                continue;
            }
            $currentContext = $this->resourceScopeContexts[$resource] ?? $scopeContext;
            // user scope overwrites user and patient
            if ($context == "user" && $currentContext != 'system') {
                $scopeContext = "user";
            // system scope for the resource overwrites everything
            } elseif ($context == "system") {
                $scopeContext = "system";
            } elseif ($currentContext != "patient") {
                // if what we have currently is not a patient context we want to use that value and not overwrite
                // it with a patient context
                $scopeContext = $currentContext;
=======
        $validContext = ['patient', 'user','system'];
        foreach ($scopeValidationArray as $resourceScopeList) {
            foreach ($resourceScopeList as $scopeEntity) {
                $scopeContext = "patient";
                $context = $scopeEntity->getContext();
                $resource = $scopeEntity->getResource();
                if (empty($context) || empty($resource)) {
                    continue; // nothing to do here
                    // skip over any launch parameters, fhiruser, etc.
                } else if (!in_array($context, $validContext)) {
                    continue;
                }
                $currentContext = $this->resourceScopeContexts[$resource] ?? $scopeContext;
                // user scope overwrites user and patient
                if ($context == "user" && $currentContext != 'system') {
                    $scopeContext = "user";
                    // system scope for the resource overwrites everything
                } else if ($context == "system") {
                    $scopeContext = "system";
                } else if ($currentContext != "patient") {
                    // if what we have currently is not a patient context we want to use that value and not overwrite
                    // it with a patient context
                    $scopeContext = $currentContext;
                }
                $this->resourceScopeContexts[$resource] = $scopeContext;
>>>>>>> f2217f66
            }
        }
    }

    /**
     * @param array $scopes
     * @deprecated use setAccessTokenScopeValidationArray() instead which receives a ResourceScopeEntityList[] that is built from the ScopeRepository->buildValidationArray
     */
    public function setAccessTokenScopes(array $scopes): void
    {
        // when we remove this function we can drop the dependency on the ScopeValidatorFactory
        $scopeValidatorFactory = new ScopeValidatorFactory();
        $this->accessTokenScopes = $scopeValidatorFactory->buildScopeValidatorArray($scopes);
        $this->buildResourceScopeContexts($this->accessTokenScopes);
    }

    /**
     * @return string
     */
    public function getRequestSite(): string
    {
        return $this->requestSite;
    }

    /**
     * @param string $requestSite
     */
    public function setRequestSite(string $requestSite): void
    {
        // TODO: @adunsulag should we update the request URI to remove the site from the path?
        $this->requestSite = $requestSite;
    }

    /**
     * @return string|null
     */
    public function getClientId(): ?string
    {
        return $this->clientId;
    }

    /**
     * @param string $clientId
     */
    public function setClientId(string $clientId): void
    {
        $this->clientId = $clientId;
    }

    /**
     * @return string
     */
    public function getAccessTokenId(): string
    {
        return $this->accessTokenId;
    }

    /**
     * @param string $accessTokenId
     */
    public function setAccessTokenId(string $accessTokenId): void
    {
        $this->accessTokenId = $accessTokenId;
    }

    /**
     * @return bool
     */
    public function isLocalApi(): bool
    {
        return $this->isLocalApi;
    }

    /**
     * @param bool $isLocalApi
     */
    public function setIsLocalApi(bool $isLocalApi): void
    {
        $this->isLocalApi = $isLocalApi;
    }

    /**
     * @return string
     */
    public function getRequestUserRole(): string
    {
        return $this->requestUserRole;
    }

    /**
     * @param string $requestUserRole either 'patients' or 'users'
     */
    public function setRequestUserRole(string $requestUserRole): void
    {
        if (!in_array($requestUserRole, ['patient', 'users', 'system'])) {
            throw new InvalidArgumentException("invalid user role found");
        }
        $this->requestUserRole = $requestUserRole;
    }

    public function getRequestUserUUID(): ?string
    {
        return $this->requestUserUUID;
    }

    public function getRequestUserUUIDString(): ?string
    {
        return $this->requestUserUUIDString;
    }

    public function getPatientUUIDString(): ?string
    {
        // if the logged in account is a patient user this will match with requestUserUUID
        // If the logged in account is a practitioner user this will be the user selected as part of the launch/patient
        // EHR context session.
        // This is used in
        // patient/<resource>.* requests.  IE patient/Patient.read
        return $this->patientUUIDString;
    }

    public function setPatientUuidString(?string $value): void
    {
        $this->patientUUIDString = $value;
    }

    public function setPatientRequest($isPatientRequest): void
    {
        $this->patientRequest = $isPatientRequest;
    }

    /**
     * Returns the scope context (patient,user,system) that is used for the given resource as parsed from the request scopes
     * @param $resource string|null The resource to check (IE Patient, AllergyIntolerance, etc).
     * @return string|null The context or null if the resource does not exist in the scopes.
     */
    public function getScopeContextForResource(?string $resource): ?string
    {
        return $this->resourceScopeContexts[$resource] ?? null;
    }

    /**
     * @return string|null
     */
    public function getApiType(): ?string
    {
        return $this->apiType;
    }

    /**
     * @param string $apiType
     */
    public function setApiType(string $apiType): void
    {
        if (!in_array($apiType, ['fhir', 'oemr', 'port'])) {
            throw new InvalidArgumentException("invalid api type found");
        }
        $this->apiType = $apiType;
    }

    /**
     * @deprecated use getMethod() instead
     * @return string|null
     */
    public function getRequestMethod(): ?string
    {
        return $this->getMethod();
    }


    public function isPatientRequest(): bool
    {
        return $this->patientRequest === true;
    }

    public function isFhirRequest(): bool
    {
        return str_contains($this->getPathInfo(), "/fhir/");
    }

    public function isPortalRequest(): bool
    {
        return str_contains($this->getPathInfo(), "/portal/");
    }

    public function isStandardApiRequest(): bool
    {
        return str_contains($this->getPathInfo(), "/api/");
    }

    public function isFhir(): bool
    {
        if (!isset($this->apiType) && $this->isFhirRequest()) {
            // if we don't have an api type set, then we assume its a fhir request
            $this->setApiType('fhir');
        }
        return $this->getApiType() === 'fhir';
    }

    /**
     * If this is a patient context request for write/modify of patient context resources
     * @return bool
     */
    public function isPatientWriteRequest(): bool
    {
        return $this->isFhir() && $this->isPatientRequest() && $this->getRequestMethod() != 'GET';
    }

    public function isFhirSearchRequest(): bool
    {
        if ($this->isFhir() && $this->getRequestMethod() == "POST") {
            return str_ends_with((string) $this->getRequestPath(), '_search') !== false;
        }
        return false;
    }

    public function setRequestPath(string $requestPath): void
    {
        // TODO: @adunsulag is there a better way to do this?
        $this->pathInfo = $requestPath;
        $this->server->set('PATH_INFO', $requestPath);
    }

    public function getRequestPathWithoutSite(): ?string
    {
        // This will return the request path without the site prefix
        $pathInfo = $this->getPathInfo();
        if (empty($pathInfo)) {
            return null; // no path info available
        }
        if (empty($this->requestSite)) {
            return $pathInfo; // no site prefix set, return full path
        }

        $endOfPath = strpos($pathInfo, '/', 1);
        if ($endOfPath === false) {
            return $pathInfo; // no site prefix found
        }
        return substr($pathInfo, $endOfPath);
    }

    public function getRequestPath(): ?string
    {
        return $this->getPathInfo();
    }

    /**
     * Returns the full URL to the api server
     * @return string
     */
    public function getApiBaseFullUrl(): string
    {
        return $this->apiBaseFullUrl;
    }

    /**
     * Set the full URL to the api server that api requests are appended to.
     * @param string $apiBaseFullUrl
     */
    public function setApiBaseFullUrl(string $apiBaseFullUrl): void
    {
        $this->apiBaseFullUrl = $apiBaseFullUrl;
    }

<<<<<<< HEAD
    public function getProtocolVersion(): string
    {
        return $this->innerServerRequest->getProtocolVersion();
    }

    public function withProtocolVersion($version): MessageInterface
=======

    public function withProtocolVersion($version): self
>>>>>>> f2217f66
    {
        $clonedRequest = clone $this;
        $clonedRequest->server->set("SERVER_PROTOCOL", 'HTTP/' . $version);
        return $clonedRequest;
    }

    public function getHeaderLine($name): string
<<<<<<< HEAD
    {
        return $this->innerServerRequest->getHeaderLine($name);
    }

    public function withHeader($name, $value): MessageInterface
=======
>>>>>>> f2217f66
    {
        return implode(",", $this->getHeader($name));
    }

<<<<<<< HEAD
    public function withAddedHeader($name, $value): MessageInterface
=======
    public function withHeader($name, $value): self
>>>>>>> f2217f66
    {
        $clonedRequest = clone $this;
        $clonedRequest->headers->set($name, $value);
        return $clonedRequest;
    }

<<<<<<< HEAD
    public function withoutHeader($name): MessageInterface
=======
    public function withAddedHeader($name, $value): self
>>>>>>> f2217f66
    {
        $clonedRequest = clone $this;
        $clonedRequest->headers->set($name, $value);
        return $clonedRequest;
    }

<<<<<<< HEAD
    public function getBody(): StreamInterface
    {
        return $this->innerServerRequest->getBody();
    }

    public function withBody(StreamInterface $body): MessageInterface
=======
    public function withoutHeader($name): self
>>>>>>> f2217f66
    {
        $clonedRequest = clone $this;
        $clonedRequest->headers->remove($name);
        return $clonedRequest;
    }

<<<<<<< HEAD
    public function getRequestTarget(): string
=======
    /**
     * @return false|resource|string|null
     */
    public function getBody(): mixed
>>>>>>> f2217f66
    {
        return $this->getContent();
    }

<<<<<<< HEAD
    public function withRequestTarget($requestTarget): ServerRequestInterface
=======
    public function withBody(StreamInterface $body): self
>>>>>>> f2217f66
    {
        $clonedRequest = clone $this;
        $clonedRequest->content = $body;
        return $clonedRequest;
    }

<<<<<<< HEAD
    public function getMethod(): string
    {
        return $this->innerServerRequest->getMethod();
    }

    public function withMethod($method): ServerRequestInterface
=======
    public function withMethod($method): self
>>>>>>> f2217f66
    {
        $clonedRequest = clone $this;
        $clonedRequest->method = $method;
        return $clonedRequest;
    }

<<<<<<< HEAD
    public function getUri(): UriInterface
=======
    public function getUri(): string
>>>>>>> f2217f66
    {
        return $this->requestUri;
    }

<<<<<<< HEAD
    public function withUri(UriInterface $uri, $preserveHost = false): ServerRequestInterface
=======
    public function withUri(UriInterface $uri, $preserveHost = false): self
>>>>>>> f2217f66
    {
        $clonedRequest = clone $this;
        if (!$preserveHost) {
            $clonedRequest->headers->set('HOST', $uri->getHost());
        }
        $clonedRequest->server->set('REQUEST_URI', $uri->getPath() . '?' . $uri->getQuery());
        $clonedRequest->prepareRequestUri();
        $clonedRequest->resource = null;
        return $clonedRequest;
    }

    public function getServerParams(): array
    {
        return $this->server->all();
    }

    public function getCookieParams(): array
    {
        return $this->cookies->all();
    }

<<<<<<< HEAD
    public function withCookieParams(array $cookies): ServerRequestInterface
=======
    public function withCookieParams(array $cookies): self
>>>>>>> f2217f66
    {
        $clonedRequest = clone $this;
        $clonedRequest->cookies = new InputBag($cookies);
        return $clonedRequest;
    }

<<<<<<< HEAD
    public function withQueryParams(array $query): ServerRequestInterface
=======
    public function withQueryParams(array $query): self
>>>>>>> f2217f66
    {
        $clonedRequest = clone $this;
        $clonedRequest->query = new InputBag($query);
        return $clonedRequest;
    }

    public function getUploadedFiles(): array
    {
        return $this->files->all();
    }

<<<<<<< HEAD
    public function withUploadedFiles(array $uploadedFiles): ServerRequestInterface
=======
    public function withUploadedFiles(array $uploadedFiles): self
>>>>>>> f2217f66
    {
        $clonedRequest = clone $this;
        $clonedRequest->files = new FileBag($uploadedFiles);
        return $clonedRequest;
    }

    public function getParsedBody(): array
    {
        return $this->getPayload()->all();
    }

<<<<<<< HEAD
    public function withParsedBody($data): ServerRequestInterface
=======
    public function withParsedBody($data): self
>>>>>>> f2217f66
    {
        $clonedRequest = clone $this;
        $clonedRequest->request = new InputBag($data);
        return $clonedRequest;
    }

    public function getAttributes(): array
    {
        return $this->attributes->all();
    }

<<<<<<< HEAD
    public function getAttribute($name, $default = null): ServerRequestInterface
=======
    public function getAttribute($name, $default = null): mixed
>>>>>>> f2217f66
    {
        return $this->attributes->get($name, $default);
    }

<<<<<<< HEAD
    public function withAttribute($name, $value): ServerRequestInterface
=======
    public function withAttribute($name, $value): self
>>>>>>> f2217f66
    {
        $clonedRequest = clone $this;
        $clonedRequest->attributes->set($name, $value);
        return $clonedRequest;
    }

<<<<<<< HEAD
    public function withoutAttribute($name): ServerRequestInterface
=======
    public function withoutAttribute($name): self
>>>>>>> f2217f66
    {
        $clonedRequest = clone $this;
        $clonedRequest->attributes->remove($name);
        return $clonedRequest;
    }

    /**
     * @param ScopeEntity $endpointScope Sets the required endpoint scope necessary for the current request to be authorized
     * @return void
     */
    public function setRequestRequiredScope(ScopeEntity $endpointScope): void
    {
        $this->requiredEndpointScope = $endpointScope;
    }

    /**
     * Returns the required endpoint scope necessary for the current request to be authorized.  This can be useful
     * to do additional access checks based on the scope required for the request.
     * @return ScopeEntity The required endpoint scope necessary for the current request to be authorized
     */
    public function getRequestRequiredScope(): ScopeEntity {
        return $this->requiredEndpointScope;
    }
}<|MERGE_RESOLUTION|>--- conflicted
+++ resolved
@@ -18,11 +18,6 @@
 use OpenEMR\Common\Auth\OpenIDConnect\Entities\ScopeEntity;
 use OpenEMR\Common\Auth\OpenIDConnect\Validators\ScopeValidatorFactory;
 use OpenEMR\Common\Uuid\UuidRegistry;
-<<<<<<< HEAD
-use Psr\Http\Message\MessageInterface;
-use Psr\Http\Message\ServerRequestInterface;
-=======
->>>>>>> f2217f66
 use Psr\Http\Message\StreamInterface;
 use Psr\Http\Message\UriInterface;
 use Symfony\Component\HttpFoundation\FileBag;
@@ -222,11 +217,7 @@
      * @param $headerName string the name of the header value to retrieve.
      * @return string[]
      */
-<<<<<<< HEAD
-    public function getHeader($headerName): array
-=======
     public function getHeader(string $headerName): array
->>>>>>> f2217f66
     {
         return $this->headers->all($headerName);
     }
@@ -236,11 +227,7 @@
      * @param string $headerName The name of the header to check
      * @return bool true if the header exists, false otherwise.
      */
-<<<<<<< HEAD
-    public function hasHeader($headerName): bool
-=======
     public function hasHeader(string $headerName): bool
->>>>>>> f2217f66
     {
         return $this->headers->has($headerName);
     }
@@ -416,32 +403,6 @@
     private function buildResourceScopeContexts(array $scopeValidationArray): void
     {
         $this->resourceScopeContexts = [];
-<<<<<<< HEAD
-        foreach ($scopes as $scope) {
-            // make sure to populate our scopes
-            $this->accessTokenScopes[$scope] = $scope;
-
-            $scopeContext = "patient";
-            $context = strtok($scope, $scopeDelimiters) ?? null;
-            $resource = strtok($scopeDelimiters) ?? null;
-            if (empty($context) || empty($resource)) {
-                continue; // nothing to do here
-                // skip over any launch parameters, fhiruser, etc.
-            } elseif (array_search($context, $validContext) === false) {
-                continue;
-            }
-            $currentContext = $this->resourceScopeContexts[$resource] ?? $scopeContext;
-            // user scope overwrites user and patient
-            if ($context == "user" && $currentContext != 'system') {
-                $scopeContext = "user";
-            // system scope for the resource overwrites everything
-            } elseif ($context == "system") {
-                $scopeContext = "system";
-            } elseif ($currentContext != "patient") {
-                // if what we have currently is not a patient context we want to use that value and not overwrite
-                // it with a patient context
-                $scopeContext = $currentContext;
-=======
         $validContext = ['patient', 'user','system'];
         foreach ($scopeValidationArray as $resourceScopeList) {
             foreach ($resourceScopeList as $scopeEntity) {
@@ -467,7 +428,6 @@
                     $scopeContext = $currentContext;
                 }
                 $this->resourceScopeContexts[$resource] = $scopeContext;
->>>>>>> f2217f66
             }
         }
     }
@@ -731,17 +691,8 @@
         $this->apiBaseFullUrl = $apiBaseFullUrl;
     }
 
-<<<<<<< HEAD
-    public function getProtocolVersion(): string
-    {
-        return $this->innerServerRequest->getProtocolVersion();
-    }
-
-    public function withProtocolVersion($version): MessageInterface
-=======
 
     public function withProtocolVersion($version): self
->>>>>>> f2217f66
     {
         $clonedRequest = clone $this;
         $clonedRequest->server->set("SERVER_PROTOCOL", 'HTTP/' . $version);
@@ -749,109 +700,59 @@
     }
 
     public function getHeaderLine($name): string
-<<<<<<< HEAD
-    {
-        return $this->innerServerRequest->getHeaderLine($name);
-    }
-
-    public function withHeader($name, $value): MessageInterface
-=======
->>>>>>> f2217f66
     {
         return implode(",", $this->getHeader($name));
     }
 
-<<<<<<< HEAD
-    public function withAddedHeader($name, $value): MessageInterface
-=======
     public function withHeader($name, $value): self
->>>>>>> f2217f66
     {
         $clonedRequest = clone $this;
         $clonedRequest->headers->set($name, $value);
         return $clonedRequest;
     }
 
-<<<<<<< HEAD
-    public function withoutHeader($name): MessageInterface
-=======
     public function withAddedHeader($name, $value): self
->>>>>>> f2217f66
     {
         $clonedRequest = clone $this;
         $clonedRequest->headers->set($name, $value);
         return $clonedRequest;
     }
 
-<<<<<<< HEAD
-    public function getBody(): StreamInterface
-    {
-        return $this->innerServerRequest->getBody();
-    }
-
-    public function withBody(StreamInterface $body): MessageInterface
-=======
     public function withoutHeader($name): self
->>>>>>> f2217f66
     {
         $clonedRequest = clone $this;
         $clonedRequest->headers->remove($name);
         return $clonedRequest;
     }
 
-<<<<<<< HEAD
-    public function getRequestTarget(): string
-=======
     /**
      * @return false|resource|string|null
      */
     public function getBody(): mixed
->>>>>>> f2217f66
     {
         return $this->getContent();
     }
 
-<<<<<<< HEAD
-    public function withRequestTarget($requestTarget): ServerRequestInterface
-=======
     public function withBody(StreamInterface $body): self
->>>>>>> f2217f66
     {
         $clonedRequest = clone $this;
         $clonedRequest->content = $body;
         return $clonedRequest;
     }
 
-<<<<<<< HEAD
-    public function getMethod(): string
-    {
-        return $this->innerServerRequest->getMethod();
-    }
-
-    public function withMethod($method): ServerRequestInterface
-=======
     public function withMethod($method): self
->>>>>>> f2217f66
     {
         $clonedRequest = clone $this;
         $clonedRequest->method = $method;
         return $clonedRequest;
     }
 
-<<<<<<< HEAD
-    public function getUri(): UriInterface
-=======
     public function getUri(): string
->>>>>>> f2217f66
     {
         return $this->requestUri;
     }
 
-<<<<<<< HEAD
-    public function withUri(UriInterface $uri, $preserveHost = false): ServerRequestInterface
-=======
     public function withUri(UriInterface $uri, $preserveHost = false): self
->>>>>>> f2217f66
     {
         $clonedRequest = clone $this;
         if (!$preserveHost) {
@@ -873,22 +774,14 @@
         return $this->cookies->all();
     }
 
-<<<<<<< HEAD
-    public function withCookieParams(array $cookies): ServerRequestInterface
-=======
     public function withCookieParams(array $cookies): self
->>>>>>> f2217f66
     {
         $clonedRequest = clone $this;
         $clonedRequest->cookies = new InputBag($cookies);
         return $clonedRequest;
     }
 
-<<<<<<< HEAD
-    public function withQueryParams(array $query): ServerRequestInterface
-=======
     public function withQueryParams(array $query): self
->>>>>>> f2217f66
     {
         $clonedRequest = clone $this;
         $clonedRequest->query = new InputBag($query);
@@ -900,11 +793,7 @@
         return $this->files->all();
     }
 
-<<<<<<< HEAD
-    public function withUploadedFiles(array $uploadedFiles): ServerRequestInterface
-=======
     public function withUploadedFiles(array $uploadedFiles): self
->>>>>>> f2217f66
     {
         $clonedRequest = clone $this;
         $clonedRequest->files = new FileBag($uploadedFiles);
@@ -916,11 +805,7 @@
         return $this->getPayload()->all();
     }
 
-<<<<<<< HEAD
-    public function withParsedBody($data): ServerRequestInterface
-=======
     public function withParsedBody($data): self
->>>>>>> f2217f66
     {
         $clonedRequest = clone $this;
         $clonedRequest->request = new InputBag($data);
@@ -932,31 +817,19 @@
         return $this->attributes->all();
     }
 
-<<<<<<< HEAD
-    public function getAttribute($name, $default = null): ServerRequestInterface
-=======
     public function getAttribute($name, $default = null): mixed
->>>>>>> f2217f66
     {
         return $this->attributes->get($name, $default);
     }
 
-<<<<<<< HEAD
-    public function withAttribute($name, $value): ServerRequestInterface
-=======
     public function withAttribute($name, $value): self
->>>>>>> f2217f66
     {
         $clonedRequest = clone $this;
         $clonedRequest->attributes->set($name, $value);
         return $clonedRequest;
     }
 
-<<<<<<< HEAD
-    public function withoutAttribute($name): ServerRequestInterface
-=======
     public function withoutAttribute($name): self
->>>>>>> f2217f66
     {
         $clonedRequest = clone $this;
         $clonedRequest->attributes->remove($name);
