<?php

/**
 * CustomAuthCodeGrant.php
 * @package openemr
 * @link      http://www.open-emr.org
 * @author    Stephen Nielson <stephen@nielson.org>
 * @copyright Copyright (c) 2021 Stephen Nielson <stephen@nielson.org>
 * @license   https://github.com/openemr/openemr/blob/master/LICENSE GNU General Public License 3
 */

namespace OpenEMR\Common\Auth\OpenIDConnect\Grant;

use DateInterval;
use Exception;
use League\OAuth2\Server\Entities\ClientEntityInterface;
use League\OAuth2\Server\Exception\OAuthServerException;
use League\OAuth2\Server\Grant\AuthCodeGrant;
use League\OAuth2\Server\Repositories\AuthCodeRepositoryInterface;
use League\OAuth2\Server\Repositories\RefreshTokenRepositoryInterface;
use League\OAuth2\Server\RequestEvent;
use League\OAuth2\Server\RequestTypes\AuthorizationRequest;
use OpenEMR\Common\Auth\OpenIDConnect\Entities\ClientEntity;
use OpenEMR\Services\JWTClientAuthenticationService;
use OpenEMR\Common\Logging\SystemLoggerAwareTrait;
use OpenEMR\FHIR\SMART\SMARTLaunchToken;
use Psr\Http\Message\ServerRequestInterface;

class CustomAuthCodeGrant extends AuthCodeGrant
{
    use SystemLoggerAwareTrait;

    private array $openEMRCodeChallengeVerifiers;

    /**
     * @var JWTClientAuthenticationService
     */
    private JWTClientAuthenticationService $jwtAuthService;

    /**
     * @param AuthCodeRepositoryInterface $authCodeRepository
     * @param RefreshTokenRepositoryInterface $refreshTokenRepository
     * @param DateInterval $authCodeTTL
     * @param string[] $expectedAudience The expected 'aud' query parameter to validate a JWT grant against
     */
    public function __construct(
        AuthCodeRepositoryInterface $authCodeRepository,
        RefreshTokenRepositoryInterface $refreshTokenRepository,
        DateInterval $authCodeTTL,
        private array $expectedAudience
    ) {
        parent::__construct($authCodeRepository, $refreshTokenRepository, $authCodeTTL);
        // the only code challenge methods we allow
        $this->openEMRCodeChallengeVerifiers = ['S256' => true];
    }


    /**
     * Set the JWT authentication service
     *
     * @param JWTClientAuthenticationService $jwtAuthService
     */
    public function setJWTAuthenticationService(JWTClientAuthenticationService $jwtAuthService): void
    {
        $this->jwtAuthService = $jwtAuthService;
    }

    /**
     * @param ServerRequestInterface $request
     * @return AuthorizationRequest
     * @throws OAuthServerException
     */
    public function validateAuthorizationRequest(ServerRequestInterface $request): AuthorizationRequest
    {
        $logger = $this->getSystemLogger();
        $logger->debug("CustomAuthCodeGrant::validateAuthorizationRequest start");

        // This function will force audience check if using launch scenario (ie. SMART).
        //  In non-launch scenario, it will only check audience if it has been provided in the request.
        $audience = $this->getQueryStringParameter(
            'aud',
            $request
        );
        $launch = $this->getQueryStringParameter(
            'launch',
            $request
        );

        // let's validate the aud param (if it exists)
        //  (note that this check is forced below if using launch scenario; so it is skipped here in the launch scenario)
        if (!empty($audience) && empty($launch)) {
            if (!in_array($audience, $this->expectedAudience)) {
                $this->getSystemLogger()->errorLogCaller("CustomAuthCodeGrant::validateAuthorizationRequest:Aud parameter did not match authorized server in non-launch scenario", ['audience' => $audience, 'expected' => $this->expectedAudience]);
                throw OAuthServerException::invalidRequest("aud", "Aud parameter did not match authorized server");
            }
<<<<<<< HEAD
        } elseif (empty($audience) && empty($launch)) {
            $this->logger->debug("Aud parameter not provided (and non-launch scenario), so not validating aud (audience)");
=======
        } else if (empty($audience) && empty($launch)) {
            $this->getSystemLogger()->debug("CustomAuthCodeGrant::validateAuthorizationRequest: Aud parameter not provided (and non-launch scenario), so not validating aud (audience)");
>>>>>>> f2217f66
        }

        // let's validate the launch param
        if (!empty($launch)) {
            if (!in_array($audience, $this->expectedAudience)) {
                $this->getSystemLogger()->errorLogCaller("CustomAuthCodeGrant::validateAuthorizationRequest:Aud parameter did not match authorized server in launch scenario", ['audience' => $audience, 'expected' => $this->expectedAudience]);
                throw OAuthServerException::invalidRequest("aud", "Aud parameter did not match authorized server");
            }
            try {
                // check to see if we can deserialize the launch token
                SMARTLaunchToken::deserializeToken($launch);
            } catch (Exception $exception) {
                $this->getSystemLogger()->errorLogCaller("CustomAuthCodeGrant::validateAuthorizationRequest:Failed to deserialize launch token", ['launch' => $launch, 'message' => $exception->getMessage(), 'trace' => $exception->getTraceAsString()]);
                throw OAuthServerException::invalidRequest('launch', "launch parameter was incorrectly formatted or did not originate from this server");
            }
        }
        $this->validateCodeChallengeMethod($request);
        $logger->debug("CustomAuthCodeGrant::validateAuthorizationRequest: validateAuthorizationRequest exit");
        return parent::validateAuthorizationRequest($request);
    }

    protected function validateRedirectUri(
        string $redirectUri,
        ClientEntityInterface $client,
        ServerRequestInterface $request
    ): void {
        try {
            // make sure we log the error so we have more details on what is going on here
            parent::validateRedirectUri($redirectUri, $client, $request);
        } catch (OAuthServerException $exception) {
            $this->getSystemLogger()->errorLogCaller(
                "Invalid client detected.  Failed to validate redirect uri",
                ['redirectUri' => $redirectUri, 'client' => $client->getIdentifier(), 'message' => $exception->getMessage(), 'trace' => $exception->getTraceAsString()]
            );
            throw $exception;
        }
    }

    /**
     * Override to support JWT client assertions, otherwise fall back to traditional client secret authentication.
     * @param ServerRequestInterface $request
     * @return array
     * @throws OAuthServerException
     */
    protected function getClientCredentials(ServerRequestInterface $request)
    {
        $logger = $this->getSystemLogger();
        // Check if JWT authentication service is available and request has JWT assertion
        if (isset($this->jwtAuthService) && $this->jwtAuthService->hasJWTClientAssertion($request)) {
            $logger->debug('CustomAuthCodeGrant::getClientCredentials: Detected JWT client assertion, using asymmetric authentication');

            try {
                // Extract client ID from JWT
                $clientId = $this->jwtAuthService->extractClientIdFromJWT($request);
                $logger->debug("CustomAuthCodeGrant::getClientCredentials: Extracted client ID from JWT", ['client_id' => $clientId]);
            } catch (OAuthServerException $e) {
                $logger->error(
                    'CustomAuthCodeGrant::getClientCredentials: Failed to extract client ID from JWT',
                    ['error' => $e->getMessage(), 'hint' => $e->getHint()]
                );
                throw $e;
            }
            return [$clientId, null]; // No client secret for JWT authentication
        } else {
            // Fall back to traditional client secret authentication
            $logger->debug('CustomAuthCodeGrant::getClientCredentials: Using traditional client secret authentication');
            return parent::getClientCredentials($request);
        }
    }

    protected function validateClient(ServerRequestInterface $request): ClientEntityInterface
    {
        $logger = $this->getSystemLogger();
        $logger->debug("CustomAuthCodeGrant::validateClient start");

        // Check if JWT authentication service is available and request has JWT assertion
        if (isset($this->jwtAuthService) && $this->jwtAuthService->hasJWTClientAssertion($request)) {
            $logger->debug('CustomAuthCodeGrant::validateClient: Detected JWT client assertion, using asymmetric authentication');

            try {
                // Extract client ID from JWT
                $clientId = $this->jwtAuthService->extractClientIdFromJWT($request);

                if (empty($clientId)) {
                    throw OAuthServerException::invalidClient($request);
                }

                // Get the client entity from repository
                $client = $this->clientRepository->getClientEntity($clientId);

                if (!($client instanceof ClientEntity)) {
                    $logger->error('CustomAuthCodeGrant::validateClient: Client not found or invalid type', ['client_id' => $clientId]);
                    throw OAuthServerException::invalidClient($request);
                }

                // Validate the JWT assertion
                $this->jwtAuthService->validateJWTClientAssertion($request, $client);

                // Validate client is authorized for this grant type
                if (!$this->clientRepository->validateClient($clientId, null, $this->getIdentifier())) {
                    $this->getEmitter()->emit(new RequestEvent(RequestEvent::CLIENT_AUTHENTICATION_FAILED, $request));
                    throw OAuthServerException::invalidClient($request);
                }

                // Validate redirect URI if provided
                $redirectUri = $this->getRequestParameter('redirect_uri', $request);
                if ($redirectUri !== null) {
                    $this->validateRedirectUri($redirectUri, $client, $request);
                }

                $logger->debug('CustomAuthCodeGrant::validateClient: JWT authentication successful', ['client_id' => $clientId]);
                return $client;

            } catch (OAuthServerException $e) {
                $logger->error(
                    'CustomAuthCodeGrant::validateClient: JWT authentication failed',
                    ['error' => $e->getMessage(), 'hint' => $e->getHint()]
                );
                throw $e;
            }
        } else {
            // Fall back to traditional client secret authentication
            $logger->debug('CustomAuthCodeGrant::validateClient: Using traditional client secret authentication');
            $client = parent::validateClient($request);
            if (!($client instanceof ClientEntity)) {
                $logger->errorLogCaller("CustomAuthCodeGrant::validateClient client returned was not a valid ClientEntity ", ['client' => $client->getIdentifier()]);
                throw OAuthServerException::invalidClient($request);
            }
        }

        if (!$client->isEnabled()) {
            $this->getSystemLogger()->errorLogCaller("client returned was not enabled", ['client' => $client->getIdentifier()]);
            throw OAuthServerException::invalidClient($request);
        }
        $this->getSystemLogger()->debug("CustomAuthCodeGrant::validateClient exit");
        return $client;
    }


    /**
     * SMART ON FHIR spec FORBIDS server support of 'plain' code_challenge_method.
     * @see https://build.fhir.org/ig/HL7/smart-app-launch/app-launch.html#considerations-for-pkce-support
     * Last Accessed on August 27th 11:09 AM
     * because of that we nearly duplicate the code_challenge_method check in the parent class and only support
     * the code_method_challenges supported by SMART ON FHIR.
     * @param $request
     * @throws OAuthServerException
     */
    private function validateCodeChallengeMethod($request): void
    {

        $codeChallenge = $this->getQueryStringParameter('code_challenge', $request);
        if ($codeChallenge !== null) {
            $codeChallengeMethod = $this->getQueryStringParameter('code_challenge_method', $request, 'plain');

            if (array_key_exists($codeChallengeMethod, $this->openEMRCodeChallengeVerifiers) === false) {
                throw OAuthServerException::invalidRequest(
                    'code_challenge_method',
                    'Code challenge method must be one of ' . implode(', ', array_map(
                        fn($method): string => '`' . $method . '`',
                        array_keys($this->openEMRCodeChallengeVerifiers)
                    ))
                );
            }
        }
    }
}<|MERGE_RESOLUTION|>--- conflicted
+++ resolved
@@ -93,13 +93,8 @@
                 $this->getSystemLogger()->errorLogCaller("CustomAuthCodeGrant::validateAuthorizationRequest:Aud parameter did not match authorized server in non-launch scenario", ['audience' => $audience, 'expected' => $this->expectedAudience]);
                 throw OAuthServerException::invalidRequest("aud", "Aud parameter did not match authorized server");
             }
-<<<<<<< HEAD
-        } elseif (empty($audience) && empty($launch)) {
-            $this->logger->debug("Aud parameter not provided (and non-launch scenario), so not validating aud (audience)");
-=======
         } else if (empty($audience) && empty($launch)) {
             $this->getSystemLogger()->debug("CustomAuthCodeGrant::validateAuthorizationRequest: Aud parameter not provided (and non-launch scenario), so not validating aud (audience)");
->>>>>>> f2217f66
         }
 
         // let's validate the launch param
