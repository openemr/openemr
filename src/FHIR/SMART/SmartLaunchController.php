<?php

/**
 * SmartLaunchController handles the display and launching of SMART apps from the user interface.
 *
 * @package openemr
 * @link      http://www.open-emr.org
 * @author    Stephen Nielson <stephen@nielson.org>
 * @copyright Copyright (c) 2020 Stephen Nielson <stephen@nielson.org>
 * @license   https://github.com/openemr/openemr/blob/master/LICENSE GNU General Public License 3
 */

namespace OpenEMR\FHIR\SMART;

use OpenEMR\Common\Auth\OpenIDConnect\Repositories\ClientRepository;
use OpenEMR\Common\Uuid\UuidRegistry;
use OpenEMR\Events\PatientDemographics\RenderEvent;
use OpenEMR\RestControllers\AuthorizationController;
use OpenEMR\Services\PatientService;
use Symfony\Component\EventDispatcher\EventDispatcher;

// not sure I really like this here... it seems like some of this
// should be encapsulated in a class that autoloading can reach.
require_once(__DIR__ . '/../../../_rest_config.php');

/**
 * Class SmartLaunchController handles the display and launching of SMART apps from the user interface.
 * @package OpenEMR\FHIR\SMART
 */
class SmartLaunchController
{
    /**
     * @var EventDispatcher
     */
    private $dispatcher;

    public function __construct(EventDispatcher $dispatcher = null)
    {
        $this->dispatcher = $dispatcher;
    }

    public function registerContextEvents()
    {
        $this->dispatcher->addListener(RenderEvent::EVENT_SECTION_LIST_RENDER_AFTER, [$this, 'renderPatientSmartLaunchSection']);
    }

    public function renderPatientSmartLaunchSection(RenderEvent $event)
    {
        $smartClients = $this->getSMARTClients();
        // TODO: adunsulag we would filter the clients based on their smart capability & scopes they could send...
        $pid = $event->getPid();
        $patientService = new PatientService();
        // make sure we've created all of our missing UUIDs
        (new UuidRegistry(['table_name' => 'patient_data']))->createMissingUuids();
        // going to work with string uuids
        $puuid = UuidRegistry::uuidToString($patientService->getUuid($pid));
        ?>
        <section>
            <?php
            // Billing expand collapse widget
            $widgetTitle = xl("SMART Enabled Apps");
            $widgetLabel = "smart";
            $widgetButtonLabel = xl("Edit");
            $widgetButtonLink = ""; // "return newEvt();";
            $widgetButtonClass = "";
            $linkMethod = "javascript";
            $bodyClass = "notab";
            $widgetAuth = false;
            $fixedWidth = false;
            $forceExpandAlways = false;
            $launchCode = $this->getLaunchCodeContext($puuid);
            // TODO: adunsulag is there an redirect_uri that we can specify for the launch path?? The spec feels vague
            // here...  all the SMART apps we've seen appear to follow a 'launch.html' nomenclature but that doesn't
            // appear to be required in the spec.

            $gbl = \RestConfig::GetInstance();
            // TODO: adunsulag surely we can centralize where this fhir API url is set?
            // seem to get these URLs right.  for some reason the $SITE is set to interface, we don't get 'apis' in there
            // ROOT_URL appears to be empty.. just strange
            // $issuer = $GLOBALS['site_addr_oath'] . $gbl::$SITE . $gbl::$ROOT_URL . "/fhir";
//            $issuer = $GLOBALS['site_addr_oath'] . "/apis/default/fhir";
            $issuer = $GLOBALS['site_addr_oath'] . $GLOBALS['web_root'] . '/apis/' . $_SESSION['site_id'] . "/fhir";
            $launchParams = "?launch=" . urlencode($launchCode) . "&iss=" . urlencode($issuer);

            expand_collapse_widget(
                $widgetTitle,
                $widgetLabel,
                $widgetButtonLabel,
                $widgetButtonLink,
                $widgetButtonClass,
                $linkMethod,
                $bodyClass,
                $widgetAuth,
                $fixedWidth,
                $forceExpandAlways
            );
            ?>
            <div>
                <ul>
                        <?php if (empty($smartClients)) : ?>
                            <li><p><?php echo xlt("No registered SMART apps in the system"); ?></p></li>
                        <?php endif; ?>
                        <?php foreach ($smartClients as $client) : ?>
                            <li class="summary_item">
                                <button class='btn btn-primary btn-sm smart-launch-btn' data-smart-name="<?php echo attr($client->getName()); ?>"
<<<<<<< HEAD
                                        data-smart-redirect-url="<?php echo attr($client->getLaunchUri($launchParams)); ?>">
=======
                                        data-smart-redirect-url="<?php echo attr($client->getRedirectUri() . $launchParams); ?>">
>>>>>>> 8f4a4de3
                                    <?php echo xlt("Launch"); ?>
                                </button>
                                <?php echo text($client->getName()); ?>
                            </li>
                        <?php endforeach; ?>
                </ul>
            </div>
        </section>
        <?php
        // it's too bad we don't have a centralized page renderer we could tie this into and render javascript at the
        // end of our footer pages on everything...
        ?>
        <script>
            (function(window) {
                let smartLaunchers = document.querySelectorAll('.smart-launch-btn');
                for (let launch of smartLaunchers) {
                    let url =
                        launch.addEventListener('click', function(evt) {
                            let node = evt.target;
                            let url = node.dataset.smartRedirectUrl;
                            if (!url) {
                                return;
                            }
                            let title = node.dataset.smartName || "<?php echo xlt("Smart App"); ?>";
                            // we allow external dialog's  here because that is what a SMART app is
                            dlgopen(url, '_blank', 950, 650, '', title, {allowExternal: true});
                        });
                }
            })(window);

        </script>
        <?php
    }
    /**
     * Retrieves the registered ClientEntities that are SMART only clients.
     * @return \OpenEMR\Common\Auth\OpenIDConnect\Entities\ClientEntity[]
     */
    private function getSMARTClients()
    {
        $clientRepository = new ClientRepository();
        $clientEntities = $clientRepository->listClientEntities();
        $smartList = [];
        foreach ($clientEntities as $client) {
            // only clients with a registered 'launch' scope will show up as
            // launchable inside EHR launch scope.
            // TODO: adunsulag should these scopes be against a class constant? if we pull them from a db that won't
            // work...
            if ($client->hasScope("launch")) {
                $smartList[] = $client;
            }
        }
        return $smartList;
    }

    private function getLaunchCodeContext($patientUUID, $encounterId = null)
    {
        $token = new SMARTLaunchToken($patientUUID, $encounterId);
        $token->setIntent(SMARTLaunchToken::INTENT_PATIENT_DEMOGRAPHICS_DIALOG);
        return $token->serialize();
    }
}<|MERGE_RESOLUTION|>--- conflicted
+++ resolved
@@ -103,11 +103,7 @@
                         <?php foreach ($smartClients as $client) : ?>
                             <li class="summary_item">
                                 <button class='btn btn-primary btn-sm smart-launch-btn' data-smart-name="<?php echo attr($client->getName()); ?>"
-<<<<<<< HEAD
                                         data-smart-redirect-url="<?php echo attr($client->getLaunchUri($launchParams)); ?>">
-=======
-                                        data-smart-redirect-url="<?php echo attr($client->getRedirectUri() . $launchParams); ?>">
->>>>>>> 8f4a4de3
                                     <?php echo xlt("Launch"); ?>
                                 </button>
                                 <?php echo text($client->getName()); ?>
