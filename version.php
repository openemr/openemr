<?php
/**
 * Software version identification.
 *
 * @link http://open-emr.org/wiki
 * @license https://github.com/openemr/openemr/blob/master/LICENSE GNU General Public License 3
 * @author Robert Down <robertdown@live.com>
 */

// Software version identification.
// This is used for display purposes, and also the major/minor/patch
// numbers are stored in the database and used to determine which sql
// upgrade file is the starting point for the next upgrade.
$v_major = '5';
$v_minor = '0';
$v_patch = '2';
$v_tag   = '-dev'; // minor revision number, should be empty for production releases

// A real patch identifier. This is incremented when we release a patch for a
// production release. Note the above $v_patch variable is a misnomer and actually
// stores release version information.
$v_realpatch = '0';

// Database version identifier, this is to be incremented whenever there
// is a database change in the course of development.  It is used
// internally to determine when a database upgrade is needed.
//
<<<<<<< HEAD
$v_database = 252;
=======
$v_database = 253;
>>>>>>> 648dc161

// Access control version identifier, this is to be incremented whenever there
// is a access control change in the course of development.  It is used
// during installation to determine what the installed version of the access
// controls is (subsequently the acl_upgrade.php script then is used to
// upgrade and track this value)
//
$v_acl = 8;

//Offsite Portal SOAP functions version, which are at myportal directory.
$v_offsite_portal='1.47';

// Version for JavaScript and stylesheet includes. Increment whenever a .js or .css file changes.
// Also whenever you change a .js or .css file, make sure that all URLs referencing it
// end with "?v=$v_js_includes".  Search the code for examples of doing this.
// All this is to keep browsers from using an older cached version.
// Need to assign it as a global below to work in template scripts.
if (getenv('OPENEMR__ENVIRONMENT') === 'dev') {
    $v_js_includes = md5(microtime());
} else {
    // Change this number when bumping
    $v_js_includes = 41;
}

// Do note modify below
$GLOBALS['v_js_includes'] = $v_js_includes;<|MERGE_RESOLUTION|>--- conflicted
+++ resolved
@@ -25,11 +25,7 @@
 // is a database change in the course of development.  It is used
 // internally to determine when a database upgrade is needed.
 //
-<<<<<<< HEAD
-$v_database = 252;
-=======
-$v_database = 253;
->>>>>>> 648dc161
+$v_database = 254;
 
 // Access control version identifier, this is to be incremented whenever there
 // is a access control change in the course of development.  It is used
