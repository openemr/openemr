# OpenEMR REST API Documentation

## Overview

Easy-to-use JSON-based REST API for OpenEMR. All code is done in classes and separate from the view to help with codebase modernization efforts. FHIR is also supported, see FHIR API documentation [here](FHIR_README.md)

## Implementation

REST API endpoints are defined in the [primary routes file](_rest_routes.inc.php). The routes file maps an external, addressable
endpoint to the OpenEMR controller which handles the request, and also handles the JSON data conversions.

```php
"POST /api/patient" => function () {
    RestConfig::authorization_check("patients", "demo");
    $data = (array)(json_decode(file_get_contents("php://input")));
    return (new PatientRestController())->post($data);
}
```

At a high level, the request processing flow consists of the following steps:

```
JSON Request -> Controller Component -> Validation -> Service Component -> Database
```

The logical response flow begins with the database result:

```
Database Result -> Service Component -> Controller Component -> RequestControllerHelper -> JSON Response
```

The [RequestControllerHelper class](./src/RestControllers/RestControllerHelper.php) evaluates the Service Component's
result and maps it to a http response code and response payload. Existing APIs should be updated to utilize the
`handleProcessingResult` method as it supports the [Validator](./src/Validators/BaseValidator.php) components.

The [PatientRestController](./src/RestControllers/PatientRestController.php) may be used as a reference to see how APIs are
integrated with `RequestControllerHelper::handleProcessingResult` and the `Validator` components.

Finally, APIs which are integrated with the new `handleProcessingResult` method utilize a common response format.

```json
{
    "validationErrors": [],
    "internalErrors": [],
    "data": < data payload >
}
```

-   `validationErrors` contain "client based" data validation errors
-   `internalErrors` contain server related errors
-   `data` is the response payload, represented as an object/`{}` for single results or an array/`[]` for multiple results

### Sections

-   [Standard API Endpoints](API_README.md#api-endpoints)
    -   [Facility API](API_README.md#post-apifacility)
    -   [Practitioner API](API_README.md#get-apipractitioner)
    -   [Patient API](API_README.md#post-apipatient)
    -   [Immunization API](API_README.md#get-apiimmunization)
    -   [Allergy API](API_README.md#get-apiallergy)
    -   [Procedure API](API_README.md#get-apiprocedure)
    -   [Drug API](API_README.md#get-apidrug)
    -   [Prescription API](API_README.md#get-apiprescription)
    -   [Insurance API](API_README.md#get-apipatientpidinsurance)
    -   [Appointment API](API_README.md#get-apiappointment)
    -   [Document API](API_README.md#get-apipatientpiddocument)
    -   [Message API](API_README.md#post-apipatientpidmessage)
-   [Portal API Endpoints](API_README.md#portal-Endpoints)
    -   [Patient API](API_README.md#get-portalpatient)
-   [FHIR API Endpoints](FHIR_README.md#fhir-endpoints)
    -   [FHIR Patient API](FHIR_README.md#get-fhirpatient)
    -   [FHIR Encounter API](FHIR_README.md#get-fhirencounter)
    -   [FHIR Practitioner API](API_README.md#get-apipractitioner)
    -   [FHIR AllergyIntolerance API](FHIR_README.md#get-fhirallergyintolerance)
    -   [FHIR Procedure API](FHIR_README.md#get-fhirprocedure)
    -   [FHIR Organization API](FHIR_README.md#get-fhirorganization)
    -   [FHIR Observation API](FHIR_README.md#get-fhirobservation)
    -   [FHIR QuestionnaireResponse API](FHIR_README.md#get-fhirquestionnaireresponse)
    -   [FHIR Immunization API](FHIR_README.md#get-fhirimmunization)
    -   [FHIR Condition API](FHIR_README.md#get-fhircondition)
    -   [FHIR MedicationRequest API](FHIR_README.md#get-fhirmedicationrequest)
    -   [FHIR Medication API](FHIR_README.md#get-fhirmedication)
<<<<<<< HEAD
=======
    -   [FHIR MedicationStatement API](FHIR_README.md#get-fhirmedicationstatement)
    -   [FHIR Location API](FHIR_README.md#get-fhirlocation)
>>>>>>> 9ee396e3
-   [Portal FHIR API Endpoints](FHIR_README.md#portalfhir-endpoints)
    -   [Patient API](FHIR_README.md#get-portalfhirpatient)
-   [Dev notes](API_README.md#dev-notes)
-   [Todos](API_README.md#project-management)

### Prerequisite

Enable the Standard API service (/api/ endpoints) in OpenEMR menu: Administration->Globals->Connectors->"Enable OpenEMR Standard REST API"
Enable the Patient Portal API service (/portal/ endpoints) in OpenEMR menu: Administration->Globals->Connectors->"Enable OpenEMR Patient Portal REST API"

### Using API Internally

There are several ways to make API calls from an authorized session and maintain security:

-   See the script at tests/api/InternalApiTest.php for examples of internal API use cases.

### /api/ Endpoints

OpenEMR standard endpoints Use `http://localhost:8300/apis/api as base URI.`

_Example:_ `http://localhost:8300/apis/api/patient` returns a resource of all Patients.

#### POST /api/auth

The OpenEMR API utilizes the OAuth2 password credential flow for authentication. To obtain an API token, submit your login credentials and requested scope. The scope must match a site that has been setup in OpenEMR, in the /sites/ directory. If additional sites have not been created, set the scope
to 'default'.

Request:

```sh
curl -X POST -H 'Content-Type: application/json' 'http://localhost:8300/apis/api/auth' \
-d '{
    "grant_type":"password",
    "username": "ServiceUser",
    "password": "password",
    "scope":"site id"
}'
```

Response:

```json
{
    "token_type": "Bearer",
    "access_token": "eyJ0b2tlbiI6IjAwNmZ4TWpsNWhsZmNPelZicXBEdEZVUlNPQUY5KzdzR1Jjejc4WGZyeGFjUjY2QlhaaEs4eThkU3cxbTd5VXFBeTVyeEZpck9mVzBQNWc5dUlidERLZ0trUElCME5wRDVtTVk5bE9WaE5DTHF5RnRnT0Q0OHVuaHRvbXZ6OTEyNmZGUmVPUllSYVJORGoyZTkzTDA5OWZSb0ZRVGViTUtWUFd4ZW5cL1piSzhIWFpJZUxsV3VNcUdjQXR5dmlLQXRXNDAiLCJzaXRlX2lkIjoiZGVmYXVsdCIsImFwaSI6Im9lbXIifQ==",
    "expires_in": "3600",
    "user_data": {
        "user_id": "1"
    }
}
```

The Bearer token is required for each OpenEMR API request, and is conveyed using an Authorization header.

Request:

```sh
curl -X GET 'http://localhost:8300/apis/api/patient/1/medical_problem' \
  -H 'Authorization: Bearer eyJ0b2tlbiI6IjAwNmZ4TWpsNWhsZmNPelZicXBEdEZVUlNPQUY5KzdzR1Jjejc4WGZyeGFjUjY2QlhaaEs4eThkU3cxbTd5VXFBeTVyeEZpck9mVzBQNWc5dUlidERLZ0trUElCME5wRDVtTVk5bE9WaE5DTHF5RnRnT0Q0OHVuaHRvbXZ6OTEyNmZGUmVPUllSYVJORGoyZTkzTDA5OWZSb0ZRVGViTUtWUFd4ZW5cL1piSzhIWFpJZUxsV3VNcUdjQXR5dmlLQXRXNDAiLCJzaXRlX2lkIjoiZGVmYXVsdCIsImFwaSI6Im9lbXIifQ=='
```

#### POST /api/facility

Request:

```sh
curl -X POST 'http://localhost:8300/apis/api/facility' -d \
'{
    "name": "Aquaria",
    "phone": "808-606-3030",
    "fax": "808-606-3031",
    "street": "1337 Bit Shifter Ln",
    "city": "San Lorenzo",
    "state": "ZZ",
    "postal_code": "54321",
    "email": "foo@bar.com",
    "service_location": "1",
    "billing_location": "1",
    "color": "#FF69B4"
}'
```

#### PUT /api/facility/:fid

Request:

```sh
curl -X PUT 'http://localhost:8300/apis/api/facility/1' -d \
'{
    "name": "Aquaria",
    "phone": "808-606-3030",
    "fax": "808-606-3031",
    "street": "1337 Bit Shifter Ln",
    "city": "San Lorenzo",
    "state": "AZ",
    "postal_code": "54321",
    "email": "foo@bar.com",
    "service_location": "1",
    "billing_location": "1",
    "color": "#FF69B4"
}'
```

#### GET /api/facility

Request:

```sh
curl -X GET 'http://localhost:8300/apis/api/facility'
```

#### GET /api/facility/:fid

Request:

```sh
curl -X GET 'http://localhost:8300/apis/api/facility/1'
```

#### GET /api/practitioner

Request:

```sh
curl -X GET 'http://localhost:8300/apis/api/practitioner'
```

#### GET /api/practitioner/:uuid

Request:

```sh
curl -X GET 'http://localhost:8300/apis/api/practitioner/90cde167-7b9b-4ed1-bd55-533925cb2605'
```

#### POST /api/practitioner

Request:

```sh
curl -X POST 'http://localhost:8300/apis/api/practitioner' -d \
'{
    "title": "Mrs.",
    "fname": "Eduardo",
    "mname": "Kathy",
    "lname": "Perez",
    "federaltaxid": "",
    "federaldrugid": "",
    "upin": "",
    "facility_id": "3",
    "facility": "Your Clinic Name Here",
    "npi": "0123456789",
    "email": "info@pennfirm.com",
    "specialty": "",
    "billname": null,
    "url": null,
    "assistant": null,
    "organization": null,
    "valedictory": null,
    "street": "789 Third Avenue",
    "streetb": "123 Cannaut Street",
    "city": "San Diego",
    "state": "CA",
    "zip": "90210",
    "phone": "(619) 555-9827",
    "fax": null,
    "phonew1": "(619) 555-7822",
    "phonecell": "(619) 555-7821",
    "notes": null,
    "state_license_number": "123456"
}'
```

Response:

```json
{
    "validationErrors": [],
    "internalErrors": [],
    "data": {
        "id": 7,
        "uuid": "90d453fb-0248-4c0d-9575-d99d02b169f5"
    }
}
```

#### PATCH /api/practitioner/:uuid

Request:

```sh
curl -X PATCH 'http://localhost:8300/apis/api/patient/90a8923c-0b1c-4d0a-9981-994b143381a7' -d \
'{
    "title": "Mr",
    "fname": "Baz",
    "mname": "",
    "lname": "Bop",
    "street": "456 Tree Lane",
    "zip": "08642",
    "city": "FooTown",
    "state": "FL",
    "phone": "123-456-7890"
}'
```

Response:

```json
{
    "validationErrors": [],
    "internalErrors": [],
    "data": {
        "id": "7",
        "uuid": "90d453fb-0248-4c0d-9575-d99d02b169f5",
        "title": "Mr",
        "fname": "Baz",
        "lname": "Bop",
        "mname": "",
        "federaltaxid": "",
        "federaldrugid": "",
        "upin": "",
        "facility_id": "3",
        "facility": "Your Clinic Name Here",
        "npi": "0123456789",
        "email": "info@pennfirm.com",
        "active": "1",
        "specialty": "",
        "billname": "",
        "url": "",
        "assistant": "",
        "organization": "",
        "valedictory": "",
        "street": "456 Tree Lane",
        "streetb": "123 Cannaut Street",
        "city": "FooTown",
        "state": "FL",
        "zip": "08642",
        "phone": "123-456-7890",
        "fax": "",
        "phonew1": "(619) 555-7822",
        "phonecell": "(619) 555-7821",
        "notes": "",
        "state_license_number": "123456",
        "abook_title": null,
        "physician_title": null,
        "physician_code": null
    }
}
```

#### POST /api/patient

Request:

```sh
curl -X POST 'http://localhost:8300/apis/api/patient' -d \
'{
    "title": "Mr",
    "fname": "Foo",
    "mname": "",
    "lname": "Bar",
    "street": "456 Tree Lane",
    "postal_code": "08642",
    "city": "FooTown",
    "state": "FL",
    "country_code": "US",
    "phone_contact": "123-456-7890",
    "DOB": "1992-02-02",
    "sex": "Male",
    "race": "",
    "ethnicity": ""
}'
```

Response:

```json
{
    "validationErrors": [],
    "internalErrors": [],
    "data": {
        "pid": 1
    }
}
```

#### PUT /api/patient/:puuid

Request:

```sh
curl -X PUT 'http://localhost:8300/apis/api/patient/90a8923c-0b1c-4d0a-9981-994b143381a7' -d \
'{
    "title": "Mr",
    "fname": "Baz",
    "mname": "",
    "lname": "Bop",
    "street": "456 Tree Lane",
    "postal_code": "08642",
    "city": "FooTown",
    "state": "FL",
    "country_code": "US",
    "phone_contact": "123-456-7890",
    "DOB": "1992-02-03",
    "sex": "Male",
    "race": "",
    "ethnicity": ""
}'
```

Response:

```json
{
    "validationErrors": [],
    "internalErrors": [],
    "data": {
        "id": "193",
        "pid": "1",
        "pubpid": "",
        "title": "Mr",
        "fname": "Baz",
        "mname": "",
        "lname": "Bop",
        "ss": "",
        "street": "456 Tree Lane",
        "postal_code": "08642",
        "city": "FooTown",
        "state": "FL",
        "county": "",
        "country_code": "US",
        "drivers_license": "",
        "contact_relationship": "",
        "phone_contact": "123-456-7890",
        "phone_home": "",
        "phone_biz": "",
        "phone_cell": "",
        "email": "",
        "DOB": "1992-02-03",
        "sex": "Male",
        "race": "",
        "ethnicity": "",
        "status": ""
    }
}
```

#### GET /api/patient

Request:

```sh
curl -X GET 'http://localhost:8300/apis/api/patient'
```

Response:

```json
{
    "validationErrors": [],
    "internalErrors": [],
    "data": [{ patientRecord }, { patientRecord }, etc]
}
```

Request:

```sh
curl -X GET 'http://localhost:8300/apis/api/patient&fname=...&lname=...&dob=...'
```

Response:

```json
{
    "validationErrors": [],
    "internalErrors": [],
    "data": [{ patientRecord }, { patientRecord }, etc]
}
```

#### GET /api/patient/:puuid

Request:

```sh
curl -X GET 'http://localhost:8300/apis/api/patient/90a8923c-0b1c-4d0a-9981-994b143381a7'
```

Response:

```json
{
    "validationErrors": [],
    "internalErrors": [],
    "data": {
        "id": "193",
        "pid": "1",
        "pubpid": "",
        "title": "Mr",
        "fname": "Baz",
        "mname": "",
        "lname": "Bop",
        "ss": "",
        "street": "456 Tree Lane",
        "postal_code": "08642",
        "city": "FooTown",
        "state": "FL",
        "county": "",
        "country_code": "US",
        "drivers_license": "",
        "contact_relationship": "",
        "phone_contact": "123-456-7890",
        "phone_home": "",
        "phone_biz": "",
        "phone_cell": "",
        "email": "",
        "DOB": "1992-02-03",
        "sex": "Male",
        "race": "",
        "ethnicity": "",
        "status": ""
    }
}
```

#### GET /api/immunization

Request:

```sh
curl -X GET 'http://localhost:8300/apis/api/immunization'
```

#### GET /api/immunization/:uuid

Request:

```sh
curl -X GET 'http://localhost:8300/apis/api/immunization/90cde167-7b9b-4ed1-bd55-533925cb2605'
```

#### POST /api/patient/:pid/encounter

Request:

```sh
curl -X POST 'http://localhost:8300/apis/api/patient/90a8923c-0b1c-4d0a-9981-994b143381a7/encounter' -d \
'{
    "date":"2020-11-10",
    "onset_date": "",
    "reason": "Pregnancy Test",
    "facility": "Owerri General Hospital",
    "pc_catid": "5",
    "facility_id": "3",
    "billing_facility": "3",
    "sensitivity": "normal",
    "referral_source": "",
    "pos_code": "0",
    "external_id": "",
    "provider_id": "1",
    "class_code" : "AMB"
}'
```

Response:

```json
{
    "validationErrors": [],
    "internalErrors": [],
    "data": {
        "encounter": 1,
        "uuid": "90c196f2-51cc-4655-8858-3a80aebff3ef"
    }
}
```

#### PUT /api/patient/:pid/encounter/:eid

Request:

```sh
curl -X POST 'http://localhost:8300/apis/api/patient/90a8923c-0b1c-4d0a-9981-994b143381a7/encounter/90c196f2-51cc-4655-8858-3a80aebff3ef' -d \
'{
    "date":"2019-09-14",
    "onset_date": "2019-04-20 00:00:00",
    "reason": "Pregnancy Test",
    "pc_catid": "5",
    "facility_id": "3",
    "billing_facility": "3",
    "sensitivity": "normal",
    "referral_source": "",
    "pos_code": "0"
}'
```

Response:

```json
{
    "validationErrors": [],
    "internalErrors": [],
    "data": {
        "id": "1",
        "uuid": "90c196f2-51cc-4655-8858-3a80aebff3ef",
        "date": "2019-09-14 00:00:00",
        "reason": "Pregnancy Test",
        "facility": "Owerri General Hospital",
        "facility_id": "3",
        "pid": "1",
        "onset_date": "2019-04-20 00:00:00",
        "sensitivity": "normal",
        "billing_note": null,
        "pc_catid": "5",
        "last_level_billed": "0",
        "last_level_closed": "0",
        "last_stmt_date": null,
        "stmt_count": "0",
        "provider_id": "1",
        "supervisor_id": "0",
        "invoice_refno": "",
        "referral_source": "",
        "billing_facility": "3",
        "external_id": "",
        "pos_code": "0",
        "class_code": "AMB",
        "class_title": "ambulatory",
        "pc_catname": "Office Visit",
        "billing_facility_name": "Owerri General Hospital"
    }
}
```

#### GET /api/patient/:pid/encounter

Request:

```sh
curl -X GET 'http://localhost:8300/apis/api/patient/90a8923c-0b1c-4d0a-9981-994b143381a7/encounter'
```

Response:

```json
{
    "validationErrors": [],
    "internalErrors": [],
    "data": [{ encounterRecord }, { encounterRecord }, etc]
}
```

#### GET /api/patient/:pid/encounter/:eid

Request:

```sh
curl -X GET 'http://localhost:8300/apis/api/patient/90a8923c-0b1c-4d0a-9981-994b143381a7/encounter/90c196f2-51cc-4655-8858-3a80aebff3ef'
```

Response:

```json
{
    "validationErrors": [],
    "internalErrors": [],
    "data": {
        "id": "1",
        "uuid": "90c196f2-51cc-4655-8858-3a80aebff3ef",
        "date": "2019-09-14 00:00:00",
        "reason": "Pregnancy Test",
        "facility": "Owerri General Hospital",
        "facility_id": "3",
        "pid": "1",
        "onset_date": "2019-04-20 00:00:00",
        "sensitivity": "normal",
        "billing_note": null,
        "pc_catid": "5",
        "last_level_billed": "0",
        "last_level_closed": "0",
        "last_stmt_date": null,
        "stmt_count": "0",
        "provider_id": "1",
        "supervisor_id": "0",
        "invoice_refno": "",
        "referral_source": "",
        "billing_facility": "3",
        "external_id": "",
        "pos_code": "0",
        "class_code": "AMB",
        "class_title": "ambulatory",
        "pc_catname": "Office Visit",
        "billing_facility_name": "Owerri General Hospital"
    }
}
```

#### POST /api/patient/:pid/encounter/:eid/vital

Request:

```sh
curl -X POST 'http://localhost:8300/apis/api/patient/1/encounter/1/vital' -d \
'{
    "bps": "130",
    "bpd": "80",
    "weight": "220",
    "height": "70",
    "temperature": "98",
    "temp_method": "Oral",
    "pulse": "60",
    "respiration": "20",
    "note": "...",
    "waist_circ": "37",
    "head_circ": "22.2",
    "oxygen_saturation": "80"
}'
```

#### PUT /api/patient/:pid/encounter/:eid/vital/:vid

Request:

```sh
curl -X PUT 'http://localhost:8300/apis/api/patient/1/encounter/1/vital/1' -d \
'{
    "bps": "140",
    "bpd": "80",
    "weight": "220",
    "height": "70",
    "temperature": "98",
    "temp_method": "Oral",
    "pulse": "60",
    "respiration": "20",
    "note": "...",
    "waist_circ": "37",
    "head_circ": "22.2",
    "oxygen_saturation": "80"
}'
```

#### GET /api/patient/:pid/encounter/:eid/vital

Request:

```sh
curl -X GET 'http://localhost:8300/apis/api/patient/1/encounter/1/vital'
```

#### GET /api/patient/:pid/encounter/:eid/vital/:vid

Request:

```sh
curl -X GET 'http://localhost:8300/apis/api/patient/1/encounter/1/vital/1'
```

#### POST /api/patient/:pid/encounter/:eid/soap_note

Request:

```sh
curl -X POST 'http://localhost:8300/apis/api/patient/1/encounter/1/soap_note' -d \
'{
    "subjective": "...",
    "objective": "...",
    "assessment": "...",
    "plan": "..."
}'
```

#### PUT /api/patient/:pid/encounter/:eid/soap_note/:sid

Request:

```sh
curl -X PUT 'http://localhost:8300/apis/api/patient/1/encounter/1/soap_note/1' -d \
'{
    "subjective": "...",
    "objective": "...",
    "assessment": "...",
    "plan": "..."
}'
```

#### GET /api/patient/:pid/encounter/:eid/soap_note

Request:

```sh
curl -X GET 'http://localhost:8300/apis/api/patient/1/encounter/1/soap_note'
```

#### GET /api/patient/:pid/encounter/:eid/soap_note/:sid

Request:

```sh
curl -X GET 'http://localhost:8300/apis/api/patient/1/encounter/1/soap_note/1'
```

#### GET /api/medical_problem

Request:

```sh
curl -X GET 'http://localhost:8300/apis/api/medical_problem'
```

#### GET /api/medical_problem/:muuid

Request:

```sh
curl -X GET 'http://localhost:8300/apis/api/medical_problem/9109890a-6756-44c1-a82d-bdfac91c7424'
```

#### GET /api/patient/:puuid/medical_problem	

Request:	

```sh	
curl -X GET 'http://localhost:8300/apis/api/patient/9101a093-da04-457f-a6a1-46ce93f0d629/medical_problem'	
```	

#### GET /api/patient/:puuid/medical_problem/:muuid

Request:

```sh
curl -X GET 'http://localhost:8300/apis/api/patient/9101a093-da04-457f-a6a1-46ce93f0d629/medical_problem/91208832-47ab-4f65-ba44-08f57d4c028e'
```

#### POST /api/patient/:puuid/medical_problem

Request:

```sh
curl -X POST 'http://localhost:8300/apis/api/patient/9101a093-da04-457f-a6a1-46ce93f0d629/medical_problem' -d \
'{
    "title": "Dermatochalasis",
    "begdate": "2010-04-13",
    "enddate": null,
    "diagnosis": "ICD10:H02.839"
}'
```

#### PUT /api/patient/:puuid/medical_problem/:muuid

Request:

```sh
curl -X PUT 'http://localhost:8300/apis/api/patient/9101a093-da04-457f-a6a1-46ce93f0d629/medical_problem/91208832-47ab-4f65-ba44-08f57d4c028e' -d \
'{
    "title": "Dermatochalasis",
    "begdate": "2010-04-13",
    "enddate": "2018-03-12",
    "diagnosis": "ICD10:H02.839"
}'
```

#### DELETE /api/patient/:puuid/medical_problem/:muuid

Request:

```sh
curl -X DELETE 'http://localhost:8300/apis/api/patient/9101a093-da04-457f-a6a1-46ce93f0d629/medical_problem/91208832-47ab-4f65-ba44-08f57d4c028e'
```

#### GET /api/allergy

Request:

```sh
curl -X GET 'http://localhost:8300/apis/api/allergy'
```

#### GET /api/allergy/:auuid

Request:

```sh
curl -X GET 'http://localhost:8300/apis/api/allergy/90c196f2-51cc-4655-8858-3a80aebff3ef'
```

#### GET /api/patient/:puuid/allergy

Request:

```sh
curl -X GET 'http://localhost:8300/apis/api/patient/90c196f2-51cc-4655-8858-3a80aebff3ef/allergy'
```

#### GET /api/patient/:puuid/allergy/:auuid

Request:

```sh
curl -X GET 'http://localhost:8300/apis/api/patient/90c196f2-51cc-4655-8858-3a80aebff3ef/allergy/90c196f2-51cc-4655-8858-3a80aebff3ef'
```

#### POST /api/patient/:puuid/allergy

Request:

```sh
curl -X POST 'http://localhost:8300/apis/api/patient/90c196f2-51cc-4655-8858-3a80aebff3ef/allergy' -d \
'{
    "title": "Iodine",
    "begdate": "2010-10-13",
    "enddate": null
}'
```

#### PUT /api/patient/:puuid/allergy/:auuid

Request:

```sh
curl -X PUT 'http://localhost:8300/apis/api/patient/90c196f2-51cc-4655-8858-3a80aebff3ef/allergy/90c196f2-51cc-4655-8858-3a80aebff3ef' -d \
'{
    "title": "Iodine",
    "begdate": "2012-10-13",
    "enddate": null
}'
```

#### DELETE /api/patient/:puuid/allergy/:auuid

Request:

```sh
curl -X DELETE 'http://localhost:8300/apis/api/patient/90c196f2-51cc-4655-8858-3a80aebff3ef/allergy/90c196f2-51cc-4655-8858-3a80aebff3ef'
```

#### GET /api/procedure

Request:

```sh
curl -X GET 'http://localhost:8300/apis/api/procedure'
```

#### GET /api/procedure/:uuid

Request:

```sh
curl -X GET 'http://localhost:8300/apis/api/procedure/90c196f2-51cc-4655-8858-3a80aebff3ef'
```

#### GET /api/drug

Request:

```sh
curl -X GET 'http://localhost:8300/apis/api/drug'
```

#### GET /api/drug/:uuid

Request:

```sh
curl -X GET 'http://localhost:8300/apis/api/drug/90c196f2-51cc-4655-8858-3a80aebff3ef'
```

#### GET /api/prescription

Request:

```sh
curl -X GET 'http://localhost:8300/apis/api/prescription'
```

#### GET /api/prescription/:uuid

Request:

```sh
curl -X GET 'http://localhost:8300/apis/api/prescription/9128a1ec-95be-4649-8a66-d3686b7ab0ca'
```

#### POST /api/patient/:pid/medication

Request:

```sh
curl -X POST 'http://localhost:8300/apis/api/patient/1/medication' -d \
'{
    "title": "Norvasc",
    "begdate": "2013-10-13",
    "enddate": null
}'
```

#### PUT /api/patient/:pid/medication/:mid

Request:

```sh
curl -X PUT 'http://localhost:8300/apis/api/patient/1/medication/1' -d \
'{
    "title": "Norvasc",
    "begdate": "2013-04-13",
    "enddate": null
}'
```

#### GET /api/patient/:pid/medication

Request:

```sh
curl -X GET 'http://localhost:8300/apis/api/patient/1/medication'
```

#### GET /api/patient/:pid/medication/:mid

Request:

```sh
curl -X GET 'http://localhost:8300/apis/api/patient/1/medication/1'
```

#### DELETE /api/patient/:pid/medication/:mid

Request:

```sh
curl -X DELETE 'http://localhost:8300/apis/api/patient/1/medication/1'
```

#### POST /api/patient/:pid/surgery

Request:

```sh
curl -X POST 'http://localhost:8300/apis/api/patient/1/surgery' -d \
'{
    "title": "Blepharoplasty",
    "begdate": "2013-10-13",
    "enddate": null,
    "diagnosis": "CPT4:15823-50"
}'
```

#### PUT /api/patient/:pid/surgery/:sid

Request:

```sh
curl -X PUT 'http://localhost:8300/apis/api/patient/1/surgery/1' -d \
'{
    "title": "Blepharoplasty",
    "begdate": "2013-10-14",
    "enddate": null,
    "diagnosis": "CPT4:15823-50"
}'
```

#### GET /api/patient/:pid/surgery

Request:

```sh
curl -X GET 'http://localhost:8300/apis/api/patient/1/surgery'
```

#### GET /api/patient/:pid/surgery/:sid

Request:

```sh
curl -X GET 'http://localhost:8300/apis/api/patient/1/surgery/1'
```

#### DELETE /api/patient/:pid/surgery/:sid

Request:

```sh
curl -X DELETE 'http://localhost:8300/apis/api/patient/1/surgery/1'
```

#### POST /api/patient/:pid/dental_issue

Request:

```sh
curl -X POST 'http://localhost:8300/apis/api/patient/1/dental_issue' -d \
'{
    "title": "Halitosis",
    "begdate": "2015-03-17",
    "enddate": null
}'
```

#### PUT /api/patient/:pid/dental_issue/:did

Request:

```sh
curl -X PUT 'http://localhost:8300/apis/api/patient/1/dental_issue/1' -d \
'{
    "title": "Halitosis",
    "begdate": "2015-03-17",
    "enddate": "2018-03-20"
}'
```

#### GET /api/patient/:pid/dental_issue

Request:

```sh
curl -X GET 'http://localhost:8300/apis/api/patient/1/dental_issue'
```

#### GET /api/patient/:pid/dental_issue/:did

Request:

```sh
curl -X GET 'http://localhost:8300/apis/api/patient/1/dental_issue/1'
```

#### DELETE /api/patient/:pid/dental_issue/:did

Request:

```sh
curl -X DELETE 'http://localhost:8300/apis/api/patient/1/dental_issue/1'
```

#### GET /api/patient/:pid/insurance

Request:

```sh
curl -X GET 'http://localhost:8300/apis/api/patient/1/insurance'
```

#### GET /api/patient/:pid/insurance/:type

Request:

```sh
curl -X GET 'http://localhost:8300/apis/api/patient/1/insurance/secondary'
```

#### POST /api/patient/:pid/insurance/:type

Request:

```sh
curl -X POST 'http://localhost:8300/apis/api/patient/10/insurance/primary' -d \
'{
    "type": "primary",
    "provider": "33",
    "plan_name": "Some Plan",
    "policy_number": "12345",
    "group_number": "252412",
    "subscriber_lname": "Tester",
    "subscriber_mname": "Xi",
    "subscriber_fname": "Foo",
    "subscriber_relationship": "other",
    "subscriber_ss": "234231234",
    "subscriber_DOB": "2018-10-03",
    "subscriber_street": "183 Cool St",
    "subscriber_postal_code": "23418",
    "subscriber_city": "Cooltown",
    "subscriber_state": "AZ",
    "subscriber_country": "USA",
    "subscriber_phone": "234-598-2123",
    "subscriber_employer": "Some Employer",
    "subscriber_employer_street": "123 Heather Lane",
    "subscriber_employer_postal_code": "23415",
    "subscriber_employer_state": "AZ",
    "subscriber_employer_country": "USA",
    "subscriber_employer_city": "Cooltown",
    "copay": "35",
    "date": "2018-10-15",
    "subscriber_sex": "Female",
    "accept_assignment": "TRUE",
    "policy_type": "a"
}'
```

Notes:

-   `provider` is the insurance company id
-   `state` can be found by querying `resource=/api/list/state`
-   `country` can be found by querying `resource=/api/list/country`

#### PUT /api/patient/:pid/insurance/:type

Request:

```sh
curl -X PUT 'http://localhost:8300/apis/api/patient/10/insurance/primary' -d \
'{
    "type": "primary",
    "provider": "33",
    "plan_name": "Some Plan",
    "policy_number": "12345",
    "group_number": "252412",
    "subscriber_lname": "Tester",
    "subscriber_mname": "Xi",
    "subscriber_fname": "Foo",
    "subscriber_relationship": "other",
    "subscriber_ss": "234231234",
    "subscriber_DOB": "2018-10-03",
    "subscriber_street": "183 Cool St",
    "subscriber_postal_code": "23418",
    "subscriber_city": "Cooltown",
    "subscriber_state": "AZ",
    "subscriber_country": "USA",
    "subscriber_phone": "234-598-2123",
    "subscriber_employer": "Some Employer",
    "subscriber_employer_street": "123 Heather Lane",
    "subscriber_employer_postal_code": "23415",
    "subscriber_employer_state": "AZ",
    "subscriber_employer_country": "USA",
    "subscriber_employer_city": "Cooltown",
    "copay": "35",
    "date": "2018-10-15",
    "subscriber_sex": "Female",
    "accept_assignment": "TRUE",
    "policy_type": "a"
}'
```

Notes:

-   `provider` is the insurance company id
-   `state` can be found by querying `resource=/api/list/state`
-   `country` can be found by querying `resource=/api/list/country`

#### GET /api/list/:list_name

Request:

```sh
curl -X GET 'http://localhost:8300/apis/api/list/medical_problem_issue_list'
```

#### GET /api/version

Request:

```sh
curl -X GET 'http://localhost:8300/apis/api/version'
```

#### GET /api/product

Request:

```sh
curl -X GET 'http://localhost:8300/apis/api/product'
```

#### GET /api/insurance_company

Request:

```sh
curl -X GET 'http://localhost:8300/apis/api/insurance_company'
```

#### GET /api/insurance_type

Request:

```sh
curl -X GET 'http://localhost:8300/apis/api/insurance_type'
```

#### POST /api/insurance_company

Request:

```sh
curl -X POST 'http://localhost:8300/apis/api/insurance_company' -d \
'{
    "name": "Cool Insurance Company",
    "attn": null,
    "cms_id": null,
    "ins_type_code": "2",
    "x12_receiver_id": null,
    "x12_default_partner_id": null,
    "alt_cms_id": "",
    "line1": "123 Cool Lane",
    "line2": "Suite 123",
    "city": "Cooltown",
    "state": "CA",
    "zip": "12245",
    "country": "USA"
}'
```

Notes: `ins_type_code` can be found by inspecting the above route (/api/insurance_type).

#### PUT /api/insurance_company/:iid

Request:

```sh
curl -X PUT 'http://localhost:8300/apis/api/insurance_company/1' -d \
'{
    "name": "Super Insurance Company",
    "attn": null,
    "cms_id": null,
    "ins_type_code": "2",
    "x12_receiver_id": null,
    "x12_default_partner_id": null,
    "alt_cms_id": "",
    "line1": "123 Cool Lane",
    "line2": "Suite 123",
    "city": "Cooltown",
    "state": "CA",
    "zip": "12245",
    "country": "USA"
}'
```

Notes: `ins_type_code` can be found by inspecting the above route (/api/insurance_type).

#### GET /api/appointment

Request:

```sh
curl -X GET 'http://localhost:8300/apis/api/appointment'
```

#### GET /api/appointment/:eid

Request:

```sh
curl -X GET 'http://localhost:8300/apis/api/appointment/1'
```

#### GET /api/patient/:pid/appointment

Request:

```sh
curl -X GET 'http://localhost:8300/apis/api/patient/1/appointment'
```

#### GET /api/patient/:pid/appointment/:eid

Request:

```sh
curl -X GET 'http://localhost:8300/apis/api/patient/1/appointment/1'
```

#### POST /api/patient/:pid/appointment

Request:

```sh
curl -X POST 'http://localhost:8300/apis/api/patient/1/appointment' -d \
'{
    "pc_eid":"1",
    "pc_catid": "5",
    "pc_title": "Office Visit",
    "pc_duration": "900",
    "pc_hometext": "Test",
    "pc_apptstatus": "-",
    "pc_eventDate": "2018-10-19",
    "pc_startTime": "09:00",
    "pc_facility": "9",
    "pc_billing_location": "10"
}'
```

#### DELETE /api/patient/:pid/appointment/:eid

Request:

```sh
curl -X DELETE 'http://localhost:8300/apis/api/patient/1/appointment/1' -d \
```

#### GET /api/patient/:pid/document

Request:

```sh
curl -X GET 'http://localhost:8300/apis/api/patient/1/document&path=/eye_module/imaging-eye/drawings-eye'
```

Note: The `path` query string represents the OpenEMR documents paths with two exceptions:

-   Spaces are represented with `_`
-   All characters are lowercase

#### POST /api/patient/:pid/document

Request:

```sh
curl -X POST 'http://localhost:8300/apis/api/patient/1/document&path=/eye_module/imaging-eye/drawings-eye' \
 -F document=@/home/someone/Desktop/drawing.jpg
```

Note: The `path` query string represents the OpenEMR documents paths with two exceptions:

-   Spaces are represented with `_`
-   All characters are lowercase

#### GET /api/patient/:pid/document/:did

Request:

```sh
curl -X GET 'http://localhost:8300/apis/api/patient/1/document/1'
```

#### POST /api/patient/:pid/message

Request:

```sh
curl -X POST 'http://localhost:8300/apis/api/patient/1/message' -d \
'{
    "body": "Test 123",
    "groupname": "Default",
    "from": "admin",
    "to": "Matthew",
    "title": "Other",
    "message_status": "New"
}'
```

Notes:

-   For `title`, use `resource=/api/list/note_type`
-   For `message_type`, use `resource=/api/list/message_status`

#### PUT /api/patient/:pid/message/:mid

Request:

```sh
curl -X PUT 'http://localhost:8300/apis/api/patient/1/message/1' -d \
'{
    "body": "Test 456",
    "groupname": "Default",
    "from": "Matthew",
    "to": "admin",
    "title": "Other",
    "message_status": "New"
}'
```

Notes:

-   For `title`, use `resource=/api/list/note_type`
-   For `message_type`, use `resource=/api/list/message_status`

#### DELETE /api/patient/:pid/message/:mid

Request:

```sh
curl -X DELETE 'http://localhost:8300/apis/api/patient/1/message/1'
```

### /portal/ Endpoints

OpenEMR patient portal endpoints Use `http://localhost:8300/apis/portal as base URI.`

_Example:_ `http://localhost:8300/apis/portal/patient` returns a resource of the patient.

#### POST /portal/auth

The OpenEMR Patient Portal API utilizes the OAuth2 password credential flow for authentication. To obtain an API token, submit your login credentials and requested scope. The scope must match a site that has been setup in OpenEMR, in the /sites/ directory. If additional sites have not been created, set the scope
to 'default'. If the patient portal is set to require email address on authenticate, then need to also include an `email` field in the request.

Request:

```sh
curl -X POST -H 'Content-Type: application/json' 'http://localhost:8300/apis/portal/auth' \
-d '{
    "grant_type":"password",
    "username": "ServiceUser",
    "password": "password",
    "scope":"site id"
}'
```

Response:

```json
{
    "token_type": "Bearer",
    "access_token": "eyJ0b2tlbiI6IjAwNmZ4TWpsNWhsZmNPelZicXBEdEZVUlNPQUY5KzdzR1Jjejc4WGZyeGFjUjY2QlhaaEs4eThkU3cxbTd5VXFBeTVyeEZpck9mVzBQNWc5dUlidERLZ0trUElCME5wRDVtTVk5bE9WaE5DTHF5RnRnT0Q0OHVuaHRvbXZ6OTEyNmZGUmVPUllSYVJORGoyZTkzTDA5OWZSb0ZRVGViTUtWUFd4ZW5cL1piSzhIWFpJZUxsV3VNcUdjQXR5dmlLQXRXNDAiLCJzaXRlX2lkIjoiZGVmYXVsdCIsImFwaSI6Im9lbXIifQ==",
    "expires_in": "3600",
    "user_data": {
        "user_id": "1"
    }
}
```

The Bearer token is required for each OpenEMR Patient Portal API request, and is conveyed using an Authorization header.

Request:

```sh
curl -X GET 'http://localhost:8300/apis/portal/patient' \
  -H 'Authorization: Bearer eyJ0b2tlbiI6IjAwNmZ4TWpsNWhsZmNPelZicXBEdEZVUlNPQUY5KzdzR1Jjejc4WGZyeGFjUjY2QlhaaEs4eThkU3cxbTd5VXFBeTVyeEZpck9mVzBQNWc5dUlidERLZ0trUElCME5wRDVtTVk5bE9WaE5DTHF5RnRnT0Q0OHVuaHRvbXZ6OTEyNmZGUmVPUllSYVJORGoyZTkzTDA5OWZSb0ZRVGViTUtWUFd4ZW5cL1piSzhIWFpJZUxsV3VNcUdjQXR5dmlLQXRXNDAiLCJzaXRlX2lkIjoiZGVmYXVsdCIsImFwaSI6Im9lbXIifQ=='
```

#### GET /portal/patient

Request:

```sh
curl -X GET 'http://localhost:8300/apis/portal/patient'
```

Response:

```json
{
    "validationErrors": [],
    "internalErrors": [],
    "data": {
        "id": "193",
        "pid": "1",
        "pubpid": "",
        "title": "Mr",
        "fname": "Baz",
        "mname": "",
        "lname": "Bop",
        "ss": "",
        "street": "456 Tree Lane",
        "postal_code": "08642",
        "city": "FooTown",
        "state": "FL",
        "county": "",
        "country_code": "US",
        "drivers_license": "",
        "contact_relationship": "",
        "phone_contact": "123-456-7890",
        "phone_home": "",
        "phone_biz": "",
        "phone_cell": "",
        "email": "",
        "DOB": "1992-02-03",
        "sex": "Male",
        "race": "",
        "ethnicity": "",
        "status": ""
    }
}
```

### Dev Notes

-   For business logic, make or use the services [here](src/Services)
-   For controller logic, make or use the classes [here](src/RestControllers)
-   For routing declarations, use the class [here](_rest_routes.inc.php).

### Project Management

#### General API

-   TODO(?): Prevent `ListService` from using `enddate` of `0000-00-00` by default
-   TODO(?): API for fee sheets
-   TODO(?): API for pharmacies
-   TODO(?): API for immunizations
-   TODO(?): API for prescriptions
-   TODO(?): Drug search API
-   TODO(?): API for onotes<|MERGE_RESOLUTION|>--- conflicted
+++ resolved
@@ -80,11 +80,7 @@
     -   [FHIR Condition API](FHIR_README.md#get-fhircondition)
     -   [FHIR MedicationRequest API](FHIR_README.md#get-fhirmedicationrequest)
     -   [FHIR Medication API](FHIR_README.md#get-fhirmedication)
-<<<<<<< HEAD
-=======
-    -   [FHIR MedicationStatement API](FHIR_README.md#get-fhirmedicationstatement)
     -   [FHIR Location API](FHIR_README.md#get-fhirlocation)
->>>>>>> 9ee396e3
 -   [Portal FHIR API Endpoints](FHIR_README.md#portalfhir-endpoints)
     -   [Patient API](FHIR_README.md#get-portalfhirpatient)
 -   [Dev notes](API_README.md#dev-notes)
