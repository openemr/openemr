--
--  Comment Meta Language Constructs:
--
--  #IfNotTable
--    argument: table_name
--    behavior: if the table_name does not exist,  the block will be executed

--  #IfTable
--    argument: table_name
--    behavior: if the table_name does exist, the block will be executed

--  #IfColumn
--    arguments: table_name colname
--    behavior:  if the table and column exist,  the block will be executed

--  #IfMissingColumn
--    arguments: table_name colname
--    behavior:  if the table exists but the column does not,  the block will be executed

--  #IfNotColumnType
--    arguments: table_name colname value
--    behavior:  If the table table_name does not have a column colname with a data type equal to value, then the block will be executed

--  #IfNotColumnTypeDefault
--    arguments: table_name colname value value2
--    behavior:  If the table table_name does not have a column colname with a data type equal to value and a default equal to value2, then the block will be executed

--  #IfNotRow
--    arguments: table_name colname value
--    behavior:  If the table table_name does not have a row where colname = value, the block will be executed.

--  #IfNotRow2D
--    arguments: table_name colname value colname2 value2
--    behavior:  If the table table_name does not have a row where colname = value AND colname2 = value2, the block will be executed.

--  #IfNotRow3D
--    arguments: table_name colname value colname2 value2 colname3 value3
--    behavior:  If the table table_name does not have a row where colname = value AND colname2 = value2 AND colname3 = value3, the block will be executed.

--  #IfNotRow4D
--    arguments: table_name colname value colname2 value2 colname3 value3 colname4 value4
--    behavior:  If the table table_name does not have a row where colname = value AND colname2 = value2 AND colname3 = value3 AND colname4 = value4, the block will be executed.

--  #IfNotRow2Dx2
--    desc:      This is a very specialized function to allow adding items to the list_options table to avoid both redundant option_id and title in each element.
--    arguments: table_name colname value colname2 value2 colname3 value3
--    behavior:  The block will be executed if both statements below are true:
--               1) The table table_name does not have a row where colname = value AND colname2 = value2.
--               2) The table table_name does not have a row where colname = value AND colname3 = value3.

--  #IfRow
--    arguments: table_name colname value
--    behavior:  If the table table_name does have a row where colname = value, the block will be executed.

--  #IfRow2D
--    arguments: table_name colname value colname2 value2
--    behavior:  If the table table_name does have a row where colname = value AND colname2 = value2, the block will be executed.

--  #IfRow3D
--        arguments: table_name colname value colname2 value2 colname3 value3
--        behavior:  If the table table_name does have a row where colname = value AND colname2 = value2 AND colname3 = value3, the block will be executed.

--  #IfRowIsNull
--    arguments: table_name colname
--    behavior:  If the table table_name does have a row where colname is null, the block will be executed.

--  #IfIndex
--    desc:      This function is most often used for dropping of indexes/keys.
--    arguments: table_name colname
--    behavior:  If the table and index exist the relevant statements are executed, otherwise not.

--  #IfNotIndex
--    desc:      This function will allow adding of indexes/keys.
--    arguments: table_name colname
--    behavior:  If the index does not exist, it will be created

--  #EndIf
--    all blocks are terminated with a #EndIf statement.

--  #IfNotListReaction
--    Custom function for creating Reaction List

--  #IfNotListOccupation
--    Custom function for creating Occupation List

--  #IfTextNullFixNeeded
--    desc: convert all text fields without default null to have default null.
--    arguments: none

--  #IfTableEngine
--    desc:      Execute SQL if the table has been created with given engine specified.
--    arguments: table_name engine
--    behavior:  Use when engine conversion requires more than one ALTER TABLE

--  #IfInnoDBMigrationNeeded
--    desc: find all MyISAM tables and convert them to InnoDB.
--    arguments: none
--    behavior: can take a long time.

--  #IfDocumentNamingNeeded
--    desc: populate name field with document names.
--    arguments: none

--  #IfUpdateEditOptionsNeeded
--    desc: Change Layout edit options.
--    arguments: mode(add or remove) layout_form_id the_edit_option comma_separated_list_of_field_ids

#IfNotRow2D layout_options form_id DEM field_id prevent_portal_apps
SET @group_id = (SELECT `group_id` FROM layout_options WHERE field_id='allow_patient_portal' AND form_id='DEM');
SET @seq_start := 0;
UPDATE `layout_options` SET `seq` = (@seq_start := @seq_start+1)*10 WHERE group_id = @group_id AND form_id='DEM' ORDER BY `seq`;
SET @seq_add_to = (SELECT seq FROM layout_options WHERE group_id = @group_id AND field_id='allow_patient_portal' AND form_id='DEM');
INSERT INTO `layout_options` (`form_id`, `field_id`, `group_id`, `title`, `seq`, `data_type`, `uor`, `fld_length`, `max_length`, `list_id`, `titlecols`, `datacols`, `default_value`, `edit_options`, `description`, `fld_rows`) VALUES ('DEM','prevent_portal_apps',@group_id,'Prevent API Access',@seq_add_to+5,21,1,0,0,'',1,1,'','','Check to not allow third party API access.',0);
ALTER TABLE `patient_data` ADD `prevent_portal_apps` TEXT;
#Endif

#IfMissingColumn clinical_rules bibliographic_citation
ALTER TABLE `clinical_rules` ADD COLUMN `bibliographic_citation` VARCHAR(255) NOT NULL DEFAULT '';
#EndIf

#IfMissingColumn clinical_rules linked_referential_cds
ALTER TABLE `clinical_rules` ADD COLUMN `linked_referential_cds` VARCHAR(50) NOT NULL DEFAULT '';
#EndIf

#IfMissingColumn clinical_rules amc_2015_flag
ALTER TABLE `clinical_rules` ADD `amc_2015_flag` TINYINT(1) NULL DEFAULT NULL
    COMMENT '2015 Automated Measure Calculation flag for (unable to customize per patient)';
#EndIf

#IfMissingColumn clinical_rules amc_code_2015
ALTER TABLE `clinical_rules` ADD `amc_code_2015` VARCHAR(30) NOT NULL DEFAULT '' COMMENT 'Automated Measure Calculation 2014 identifier (MU rule)';
#EndIf

#IfMissingColumn patient_access_onsite date_created
-- We add the date time so we know exactly when the credentials were generated without having to lookup in the audit log
ALTER TABLE patient_access_onsite ADD `date_created` DATETIME NOT NULL DEFAULT CURRENT_TIMESTAMP;
#EndIf

#IfNotRow clinical_rules id patient_access_amc
INSERT INTO `clinical_rules` (`id`, `pid`, `active_alert_flag`, `passive_alert_flag`, `cqm_flag`, `cqm_2011_flag`,
                              `cqm_2014_flag`, `cqm_nqf_code`, `cqm_pqri_code`, `amc_flag`, `amc_2011_flag`,
                              `amc_2014_flag`, `amc_code`, `amc_code_2014`, `amc_code_2015`, `amc_2014_stage1_flag`,
                              `amc_2014_stage2_flag`, `amc_2015_flag`, `patient_reminder_flag`, `developer`,
                              `funding_source`, `release_version`, `web_reference`, `access_control`,
                              `bibliographic_citation`, `linked_referential_cds`)
    VALUES ('patient_access_amc', '0', '0', '0', '0', '0', '0', '', '', '1', '0', '0', '', ''
    , '170.315(g)(1)/(2)–2c', '0', '0', '1', '0', '', '', '', '', 'patients:med', '', '');
#EndIf

#IfNotRow2D list_options list_id clinical_rules option_id patient_access_amc
INSERT INTO `list_options` (`list_id`, `option_id`, `title`, `seq`, `is_default`, `option_value`, `mapping`, `notes`
                            , `codes`, `toggle_setting_1`, `toggle_setting_2`)
    VALUES ('clinical_rules', 'patient_access_amc', 'Provide Patients Electronic Access to Their Health Information - API Access'
    , 240, 0, 0, '', '', '', 0, 0);
#EndIf

#IfRow2D list_options list_id lists option_id ecqm_2021_reporting
DELETE FROM list_options WHERE list_id = "ecqm_2021_reporting";
DELETE FROM list_options WHERE list_id = 'lists' AND option_id = "ecqm_2021_reporting";
#EndIf

#IfNotRow2D list_options list_id lists option_id ecqm_2022_reporting
INSERT INTO `list_options` (`list_id`, `option_id`, `title`, `seq`, `is_default`, `option_value`) VALUES ('lists','ecqm_2022_reporting','eCQM 2022 Performance Period',0,1,0);
INSERT INTO `list_options` (`list_id`, `option_id`, `title`, `seq`, `activity`) VALUES ('ecqm_2022_reporting','CMS117v10','Childhood Immunization Status',10,0);
INSERT INTO `list_options` (`list_id`, `option_id`, `title`, `seq`, `activity`) VALUES ('ecqm_2022_reporting','CMS122v10','Diabetes: Hemoglobin A1c (HbA1c) Poor Control (>9%)',20,1);
INSERT INTO `list_options` (`list_id`, `option_id`, `title`, `seq`, `activity`) VALUES ('ecqm_2022_reporting','CMS124v10','Cervical Cancer Screening',30,1);
INSERT INTO `list_options` (`list_id`, `option_id`, `title`, `seq`, `activity`) VALUES ('ecqm_2022_reporting','CMS125v10','Breast Cancer Screening',40,1);
INSERT INTO `list_options` (`list_id`, `option_id`, `title`, `seq`, `activity`) VALUES ('ecqm_2022_reporting','CMS127v10','Pneumococcal Vaccination Status for Older Adults',50,1);
INSERT INTO `list_options` (`list_id`, `option_id`, `title`, `seq`, `activity`) VALUES ('ecqm_2022_reporting','CMS128v10','Anti-Depressant Medication Management',60,0);
INSERT INTO `list_options` (`list_id`, `option_id`, `title`, `seq`, `activity`) VALUES ('ecqm_2022_reporting','CMS129v11','Prostate Cancer: Avoidance of Overuse of Bone Scan for Staging Low Risk Prostate Cancer Patients',70,0);
INSERT INTO `list_options` (`list_id`, `option_id`, `title`, `seq`, `activity`) VALUES ('ecqm_2022_reporting','CMS130v10','Colorectal Cancer Screening',80,1);
INSERT INTO `list_options` (`list_id`, `option_id`, `title`, `seq`, `activity`) VALUES ('ecqm_2022_reporting','CMS131v10','Diabetes: Eye Exam',90,0);
INSERT INTO `list_options` (`list_id`, `option_id`, `title`, `seq`, `activity`) VALUES ('ecqm_2022_reporting','CMS133v10','Cataracts: 20/40 or Better Visual Acuity within 90 Days Following Cataract Surgery',95,0);
INSERT INTO `list_options` (`list_id`, `option_id`, `title`, `seq`, `activity`) VALUES ('ecqm_2022_reporting','CMS134v10','Diabetes: Medical Attention for Nephropathy',100,0);
INSERT INTO `list_options` (`list_id`, `option_id`, `title`, `seq`, `activity`) VALUES ('ecqm_2022_reporting','CMS135v10','Heart Failure (HF): Angiotensin-Converting Enzyme (ACE) Inhibitor or Angiotensin Receptor Blocker (ARB) or Angiotensin Receptor-Neprilysin Inhibitor (ARNI) Therapy for Left Ventricular Systolic Dysfunction (LVSD)',110,0);
INSERT INTO `list_options` (`list_id`, `option_id`, `title`, `seq`, `activity`) VALUES ('ecqm_2022_reporting','CMS136v11','Follow-Up Care for Children Prescribed ADHD Medication (ADD)',120,0);
INSERT INTO `list_options` (`list_id`, `option_id`, `title`, `seq`, `activity`) VALUES ('ecqm_2022_reporting','CMS137v10','Initiation and Engagement of Alcohol and Other Drug Dependence Treatment',130,0);
INSERT INTO `list_options` (`list_id`, `option_id`, `title`, `seq`, `activity`) VALUES ('ecqm_2022_reporting','CMS138v10','Preventive Care and Screening: Tobacco Use: Screening and Cessation Intervention',140,1);
INSERT INTO `list_options` (`list_id`, `option_id`, `title`, `seq`, `activity`) VALUES ('ecqm_2022_reporting','CMS139v10','Falls: Screening for Future Fall Risk',150,0);
INSERT INTO `list_options` (`list_id`, `option_id`, `title`, `seq`, `activity`) VALUES ('ecqm_2022_reporting','CMS142v10','Diabetic Retinopathy: Communication with the Physician Managing Ongoing Diabetes Care',160,0);
INSERT INTO `list_options` (`list_id`, `option_id`, `title`, `seq`, `activity`) VALUES ('ecqm_2022_reporting','CMS143v10','Primary Open-Angle Glaucoma (POAG): Optic Nerve Evaluation',170,0);
INSERT INTO `list_options` (`list_id`, `option_id`, `title`, `seq`, `activity`) VALUES ('ecqm_2022_reporting','CMS144v10','Heart Failure (HF): Beta-Blocker Therapy for Left Ventricular Systolic Dysfunction (LVSD)',180,0);
INSERT INTO `list_options` (`list_id`, `option_id`, `title`, `seq`, `activity`) VALUES ('ecqm_2022_reporting','CMS145v10','Coronary Artery Disease (CAD): Beta-Blocker Therapy – Prior Myocardial Infarction (MI) or Left Ventricular Systolic Dysfunction (LVEF < 40%)',190,0);
INSERT INTO `list_options` (`list_id`, `option_id`, `title`, `seq`, `activity`) VALUES ('ecqm_2022_reporting','CMS146v10','Appropriate Testing for Pharyngitis',200,0);
INSERT INTO `list_options` (`list_id`, `option_id`, `title`, `seq`, `activity`) VALUES ('ecqm_2022_reporting','CMS147v11','Preventive Care and Screening: Influenza Immunization',210,1);
INSERT INTO `list_options` (`list_id`, `option_id`, `title`, `seq`, `activity`) VALUES ('ecqm_2022_reporting','CMS149v10','Dementia: Cognitive Assessment',220,0);
INSERT INTO `list_options` (`list_id`, `option_id`, `title`, `seq`, `activity`) VALUES ('ecqm_2022_reporting','CMS153v10','Chlamydia Screening for Women',230,0);
INSERT INTO `list_options` (`list_id`, `option_id`, `title`, `seq`, `activity`) VALUES ('ecqm_2022_reporting','CMS154v10','Appropriate Treatment for Upper Respiratory Infection (URI)',240,0);
INSERT INTO `list_options` (`list_id`, `option_id`, `title`, `seq`, `activity`) VALUES ('ecqm_2022_reporting','CMS155v10','Weight Assessment and Counseling for Nutrition and Physical `activity` for Children and Adolescents',250,0);
INSERT INTO `list_options` (`list_id`, `option_id`, `title`, `seq`, `activity`) VALUES ('ecqm_2022_reporting','CMS156v10','Use of High-Risk Medications in Older Adults',260,0);
INSERT INTO `list_options` (`list_id`, `option_id`, `title`, `seq`, `activity`) VALUES ('ecqm_2022_reporting','CMS157v10','Oncology: Medical and Radiation – Pain Intensity Quantified',280,0);
INSERT INTO `list_options` (`list_id`, `option_id`, `title`, `seq`, `activity`) VALUES ('ecqm_2022_reporting','CMS159v10','Depression Remission at Twelve Months',290,0);
INSERT INTO `list_options` (`list_id`, `option_id`, `title`, `seq`, `activity`) VALUES ('ecqm_2022_reporting','CMS161v10','Adult Major Depressive Disorder (MDD): Suicide Risk Assessment',300,0);
INSERT INTO `list_options` (`list_id`, `option_id`, `title`, `seq`, `activity`) VALUES ('ecqm_2022_reporting','CMS165v10','Controlling High Blood Pressure',310,1);
INSERT INTO `list_options` (`list_id`, `option_id`, `title`, `seq`, `activity`) VALUES ('ecqm_2022_reporting','CMS177v10','Child and Adolescent Major Depressive Disorder (MDD): Suicide Risk Assessment',320,0);
INSERT INTO `list_options` (`list_id`, `option_id`, `title`, `seq`, `activity`) VALUES ('ecqm_2022_reporting','CMS22v10','Preventive Care and Screening: Screening for High Blood Pressure and Follow-Up Documented',330,1);
INSERT INTO `list_options` (`list_id`, `option_id`, `title`, `seq`, `activity`) VALUES ('ecqm_2022_reporting','CMS249v4','Appropriate Use of DXA Scans in Women Under 65 Years Who Do Not Meet the Risk Factor Profile for Osteoporotic Fracture',340,0);
INSERT INTO `list_options` (`list_id`, `option_id`, `title`, `seq`, `activity`) VALUES ('ecqm_2022_reporting','CMS2v11','Preventive Care and Screening: Screening for Depression and Follow-Up Plan',350,0);
INSERT INTO `list_options` (`list_id`, `option_id`, `title`, `seq`, `activity`) VALUES ('ecqm_2022_reporting','CMS347v5','Statin Therapy for the Prevention and Treatment of Cardiovascular Disease',360,0);
INSERT INTO `list_options` (`list_id`, `option_id`, `title`, `seq`, `activity`) VALUES ('ecqm_2022_reporting','CMS349v4','HIV Screening',370,0);
INSERT INTO `list_options` (`list_id`, `option_id`, `title`, `seq`, `activity`) VALUES ('ecqm_2022_reporting','CMS50v10','Closing the Referral Loop: Receipt of Specialist Report',380,0);
INSERT INTO `list_options` (`list_id`, `option_id`, `title`, `seq`, `activity`) VALUES ('ecqm_2022_reporting','CMS56v10','Functional Status Assessment for Total Hip Replacement',390,0);
INSERT INTO `list_options` (`list_id`, `option_id`, `title`, `seq`, `activity`) VALUES ('ecqm_2022_reporting','CMS645v5','Bone Density Evaluation for Patients with Prostate Cancer and Receiving Androgen Deprivation Therapy',400,0);
INSERT INTO `list_options` (`list_id`, `option_id`, `title`, `seq`, `activity`) VALUES ('ecqm_2022_reporting','CMS646v2','Intravesical Bacillus-Calmette-Guerin for non-muscle invasive bladder cancer',405,0);
INSERT INTO `list_options` (`list_id`, `option_id`, `title`, `seq`, `activity`) VALUES ('ecqm_2022_reporting','CMS66v10','Functional Status Assessment for Total Knee Replacement',410,0);
INSERT INTO `list_options` (`list_id`, `option_id`, `title`, `seq`, `activity`) VALUES ('ecqm_2022_reporting','CMS68v11','Documentation of Current Medications in the Medical Record',420,0);
INSERT INTO `list_options` (`list_id`, `option_id`, `title`, `seq`, `activity`) VALUES ('ecqm_2022_reporting','CMS69v10','Preventive Care and Screening: Body Mass Index (BMI) Screening and Follow-Up Plan',430,1);
INSERT INTO `list_options` (`list_id`, `option_id`, `title`, `seq`, `activity`) VALUES ('ecqm_2022_reporting','CMS74v11','Primary Caries Prevention Intervention as Offered by Primary Care Providers, including Dentists',440,0);
INSERT INTO `list_options` (`list_id`, `option_id`, `title`, `seq`, `activity`) VALUES ('ecqm_2022_reporting','CMS75v10','Children Who Have Dental Decay or Cavities',450,0);
INSERT INTO `list_options` (`list_id`, `option_id`, `title`, `seq`, `activity`) VALUES ('ecqm_2022_reporting','CMS771v3','Urinary Symptom Score Change 6-12 Months After Diagnosis of Benign Prostatic Hyperplasia',460,0);
INSERT INTO `list_options` (`list_id`, `option_id`, `title`, `seq`, `activity`) VALUES ('ecqm_2022_reporting','CMS90v11','Functional Status Assessments for Congestive Heart Failure',470,0);
#EndIf

#IfNotRow2D list_options list_id discharge-disposition option_id home-hospice
DELETE FROM list_options WHERE list_id = "discharge-disposition";
DELETE FROM list_options WHERE list_id = 'lists' AND option_id = "discharge-disposition";

INSERT INTO `list_options` (`list_id`, `option_id`, `title`, `seq`, `is_default`, `option_value`, `mapping`, `notes`, `codes`, `toggle_setting_1`, `toggle_setting_2`, `activity`) VALUES ('lists','discharge-disposition','Discharge Disposition',0,1,0,'',NULL,'',0,0,1);
INSERT INTO `list_options` (`list_id`, `option_id`, `title`, `seq`, `is_default`, `option_value`, `mapping`, `notes`, `codes`, `toggle_setting_1`, `toggle_setting_2`, `activity`) VALUES ('discharge-disposition','home','Home',10,1,0,'','','SNOMED-CT:10161009',0,0,1);
INSERT INTO `list_options` (`list_id`, `option_id`, `title`, `seq`, `is_default`, `option_value`, `mapping`, `notes`, `codes`, `toggle_setting_1`, `toggle_setting_2`, `activity`) VALUES ('discharge-disposition','home-hospice','Discharge to home for hospice care',20,0,0,'','','SNOMED-CT:428361000124107',0,0,1);
INSERT INTO `list_options` (`list_id`, `option_id`, `title`, `seq`, `is_default`, `option_value`, `mapping`, `notes`, `codes`, `toggle_setting_1`, `toggle_setting_2`, `activity`) VALUES ('discharge-disposition','alt-home','Alternative Home',30,0,0,'','','',0,0,1);
INSERT INTO `list_options` (`list_id`, `option_id`, `title`, `seq`, `is_default`, `option_value`, `mapping`, `notes`, `codes`, `toggle_setting_1`, `toggle_setting_2`, `activity`) VALUES ('discharge-disposition','other-hcf','Other healthcare facility',40,0,0,'','','',0,0,1);
INSERT INTO `list_options` (`list_id`, `option_id`, `title`, `seq`, `is_default`, `option_value`, `mapping`, `notes`, `codes`, `toggle_setting_1`, `toggle_setting_2`, `activity`) VALUES ('discharge-disposition','hosp','Hospice',50,0,0,'','','SNOMED-CT:428371000124100',0,0,1);
INSERT INTO `list_options` (`list_id`, `option_id`, `title`, `seq`, `is_default`, `option_value`, `mapping`, `notes`, `codes`, `toggle_setting_1`, `toggle_setting_2`, `activity`) VALUES ('discharge-disposition','long','Long-term care',60,0,0,'','','',0,0,1);
INSERT INTO `list_options` (`list_id`, `option_id`, `title`, `seq`, `is_default`, `option_value`, `mapping`, `notes`, `codes`, `toggle_setting_1`, `toggle_setting_2`, `activity`) VALUES ('discharge-disposition','aadvice','Left against advice (Finding)',70,0,0,'','','SNOMED-CT:445060000',0,0,1);
INSERT INTO `list_options` (`list_id`, `option_id`, `title`, `seq`, `is_default`, `option_value`, `mapping`, `notes`, `codes`, `toggle_setting_1`, `toggle_setting_2`, `activity`) VALUES ('discharge-disposition','self-aadvice','Patient self-discharge against medical advice',80,0,0,'','','SNOMED-CT:225928004',0,0,1);
INSERT INTO `list_options` (`list_id`, `option_id`, `title`, `seq`, `is_default`, `option_value`, `mapping`, `notes`, `codes`, `toggle_setting_1`, `toggle_setting_2`, `activity`) VALUES ('discharge-disposition','exp','Expired',90,0,0,'','','SNOMED-CT:371828006',0,0,1);
INSERT INTO `list_options` (`list_id`, `option_id`, `title`, `seq`, `is_default`, `option_value`, `mapping`, `notes`, `codes`, `toggle_setting_1`, `toggle_setting_2`, `activity`) VALUES ('discharge-disposition','psy','Psychiatric hospital',100,0,0,'','','',0,0,1);
INSERT INTO `list_options` (`list_id`, `option_id`, `title`, `seq`, `is_default`, `option_value`, `mapping`, `notes`, `codes`, `toggle_setting_1`, `toggle_setting_2`, `activity`) VALUES ('discharge-disposition','rehab','Rehabilitation',110,0,0,'','','SNOMED-CT:433591000124103',0,0,1);
INSERT INTO `list_options` (`list_id`, `option_id`, `title`, `seq`, `is_default`, `option_value`, `mapping`, `notes`, `codes`, `toggle_setting_1`, `toggle_setting_2`, `activity`) VALUES ('discharge-disposition','snf','Skilled nursing facility',120,0,0,'','','',0,0,1);
INSERT INTO `list_options` (`list_id`, `option_id`, `title`, `seq`, `is_default`, `option_value`, `mapping`, `notes`, `codes`, `toggle_setting_1`, `toggle_setting_2`, `activity`) VALUES ('discharge-disposition','comm-hospital','Discharge to community hospital',130,0,0,'','','SNOMED-CT:306701001',0,0,1);
INSERT INTO `list_options` (`list_id`, `option_id`, `title`, `seq`, `is_default`, `option_value`, `mapping`, `notes`, `codes`, `toggle_setting_1`, `toggle_setting_2`, `activity`) VALUES ('discharge-disposition','oth','Other',140,0,0,'','','',0,0,1);
#EndIf

#IfNotRow2D list_options list_id clinical_rules option_id send_sum_2015_amc
INSERT INTO `list_options` (`list_id`, `option_id`, `title`, `seq`, `is_default`, `option_value`, `mapping`, `notes`
                           , `codes`, `toggle_setting_1`, `toggle_setting_2`)
VALUES ('clinical_rules', 'send_sum_2015_amc', 'Support Electronic Referral Loops by Sending Health Information'
       , 240, 0, 0, '', '', '', 0, 0);
#EndIf

#IfNotRow clinical_rules id send_sum_2015_amc
INSERT INTO `clinical_rules` (`id`, `pid`, `active_alert_flag`, `passive_alert_flag`, `cqm_flag`, `cqm_2011_flag`,
                              `cqm_2014_flag`, `cqm_nqf_code`, `cqm_pqri_code`, `amc_flag`, `amc_2011_flag`,
                              `amc_2014_flag`, `amc_code`, `amc_code_2014`, `amc_code_2015`, `amc_2014_stage1_flag`,
                              `amc_2014_stage2_flag`, `amc_2015_flag`, `patient_reminder_flag`, `developer`,
                              `funding_source`, `release_version`, `web_reference`, `access_control`,
                              `bibliographic_citation`, `linked_referential_cds`)
VALUES ('send_sum_2015_amc', '0', '0', '0', '0', '0', '0', '', '', '1', '0', '0', '', ''
       , '170.315(g)(1)/(2)–7', '0', '0', '1', '0', '', '', '', '', '', '', '');
#EndIf

#IfNotRow2D layout_options form_id LBTref field_id billing_facility_id
DELETE FROM `layout_options` WHERE `form_id`='LBTref' AND `field_id`='encounter_id' AND `data_type`=53 and `seq`=10;
INSERT INTO `layout_options` (`form_id`,`field_id`,`group_id`,`title`,`seq`,`data_type`,`uor`,`fld_length`,`max_length`
                             ,`list_id`,`titlecols`,`datacols`,`default_value`,`edit_options`,`description`,`fld_rows`)
VALUES ('LBTref', 'billing_facility_id', '1', 'Patient Billing Facility', 11, 35, 1, 0, 0, '', 1, 1, '', ''
       ,'Billing facility that patient claims are billed against', 0);
#EndIf


#IfMissingColumn report_itemized rule_id
ALTER TABLE `report_itemized` ADD COLUMN `rule_id` VARCHAR(31) DEFAULT NULL;
#EndIf

#IfMissingColumn report_itemized item_details
ALTER TABLE `report_itemized` ADD COLUMN `item_details` TEXT;
#EndIf

#IfMissingColumn ccda transaction_id
ALTER TABLE `ccda` ADD COLUMN `transaction_id` BIGINT(20) COMMENT 'fk to transactions referral record';
#EndIf

#IfMissingColumn form_care_plan date_end
ALTER TABLE `form_care_plan` ADD `date_end` DATETIME DEFAULT NULL, ADD `reason_code` VARCHAR(31) DEFAULT NULL, ADD `reason_description` TEXT, ADD `reason_date_low` DATETIME DEFAULT NULL, ADD `reason_date_high` DATETIME DEFAULT NULL;
#EndIf

<<<<<<< HEAD
#IfUpdateEditOptionsNeeded remove DEM C street, street_line_2, city
#EndIf

#IfUpdateEditOptionsNeeded add DEM U street, street_line_2, city
#EndIf

#IfNotRow3D layout_options form_id DEM field_id postal_code fld_length 8
UPDATE `layout_options` SET `fld_length` = '8' WHERE `layout_options`.`form_id` = 'DEM' AND `layout_options`.`field_id` = 'postal_code';
=======
#IfNotColumnType insurance_companies ins_type_code int(11)
ALTER TABLE `insurance_companies` CHANGE `ins_type_code` `ins_type_code` INT(11) NULL DEFAULT NULL;
ALTER TABLE `insurance_companies` CHANGE `inactive` `inactive` TINYINT(1) NOT NULL DEFAULT '0';
>>>>>>> 237d225f
#EndIf<|MERGE_RESOLUTION|>--- conflicted
+++ resolved
@@ -275,18 +275,17 @@
 ALTER TABLE `form_care_plan` ADD `date_end` DATETIME DEFAULT NULL, ADD `reason_code` VARCHAR(31) DEFAULT NULL, ADD `reason_description` TEXT, ADD `reason_date_low` DATETIME DEFAULT NULL, ADD `reason_date_high` DATETIME DEFAULT NULL;
 #EndIf
 
-<<<<<<< HEAD
-#IfUpdateEditOptionsNeeded remove DEM C street, street_line_2, city
-#EndIf
-
-#IfUpdateEditOptionsNeeded add DEM U street, street_line_2, city
-#EndIf
-
-#IfNotRow3D layout_options form_id DEM field_id postal_code fld_length 8
-UPDATE `layout_options` SET `fld_length` = '8' WHERE `layout_options`.`form_id` = 'DEM' AND `layout_options`.`field_id` = 'postal_code';
-=======
 #IfNotColumnType insurance_companies ins_type_code int(11)
 ALTER TABLE `insurance_companies` CHANGE `ins_type_code` `ins_type_code` INT(11) NULL DEFAULT NULL;
 ALTER TABLE `insurance_companies` CHANGE `inactive` `inactive` TINYINT(1) NOT NULL DEFAULT '0';
->>>>>>> 237d225f
-#EndIf+#EndIf
+
+#IfUpdateEditOptionsNeeded remove DEM C street, street_line_2, city
+#EndIf
+
+#IfUpdateEditOptionsNeeded add DEM U street, street_line_2, city
+#EndIf
+
+#IfNotRow3D layout_options form_id DEM field_id postal_code fld_length 8
+UPDATE `layout_options` SET `fld_length` = '8' WHERE `layout_options`.`form_id` = 'DEM' AND `layout_options`.`field_id` = 'postal_code';
+#EndIf
