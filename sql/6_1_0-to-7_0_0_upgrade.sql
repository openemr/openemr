--- conflicted
+++ resolved
@@ -673,42 +673,6 @@
 #EndIf
 
 #IfNotColumnType procedure_type procedure_code varchar(64)
-<<<<<<< HEAD
-ALTER TABLE `procedure_type` MODIFY `procedure_code` varchar(64) NOT NULL DEFAULT '' COMMENT 'code identifying this procedure',
-#EndIf
-
-
-
-#IfNotTable contact
-CREATE TABLE `contact` (
-   `id` BIGINT(20) NOT NULL auto_increment,
-   `type_table_name` VARCHAR(255) NOT NULL DEFAULT '',
-   `type_table_id` BIGINT(20) NOT NULL DEFAULT '0',
-   PRIMARY KEY (`id`)
-) ENGINE = InnoDB;
-#EndIf
-
-
-
-#IfNotTable contact_address
-CREATE TABLE `contact_address` (
-    `id` BIGINT(20) NOT NULL auto_increment,
-    `contact_id` BIGINT(20) NOT NULL,
-    `address_id` BIGINT(20) NOT NULL,
-    `priority` INT(11) NULL,
-    `type` VARCHAR(255) NULL COMMENT '[Values: Home, Work, Physical, Mailing, Shipping]',
-    `notes` TEXT(255) NULL,
-    `status` BINARY(1) NULL COMMENT '[Values: Active, Inactive, etc]',
-    `is_primary` BINARY(1) NULL,
-    `created_date` DATETIME NULL,
-    `period_start` DATETIME NULL COMMENT 'Date the address became active',
-    `period_end` DATETIME NULL COMMENT 'Date the address became deactivated',
-    `inactivated_reason` VARCHAR(45) NULL DEFAULT NULL COMMENT '[Values: Moved, Mail Returned, etc]',
-    PRIMARY KEY (`id`),
-    KEY (`contact_id`),
-    KEY (`address_id`)
-) ENGINE = InnoDB ;
-=======
 ALTER TABLE `procedure_type` MODIFY `procedure_code` varchar(64) NOT NULL DEFAULT '' COMMENT 'code identifying this procedure';
 #EndIf
 
@@ -761,5 +725,37 @@
 
 #IfNotRow3D layout_options form_id DEM field_id fname title Name
 UPDATE `layout_options` SET `title` = 'Name', `titlecols` = '1', `datacols` = '3' WHERE `layout_options`.`form_id` = 'DEM' AND `layout_options`.`field_id` = 'fname';
->>>>>>> 713221a0
+#EndIf
+
+
+
+#IfNotTable contact
+CREATE TABLE `contact` (
+   `id` BIGINT(20) NOT NULL auto_increment,
+   `type_table_name` VARCHAR(255) NOT NULL DEFAULT '',
+   `type_table_id` BIGINT(20) NOT NULL DEFAULT '0',
+   PRIMARY KEY (`id`)
+) ENGINE = InnoDB;
+#EndIf
+
+
+
+#IfNotTable contact_address
+CREATE TABLE `contact_address` (
+    `id` BIGINT(20) NOT NULL auto_increment,
+    `contact_id` BIGINT(20) NOT NULL,
+    `address_id` BIGINT(20) NOT NULL,
+    `priority` INT(11) NULL,
+    `type` VARCHAR(255) NULL COMMENT '[Values: Home, Work, Physical, Mailing, Shipping]',
+    `notes` TEXT(255) NULL,
+    `status` BINARY(1) NULL COMMENT '[Values: Active, Inactive, etc]',
+    `is_primary` BINARY(1) NULL,
+    `created_date` DATETIME NULL,
+    `period_start` DATETIME NULL COMMENT 'Date the address became active',
+    `period_end` DATETIME NULL COMMENT 'Date the address became deactivated',
+    `inactivated_reason` VARCHAR(45) NULL DEFAULT NULL COMMENT '[Values: Moved, Mail Returned, etc]',
+    PRIMARY KEY (`id`),
+    KEY (`contact_id`),
+    KEY (`address_id`)
+) ENGINE = InnoDB ;
 #EndIf