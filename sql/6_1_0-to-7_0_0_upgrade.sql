--- conflicted
+++ resolved
@@ -727,7 +727,104 @@
 UPDATE `layout_options` SET `title` = 'Name', `titlecols` = '1', `datacols` = '3' WHERE `layout_options`.`form_id` = 'DEM' AND `layout_options`.`field_id` = 'fname';
 #EndIf
 
-<<<<<<< HEAD
+#IfNotColumnType form_vitals weight DECIMAL(12,6)
+ALTER TABLE form_vitals ADD `weight_dec` DECIMAL(12,2) DEFAULT NULL COMMENT 'patient weight stored in imperial lbs' AFTER `height`;
+UPDATE form_vitals SET weight_dec=CAST(weight AS DECIMAL(12,2));
+ALTER TABLE form_vitals DROP `weight`;
+ALTER TABLE form_vitals CHANGE `weight_dec` `weight` DECIMAL(12,6) DEFAULT NULL COMMENT 'patient weight stored in imperial lbs';
+#EndIf
+
+#IfNotColumnType form_vitals height DECIMAL(12,6)
+ALTER TABLE form_vitals ADD `height_dec` DECIMAL(12,2) DEFAULT NULL COMMENT 'patient height stored in imperial in' AFTER `height`;
+UPDATE form_vitals SET height_dec=CAST(height AS DECIMAL(12,2));
+ALTER TABLE form_vitals DROP `height`;
+ALTER TABLE form_vitals CHANGE `height_dec` `height` DECIMAL(12,6) DEFAULT NULL COMMENT 'patient height stored in imperial in';
+#EndIf
+
+#IfNotColumnType form_vitals temperature DECIMAL(12,6)
+ALTER TABLE form_vitals ADD `temperature_dec` DECIMAL(12,2) DEFAULT NULL COMMENT 'patient temperature stored in fahrenheit degrees' AFTER `temperature`;
+UPDATE form_vitals SET temperature_dec=CAST(temperature AS DECIMAL(12,2));
+ALTER TABLE form_vitals DROP `temperature`;
+ALTER TABLE form_vitals CHANGE `temperature_dec` `temperature` DECIMAL(12,6) DEFAULT NULL COMMENT 'patient temperature stored in fahrenheit degrees';
+#EndIf
+
+#IfNotColumnType form_vitals pulse DECIMAL(12,6)
+ALTER TABLE form_vitals ADD `pulse_dec` DECIMAL(12,2) DEFAULT NULL AFTER `pulse`;
+UPDATE form_vitals SET pulse_dec=CAST(pulse AS DECIMAL(12,2));
+ALTER TABLE form_vitals DROP `pulse`;
+ALTER TABLE form_vitals CHANGE `pulse_dec` `pulse` DECIMAL(12,6) DEFAULT NULL;
+#EndIf
+
+#IfNotColumnType form_vitals respiration DECIMAL(12,6)
+ALTER TABLE form_vitals ADD `respiration_dec` DECIMAL(12,2) DEFAULT NULL AFTER `respiration`;
+UPDATE form_vitals SET respiration_dec=CAST(respiration AS DECIMAL(12,2));
+ALTER TABLE form_vitals DROP `respiration`;
+ALTER TABLE form_vitals CHANGE `respiration_dec` `respiration` DECIMAL(12,6) DEFAULT NULL;
+#EndIf
+
+#IfNotColumnType form_vitals BMI DECIMAL(12,6)
+ALTER TABLE form_vitals ADD `BMI_dec` DECIMAL(6,1) DEFAULT NULL AFTER `BMI`;
+UPDATE form_vitals SET BMI_dec=CAST(BMI AS DECIMAL(6,1));
+ALTER TABLE form_vitals DROP `BMI`;
+ALTER TABLE form_vitals CHANGE `BMI_dec` `BMI` DECIMAL(12,6) DEFAULT NULL;
+#EndIf
+
+#IfNotColumnType form_vitals waist_circ DECIMAL(12,6)
+ALTER TABLE form_vitals ADD `waist_circ_dec` DECIMAL(12,2) DEFAULT NULL COMMENT 'patient waist circumference stored in imperial in' AFTER `waist_circ`;
+UPDATE form_vitals SET waist_circ_dec=CAST(waist_circ AS DECIMAL(12,2));
+ALTER TABLE form_vitals DROP `waist_circ`;
+ALTER TABLE form_vitals CHANGE `waist_circ_dec` `waist_circ` DECIMAL(12,6) DEFAULT NULL COMMENT 'patient waist circumference stored in imperial in';
+#EndIf
+
+#IfNotColumnType form_vitals head_circ DECIMAL(12,6)
+ALTER TABLE form_vitals ADD `head_circ_dec` DECIMAL(12,2) DEFAULT NULL COMMENT 'patient head circumference stored in imperial in' AFTER `head_circ`;
+UPDATE form_vitals SET head_circ_dec=CAST(head_circ AS DECIMAL(12,2));
+ALTER TABLE form_vitals DROP `head_circ`;
+ALTER TABLE form_vitals CHANGE `head_circ_dec` `head_circ` DECIMAL(12,6) DEFAULT NULL COMMENT 'patient head circumference stored in imperial in';
+#EndIf
+
+#IfNotColumnType form_vitals oxygen_flow_rate DECIMAL(12,6)
+ALTER TABLE form_vitals ADD `oxygen_flow_rate_dec` DECIMAL(12,2) DEFAULT NULL AFTER `oxygen_flow_rate`;
+UPDATE form_vitals SET oxygen_flow_rate_dec=CAST(oxygen_flow_rate AS DECIMAL(12,2));
+ALTER TABLE form_vitals DROP `oxygen_flow_rate`;
+ALTER TABLE form_vitals CHANGE `oxygen_flow_rate_dec` `oxygen_flow_rate` DECIMAL(12,6) DEFAULT NULL;
+#EndIf
+
+#IfNotColumnType form_vitals oxygen_saturation DECIMAL(6,2)
+ALTER TABLE form_vitals ADD `oxygen_saturation_dec` DECIMAL(6,2) DEFAULT NULL AFTER `oxygen_saturation`;
+UPDATE form_vitals SET oxygen_saturation_dec=CAST(oxygen_saturation AS DECIMAL(6,2));
+ALTER TABLE form_vitals DROP `oxygen_saturation`;
+ALTER TABLE form_vitals CHANGE `oxygen_saturation_dec` `oxygen_saturation` DECIMAL(6,2) DEFAULT NULL;
+#EndIf
+
+#IfNotColumnType form_vitals ped_weight_height DECIMAL(6,2)
+ALTER TABLE form_vitals ADD `ped_weight_height_dec` DECIMAL(6,2) DEFAULT NULL COMMENT 'pediatric weight height percentile' AFTER `ped_weight_height`;
+UPDATE form_vitals SET ped_weight_height_dec=CAST(ped_weight_height AS DECIMAL(6,1));
+ALTER TABLE form_vitals DROP `ped_weight_height`;
+ALTER TABLE form_vitals CHANGE `ped_weight_height_dec` `ped_weight_height` DECIMAL(6,2) DEFAULT NULL COMMENT 'pediatric weight height percentile';
+#EndIf
+
+#IfNotColumnType form_vitals ped_bmi DECIMAL(6,2)
+ALTER TABLE form_vitals ADD `ped_bmi_dec` DECIMAL(6,1) DEFAULT NULL COMMENT 'pediatric bmi percentile' AFTER `ped_bmi`;
+UPDATE form_vitals SET ped_bmi_dec=CAST(ped_bmi AS DECIMAL(6,1));
+ALTER TABLE form_vitals DROP `ped_bmi`;
+ALTER TABLE form_vitals CHANGE `ped_bmi_dec` `ped_bmi` DECIMAL(6,2) DEFAULT NULL COMMENT 'pediatric bmi percentile';
+#EndIf
+
+#IfNotColumnType form_vitals ped_head_circ DECIMAL(6,2)
+ALTER TABLE form_vitals ADD `ped_head_circ_dec` DECIMAL(6,1) DEFAULT NULL COMMENT 'pediatric head circumference percentile' AFTER `ped_head_circ`;
+UPDATE form_vitals SET ped_head_circ_dec=CAST(ped_head_circ AS DECIMAL(6,1));
+ALTER TABLE form_vitals DROP `ped_head_circ`;
+ALTER TABLE form_vitals CHANGE `ped_head_circ_dec` `ped_head_circ` DECIMAL(6,2) DEFAULT NULL COMMENT 'pediatric head circumference percentile';
+#EndIf
+
+#IfNotColumnType form_vitals inhaled_oxygen_concentration DECIMAL(6,2)
+ALTER TABLE form_vitals ADD `inhaled_oxygen_concentration_dec` DECIMAL(6,1) DEFAULT NULL AFTER `inhaled_oxygen_concentration`;
+UPDATE form_vitals SET inhaled_oxygen_concentration_dec=CAST(inhaled_oxygen_concentration AS DECIMAL(6,1));
+ALTER TABLE form_vitals DROP `inhaled_oxygen_concentration`;
+ALTER TABLE form_vitals CHANGE `inhaled_oxygen_concentration_dec` `inhaled_oxygen_concentration` DECIMAL(6,2) DEFAULT NULL;
+#EndIf
+
 #IfNotRow2D layout_options form_id DEM field_id provider_since_date
 SET @group_id = (SELECT `group_id` FROM layout_options WHERE field_id='providerID' AND form_id='DEM');
 SET @seq_start := 0;
@@ -763,103 +860,4 @@
 UPDATE `list_options` SET `activity` = '1' WHERE `list_id` = 'race' AND `title` = 'Japanese';
 UPDATE `list_options` SET `activity` = '1' WHERE `list_id` = 'race' AND `title` = 'Korean';
 UPDATE `list_options` SET `activity` = '1' WHERE `list_id` = 'race' AND `title` = 'Asian Indian';
-#Endif
-=======
-#IfNotColumnType form_vitals weight DECIMAL(12,6)
-ALTER TABLE form_vitals ADD `weight_dec` DECIMAL(12,2) DEFAULT NULL COMMENT 'patient weight stored in imperial lbs' AFTER `height`;
-UPDATE form_vitals SET weight_dec=CAST(weight AS DECIMAL(12,2));
-ALTER TABLE form_vitals DROP `weight`;
-ALTER TABLE form_vitals CHANGE `weight_dec` `weight` DECIMAL(12,6) DEFAULT NULL COMMENT 'patient weight stored in imperial lbs';
-#EndIf
-
-#IfNotColumnType form_vitals height DECIMAL(12,6)
-ALTER TABLE form_vitals ADD `height_dec` DECIMAL(12,2) DEFAULT NULL COMMENT 'patient height stored in imperial in' AFTER `height`;
-UPDATE form_vitals SET height_dec=CAST(height AS DECIMAL(12,2));
-ALTER TABLE form_vitals DROP `height`;
-ALTER TABLE form_vitals CHANGE `height_dec` `height` DECIMAL(12,6) DEFAULT NULL COMMENT 'patient height stored in imperial in';
-#EndIf
-
-#IfNotColumnType form_vitals temperature DECIMAL(12,6)
-ALTER TABLE form_vitals ADD `temperature_dec` DECIMAL(12,2) DEFAULT NULL COMMENT 'patient temperature stored in fahrenheit degrees' AFTER `temperature`;
-UPDATE form_vitals SET temperature_dec=CAST(temperature AS DECIMAL(12,2));
-ALTER TABLE form_vitals DROP `temperature`;
-ALTER TABLE form_vitals CHANGE `temperature_dec` `temperature` DECIMAL(12,6) DEFAULT NULL COMMENT 'patient temperature stored in fahrenheit degrees';
-#EndIf
-
-#IfNotColumnType form_vitals pulse DECIMAL(12,6)
-ALTER TABLE form_vitals ADD `pulse_dec` DECIMAL(12,2) DEFAULT NULL AFTER `pulse`;
-UPDATE form_vitals SET pulse_dec=CAST(pulse AS DECIMAL(12,2));
-ALTER TABLE form_vitals DROP `pulse`;
-ALTER TABLE form_vitals CHANGE `pulse_dec` `pulse` DECIMAL(12,6) DEFAULT NULL;
-#EndIf
-
-#IfNotColumnType form_vitals respiration DECIMAL(12,6)
-ALTER TABLE form_vitals ADD `respiration_dec` DECIMAL(12,2) DEFAULT NULL AFTER `respiration`;
-UPDATE form_vitals SET respiration_dec=CAST(respiration AS DECIMAL(12,2));
-ALTER TABLE form_vitals DROP `respiration`;
-ALTER TABLE form_vitals CHANGE `respiration_dec` `respiration` DECIMAL(12,6) DEFAULT NULL;
-#EndIf
-
-#IfNotColumnType form_vitals BMI DECIMAL(12,6)
-ALTER TABLE form_vitals ADD `BMI_dec` DECIMAL(6,1) DEFAULT NULL AFTER `BMI`;
-UPDATE form_vitals SET BMI_dec=CAST(BMI AS DECIMAL(6,1));
-ALTER TABLE form_vitals DROP `BMI`;
-ALTER TABLE form_vitals CHANGE `BMI_dec` `BMI` DECIMAL(12,6) DEFAULT NULL;
-#EndIf
-
-#IfNotColumnType form_vitals waist_circ DECIMAL(12,6)
-ALTER TABLE form_vitals ADD `waist_circ_dec` DECIMAL(12,2) DEFAULT NULL COMMENT 'patient waist circumference stored in imperial in' AFTER `waist_circ`;
-UPDATE form_vitals SET waist_circ_dec=CAST(waist_circ AS DECIMAL(12,2));
-ALTER TABLE form_vitals DROP `waist_circ`;
-ALTER TABLE form_vitals CHANGE `waist_circ_dec` `waist_circ` DECIMAL(12,6) DEFAULT NULL COMMENT 'patient waist circumference stored in imperial in';
-#EndIf
-
-#IfNotColumnType form_vitals head_circ DECIMAL(12,6)
-ALTER TABLE form_vitals ADD `head_circ_dec` DECIMAL(12,2) DEFAULT NULL COMMENT 'patient head circumference stored in imperial in' AFTER `head_circ`;
-UPDATE form_vitals SET head_circ_dec=CAST(head_circ AS DECIMAL(12,2));
-ALTER TABLE form_vitals DROP `head_circ`;
-ALTER TABLE form_vitals CHANGE `head_circ_dec` `head_circ` DECIMAL(12,6) DEFAULT NULL COMMENT 'patient head circumference stored in imperial in';
-#EndIf
-
-#IfNotColumnType form_vitals oxygen_flow_rate DECIMAL(12,6)
-ALTER TABLE form_vitals ADD `oxygen_flow_rate_dec` DECIMAL(12,2) DEFAULT NULL AFTER `oxygen_flow_rate`;
-UPDATE form_vitals SET oxygen_flow_rate_dec=CAST(oxygen_flow_rate AS DECIMAL(12,2));
-ALTER TABLE form_vitals DROP `oxygen_flow_rate`;
-ALTER TABLE form_vitals CHANGE `oxygen_flow_rate_dec` `oxygen_flow_rate` DECIMAL(12,6) DEFAULT NULL;
-#EndIf
-
-#IfNotColumnType form_vitals oxygen_saturation DECIMAL(6,2)
-ALTER TABLE form_vitals ADD `oxygen_saturation_dec` DECIMAL(6,2) DEFAULT NULL AFTER `oxygen_saturation`;
-UPDATE form_vitals SET oxygen_saturation_dec=CAST(oxygen_saturation AS DECIMAL(6,2));
-ALTER TABLE form_vitals DROP `oxygen_saturation`;
-ALTER TABLE form_vitals CHANGE `oxygen_saturation_dec` `oxygen_saturation` DECIMAL(6,2) DEFAULT NULL;
-#EndIf
-
-#IfNotColumnType form_vitals ped_weight_height DECIMAL(6,2)
-ALTER TABLE form_vitals ADD `ped_weight_height_dec` DECIMAL(6,2) DEFAULT NULL COMMENT 'pediatric weight height percentile' AFTER `ped_weight_height`;
-UPDATE form_vitals SET ped_weight_height_dec=CAST(ped_weight_height AS DECIMAL(6,1));
-ALTER TABLE form_vitals DROP `ped_weight_height`;
-ALTER TABLE form_vitals CHANGE `ped_weight_height_dec` `ped_weight_height` DECIMAL(6,2) DEFAULT NULL COMMENT 'pediatric weight height percentile';
-#EndIf
-
-#IfNotColumnType form_vitals ped_bmi DECIMAL(6,2)
-ALTER TABLE form_vitals ADD `ped_bmi_dec` DECIMAL(6,1) DEFAULT NULL COMMENT 'pediatric bmi percentile' AFTER `ped_bmi`;
-UPDATE form_vitals SET ped_bmi_dec=CAST(ped_bmi AS DECIMAL(6,1));
-ALTER TABLE form_vitals DROP `ped_bmi`;
-ALTER TABLE form_vitals CHANGE `ped_bmi_dec` `ped_bmi` DECIMAL(6,2) DEFAULT NULL COMMENT 'pediatric bmi percentile';
-#EndIf
-
-#IfNotColumnType form_vitals ped_head_circ DECIMAL(6,2)
-ALTER TABLE form_vitals ADD `ped_head_circ_dec` DECIMAL(6,1) DEFAULT NULL COMMENT 'pediatric head circumference percentile' AFTER `ped_head_circ`;
-UPDATE form_vitals SET ped_head_circ_dec=CAST(ped_head_circ AS DECIMAL(6,1));
-ALTER TABLE form_vitals DROP `ped_head_circ`;
-ALTER TABLE form_vitals CHANGE `ped_head_circ_dec` `ped_head_circ` DECIMAL(6,2) DEFAULT NULL COMMENT 'pediatric head circumference percentile';
-#EndIf
-
-#IfNotColumnType form_vitals inhaled_oxygen_concentration DECIMAL(6,2)
-ALTER TABLE form_vitals ADD `inhaled_oxygen_concentration_dec` DECIMAL(6,1) DEFAULT NULL AFTER `inhaled_oxygen_concentration`;
-UPDATE form_vitals SET inhaled_oxygen_concentration_dec=CAST(inhaled_oxygen_concentration AS DECIMAL(6,1));
-ALTER TABLE form_vitals DROP `inhaled_oxygen_concentration`;
-ALTER TABLE form_vitals CHANGE `inhaled_oxygen_concentration_dec` `inhaled_oxygen_concentration` DECIMAL(6,2) DEFAULT NULL;
-#EndIf
->>>>>>> fd291a06
+#Endif