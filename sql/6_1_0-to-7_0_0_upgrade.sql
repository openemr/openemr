--- conflicted
+++ resolved
@@ -316,27 +316,6 @@
 ALTER TABLE api_token ADD COLUMN `context` TEXT COMMENT 'context values that change/govern how access token are used';
 #EndIf
 
-<<<<<<< HEAD
-#IfMissingColumn form_encounter date_end
-ALTER TABLE `form_encounter` ADD `date_end` DATETIME DEFAULT NULL;
-#EndIf
-
-#IfMissingColumn procedure_order_code date_end
-ALTER TABLE `procedure_order_code` ADD `date_end` datetime DEFAULT NULL;
-ALTER TABLE `procedure_order_code` ADD `reason_code` varchar(31) DEFAULT NULL;
-ALTER TABLE `procedure_order_code` ADD `reason_description` text;
-ALTER TABLE `procedure_order_code` ADD `reason_date_low` datetime DEFAULT NULL;
-ALTER TABLE `procedure_order_code` ADD `reason_date_high` datetime DEFAULT NULL;
-ALTER TABLE `procedure_order_code` ADD `reason_status` varchar(31) DEFAULT NULL;
-#EndIf
-
-#IfNotColumnType procedure_order_code procedure_code VARCHAR(64)
-ALTER TABLE `procedure_order_code` CHANGE `procedure_code` `procedure_code` VARCHAR(64) NOT NULL DEFAULT '' COMMENT 'like procedure_type.procedure_code';
-#EndIf
-
-#IfNotColumnType procedure_order date_ordered DATETIME
-ALTER TABLE `procedure_order` CHANGE `date_ordered` `date_ordered` DATETIME DEFAULT NULL;
-=======
 #IfRow2D list_options list_id language notes eng
 CREATE TEMPORARY TABLE lang_updates_610 (notes char(15), twodigit_notes char(2));
 START TRANSACTION;
@@ -532,5 +511,32 @@
 
 #IfNotRow3D list_options list_id language option_id malay notes ms
 UPDATE list_options SET notes='ms' WHERE list_id='language' AND option_id='malay';
->>>>>>> 5550e095
+#EndIf
+
+#IfMissingColumn form_encounter date_end
+ALTER TABLE `form_encounter` ADD `date_end` DATETIME DEFAULT NULL;
+#EndIf
+
+#IfMissingColumn procedure_order_code date_end
+ALTER TABLE `procedure_order_code` ADD `date_end` datetime DEFAULT NULL;
+ALTER TABLE `procedure_order_code` ADD `reason_code` varchar(31) DEFAULT NULL;
+ALTER TABLE `procedure_order_code` ADD `reason_description` text;
+ALTER TABLE `procedure_order_code` ADD `reason_date_low` datetime DEFAULT NULL;
+ALTER TABLE `procedure_order_code` ADD `reason_date_high` datetime DEFAULT NULL;
+ALTER TABLE `procedure_order_code` ADD `reason_status` varchar(31) DEFAULT NULL;
+#EndIf
+
+#IfNotColumnType procedure_order_code procedure_code VARCHAR(64)
+ALTER TABLE `procedure_order_code` CHANGE `procedure_code` `procedure_code` VARCHAR(64) NOT NULL DEFAULT '' COMMENT 'like procedure_type.procedure_code';
+#EndIf
+
+#IfNotColumnType procedure_order date_ordered DATETIME
+ALTER TABLE `procedure_order` CHANGE `date_ordered` `date_ordered` DATETIME DEFAULT NULL;
+#EndIf
+
+#IfMissingColumn immunizations reason_code
+ALTER TABLE `immunizations` CHANGE `cvx_code` `cvx_code` VARCHAR(64) DEFAULT NULL;
+ALTER TABLE `immunizations` ADD `reason_code` varchar(31) DEFAULT NULL;
+ALTER TABLE `immunizations` ADD `reason_description` text;
+ALTER TABLE `immunizations` ADD `reason_status` varchar(31) DEFAULT NULL;
 #EndIf