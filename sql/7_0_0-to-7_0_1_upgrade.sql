--
--  Comment Meta Language Constructs:
--
--  #IfNotTable
--    argument: table_name
--    behavior: if the table_name does not exist,  the block will be executed

--  #IfTable
--    argument: table_name
--    behavior: if the table_name does exist, the block will be executed

--  #IfColumn
--    arguments: table_name colname
--    behavior:  if the table and column exist,  the block will be executed

--  #IfMissingColumn
--    arguments: table_name colname
--    behavior:  if the table exists but the column does not,  the block will be executed

--  #IfNotColumnType
--    arguments: table_name colname value
--    behavior:  If the table table_name does not have a column colname with a data type equal to value, then the block will be executed

--  #IfNotColumnTypeDefault
--    arguments: table_name colname value value2
--    behavior:  If the table table_name does not have a column colname with a data type equal to value and a default equal to value2, then the block will be executed

--  #IfNotRow
--    arguments: table_name colname value
--    behavior:  If the table table_name does not have a row where colname = value, the block will be executed.

--  #IfNotRow2D
--    arguments: table_name colname value colname2 value2
--    behavior:  If the table table_name does not have a row where colname = value AND colname2 = value2, the block will be executed.

--  #IfNotRow3D
--    arguments: table_name colname value colname2 value2 colname3 value3
--    behavior:  If the table table_name does not have a row where colname = value AND colname2 = value2 AND colname3 = value3, the block will be executed.

--  #IfNotRow4D
--    arguments: table_name colname value colname2 value2 colname3 value3 colname4 value4
--    behavior:  If the table table_name does not have a row where colname = value AND colname2 = value2 AND colname3 = value3 AND colname4 = value4, the block will be executed.

--  #IfNotRow2Dx2
--    desc:      This is a very specialized function to allow adding items to the list_options table to avoid both redundant option_id and title in each element.
--    arguments: table_name colname value colname2 value2 colname3 value3
--    behavior:  The block will be executed if both statements below are true:
--               1) The table table_name does not have a row where colname = value AND colname2 = value2.
--               2) The table table_name does not have a row where colname = value AND colname3 = value3.

--  #IfRow
--    arguments: table_name colname value
--    behavior:  If the table table_name does have a row where colname = value, the block will be executed.

--  #IfRow2D
--    arguments: table_name colname value colname2 value2
--    behavior:  If the table table_name does have a row where colname = value AND colname2 = value2, the block will be executed.

--  #IfRow3D
--        arguments: table_name colname value colname2 value2 colname3 value3
--        behavior:  If the table table_name does have a row where colname = value AND colname2 = value2 AND colname3 = value3, the block will be executed.

--  #IfRowIsNull
--    arguments: table_name colname
--    behavior:  If the table table_name does have a row where colname is null, the block will be executed.

--  #IfIndex
--    desc:      This function is most often used for dropping of indexes/keys.
--    arguments: table_name colname
--    behavior:  If the table and index exist the relevant statements are executed, otherwise not.

--  #IfNotIndex
--    desc:      This function will allow adding of indexes/keys.
--    arguments: table_name colname
--    behavior:  If the index does not exist, it will be created

--  #EndIf
--    all blocks are terminated with a #EndIf statement.

--  #IfNotListReaction
--    Custom function for creating Reaction List

--  #IfNotListOccupation
--    Custom function for creating Occupation List

--  #IfTextNullFixNeeded
--    desc: convert all text fields without default null to have default null.
--    arguments: none

--  #IfTableEngine
--    desc:      Execute SQL if the table has been created with given engine specified.
--    arguments: table_name engine
--    behavior:  Use when engine conversion requires more than one ALTER TABLE

--  #IfInnoDBMigrationNeeded
--    desc: find all MyISAM tables and convert them to InnoDB.
--    arguments: none
--    behavior: can take a long time.

--  #IfDocumentNamingNeeded
--    desc: populate name field with document names.
--    arguments: none

--  #IfUpdateEditOptionsNeeded
--    desc: Change Layout edit options.
--    arguments: mode(add or remove) layout_form_id the_edit_option comma_separated_list_of_field_ids

--  #IfVitalsDatesNeeded
--    desc: Change date from zeroes to date of vitals form creation.
--    arguments: none

#IfNotTable questionnaire_repository
CREATE TABLE `questionnaire_repository` (
    `id` bigint(21) UNSIGNED NOT NULL AUTO_INCREMENT,
    `uuid` binary(16) DEFAULT NULL,
    `questionnaire_id` varchar(255) DEFAULT NULL,
    `provider` int(11) UNSIGNED DEFAULT NULL,
    `version` int(11) NOT NULL DEFAULT 1,
    `created_date` datetime DEFAULT current_timestamp(),
    `modified_date` datetime DEFAULT current_timestamp(),
    `name` varchar(255) DEFAULT NULL,
    `type` varchar(63) NOT NULL DEFAULT 'Questionnaire',
    `profile` varchar(255) DEFAULT NULL,
    `active` tinyint(2) NOT NULL DEFAULT 1,
    `status` varchar(31) DEFAULT NULL,
    `source_url` text,
    `code` varchar(255) DEFAULT NULL,
    `code_display` text,
    `questionnaire` longtext,
    PRIMARY KEY (`id`),
    UNIQUE KEY `uuid` (`uuid`),
    KEY `search` (`name`,`questionnaire_id`)
) ENGINE=InnoDB;
#EndIf

-- At this point below table was never used. Simply recreating with additions
#IfMissingColumn questionnaire_response response_id
DROP TABLE `questionnaire_response`;
#EndIf

#IfMissingColumn questionnaire_repository lform
ALTER TABLE `questionnaire_repository` ADD `lform` LONGTEXT;
#EndIf

#IfMissingColumn registry form_foreign_id
ALTER TABLE `registry` ADD `form_foreign_id` BIGINT(21) NULL DEFAULT NULL COMMENT 'An id to a form repository. Primarily questionnaire_repository.';
#EndIf

#IfNotTable form_questionnaire_assessments
CREATE TABLE `form_questionnaire_assessments` (
  `id` bigint(21) NOT NULL AUTO_INCREMENT,
  `date` datetime DEFAULT current_timestamp(),
  `last_date` datetime DEFAULT NULL,
  `pid` bigint(21) NOT NULL DEFAULT 0,
  `user` bigint(21) DEFAULT NULL,
  `groupname` varchar(255) DEFAULT NULL,
  `authorized` tinyint(4) NOT NULL DEFAULT 0,
  `activity` tinyint(4) NOT NULL DEFAULT 1,
  `copyright` text,
  `form_name` varchar(255) DEFAULT NULL,
  `code` varchar(31) DEFAULT NULL,
  `code_type` varchar(31) DEFAULT "LOINC",
  `questionnaire` longtext,
  `questionnaire_response` longtext,
  `lform` longtext,
  `lform_response` longtext,
  PRIMARY KEY (`id`)
) ENGINE=InnoDB;
INSERT INTO `registry` (`name`, `state`, `directory`, `sql_run`, `unpackaged`, `date`, `priority`, `category`, `nickname`, `patient_encounter`, `therapy_group_encounter`, `aco_spec`, `form_foreign_id`) VALUES ('New Questionnaire', 1, 'questionnaire_assessments', 1, 1, '2022-08-04 14:45:15', 0, 'Questionnaires', '', 1, 0, 'admin|forms', NULL);
#EndIf

#IfMissingColumn openemr_postcalendar_events uuid
ALTER TABLE `openemr_postcalendar_events` ADD `uuid` binary(16) DEFAULT NULL;
#EndIf

#IfNotIndex openemr_postcalendar_events uuid
CREATE UNIQUE INDEX `uuid` ON `openemr_postcalendar_events` (`uuid`);
#EndIf

#IfNotRow2D list_options list_id drug_route option_id bymouth
INSERT INTO `list_options` (`list_id`, `option_id`, `title`, `seq`, `is_default`, `notes`, `codes`) VALUES ('drug_route', 'bymouth', 'By Mouth', 1, 0, 'PO', 'NCI-CONCEPT-ID:C38288');
#EndIf

#IfNotColumnType prescriptions route VARCHAR(100)
ALTER TABLE `prescriptions` CHANGE `route` `route` VARCHAR(100) NULL DEFAULT NULL Comment 'Max size 100 characters is same max as immunizations';
#EndIf

#IfNotRow4D supported_external_dataloads load_type ICD10 load_source CMS load_release_date 2022-10-01 load_filename 2023 Code Descriptions in Tabular Order.zip
INSERT INTO `supported_external_dataloads` (`load_type`, `load_source`, `load_release_date`, `load_filename`, `load_checksum`) VALUES
    ('ICD10', 'CMS', '2022-10-01', '2023 Code Descriptions in Tabular Order.zip', 'a2bd2e87d6fac3f861b03dba9ca87cbc');
#EndIf

#IfNotRow4D supported_external_dataloads load_type ICD10 load_source CMS load_release_date 2022-10-01 load_filename Zip File 3 2023 ICD-10-PCS Codes File.zip
INSERT INTO `supported_external_dataloads` (`load_type`, `load_source`, `load_release_date`, `load_filename`, `load_checksum`) VALUES
    ('ICD10', 'CMS', '2022-10-01', 'Zip File 3 2023 ICD-10-PCS Codes File.zip', 'a4c0e6026557d770dc3d994718acaa21');

#IfNotTable questionnaire_response
CREATE TABLE `questionnaire_response` (
 `id` bigint(21) NOT NULL AUTO_INCREMENT,
 `uuid` binary(16) DEFAULT NULL,
 `response_id` varchar(255) DEFAULT NULL COMMENT 'A globally unique id for answer set. String version of UUID',
 `questionnaire_foreign_id` bigint(21) DEFAULT NULL COMMENT 'questionnaire_repository id for subject questionnaire',
 `questionnaire_id` varchar(255) DEFAULT NULL COMMENT 'Id for questionnaire content. String version of UUID',
 `questionnaire_name` varchar(255) DEFAULT NULL,
 `patient_id` int(11) DEFAULT NULL,
 `encounter` int(11) DEFAULT NULL COMMENT 'May or may not be associated with an encounter',
 `audit_user_id` int(11) DEFAULT NULL,
 `creator_user_id` int(11) DEFAULT NULL COMMENT 'user id if answers are provider',
 `create_time` datetime DEFAULT current_timestamp(),
 `last_updated` datetime DEFAULT NULL,
 `version` int(11) NOT NULL DEFAULT 1,
 `status` varchar(63) DEFAULT NULL COMMENT 'form current status. completed,active,incomplete',
 `questionnaire` longtext COMMENT 'the subject questionnaire json',
 `questionnaire_response` longtext COMMENT 'questionnaire response json',
 `form_response` longtext COMMENT 'lform answers array json',
 `form_score` int(11) DEFAULT NULL COMMENT 'Arithmetic scoring of questionnaires',
 `tscore` double DEFAULT NULL COMMENT 'T-Score',
 `error` double DEFAULT NULL COMMENT 'Standard error for the T-Score',
 PRIMARY KEY (`id`),
 UNIQUE KEY `uuid` (`uuid`),
 KEY `response_index` (`response_id`, `patient_id`, `questionnaire_id`, `questionnaire_name`)
) ENGINE=InnoDB;
#EndIf

#IfMissingColumn form_questionnaire_assessments response_id
ALTER TABLE `form_questionnaire_assessments` CHANGE `last_date` `response_id` TEXT COMMENT 'The foreign id to the questionnaire_response repository';
ALTER TABLE `form_questionnaire_assessments` CHANGE `code` `response_meta` TEXT COMMENT 'json meta data for the response resource';
ALTER TABLE `form_questionnaire_assessments` CHANGE `code_type` `questionnaire_id` TEXT COMMENT 'The foreign id to the questionnaire_repository';
#EndIf

#IfNotRow2D list_options list_id Document_Template_Categories option_id questionnaire
INSERT INTO `list_options` (`list_id`, `option_id`, `title`, `seq`, `is_default`, `option_value`, `mapping`, `notes`, `codes`, `toggle_setting_1`, `toggle_setting_2`, `activity`) VALUES ('Document_Template_Categories','questionnaire','Questionnaires',10,0,0,'','','',0,0,1);
#EndIf

#IfMissingColumn layout_group_properties grp_unchecked
ALTER TABLE `layout_group_properties` ADD `grp_unchecked` tinyint(1) NOT NULL DEFAULT 0;
#EndIf

<<<<<<< HEAD
#IfMissingColumn form_encounter in_collection
ALTER TABLE `form_encounter` ADD `in_collection` tinyint(1) DEFAULT NULL;
=======
#IfVitalsDatesNeeded
>>>>>>> 848209c2
#EndIf<|MERGE_RESOLUTION|>--- conflicted
+++ resolved
@@ -236,10 +236,9 @@
 ALTER TABLE `layout_group_properties` ADD `grp_unchecked` tinyint(1) NOT NULL DEFAULT 0;
 #EndIf
 
-<<<<<<< HEAD
 #IfMissingColumn form_encounter in_collection
 ALTER TABLE `form_encounter` ADD `in_collection` tinyint(1) DEFAULT NULL;
-=======
+#EndIf
+
 #IfVitalsDatesNeeded
->>>>>>> 848209c2
 #EndIf