--
--  Comment Meta Language Constructs:
--
--  #IfNotTable
--    argument: table_name
--    behavior: if the table_name does not exist,  the block will be executed

--  #IfTable
--    argument: table_name
--    behavior: if the table_name does exist, the block will be executed

--  #IfColumn
--    arguments: table_name colname
--    behavior:  if the table and column exist,  the block will be executed

--  #IfMissingColumn
--    arguments: table_name colname
--    behavior:  if the table exists but the column does not,  the block will be executed

--  #IfNotColumnType
--    arguments: table_name colname value
--    behavior:  If the table table_name does not have a column colname with a data type equal to value, then the block will be executed

--  #IfNotColumnTypeDefault
--    arguments: table_name colname value value2
--    behavior:  If the table table_name does not have a column colname with a data type equal to value and a default equal to value2, then the block will be executed

--  #IfNotRow
--    arguments: table_name colname value
--    behavior:  If the table table_name does not have a row where colname = value, the block will be executed.

--  #IfNotRow2D
--    arguments: table_name colname value colname2 value2
--    behavior:  If the table table_name does not have a row where colname = value AND colname2 = value2, the block will be executed.

--  #IfNotRow3D
--    arguments: table_name colname value colname2 value2 colname3 value3
--    behavior:  If the table table_name does not have a row where colname = value AND colname2 = value2 AND colname3 = value3, the block will be executed.

--  #IfNotRow4D
--    arguments: table_name colname value colname2 value2 colname3 value3 colname4 value4
--    behavior:  If the table table_name does not have a row where colname = value AND colname2 = value2 AND colname3 = value3 AND colname4 = value4, the block will be executed.

--  #IfNotRow2Dx2
--    desc:      This is a very specialized function to allow adding items to the list_options table to avoid both redundant option_id and title in each element.
--    arguments: table_name colname value colname2 value2 colname3 value3
--    behavior:  The block will be executed if both statements below are true:
--               1) The table table_name does not have a row where colname = value AND colname2 = value2.
--               2) The table table_name does not have a row where colname = value AND colname3 = value3.

--  #IfRow2D
--    arguments: table_name colname value colname2 value2
--    behavior:  If the table table_name does have a row where colname = value AND colname2 = value2, the block will be executed.

--  #IfRow3D
--        arguments: table_name colname value colname2 value2 colname3 value3
--        behavior:  If the table table_name does have a row where colname = value AND colname2 = value2 AND colname3 = value3, the block will be executed.

--  #IfIndex
--    desc:      This function is most often used for dropping of indexes/keys.
--    arguments: table_name colname
--    behavior:  If the table and index exist the relevant statements are executed, otherwise not.

--  #IfNotIndex
--    desc:      This function will allow adding of indexes/keys.
--    arguments: table_name colname
--    behavior:  If the index does not exist, it will be created

--  #EndIf
--    all blocks are terminated with a #EndIf statement.

--  #IfNotListReaction
--    Custom function for creating Reaction List

--  #IfNotListOccupation
--    Custom function for creating Occupation List

--  #IfTextNullFixNeeded
--    desc: convert all text fields without default null to have default null.
--    arguments: none

--  #IfTableEngine
--    desc:      Execute SQL if the table has been created with given engine specified.
--    arguments: table_name engine
--    behavior:  Use when engine conversion requires more than one ALTER TABLE

--  #IfInnoDBMigrationNeeded
--    desc: find all MyISAM tables and convert them to InnoDB.
--    arguments: none
--    behavior: can take a long time.

#IfMissingColumn facility iban
ALTER TABLE `facility` ADD `iban` varchar(50) default NULL;
#EndIf

#IfNotRow2D list_options list_id apps option_id oeSignerRemote
INSERT INTO list_options (list_id,option_id,title,seq,is_default,activity) VALUES ('apps','oeSignerRemote','./../portal/sign/assets/signit.php',30,0,0);
#EndIf

#IfNotColumnType form_eye_neuro ACT5CCDIST text
ALTER TABLE `form_eye_neuro` MODIFY `ACT5CCDIST` text;
#EndIf

#IfNotColumnType form_eye_neuro ACT1CCDIST text
ALTER TABLE `form_eye_neuro` MODIFY `ACT1CCDIST` text;
#EndIf

#IfNotColumnType form_eye_neuro ACT2CCDIST text
ALTER TABLE `form_eye_neuro` MODIFY `ACT2CCDIST` text;
#EndIf

#IfNotColumnType form_eye_neuro ACT3CCDIST text
ALTER TABLE `form_eye_neuro` MODIFY `ACT3CCDIST` text;
#EndIf

#IfNotColumnType form_eye_neuro ACT4CCDIST text
ALTER TABLE `form_eye_neuro` MODIFY `ACT4CCDIST` text;
#EndIf

#IfNotColumnType form_eye_neuro ACT6CCDIST text
ALTER TABLE `form_eye_neuro` MODIFY `ACT6CCDIST` text;
#EndIf

#IfNotColumnType form_eye_neuro ACT7CCDIST text
ALTER TABLE `form_eye_neuro` MODIFY `ACT7CCDIST` text;
#EndIf

#IfNotColumnType form_eye_neuro ACT8CCDIST text
ALTER TABLE `form_eye_neuro` MODIFY `ACT8CCDIST` text;
#EndIf

#IfNotColumnType form_eye_neuro ACT9CCDIST text
ALTER TABLE `form_eye_neuro` MODIFY `ACT9CCDIST` text;
#EndIf

#IfNotColumnType form_eye_neuro ACT10CCDIST text
ALTER TABLE `form_eye_neuro` MODIFY `ACT10CCDIST` text;
#EndIf

#IfNotColumnType form_eye_neuro ACT11CCDIST text
ALTER TABLE `form_eye_neuro` MODIFY `ACT11CCDIST` text;
#EndIf

#IfNotColumnType form_eye_neuro ACT1SCDIST text
ALTER TABLE `form_eye_neuro` MODIFY `ACT1SCDIST` text;
#EndIf

#IfNotColumnType form_eye_neuro ACT2SCDIST text
ALTER TABLE `form_eye_neuro` MODIFY `ACT2SCDIST` text;
#EndIf

#IfNotColumnType form_eye_neuro ACT3SCDIST text
ALTER TABLE `form_eye_neuro` MODIFY `ACT3SCDIST` text;
#EndIf

#IfNotColumnType form_eye_neuro ACT4SCDIST text
ALTER TABLE `form_eye_neuro` MODIFY `ACT4SCDIST` text;
#EndIf

#IfNotColumnType form_eye_neuro ACT5SCDIST text
ALTER TABLE `form_eye_neuro` MODIFY `ACT5SCDIST` text;
#EndIf

#IfNotColumnType form_eye_neuro ACT6SCDIST text
ALTER TABLE `form_eye_neuro` MODIFY `ACT6SCDIST` text;
#EndIf

#IfNotColumnType form_eye_neuro ACT7SCDIST text
ALTER TABLE `form_eye_neuro` MODIFY `ACT7SCDIST` text;
#EndIf

#IfNotColumnType form_eye_neuro ACT8SCDIST text
ALTER TABLE `form_eye_neuro` MODIFY `ACT8SCDIST` text;
#EndIf

#IfNotColumnType form_eye_neuro ACT9SCDIST text
ALTER TABLE `form_eye_neuro` MODIFY `ACT9SCDIST` text;
#EndIf

#IfNotColumnType form_eye_neuro ACT10SCDIST text
ALTER TABLE `form_eye_neuro` MODIFY `ACT10SCDIST` text;
#EndIf

#IfNotColumnType form_eye_neuro ACT11SCDIST text
ALTER TABLE `form_eye_neuro` MODIFY `ACT11SCDIST` text;
#EndIf

#IfNotColumnType form_eye_neuro ACT1SCNEAR text
ALTER TABLE `form_eye_neuro` MODIFY `ACT1SCNEAR` text;
#EndIf

#IfNotColumnType form_eye_neuro ACT2SCNEAR text
ALTER TABLE `form_eye_neuro` MODIFY `ACT2SCNEAR` text;
#EndIf

#IfNotColumnType form_eye_neuro ACT3SCNEAR text
ALTER TABLE `form_eye_neuro` MODIFY `ACT3SCNEAR` text;
#EndIf

#IfNotColumnType form_eye_neuro ACT4SCNEAR text
ALTER TABLE `form_eye_neuro` MODIFY `ACT4SCNEAR` text;
#EndIf

#IfNotColumnType form_eye_neuro ACT5CCNEAR text
ALTER TABLE `form_eye_neuro` MODIFY `ACT5CCNEAR` text;
#EndIf

#IfNotColumnType form_eye_neuro ACT6CCNEAR text
ALTER TABLE `form_eye_neuro` MODIFY `ACT6CCNEAR` text;
#EndIf

#IfNotColumnType form_eye_neuro ACT7CCNEAR text
ALTER TABLE `form_eye_neuro` MODIFY `ACT7CCNEAR` text;
#EndIf

#IfNotColumnType form_eye_neuro ACT8CCNEAR text
ALTER TABLE `form_eye_neuro` MODIFY `ACT8CCNEAR` text;
#EndIf

#IfNotColumnType form_eye_neuro ACT9CCNEAR text
ALTER TABLE `form_eye_neuro` MODIFY `ACT9CCNEAR` text;
#EndIf

#IfNotColumnType form_eye_neuro ACT10CCNEAR text
ALTER TABLE `form_eye_neuro` MODIFY `ACT10CCNEAR` text;
#EndIf

#IfNotColumnType form_eye_neuro ACT11CCNEAR text
ALTER TABLE `form_eye_neuro` MODIFY `ACT11CCNEAR` text;
#EndIf

#IfNotColumnType form_eye_neuro ACT5SCNEAR text
ALTER TABLE `form_eye_neuro` MODIFY `ACT5SCNEAR` text;
#EndIf

#IfNotColumnType form_eye_neuro ACT6SCNEAR text
ALTER TABLE `form_eye_neuro` MODIFY `ACT6SCNEAR` text;
#EndIf

#IfNotColumnType form_eye_neuro ACT7SCNEAR text
ALTER TABLE `form_eye_neuro` MODIFY `ACT7SCNEAR` text;
#EndIf

#IfNotColumnType form_eye_neuro ACT8SCNEAR text
ALTER TABLE `form_eye_neuro` MODIFY `ACT8SCNEAR` text;
#EndIf

#IfNotColumnType form_eye_neuro ACT9SCNEAR text
ALTER TABLE `form_eye_neuro` MODIFY `ACT9SCNEAR` text;
#EndIf

#IfNotColumnType form_eye_neuro ACT10SCNEAR text
ALTER TABLE `form_eye_neuro` MODIFY `ACT10SCNEAR` text;
#EndIf

#IfNotColumnType form_eye_neuro ACT11SCNEAR text
ALTER TABLE `form_eye_neuro` MODIFY `ACT11SCNEAR` text;
#EndIf

#IfNotColumnType form_eye_neuro ACT1CCNEAR text
ALTER TABLE `form_eye_neuro` MODIFY `ACT1CCNEAR` text;
#EndIf

#IfNotColumnType form_eye_neuro ACT2CCNEAR text
ALTER TABLE `form_eye_neuro` MODIFY `ACT2CCNEAR` text;
#EndIf

#IfNotColumnType form_eye_neuro ACT3CCNEAR text
ALTER TABLE `form_eye_neuro` MODIFY `ACT3CCNEAR` text;
#EndIf

#IfNotColumnType form_eye_neuro ACT4CCNEAR text
ALTER TABLE `form_eye_neuro` MODIFY `ACT4CCNEAR` text;
#EndIf

#IfNotColumnType form_eye_neuro ODNPA text
ALTER TABLE `form_eye_neuro` MODIFY `ODNPA` text;
#EndIf

#IfNotColumnType form_eye_neuro OSNPA text
ALTER TABLE `form_eye_neuro` MODIFY `OSNPA` text;
#EndIf

#IfNotColumnType form_eye_neuro VERTFUSAMPS text
ALTER TABLE `form_eye_neuro` MODIFY `VERTFUSAMPS` text;
#EndIf

#IfNotColumnType form_eye_neuro DIVERGENCEAMPS text
ALTER TABLE `form_eye_neuro` MODIFY `DIVERGENCEAMPS` text;
#EndIf

#IfNotColumnType form_eye_neuro ODCOLOR text
ALTER TABLE `form_eye_neuro` MODIFY `ODCOLOR` text;
#EndIf

#IfNotColumnType form_eye_neuro OSCOLOR text
ALTER TABLE `form_eye_neuro` MODIFY `OSCOLOR` text;
#EndIf

#IfNotColumnType form_eye_neuro ODCOINS text
ALTER TABLE `form_eye_neuro` MODIFY `ODCOINS` text;
#EndIf

#IfNotColumnType form_eye_neuro OSCOINS text
ALTER TABLE `form_eye_neuro` MODIFY `OSCOINS` text;
#EndIf

#IfNotRow4D supported_external_dataloads load_type ICD10 load_source CMS load_release_date 2019-10-01 load_filename 2020-ICD-10-CM-Codes.zip
INSERT INTO `supported_external_dataloads` (`load_type`, `load_source`, `load_release_date`, `load_filename`, `load_checksum`) VALUES
('ICD10', 'CMS', '2019-10-01', '2020-ICD-10-CM-Codes.zip', '745546b3c94af3401e84003e1b143b9b');
#EndIf

#IfNotRow4D supported_external_dataloads load_type ICD10 load_source CMS load_release_date 2019-10-01 load_filename 2020-ICD-10-PCS-Order.zip
INSERT INTO `supported_external_dataloads` (`load_type`, `load_source`, `load_release_date`, `load_filename`, `load_checksum`) VALUES
('ICD10', 'CMS', '2019-10-01', '2020-ICD-10-PCS-Order.zip', '8dc136d780ec60916e9e1fc999837bc8');
#EndIf

#IfMissingColumn patient_access_onsite portal_login_username
ALTER TABLE `patient_access_onsite`  ADD `portal_login_username` VARCHAR(100) DEFAULT NULL COMMENT 'User entered username', ADD `portal_onetime` VARCHAR(255) DEFAULT NULL;
UPDATE `patient_access_onsite` SET `portal_pwd_status` = '0', `portal_login_username` = `portal_username`;
#EndIf

#IfMissingColumn api_token token_auth_salt
ALTER TABLE `api_token` ADD `token_auth_salt` varchar(255);
#EndIf

#IfMissingColumn api_token token_auth
ALTER TABLE `api_token` ADD `token_auth` varchar(255);
#EndIf

#IfMissingColumn facility info
ALTER TABLE `facility` ADD `info` TEXT;
#EndIf

#IfNotColumnType patient_access_onsite portal_pwd varchar(255)
ALTER TABLE `patient_access_onsite` MODIFY `portal_pwd` varchar(255);
#EndIf

#IfColumn patient_access_onsite portal_salt
ALTER TABLE `patient_access_onsite` DROP COLUMN `portal_salt`;
#EndIf

#IfNotColumnType patient_access_offsite portal_pwd varchar(255)
ALTER TABLE `patient_access_offsite` MODIFY `portal_pwd` varchar(255) NOT NULL;
#EndIf

#IfColumn users pwd_expiration_date
ALTER TABLE users DROP COLUMN `pwd_expiration_date`;
#EndIf

#IfColumn users pwd_history1
ALTER TABLE users DROP COLUMN `pwd_history1`;
#EndIf

#IfColumn users pwd_history2
ALTER TABLE users DROP COLUMN `pwd_history2`;
#EndIf

#IfMissingColumn users_secure last_update_password
ALTER TABLE `users_secure` ADD `last_update_password` datetime DEFAULT NULL;
UPDATE `users_secure` SET `last_update_password` = NOW();
#EndIf

#IfColumn users_secure salt
ALTER TABLE `users_secure` DROP COLUMN `salt`;
#EndIf

#IfColumn users_secure salt_history1
ALTER TABLE `users_secure` DROP COLUMN `salt_history1`;
#EndIf

#IfColumn users_secure salt_history2
ALTER TABLE `users_secure` DROP COLUMN `salt_history2`;
#EndIf

#IfColumn api_token token_auth_salt
ALTER TABLE `api_token` DROP COLUMN `token_auth_salt`;
#EndIf

#IfMissingColumn users_secure password_history3
ALTER TABLE `users_secure` ADD `password_history3` varchar(255);
#EndIf

#IfMissingColumn users_secure password_history4
ALTER TABLE `users_secure` ADD `password_history4` varchar(255);
#EndIf

UPDATE `globals` SET `gl_value`=3 WHERE `gl_name`='password_history' AND `gl_value`=1;

#IfNotRow4D supported_external_dataloads load_type CQM_VALUESET load_source NIH_VSAC load_release_date 2018-09-17 load_filename ep_ec_eh_cms_20180917.xml.zip
INSERT INTO `supported_external_dataloads` (`load_type`, `load_source`, `load_release_date`, `load_filename`, `load_checksum`) VALUES ('CQM_VALUESET', 'NIH_VSAC', '2018-09-17','ep_ec_eh_cms_20180917.xml.zip','a1e584714b080aced6ca73b4b7b076a1');
#EndIf

#IfMissingColumn form_encounter parent_encounter_id
ALTER TABLE `form_encounter` ADD `parent_encounter_id` BIGINT(20) NULL DEFAULT NULL;
#EndIf

#IfMissingColumn modules sql_version
ALTER TABLE `modules` ADD `sql_version` VARCHAR(150) NOT NULL;
#EndIf

#IfMissingColumn modules acl_version
ALTER TABLE `modules` ADD `acl_version` VARCHAR(150) NOT NULL;
#EndIf

#IfNotTable pro_assessments
CREATE TABLE `pro_assessments` (
  `id` int(11) NOT NULL AUTO_INCREMENT,
  `form_oid` varchar(255) NOT NULL COMMENT 'unique id for specific instrument, pulled from assessment center API',
  `form_name` varchar (255) NOT NULL COMMENT 'pulled from assessment center API',
  `user_id` int(11) NOT NULL COMMENT 'ID for user that orders the form',
  `deadline` datetime NOT NULL COMMENT 'deadline to complete the form, will be used when sending notification and reminders',
  `patient_id` int(11) NOT NULL COMMENT 'ID for patient to order the form for',
  `assessment_oid` varchar(255) NOT NULL COMMENT 'unique id for this specific assessment, pulled from assessment center API',
  `status` varchar(255) NOT NULL COMMENT 'ordered or completed',
  `score` double NOT NULL COMMENT 'T-Score for the assessment',
  `error` double NOT NULL COMMENT 'Standard error for the score',
  `created_at` datetime NOT NULL COMMENT 'timestamp recording the creation time of this assessment',
  `updated_at` datetime NOT NULL COMMENT 'this field indicates the completion time when the status is completed',
  PRIMARY KEY (`id`)
) ENGINE=InnoDB AUTO_INCREMENT=1;
#EndIf

#IfNotRow2D list_options list_id LBF_Validations option_id future_date
INSERT INTO `list_options` (`list_id`,`option_id`,`title`,`notes`, `seq`) VALUES ('LBF_Validations','future_date','Future Date','{\"futureDate\":{\"message\":\"must be future date\"}}','32');

#IfNotRow2D list_options list_id lists option_id Sort_Direction
INSERT INTO `list_options` (`list_id`, `option_id`, `title`, `seq`, `is_default`, `activity`) VALUES ('lists', 'Sort_Direction', 'Sort Direction', 1, 0, 1);
#EndIf

#IfNotRow2D list_options list_id Sort_Direction option_id 0
INSERT INTO `list_options` (`list_id`, `option_id`, `title`, `seq`, `is_default`, `activity`) VALUES ('Sort_Direction', '0', 'asc', 10, 1, 1);
#EndIf

#IfNotRow2D list_options list_id Sort_Direction option_id 1
INSERT INTO `list_options` (`list_id`, `option_id`, `title`, `seq`, `is_default`, `activity`) VALUES ('Sort_Direction', '1', 'desc', 20, 0, 1);
#EndIf

#IfNotColumnType form_eye_mag_prefs ordering smallint(6)
ALTER TABLE `form_eye_mag_prefs` MODIFY `ordering` smallint(6) DEFAULT NULL;
#EndIf

#IfNotColumnType codes code_text_short varchar(255)
ALTER TABLE `codes` MODIFY `code_text_short` varchar(255) NOT NULL default '';
#EndIf

#IfNotColumnTypeDefault amendments created_time timestamp NULL
ALTER TABLE `amendments` MODIFY `created_time` timestamp NULL COMMENT 'created time';
SET @currentSQLMode = (SELECT @@sql_mode);
SET sql_mode = '';
UPDATE `amendments` SET `created_time` = NULL WHERE `created_time` = '0000-00-00 00:00:00';
SET sql_mode = @currentSQLMode;
#EndIf

#IfNotColumnTypeDefault amendments_history created_time timestamp NULL
ALTER TABLE `amendments_history` MODIFY `created_time` timestamp NULL COMMENT 'created time';
SET @currentSQLMode = (SELECT @@sql_mode);
SET sql_mode = '';
UPDATE `amendments_history` SET `created_time` = NULL WHERE `created_time` = '0000-00-00 00:00:00';
SET sql_mode = @currentSQLMode;
#EndIf

#IfNotColumnTypeDefault batchcom msg_date_sent datetime NULL
ALTER TABLE `batchcom` MODIFY `msg_date_sent` datetime NULL;
SET @currentSQLMode = (SELECT @@sql_mode);
SET sql_mode = '';
UPDATE `batchcom` SET `msg_date_sent` = NULL WHERE `msg_date_sent` = '0000-00-00 00:00:00';
SET sql_mode = @currentSQLMode;
#EndIf

#IfNotColumnTypeDefault drug_inventory last_notify date NULL
ALTER TABLE `drug_inventory` MODIFY `last_notify` date NULL;
SET @currentSQLMode = (SELECT @@sql_mode);
SET sql_mode = '';
UPDATE `drug_inventory` SET `last_notify` = NULL WHERE `last_notify` = '0000-00-00';
SET sql_mode = @currentSQLMode;
#EndIf

#IfNotColumnTypeDefault drugs last_notify date NULL
ALTER TABLE `drugs` MODIFY `last_notify` date NULL;
SET @currentSQLMode = (SELECT @@sql_mode);
SET sql_mode = '';
UPDATE `drugs` SET `last_notify` = NULL WHERE `last_notify` = '0000-00-00';
SET sql_mode = @currentSQLMode;
#EndIf

#IfNotColumnTypeDefault insurance_data date date NULL
ALTER TABLE `insurance_data` MODIFY `date` date NULL;
SET @currentSQLMode = (SELECT @@sql_mode);
SET sql_mode = '';
UPDATE `insurance_data` SET `date` = NULL WHERE `date` = '0000-00-00';
SET sql_mode = @currentSQLMode;
#EndIf

<<<<<<< HEAD
#IfNotColumnTypeDefault onsite_documents patient_signed_time datetime NULL
ALTER TABLE `onsite_documents` MODIFY `patient_signed_time` datetime NULL;
SET @currentSQLMode = (SELECT @@sql_mode);
SET sql_mode = '';
UPDATE `onsite_documents` SET `patient_signed_time` = NULL WHERE `patient_signed_time` = '0000-00-00 00:00:00';
SET sql_mode = @currentSQLMode;
#EndIf

#IfNotColumnTypeDefault onsite_documents review_date datetime NULL
ALTER TABLE `onsite_documents` MODIFY `review_date` datetime NULL;
SET @currentSQLMode = (SELECT @@sql_mode);
SET sql_mode = '';
UPDATE `onsite_documents` SET `review_date` = NULL WHERE `review_date` = '0000-00-00 00:00:00';
SET sql_mode = @currentSQLMode;
#EndIf
=======
#IfMissingColumn api_token token_api
ALTER TABLE `api_token` ADD `token_api` varchar(40);
#EndIf

#IfMissingColumn api_token patient_id
ALTER TABLE `api_token` ADD `patient_id` bigint(20) NOT NULL;
#EndIf
>>>>>>> b5aa42d3
<|MERGE_RESOLUTION|>--- conflicted
+++ resolved
@@ -492,7 +492,6 @@
 SET sql_mode = @currentSQLMode;
 #EndIf
 
-<<<<<<< HEAD
 #IfNotColumnTypeDefault onsite_documents patient_signed_time datetime NULL
 ALTER TABLE `onsite_documents` MODIFY `patient_signed_time` datetime NULL;
 SET @currentSQLMode = (SELECT @@sql_mode);
@@ -508,12 +507,11 @@
 UPDATE `onsite_documents` SET `review_date` = NULL WHERE `review_date` = '0000-00-00 00:00:00';
 SET sql_mode = @currentSQLMode;
 #EndIf
-=======
+
 #IfMissingColumn api_token token_api
 ALTER TABLE `api_token` ADD `token_api` varchar(40);
 #EndIf
 
 #IfMissingColumn api_token patient_id
 ALTER TABLE `api_token` ADD `patient_id` bigint(20) NOT NULL;
-#EndIf
->>>>>>> b5aa42d3
+#EndIf