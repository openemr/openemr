--
--  Comment Meta Language Constructs:
--
--  #IfNotTable
--    argument: table_name
--    behavior: if the table_name does not exist,  the block will be executed

--  #IfTable
--    argument: table_name
--    behavior: if the table_name does exist, the block will be executed

--  #IfColumn
--    arguments: table_name colname
--    behavior:  if the table and column exist,  the block will be executed

--  #IfMissingColumn
--    arguments: table_name colname
--    behavior:  if the table exists but the column does not,  the block will be executed

--  #IfNotColumnType
--    arguments: table_name colname value
--    behavior:  If the table table_name does not have a column colname with a data type equal to value, then the block will be executed

--  #IfNotRow
--    arguments: table_name colname value
--    behavior:  If the table table_name does not have a row where colname = value, the block will be executed.

--  #IfNotRow2D
--    arguments: table_name colname value colname2 value2
--    behavior:  If the table table_name does not have a row where colname = value AND colname2 = value2, the block will be executed.

--  #IfNotRow3D
--    arguments: table_name colname value colname2 value2 colname3 value3
--    behavior:  If the table table_name does not have a row where colname = value AND colname2 = value2 AND colname3 = value3, the block will be executed.

--  #IfNotRow4D
--    arguments: table_name colname value colname2 value2 colname3 value3 colname4 value4
--    behavior:  If the table table_name does not have a row where colname = value AND colname2 = value2 AND colname3 = value3 AND colname4 = value4, the block will be executed.

--  #IfNotRow2Dx2
--    desc:      This is a very specialized function to allow adding items to the list_options table to avoid both redundant option_id and title in each element.
--    arguments: table_name colname value colname2 value2 colname3 value3
--    behavior:  The block will be executed if both statements below are true:
--               1) The table table_name does not have a row where colname = value AND colname2 = value2.
--               2) The table table_name does not have a row where colname = value AND colname3 = value3.

--  #IfRow2D
--    arguments: table_name colname value colname2 value2
--    behavior:  If the table table_name does have a row where colname = value AND colname2 = value2, the block will be executed.

--  #IfRow3D
--        arguments: table_name colname value colname2 value2 colname3 value3
--        behavior:  If the table table_name does have a row where colname = value AND colname2 = value2 AND colname3 = value3, the block will be executed.

--  #IfIndex
--    desc:      This function is most often used for dropping of indexes/keys.
--    arguments: table_name colname
--    behavior:  If the table and index exist the relevant statements are executed, otherwise not.

--  #IfNotIndex
--    desc:      This function will allow adding of indexes/keys.
--    arguments: table_name colname
--    behavior:  If the index does not exist, it will be created

--  #EndIf
--    all blocks are terminated with a #EndIf statement.

--  #IfNotListReaction
--    Custom function for creating Reaction List

--  #IfNotListOccupation
--    Custom function for creating Occupation List

--  #IfTextNullFixNeeded
--    desc: convert all text fields without default null to have default null.
--    arguments: none

--  #IfTableEngine
--    desc:      Execute SQL if the table has been created with given engine specified.
--    arguments: table_name engine
--    behavior:  Use when engine conversion requires more than one ALTER TABLE

--  #IfInnoDBMigrationNeeded
--    desc: find all MyISAM tables and convert them to InnoDB.
--    arguments: none
--    behavior: can take a long time.

#IfMissingColumn facility iban
ALTER TABLE `facility` ADD `iban` varchar(50) default NULL;
#EndIf

#IfNotRow2D list_options list_id apps option_id oeSignerRemote
INSERT INTO list_options (list_id,option_id,title,seq,is_default,activity) VALUES ('apps','oeSignerRemote','./../portal/sign/assets/signit.php',30,0,0);
#EndIf

#IfNotColumnType form_eye_neuro ACT5CCDIST text
ALTER TABLE `form_eye_neuro` MODIFY `ACT5CCDIST` text;
#EndIf

#IfNotColumnType form_eye_neuro ACT1CCDIST text
ALTER TABLE `form_eye_neuro` MODIFY `ACT1CCDIST` text;
#EndIf

#IfNotColumnType form_eye_neuro ACT2CCDIST text
ALTER TABLE `form_eye_neuro` MODIFY `ACT2CCDIST` text;
#EndIf

#IfNotColumnType form_eye_neuro ACT3CCDIST text
ALTER TABLE `form_eye_neuro` MODIFY `ACT3CCDIST` text;
#EndIf

#IfNotColumnType form_eye_neuro ACT4CCDIST text
ALTER TABLE `form_eye_neuro` MODIFY `ACT4CCDIST` text;
#EndIf

#IfNotColumnType form_eye_neuro ACT6CCDIST text
ALTER TABLE `form_eye_neuro` MODIFY `ACT6CCDIST` text;
#EndIf

#IfNotColumnType form_eye_neuro ACT7CCDIST text
ALTER TABLE `form_eye_neuro` MODIFY `ACT7CCDIST` text;
#EndIf

#IfNotColumnType form_eye_neuro ACT8CCDIST text
ALTER TABLE `form_eye_neuro` MODIFY `ACT8CCDIST` text;
#EndIf

#IfNotColumnType form_eye_neuro ACT9CCDIST text
ALTER TABLE `form_eye_neuro` MODIFY `ACT9CCDIST` text;
#EndIf

#IfNotColumnType form_eye_neuro ACT10CCDIST text
ALTER TABLE `form_eye_neuro` MODIFY `ACT10CCDIST` text;
#EndIf

#IfNotColumnType form_eye_neuro ACT11CCDIST text
ALTER TABLE `form_eye_neuro` MODIFY `ACT11CCDIST` text;
#EndIf

#IfNotColumnType form_eye_neuro ACT1SCDIST text
ALTER TABLE `form_eye_neuro` MODIFY `ACT1SCDIST` text;
#EndIf

#IfNotColumnType form_eye_neuro ACT2SCDIST text
ALTER TABLE `form_eye_neuro` MODIFY `ACT2SCDIST` text;
#EndIf

#IfNotColumnType form_eye_neuro ACT3SCDIST text
ALTER TABLE `form_eye_neuro` MODIFY `ACT3SCDIST` text;
#EndIf

#IfNotColumnType form_eye_neuro ACT4SCDIST text
ALTER TABLE `form_eye_neuro` MODIFY `ACT4SCDIST` text;
#EndIf

#IfNotColumnType form_eye_neuro ACT5SCDIST text
ALTER TABLE `form_eye_neuro` MODIFY `ACT5SCDIST` text;
#EndIf

#IfNotColumnType form_eye_neuro ACT6SCDIST text
ALTER TABLE `form_eye_neuro` MODIFY `ACT6SCDIST` text;
#EndIf

#IfNotColumnType form_eye_neuro ACT7SCDIST text
ALTER TABLE `form_eye_neuro` MODIFY `ACT7SCDIST` text;
#EndIf

#IfNotColumnType form_eye_neuro ACT8SCDIST text
ALTER TABLE `form_eye_neuro` MODIFY `ACT8SCDIST` text;
#EndIf

#IfNotColumnType form_eye_neuro ACT9SCDIST text
ALTER TABLE `form_eye_neuro` MODIFY `ACT9SCDIST` text;
#EndIf

#IfNotColumnType form_eye_neuro ACT10SCDIST text
ALTER TABLE `form_eye_neuro` MODIFY `ACT10SCDIST` text;
#EndIf

#IfNotColumnType form_eye_neuro ACT11SCDIST text
ALTER TABLE `form_eye_neuro` MODIFY `ACT11SCDIST` text;
#EndIf

#IfNotColumnType form_eye_neuro ACT1SCNEAR text
ALTER TABLE `form_eye_neuro` MODIFY `ACT1SCNEAR` text;
#EndIf

#IfNotColumnType form_eye_neuro ACT2SCNEAR text
ALTER TABLE `form_eye_neuro` MODIFY `ACT2SCNEAR` text;
#EndIf

#IfNotColumnType form_eye_neuro ACT3SCNEAR text
ALTER TABLE `form_eye_neuro` MODIFY `ACT3SCNEAR` text;
#EndIf

#IfNotColumnType form_eye_neuro ACT4SCNEAR text
ALTER TABLE `form_eye_neuro` MODIFY `ACT4SCNEAR` text;
#EndIf

#IfNotColumnType form_eye_neuro ACT5CCNEAR text
ALTER TABLE `form_eye_neuro` MODIFY `ACT5CCNEAR` text;
#EndIf

#IfNotColumnType form_eye_neuro ACT6CCNEAR text
ALTER TABLE `form_eye_neuro` MODIFY `ACT6CCNEAR` text;
#EndIf

#IfNotColumnType form_eye_neuro ACT7CCNEAR text
ALTER TABLE `form_eye_neuro` MODIFY `ACT7CCNEAR` text;
#EndIf

#IfNotColumnType form_eye_neuro ACT8CCNEAR text
ALTER TABLE `form_eye_neuro` MODIFY `ACT8CCNEAR` text;
#EndIf

#IfNotColumnType form_eye_neuro ACT9CCNEAR text
ALTER TABLE `form_eye_neuro` MODIFY `ACT9CCNEAR` text;
#EndIf

#IfNotColumnType form_eye_neuro ACT10CCNEAR text
ALTER TABLE `form_eye_neuro` MODIFY `ACT10CCNEAR` text;
#EndIf

#IfNotColumnType form_eye_neuro ACT11CCNEAR text
ALTER TABLE `form_eye_neuro` MODIFY `ACT11CCNEAR` text;
#EndIf

#IfNotColumnType form_eye_neuro ACT5SCNEAR text
ALTER TABLE `form_eye_neuro` MODIFY `ACT5SCNEAR` text;
#EndIf

#IfNotColumnType form_eye_neuro ACT6SCNEAR text
ALTER TABLE `form_eye_neuro` MODIFY `ACT6SCNEAR` text;
#EndIf

#IfNotColumnType form_eye_neuro ACT7SCNEAR text
ALTER TABLE `form_eye_neuro` MODIFY `ACT7SCNEAR` text;
#EndIf

#IfNotColumnType form_eye_neuro ACT8SCNEAR text
ALTER TABLE `form_eye_neuro` MODIFY `ACT8SCNEAR` text;
#EndIf

#IfNotColumnType form_eye_neuro ACT9SCNEAR text
ALTER TABLE `form_eye_neuro` MODIFY `ACT9SCNEAR` text;
#EndIf

#IfNotColumnType form_eye_neuro ACT10SCNEAR text
ALTER TABLE `form_eye_neuro` MODIFY `ACT10SCNEAR` text;
#EndIf

#IfNotColumnType form_eye_neuro ACT11SCNEAR text
ALTER TABLE `form_eye_neuro` MODIFY `ACT11SCNEAR` text;
#EndIf

#IfNotColumnType form_eye_neuro ACT1CCNEAR text
ALTER TABLE `form_eye_neuro` MODIFY `ACT1CCNEAR` text;
#EndIf

#IfNotColumnType form_eye_neuro ACT2CCNEAR text
ALTER TABLE `form_eye_neuro` MODIFY `ACT2CCNEAR` text;
#EndIf

#IfNotColumnType form_eye_neuro ACT3CCNEAR text
ALTER TABLE `form_eye_neuro` MODIFY `ACT3CCNEAR` text;
#EndIf

#IfNotColumnType form_eye_neuro ACT4CCNEAR text
ALTER TABLE `form_eye_neuro` MODIFY `ACT4CCNEAR` text;
#EndIf

#IfNotColumnType form_eye_neuro ODNPA text
ALTER TABLE `form_eye_neuro` MODIFY `ODNPA` text;
#EndIf

#IfNotColumnType form_eye_neuro OSNPA text
ALTER TABLE `form_eye_neuro` MODIFY `OSNPA` text;
#EndIf

#IfNotColumnType form_eye_neuro VERTFUSAMPS text
ALTER TABLE `form_eye_neuro` MODIFY `VERTFUSAMPS` text;
#EndIf

#IfNotColumnType form_eye_neuro DIVERGENCEAMPS text
ALTER TABLE `form_eye_neuro` MODIFY `DIVERGENCEAMPS` text;
#EndIf

#IfNotColumnType form_eye_neuro ODCOLOR text
ALTER TABLE `form_eye_neuro` MODIFY `ODCOLOR` text;
#EndIf

#IfNotColumnType form_eye_neuro OSCOLOR text
ALTER TABLE `form_eye_neuro` MODIFY `OSCOLOR` text;
#EndIf

#IfNotColumnType form_eye_neuro ODCOINS text
ALTER TABLE `form_eye_neuro` MODIFY `ODCOINS` text;
#EndIf

#IfNotColumnType form_eye_neuro OSCOINS text
ALTER TABLE `form_eye_neuro` MODIFY `OSCOINS` text;
#EndIf

#IfNotRow4D supported_external_dataloads load_type ICD10 load_source CMS load_release_date 2019-10-01 load_filename 2020-ICD-10-CM-Codes.zip
INSERT INTO `supported_external_dataloads` (`load_type`, `load_source`, `load_release_date`, `load_filename`, `load_checksum`) VALUES
('ICD10', 'CMS', '2019-10-01', '2020-ICD-10-CM-Codes.zip', '745546b3c94af3401e84003e1b143b9b');
#EndIf

#IfNotRow4D supported_external_dataloads load_type ICD10 load_source CMS load_release_date 2019-10-01 load_filename 2020-ICD-10-PCS-Order.zip
INSERT INTO `supported_external_dataloads` (`load_type`, `load_source`, `load_release_date`, `load_filename`, `load_checksum`) VALUES
('ICD10', 'CMS', '2019-10-01', '2020-ICD-10-PCS-Order.zip', '8dc136d780ec60916e9e1fc999837bc8');
#EndIf

<<<<<<< HEAD
#IfMissingColumn facility info
ALTER TABLE `facility` ADD `info`  TEXT  default NULL;
=======
#IfMissingColumn patient_access_onsite portal_login_username
ALTER TABLE `patient_access_onsite`  ADD `portal_login_username` VARCHAR(100) DEFAULT NULL COMMENT 'User entered username', ADD `portal_onetime` VARCHAR(255) DEFAULT NULL;
UPDATE `patient_access_onsite` SET `portal_pwd_status` = '0', `portal_login_username` = `portal_username`;
#EndIf

#IfMissingColumn api_token token_auth_salt
ALTER TABLE `api_token` ADD `token_auth_salt` varchar(255);
#EndIf

#IfMissingColumn api_token token_auth
ALTER TABLE `api_token` ADD `token_auth` varchar(255);
>>>>>>> ce77667e
#EndIf<|MERGE_RESOLUTION|>--- conflicted
+++ resolved
@@ -311,10 +311,6 @@
 ('ICD10', 'CMS', '2019-10-01', '2020-ICD-10-PCS-Order.zip', '8dc136d780ec60916e9e1fc999837bc8');
 #EndIf
 
-<<<<<<< HEAD
-#IfMissingColumn facility info
-ALTER TABLE `facility` ADD `info`  TEXT  default NULL;
-=======
 #IfMissingColumn patient_access_onsite portal_login_username
 ALTER TABLE `patient_access_onsite`  ADD `portal_login_username` VARCHAR(100) DEFAULT NULL COMMENT 'User entered username', ADD `portal_onetime` VARCHAR(255) DEFAULT NULL;
 UPDATE `patient_access_onsite` SET `portal_pwd_status` = '0', `portal_login_username` = `portal_username`;
@@ -326,5 +322,8 @@
 
 #IfMissingColumn api_token token_auth
 ALTER TABLE `api_token` ADD `token_auth` varchar(255);
->>>>>>> ce77667e
-#EndIf+#EndIf
+
+#IfMissingColumn facility info
+ALTER TABLE `facility` ADD `info` TEXT;
+#EndIf
