--- conflicted
+++ resolved
@@ -654,7 +654,10 @@
 CREATE UNIQUE INDEX `pid` ON `patient_access_onsite` (`pid`);
 #EndIf
 
-<<<<<<< HEAD
+#IfTable patient_access_offsite
+DROP TABLE `patient_access_offsite`;
+#EndIf
+
 #IfNotTable session_tracker
 CREATE TABLE `session_tracker` (
   `uuid` binary(16) NOT NULL DEFAULT '',
@@ -663,9 +666,3 @@
   PRIMARY KEY (`uuid`)
 ) ENGINE=InnoDB;
 #EndIf
-=======
-#IfTable patient_access_offsite
-DROP TABLE `patient_access_offsite`;
-#EndIf
-
->>>>>>> b5b74ee2
