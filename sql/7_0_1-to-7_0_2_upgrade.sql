--- conflicted
+++ resolved
@@ -283,92 +283,6 @@
 ALTER TABLE `onsite_documents` ADD `template_data` LONGTEXT;
 #EndIf
 
-<<<<<<< HEAD
-#IfTable weno_pharmacy
-DROP TABLE IF EXISTS `weno_pharmacy`;
-#EndIf
-
-#IfNotTable weno_pharmacy
-CREATE TABLE `weno_pharmacy` (
-  `id` int(20) NOT NULL AUTO_INCREMENT,
-  `App` varchar(8) DEFAULT NULL,
-  `NCPDP` varchar(8) DEFAULT NULL,
-  `NCPDP_safe` varchar(7) DEFAULT NULL,
-  `Mutually_Defined_ID` varchar(10) DEFAULT NULL,
-  `Mutually_Defined_ID_safe` varchar(10) DEFAULT NULL,
-  `NPI` varchar(10) DEFAULT NULL,
-  `NPI_safe` varchar(10) DEFAULT NULL,
-  `Business_Name` varchar(255) DEFAULT NULL,
-  `Address_Line_1` varchar(255) DEFAULT NULL,
-  `Address_Line_2` varchar(255) DEFAULT NULL,
-  `City` varchar(20) DEFAULT NULL,
-  `State` varchar(20) DEFAULT NULL,
-  `ZipCode` varchar(5) DEFAULT NULL,
-  `ZipCode_safe` varchar(10) DEFAULT NULL,
-  `Country_Code` varchar(255) DEFAULT NULL,
-  `International` tinyint(1) DEFAULT NULL,
-  `Latitude` varchar(255) DEFAULT NULL,
-  `Longitude` varchar(255) DEFAULT NULL,
-  `Pharmacy_Phone` varchar(255) DEFAULT NULL,
-  `Pharmacy_Phone_safe` varchar(255) DEFAULT NULL,
-  `Pharmacy_Fax` varchar(255) DEFAULT NULL,
-  `Types` varchar(255) DEFAULT NULL,
-  `Script_Msg_Accepted` varchar(255) DEFAULT NULL,
-  `Specialized_Msg_Accepted` varchar(255) DEFAULT NULL,
-  `Connectivity_Status` varchar(255) DEFAULT NULL,
-  `Accept_TSO` varchar(255) DEFAULT NULL,
-  `DEA_Audit_Exp` varchar(255) DEFAULT NULL,
-  `Test_Pharmacy` varchar(5) DEFAULT NULL,
-  `State_Wide_Mail_Order` varchar(6) NOT NULL,
-  `Created` datetime DEFAULT NULL,
-  `Modified` datetime DEFAULT NULL,
-  `Deleted` datetime DEFAULT NULL,
-  `24HR` varchar(3) DEFAULT NULL,
-  `on_weno` tinytext NOT NULL,
-  PRIMARY KEY (`id`),
-  UNIQUE KEY `id` (`id`),
-  UNIQUE KEY `ncpdp` (`NCPDP`)
-) ENGINE=InnoDB DEFAULT CHARSET=utf8mb4;
-#EndIf
-
-#IfTable weno_assigned_pharmacy
-DROP TABLE IF EXISTS `weno_assigned_pharmacy`;
-#EndIf
-
-#IfNotTable weno_assigned_pharmacy
-CREATE TABLE IF NOT EXISTS `weno_assigned_pharmacy` (
-    `id` INT(10) NOT NULL AUTO_INCREMENT,
-    `pid` BIGINT(20) NOT NULL,
-    `primary_ncpdp` VARCHAR(8) NOT NULL,
-    `alternate_ncpdp` VARCHAR(8) NOT NULL,
-    PRIMARY KEY(id)
-) ENGINE=InnoDB;
-#EndIf
-
-#IfTable weno_download_log
-DROP TABLE IF EXISTS `weno_download_log`;
-#EndIf
-
-#IfNotTable weno_download_log
-CREATE TABLE IF NOT EXISTS `weno_download_log` (
-    `id` BIGINT(20) NOT NULL AUTO_INCREMENT,
-    `value` VARCHAR(12) NOT NULL,
-    `status` VARCHAR(10) NOT NULL,
-    `created_at` DATE NOT NULL DEFAULT (CURRENT_DATE),
-    PRIMARY KEY (`id`),
-    KEY `value` (`value`)
-) ENGINE=InnoDB;
-#EndIf
-
-#IfNotRow background_services name WenoExchangePharmacies
-INSERT INTO `background_services` (`name`, `title`, `active`, `running`, `next_run`, `execute_interval`, `function`, `require_once`, `sort_order`) 
-VALUES ('WenoExchangePharmacies', 'Weno Exchange Pharmacy', '0', '0', current_timestamp(), '1440', 'downloadWenoPharmacy', '/weno_log_sync.php', '100');
-#EndIf
-
-#IfNotRow background_services name WenoExchange
-INSERT INTO `background_services` (`name`, `title`, `active`, `running`, `next_run`, `execute_interval`, `function`, `require_once`, `sort_order`) 
-VALUES ('WenoExchange', 'Weno Prescription Log', '0', '0', current_timestamp(), '1440', 'downloadWenoPrescriptionLog', '/weno_log_sync.php', '100');
-=======
 #IfNotRow2D layout_options form_id DEM field_id nationality_country
 SET @group_id = (SELECT `group_id` FROM layout_options WHERE field_id='race' AND form_id='DEM');
 SET @seq_start := 0;
@@ -699,5 +613,4 @@
     PRIMARY KEY (`id`),
     UNIQUE KEY `ins_plan_code_mod_type_date` (`insurance_company_id`, `plan`, `code`, `modifier`, `type`, `effective_date`)
 ) ENGINE=InnoDb AUTO_INCREMENT=1;
->>>>>>> 4ca1b35d
 #EndIf