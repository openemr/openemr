--- conflicted
+++ resolved
@@ -175,19 +175,18 @@
 UPDATE `categories` SET `aco_spec` = 'patients|demo' WHERE `name` = 'Patient Photograph';
 #EndIf
 
-<<<<<<< HEAD
 #IfMissingColumn openemr_postcalendar_events uuid
 ALTER TABLE `openemr_postcalendar_events` ADD COLUMN `uuid` binary(16) DEFAULT NULL;
 #EndIf
 
 #IfNotIndex openemr_postcalendar_events uuid
 CREATE UNIQUE INDEX `uuid` ON `openemr_postcalendar_events` (`uuid`);
-=======
+#EndIf
+
 #IfMissingColumn layout_group_properties grp_unchecked
 ALTER TABLE `layout_group_properties` ADD `grp_unchecked` tinyint(1) NOT NULL DEFAULT 0;
 #EndIf
 
 #IfNotColumnType audit_details field_value LONGTEXT
 ALTER TABLE `audit_details` CHANGE `field_value` `field_value` LONGTEXT COMMENT 'openemr table field value';
->>>>>>> 38ad301d
 #EndIf