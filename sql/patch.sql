--- conflicted
+++ resolved
@@ -173,8 +173,6 @@
 
 #IfRow2D categories aco_spec patients|docs name Patient Photograph
 UPDATE `categories` SET `aco_spec` = 'patients|demo' WHERE `name` = 'Patient Photograph';
-<<<<<<< HEAD
-=======
 #EndIf
 
 #IfMissingColumn layout_group_properties grp_unchecked
@@ -183,5 +181,4 @@
 
 #IfNotColumnType audit_details field_value LONGTEXT
 ALTER TABLE `audit_details` CHANGE `field_value` `field_value` LONGTEXT COMMENT 'openemr table field value';
->>>>>>> 5cf7396f
 #EndIf