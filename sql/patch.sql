# noinspection SqlNoDataSourceInspectionForFile

--
--  Comment Meta Language Constructs:
--
--  #IfNotTable
--    argument: table_name
--    behavior: if the table_name does not exist,  the block will be executed

--  #IfTable
--    argument: table_name
--    behavior: if the table_name does exist, the block will be executed

--  #IfMissingColumn
--    arguments: table_name colname
--    behavior:  if the colname in the table_name table does not exist,  the block will be executed

--  #IfNotColumnType
--    arguments: table_name colname value
--    behavior:  If the table table_name does not have a column colname with a data type equal to value, then the block will be executed

--  #IfNotRow
--    arguments: table_name colname value
--    behavior:  If the table table_name does not have a row where colname = value, the block will be executed.

--  #IfNotRow2D
--    arguments: table_name colname value colname2 value2
--    behavior:  If the table table_name does not have a row where colname = value AND colname2 = value2, the block will be executed.

--  #IfNotRow3D
--    arguments: table_name colname value colname2 value2 colname3 value3
--    behavior:  If the table table_name does not have a row where colname = value AND colname2 = value2 AND colname3 = value3, the block will be executed.

--  #IfNotRow4D
--    arguments: table_name colname value colname2 value2 colname3 value3 colname4 value4
--    behavior:  If the table table_name does not have a row where colname = value AND colname2 = value2 AND colname3 = value3 AND colname4 = value4, the block will be executed.

--  #IfNotRow2Dx2
--    desc:      This is a very specialized function to allow adding items to the list_options table to avoid both redundant option_id and title in each element.
--    arguments: table_name colname value colname2 value2 colname3 value3
--    behavior:  The block will be executed if both statements below are true:
--               1) The table table_name does not have a row where colname = value AND colname2 = value2.
--               2) The table table_name does not have a row where colname = value AND colname3 = value3.

--  #IfNotIndex
--    desc:      This function will allow adding of indexes/keys.
--    arguments: table_name colname
--    behavior:  If the index does not exist, it will be created

--  #EndIf
--    all blocks are terminated with and #EndIf statement.

#IfMissingColumn users_secure last_login_fail
ALTER TABLE `users_secure` ADD `last_login_fail` datetime DEFAULT NULL;
#EndIf

#IfMissingColumn users_secure total_login_fail_counter
ALTER TABLE `users_secure` ADD `total_login_fail_counter` bigint DEFAULT 0;
#EndIf

#IfMissingColumn users_secure auto_block_emailed
ALTER TABLE `users_secure` ADD `auto_block_emailed` tinyint DEFAULT 0;
#EndIf

#IfNotRow globals gl_name time_reset_password_max_failed_logins
UPDATE `globals` SET `gl_value` = 20 WHERE `gl_name` = 'password_max_failed_logins' AND `gl_value` = 0;
#EndIf

#IfNotTable ip_tracking
CREATE TABLE `ip_tracking` (
`id` bigint NOT NULL auto_increment,
`ip_string` varchar(255) DEFAULT '',
`total_ip_login_fail_counter` bigint DEFAULT 0,
`ip_login_fail_counter` bigint DEFAULT 0,
`ip_last_login_fail` datetime DEFAULT NULL,
`ip_auto_block_emailed` tinyint DEFAULT 0,
`ip_force_block` tinyint DEFAULT 0,
`ip_no_prevent_timing_attack` tinyint DEFAULT 0,
PRIMARY KEY (`id`),
UNIQUE KEY `ip_string` (`ip_string`)
) ENGINE=InnoDb AUTO_INCREMENT=1;
#EndIf

#IfNotTable email_queue
CREATE TABLE `email_queue` (
`id` bigint NOT NULL auto_increment,
`sender` varchar(255) DEFAULT '',
`recipient` varchar(255) DEFAULT '',
`subject` varchar(255) DEFAULT '',
`body` text,
`datetime_queued` datetime default NULL,
`sent` tinyint DEFAULT 0,
`datetime_sent` datetime default NULL,
`error` tinyint DEFAULT 0,
`error_message` text,
`datetime_error` datetime default NULL,
PRIMARY KEY (`id`),
KEY `sent` (`sent`)
) ENGINE=InnoDb AUTO_INCREMENT=1;
#EndIf

#IfNotRow background_services name Email_Service
INSERT INTO `background_services` (`name`, `title`, `active`, `running`, `next_run`, `execute_interval`, `function`, `require_once`, `sort_order`) VALUES
('Email_Service', 'Email Service', 1, 0, '2021-01-18 11:25:10', 2, 'emailServiceRun', '/library/email_service_run.php', 100);
#EndIf

#IfMissingColumn x12_partners x12_submitter_id
ALTER TABLE `x12_partners` ADD COLUMN `x12_submitter_id` smallint(6) DEFAULT NULL;
#EndIf

#IfNotRow2D list_options list_id abook_type option_id bill_svc
INSERT INTO list_options (list_id, option_id, title, seq, option_value) VALUES ('abook_type', 'bill_svc', 'Billing Service', 125, 3);
#EndIf

<<<<<<< HEAD
#IfMissingColumn facility inactive
ALTER TABLE `facility` ADD COLUMN `inactive` tinyint(1) NOT NULL DEFAULT '0';
=======
#IfNotTable patient_settings
CREATE TABLE `patient_settings` (
`setting_patient`  bigint(20)   NOT NULL DEFAULT 0,
`setting_label` varchar(100)  NOT NULL,
`setting_value` varchar(255) NOT NULL DEFAULT '',
PRIMARY KEY (`setting_patient`, `setting_label`)
) ENGINE=InnoDB;
>>>>>>> e9afc4c6
#EndIf<|MERGE_RESOLUTION|>--- conflicted
+++ resolved
@@ -112,10 +112,10 @@
 INSERT INTO list_options (list_id, option_id, title, seq, option_value) VALUES ('abook_type', 'bill_svc', 'Billing Service', 125, 3);
 #EndIf
 
-<<<<<<< HEAD
 #IfMissingColumn facility inactive
 ALTER TABLE `facility` ADD COLUMN `inactive` tinyint(1) NOT NULL DEFAULT '0';
-=======
+#EndIf
+
 #IfNotTable patient_settings
 CREATE TABLE `patient_settings` (
 `setting_patient`  bigint(20)   NOT NULL DEFAULT 0,
@@ -123,5 +123,4 @@
 `setting_value` varchar(255) NOT NULL DEFAULT '',
 PRIMARY KEY (`setting_patient`, `setting_label`)
 ) ENGINE=InnoDB;
->>>>>>> e9afc4c6
 #EndIf