--
--  Comment Meta Language Constructs:
--
--  #IfNotTable
--    argument: table_name
--    behavior: if the table_name does not exist,  the block will be executed

--  #IfTable
--    argument: table_name
--    behavior: if the table_name does exist, the block will be executed

--  #IfColumn
--    arguments: table_name colname
--    behavior:  if the table and column exist,  the block will be executed

--  #IfMissingColumn
--    arguments: table_name colname
--    behavior:  if the table exists but the column does not,  the block will be executed

--  #IfNotColumnType
--    arguments: table_name colname value
--    behavior:  If the table table_name does not have a column colname with a data type equal to value, then the block will be executed

--  #IfNotColumnTypeDefault
--    arguments: table_name colname value value2
--    behavior:  If the table table_name does not have a column colname with a data type equal to value and a default equal to value2, then the block will be executed

--  #IfNotRow
--    arguments: table_name colname value
--    behavior:  If the table table_name does not have a row where colname = value, the block will be executed.

--  #IfNotRow2D
--    arguments: table_name colname value colname2 value2
--    behavior:  If the table table_name does not have a row where colname = value AND colname2 = value2, the block will be executed.

--  #IfNotRow3D
--    arguments: table_name colname value colname2 value2 colname3 value3
--    behavior:  If the table table_name does not have a row where colname = value AND colname2 = value2 AND colname3 = value3, the block will be executed.

--  #IfNotRow4D
--    arguments: table_name colname value colname2 value2 colname3 value3 colname4 value4
--    behavior:  If the table table_name does not have a row where colname = value AND colname2 = value2 AND colname3 = value3 AND colname4 = value4, the block will be executed.

--  #IfNotRow2Dx2
--    desc:      This is a very specialized function to allow adding items to the list_options table to avoid both redundant option_id and title in each element.
--    arguments: table_name colname value colname2 value2 colname3 value3
--    behavior:  The block will be executed if both statements below are true:
--               1) The table table_name does not have a row where colname = value AND colname2 = value2.
--               2) The table table_name does not have a row where colname = value AND colname3 = value3.

--  #IfRow
--    arguments: table_name colname value
--    behavior:  If the table table_name does have a row where colname = value, the block will be executed.

--  #IfRow2D
--    arguments: table_name colname value colname2 value2
--    behavior:  If the table table_name does have a row where colname = value AND colname2 = value2, the block will be executed.

--  #IfRow3D
--        arguments: table_name colname value colname2 value2 colname3 value3
--        behavior:  If the table table_name does have a row where colname = value AND colname2 = value2 AND colname3 = value3, the block will be executed.

--  #IfIndex
--    desc:      This function is most often used for dropping of indexes/keys.
--    arguments: table_name colname
--    behavior:  If the table and index exist the relevant statements are executed, otherwise not.

--  #IfNotIndex
--    desc:      This function will allow adding of indexes/keys.
--    arguments: table_name colname
--    behavior:  If the index does not exist, it will be created

--  #IfUuidNeedUpdate
--    argument: table_name
--    behavior: this will add and populate a uuid column into table

--  #IfUuidNeedUpdateVertical
--    argument: table_name table_columns
--    behavior: this will add and populate a uuid column into vertical table for combinations of table_columns given

--  #EndIf
--    all blocks are terminated with a #EndIf statement.

--  #IfNotListReaction
--    Custom function for creating Reaction List

--  #IfNotListOccupation
--    Custom function for creating Occupation List

--  #IfTextNullFixNeeded
--    desc: convert all text fields without default null to have default null.
--    arguments: none

--  #IfTableEngine
--    desc:      Execute SQL if the table has been created with given engine specified.
--    arguments: table_name engine
--    behavior:  Use when engine conversion requires more than one ALTER TABLE

--  #IfInnoDBMigrationNeeded
--    desc: find all MyISAM tables and convert them to InnoDB.
--    arguments: none
--    behavior: can take a long time.

#IfMissingColumn facility iban
ALTER TABLE `facility` ADD `iban` varchar(50) default NULL;
#EndIf

#IfNotRow2D list_options list_id apps option_id oeSignerRemote
INSERT INTO list_options (list_id,option_id,title,seq,is_default,activity) VALUES ('apps','oeSignerRemote','./../portal/sign/assets/signit.php',30,0,0);
#EndIf

#IfNotColumnType form_eye_neuro ACT5CCDIST text
ALTER TABLE `form_eye_neuro` MODIFY `ACT5CCDIST` text;
#EndIf

#IfNotColumnType form_eye_neuro ACT1CCDIST text
ALTER TABLE `form_eye_neuro` MODIFY `ACT1CCDIST` text;
#EndIf

#IfNotColumnType form_eye_neuro ACT2CCDIST text
ALTER TABLE `form_eye_neuro` MODIFY `ACT2CCDIST` text;
#EndIf

#IfNotColumnType form_eye_neuro ACT3CCDIST text
ALTER TABLE `form_eye_neuro` MODIFY `ACT3CCDIST` text;
#EndIf

#IfNotColumnType form_eye_neuro ACT4CCDIST text
ALTER TABLE `form_eye_neuro` MODIFY `ACT4CCDIST` text;
#EndIf

#IfNotColumnType form_eye_neuro ACT6CCDIST text
ALTER TABLE `form_eye_neuro` MODIFY `ACT6CCDIST` text;
#EndIf

#IfNotColumnType form_eye_neuro ACT7CCDIST text
ALTER TABLE `form_eye_neuro` MODIFY `ACT7CCDIST` text;
#EndIf

#IfNotColumnType form_eye_neuro ACT8CCDIST text
ALTER TABLE `form_eye_neuro` MODIFY `ACT8CCDIST` text;
#EndIf

#IfNotColumnType form_eye_neuro ACT9CCDIST text
ALTER TABLE `form_eye_neuro` MODIFY `ACT9CCDIST` text;
#EndIf

#IfNotColumnType form_eye_neuro ACT10CCDIST text
ALTER TABLE `form_eye_neuro` MODIFY `ACT10CCDIST` text;
#EndIf

#IfNotColumnType form_eye_neuro ACT11CCDIST text
ALTER TABLE `form_eye_neuro` MODIFY `ACT11CCDIST` text;
#EndIf

#IfNotColumnType form_eye_neuro ACT1SCDIST text
ALTER TABLE `form_eye_neuro` MODIFY `ACT1SCDIST` text;
#EndIf

#IfNotColumnType form_eye_neuro ACT2SCDIST text
ALTER TABLE `form_eye_neuro` MODIFY `ACT2SCDIST` text;
#EndIf

#IfNotColumnType form_eye_neuro ACT3SCDIST text
ALTER TABLE `form_eye_neuro` MODIFY `ACT3SCDIST` text;
#EndIf

#IfNotColumnType form_eye_neuro ACT4SCDIST text
ALTER TABLE `form_eye_neuro` MODIFY `ACT4SCDIST` text;
#EndIf

#IfNotColumnType form_eye_neuro ACT5SCDIST text
ALTER TABLE `form_eye_neuro` MODIFY `ACT5SCDIST` text;
#EndIf

#IfNotColumnType form_eye_neuro ACT6SCDIST text
ALTER TABLE `form_eye_neuro` MODIFY `ACT6SCDIST` text;
#EndIf

#IfNotColumnType form_eye_neuro ACT7SCDIST text
ALTER TABLE `form_eye_neuro` MODIFY `ACT7SCDIST` text;
#EndIf

#IfNotColumnType form_eye_neuro ACT8SCDIST text
ALTER TABLE `form_eye_neuro` MODIFY `ACT8SCDIST` text;
#EndIf

#IfNotColumnType form_eye_neuro ACT9SCDIST text
ALTER TABLE `form_eye_neuro` MODIFY `ACT9SCDIST` text;
#EndIf

#IfNotColumnType form_eye_neuro ACT10SCDIST text
ALTER TABLE `form_eye_neuro` MODIFY `ACT10SCDIST` text;
#EndIf

#IfNotColumnType form_eye_neuro ACT11SCDIST text
ALTER TABLE `form_eye_neuro` MODIFY `ACT11SCDIST` text;
#EndIf

#IfNotColumnType form_eye_neuro ACT1SCNEAR text
ALTER TABLE `form_eye_neuro` MODIFY `ACT1SCNEAR` text;
#EndIf

#IfNotColumnType form_eye_neuro ACT2SCNEAR text
ALTER TABLE `form_eye_neuro` MODIFY `ACT2SCNEAR` text;
#EndIf

#IfNotColumnType form_eye_neuro ACT3SCNEAR text
ALTER TABLE `form_eye_neuro` MODIFY `ACT3SCNEAR` text;
#EndIf

#IfNotColumnType form_eye_neuro ACT4SCNEAR text
ALTER TABLE `form_eye_neuro` MODIFY `ACT4SCNEAR` text;
#EndIf

#IfNotColumnType form_eye_neuro ACT5CCNEAR text
ALTER TABLE `form_eye_neuro` MODIFY `ACT5CCNEAR` text;
#EndIf

#IfNotColumnType form_eye_neuro ACT6CCNEAR text
ALTER TABLE `form_eye_neuro` MODIFY `ACT6CCNEAR` text;
#EndIf

#IfNotColumnType form_eye_neuro ACT7CCNEAR text
ALTER TABLE `form_eye_neuro` MODIFY `ACT7CCNEAR` text;
#EndIf

#IfNotColumnType form_eye_neuro ACT8CCNEAR text
ALTER TABLE `form_eye_neuro` MODIFY `ACT8CCNEAR` text;
#EndIf

#IfNotColumnType form_eye_neuro ACT9CCNEAR text
ALTER TABLE `form_eye_neuro` MODIFY `ACT9CCNEAR` text;
#EndIf

#IfNotColumnType form_eye_neuro ACT10CCNEAR text
ALTER TABLE `form_eye_neuro` MODIFY `ACT10CCNEAR` text;
#EndIf

#IfNotColumnType form_eye_neuro ACT11CCNEAR text
ALTER TABLE `form_eye_neuro` MODIFY `ACT11CCNEAR` text;
#EndIf

#IfNotColumnType form_eye_neuro ACT5SCNEAR text
ALTER TABLE `form_eye_neuro` MODIFY `ACT5SCNEAR` text;
#EndIf

#IfNotColumnType form_eye_neuro ACT6SCNEAR text
ALTER TABLE `form_eye_neuro` MODIFY `ACT6SCNEAR` text;
#EndIf

#IfNotColumnType form_eye_neuro ACT7SCNEAR text
ALTER TABLE `form_eye_neuro` MODIFY `ACT7SCNEAR` text;
#EndIf

#IfNotColumnType form_eye_neuro ACT8SCNEAR text
ALTER TABLE `form_eye_neuro` MODIFY `ACT8SCNEAR` text;
#EndIf

#IfNotColumnType form_eye_neuro ACT9SCNEAR text
ALTER TABLE `form_eye_neuro` MODIFY `ACT9SCNEAR` text;
#EndIf

#IfNotColumnType form_eye_neuro ACT10SCNEAR text
ALTER TABLE `form_eye_neuro` MODIFY `ACT10SCNEAR` text;
#EndIf

#IfNotColumnType form_eye_neuro ACT11SCNEAR text
ALTER TABLE `form_eye_neuro` MODIFY `ACT11SCNEAR` text;
#EndIf

#IfNotColumnType form_eye_neuro ACT1CCNEAR text
ALTER TABLE `form_eye_neuro` MODIFY `ACT1CCNEAR` text;
#EndIf

#IfNotColumnType form_eye_neuro ACT2CCNEAR text
ALTER TABLE `form_eye_neuro` MODIFY `ACT2CCNEAR` text;
#EndIf

#IfNotColumnType form_eye_neuro ACT3CCNEAR text
ALTER TABLE `form_eye_neuro` MODIFY `ACT3CCNEAR` text;
#EndIf

#IfNotColumnType form_eye_neuro ACT4CCNEAR text
ALTER TABLE `form_eye_neuro` MODIFY `ACT4CCNEAR` text;
#EndIf

#IfNotColumnType form_eye_neuro ODNPA text
ALTER TABLE `form_eye_neuro` MODIFY `ODNPA` text;
#EndIf

#IfNotColumnType form_eye_neuro OSNPA text
ALTER TABLE `form_eye_neuro` MODIFY `OSNPA` text;
#EndIf

#IfNotColumnType form_eye_neuro VERTFUSAMPS text
ALTER TABLE `form_eye_neuro` MODIFY `VERTFUSAMPS` text;
#EndIf

#IfNotColumnType form_eye_neuro DIVERGENCEAMPS text
ALTER TABLE `form_eye_neuro` MODIFY `DIVERGENCEAMPS` text;
#EndIf

#IfNotColumnType form_eye_neuro ODCOLOR text
ALTER TABLE `form_eye_neuro` MODIFY `ODCOLOR` text;
#EndIf

#IfNotColumnType form_eye_neuro OSCOLOR text
ALTER TABLE `form_eye_neuro` MODIFY `OSCOLOR` text;
#EndIf

#IfNotColumnType form_eye_neuro ODCOINS text
ALTER TABLE `form_eye_neuro` MODIFY `ODCOINS` text;
#EndIf

#IfNotColumnType form_eye_neuro OSCOINS text
ALTER TABLE `form_eye_neuro` MODIFY `OSCOINS` text;
#EndIf

#IfNotRow4D supported_external_dataloads load_type ICD10 load_source CMS load_release_date 2019-10-01 load_filename 2020-ICD-10-CM-Codes.zip
INSERT INTO `supported_external_dataloads` (`load_type`, `load_source`, `load_release_date`, `load_filename`, `load_checksum`) VALUES
('ICD10', 'CMS', '2019-10-01', '2020-ICD-10-CM-Codes.zip', '745546b3c94af3401e84003e1b143b9b');
#EndIf

#IfNotRow4D supported_external_dataloads load_type ICD10 load_source CMS load_release_date 2019-10-01 load_filename 2020-ICD-10-PCS-Order.zip
INSERT INTO `supported_external_dataloads` (`load_type`, `load_source`, `load_release_date`, `load_filename`, `load_checksum`) VALUES
('ICD10', 'CMS', '2019-10-01', '2020-ICD-10-PCS-Order.zip', '8dc136d780ec60916e9e1fc999837bc8');
#EndIf

#IfMissingColumn patient_access_onsite portal_login_username
ALTER TABLE `patient_access_onsite`  ADD `portal_login_username` VARCHAR(100) DEFAULT NULL COMMENT 'User entered username', ADD `portal_onetime` VARCHAR(255) DEFAULT NULL;
UPDATE `patient_access_onsite` SET `portal_pwd_status` = '0', `portal_login_username` = `portal_username`;
#EndIf

#IfMissingColumn api_token token_auth_salt
ALTER TABLE `api_token` ADD `token_auth_salt` varchar(255);
#EndIf

#IfMissingColumn api_token token_auth
ALTER TABLE `api_token` ADD `token_auth` varchar(255);
#EndIf

#IfMissingColumn facility info
ALTER TABLE `facility` ADD `info` TEXT;
#EndIf

#IfNotColumnType patient_access_onsite portal_pwd varchar(255)
ALTER TABLE `patient_access_onsite` MODIFY `portal_pwd` varchar(255);
#EndIf

#IfColumn patient_access_onsite portal_salt
ALTER TABLE `patient_access_onsite` DROP COLUMN `portal_salt`;
#EndIf

#IfNotColumnType patient_access_offsite portal_pwd varchar(255)
ALTER TABLE `patient_access_offsite` MODIFY `portal_pwd` varchar(255) NOT NULL;
#EndIf

#IfColumn users pwd_expiration_date
ALTER TABLE users DROP COLUMN `pwd_expiration_date`;
#EndIf

#IfColumn users pwd_history1
ALTER TABLE users DROP COLUMN `pwd_history1`;
#EndIf

#IfColumn users pwd_history2
ALTER TABLE users DROP COLUMN `pwd_history2`;
#EndIf

#IfMissingColumn users_secure last_update_password
ALTER TABLE `users_secure` ADD `last_update_password` datetime DEFAULT NULL;
UPDATE `users_secure` SET `last_update_password` = NOW();
#EndIf

#IfColumn users_secure salt
ALTER TABLE `users_secure` DROP COLUMN `salt`;
#EndIf

#IfColumn users_secure salt_history1
ALTER TABLE `users_secure` DROP COLUMN `salt_history1`;
#EndIf

#IfColumn users_secure salt_history2
ALTER TABLE `users_secure` DROP COLUMN `salt_history2`;
#EndIf

#IfColumn api_token token_auth_salt
ALTER TABLE `api_token` DROP COLUMN `token_auth_salt`;
#EndIf

#IfMissingColumn users_secure password_history3
ALTER TABLE `users_secure` ADD `password_history3` varchar(255);
#EndIf

#IfMissingColumn users_secure password_history4
ALTER TABLE `users_secure` ADD `password_history4` varchar(255);
#EndIf

UPDATE `globals` SET `gl_value`=3 WHERE `gl_name`='password_history' AND `gl_value`=1;

#IfNotRow4D supported_external_dataloads load_type CQM_VALUESET load_source NIH_VSAC load_release_date 2018-09-17 load_filename ep_ec_eh_cms_20180917.xml.zip
INSERT INTO `supported_external_dataloads` (`load_type`, `load_source`, `load_release_date`, `load_filename`, `load_checksum`) VALUES ('CQM_VALUESET', 'NIH_VSAC', '2018-09-17','ep_ec_eh_cms_20180917.xml.zip','a1e584714b080aced6ca73b4b7b076a1');
#EndIf

#IfMissingColumn form_encounter parent_encounter_id
ALTER TABLE `form_encounter` ADD `parent_encounter_id` BIGINT(20) NULL DEFAULT NULL;
#EndIf

#IfMissingColumn modules sql_version
ALTER TABLE `modules` ADD `sql_version` VARCHAR(150) NOT NULL;
#EndIf

#IfMissingColumn modules acl_version
ALTER TABLE `modules` ADD `acl_version` VARCHAR(150) NOT NULL;
#EndIf

#IfNotTable pro_assessments
CREATE TABLE `pro_assessments` (
  `id` int(11) NOT NULL AUTO_INCREMENT,
  `form_oid` varchar(255) NOT NULL COMMENT 'unique id for specific instrument, pulled from assessment center API',
  `form_name` varchar (255) NOT NULL COMMENT 'pulled from assessment center API',
  `user_id` int(11) NOT NULL COMMENT 'ID for user that orders the form',
  `deadline` datetime NOT NULL COMMENT 'deadline to complete the form, will be used when sending notification and reminders',
  `patient_id` int(11) NOT NULL COMMENT 'ID for patient to order the form for',
  `assessment_oid` varchar(255) NOT NULL COMMENT 'unique id for this specific assessment, pulled from assessment center API',
  `status` varchar(255) NOT NULL COMMENT 'ordered or completed',
  `score` double NOT NULL COMMENT 'T-Score for the assessment',
  `error` double NOT NULL COMMENT 'Standard error for the score',
  `created_at` datetime NOT NULL COMMENT 'timestamp recording the creation time of this assessment',
  `updated_at` datetime NOT NULL COMMENT 'this field indicates the completion time when the status is completed',
  PRIMARY KEY (`id`)
) ENGINE=InnoDB AUTO_INCREMENT=1;
#EndIf

#IfNotRow2D list_options list_id LBF_Validations option_id future_date
INSERT INTO `list_options` (`list_id`,`option_id`,`title`,`notes`, `seq`) VALUES ('LBF_Validations','future_date','Future Date','{\"futureDate\":{\"message\":\"must be future date\"}}','32');

#IfNotRow2D list_options list_id lists option_id Sort_Direction
INSERT INTO `list_options` (`list_id`, `option_id`, `title`, `seq`, `is_default`, `activity`) VALUES ('lists', 'Sort_Direction', 'Sort Direction', 1, 0, 1);
#EndIf

#IfNotRow2D list_options list_id Sort_Direction option_id 0
INSERT INTO `list_options` (`list_id`, `option_id`, `title`, `seq`, `is_default`, `activity`) VALUES ('Sort_Direction', '0', 'asc', 10, 1, 1);
#EndIf

#IfNotRow2D list_options list_id Sort_Direction option_id 1
INSERT INTO `list_options` (`list_id`, `option_id`, `title`, `seq`, `is_default`, `activity`) VALUES ('Sort_Direction', '1', 'desc', 20, 0, 1);
#EndIf

#IfNotColumnType form_eye_mag_prefs ordering smallint(6)
ALTER TABLE `form_eye_mag_prefs` MODIFY `ordering` smallint(6) DEFAULT NULL;
#EndIf

#IfNotColumnType codes code_text_short varchar(255)
ALTER TABLE `codes` MODIFY `code_text_short` varchar(255) NOT NULL default '';
#EndIf

#IfNotColumnTypeDefault amendments created_time timestamp NULL
ALTER TABLE `amendments` MODIFY `created_time` timestamp NULL COMMENT 'created time';
SET @currentSQLMode = (SELECT @@sql_mode);
SET sql_mode = '';
UPDATE `amendments` SET `created_time` = NULL WHERE `created_time` = '0000-00-00 00:00:00';
SET sql_mode = @currentSQLMode;
#EndIf

#IfNotColumnTypeDefault amendments_history created_time timestamp NULL
ALTER TABLE `amendments_history` MODIFY `created_time` timestamp NULL COMMENT 'created time';
SET @currentSQLMode = (SELECT @@sql_mode);
SET sql_mode = '';
UPDATE `amendments_history` SET `created_time` = NULL WHERE `created_time` = '0000-00-00 00:00:00';
SET sql_mode = @currentSQLMode;
#EndIf

#IfNotColumnTypeDefault batchcom msg_date_sent datetime NULL
ALTER TABLE `batchcom` MODIFY `msg_date_sent` datetime NULL;
SET @currentSQLMode = (SELECT @@sql_mode);
SET sql_mode = '';
UPDATE `batchcom` SET `msg_date_sent` = NULL WHERE `msg_date_sent` = '0000-00-00 00:00:00';
SET sql_mode = @currentSQLMode;
#EndIf

#IfNotColumnTypeDefault drug_inventory last_notify date NULL
ALTER TABLE `drug_inventory` MODIFY `last_notify` date NULL;
SET @currentSQLMode = (SELECT @@sql_mode);
SET sql_mode = '';
UPDATE `drug_inventory` SET `last_notify` = NULL WHERE `last_notify` = '0000-00-00';
SET sql_mode = @currentSQLMode;
#EndIf

#IfNotColumnTypeDefault drugs last_notify date NULL
ALTER TABLE `drugs` MODIFY `last_notify` date NULL;
SET @currentSQLMode = (SELECT @@sql_mode);
SET sql_mode = '';
UPDATE `drugs` SET `last_notify` = NULL WHERE `last_notify` = '0000-00-00';
SET sql_mode = @currentSQLMode;
#EndIf

#IfNotColumnTypeDefault insurance_data date date NULL
ALTER TABLE `insurance_data` MODIFY `date` date NULL;
SET @currentSQLMode = (SELECT @@sql_mode);
SET sql_mode = '';
UPDATE `insurance_data` SET `date` = NULL WHERE `date` = '0000-00-00';
SET sql_mode = @currentSQLMode;
#EndIf

#IfNotColumnTypeDefault onsite_documents patient_signed_time datetime NULL
ALTER TABLE `onsite_documents` MODIFY `patient_signed_time` datetime NULL;
SET @currentSQLMode = (SELECT @@sql_mode);
SET sql_mode = '';
UPDATE `onsite_documents` SET `patient_signed_time` = NULL WHERE `patient_signed_time` = '0000-00-00 00:00:00';
SET sql_mode = @currentSQLMode;
#EndIf

#IfNotColumnTypeDefault onsite_documents review_date datetime NULL
ALTER TABLE `onsite_documents` MODIFY `review_date` datetime NULL;
SET @currentSQLMode = (SELECT @@sql_mode);
SET sql_mode = '';
UPDATE `onsite_documents` SET `review_date` = NULL WHERE `review_date` = '0000-00-00 00:00:00';
SET sql_mode = @currentSQLMode;
#EndIf

#IfMissingColumn api_token token_api
ALTER TABLE `api_token` ADD `token_api` varchar(40);
#EndIf

#IfMissingColumn api_token patient_id
ALTER TABLE `api_token` ADD `patient_id` bigint(20) NOT NULL;
#EndIf

#IfNotTable api_forced_id
CREATE TABLE `api_forced_id` (
    `pid` bigint(20) NOT NULL,
    `forced_id` varchar(100) NOT NULL,
    `resource_pid` bigint(20) NOT NULL,
    `resource_type` varchar(100) DEFAULT NULL,
    PRIMARY KEY (`pid`),
    UNIQUE KEY `idx_forcedid_resid` (`resource_pid`),
    UNIQUE KEY `idx_forcedid_type_resid` (`resource_type`,`resource_pid`),
    KEY `idx_forcedid_type_forcedid` (`resource_type`,`forced_id`)
) ENGINE=InnoDB;
#EndIf

#IfNotTable api_resource
CREATE TABLE `api_resource` (
     `res_id` bigint(20) NOT NULL,
     `res_deleted_at` datetime DEFAULT NULL,
     `res_version` varchar(7) DEFAULT NULL,
     `has_tags` bit(1) NOT NULL,
     `res_published` datetime DEFAULT NULL,
     `res_updated` datetime DEFAULT NULL,
     `reviewed_date` datetime DEFAULT NULL,
     `hash_sha256` varchar(64) DEFAULT NULL,
     `res_language` varchar(20) DEFAULT NULL,
     `res_profile` varchar(200) DEFAULT NULL,
     `res_type` varchar(30) DEFAULT NULL,
     `res_ver` bigint(20) DEFAULT NULL,
     `forced_id_pid` bigint(20) DEFAULT NULL,
     PRIMARY KEY (`res_id`),
     KEY `idx_res_date` (`res_updated`),
     KEY `idx_res_lang` (`res_type`,`res_language`),
     KEY `idx_res_profile` (`res_profile`),
     KEY `idx_res_type` (`res_type`),
     KEY `idx_reviewed_date` (`reviewed_date`),
     KEY `fk_resource_forcedid` (`forced_id_pid`)
) ENGINE=InnoDB;
#EndIf

#IfNotTable api_res_ver
CREATE TABLE `api_res_ver` (
    `pid` bigint(20) NOT NULL,
    `res_deleted_at` datetime DEFAULT NULL,
    `res_version` varchar(7) DEFAULT NULL,
    `has_tags` bit(1) NOT NULL,
    `res_published` datetime DEFAULT NULL,
    `res_updated` datetime DEFAULT NULL,
    `res_encoding` varchar(5) NOT NULL,
    `res_text` longblob,
    `res_id` bigint(20) DEFAULT NULL,
    `res_type` varchar(30) NOT NULL,
    `res_ver` bigint(20) NOT NULL,
    `forced_id_pid` bigint(20) DEFAULT NULL,
    PRIMARY KEY (`pid`),
    UNIQUE KEY `idx_resver_id_ver` (`res_id`,`res_ver`),
    KEY `idx_resver_type_date` (`res_type`,`res_updated`),
    KEY `idx_resver_id_date` (`res_id`,`res_updated`),
    KEY `idx_resver_date` (`res_updated`),
    KEY `fk_resver_forcedid` (`forced_id_pid`)
) ENGINE=InnoDB;

ALTER TABLE `api_forced_id`
    ADD CONSTRAINT `fk_forcedid_resource` FOREIGN KEY (`resource_pid`) REFERENCES `api_resource` (`res_id`);

ALTER TABLE `api_resource`
    ADD CONSTRAINT `fk_resource_forcedid` FOREIGN KEY (`forced_id_pid`) REFERENCES `api_forced_id` (`pid`);

ALTER TABLE `api_res_ver`
    ADD CONSTRAINT `fk_resver_forcedid` FOREIGN KEY (`forced_id_pid`) REFERENCES `api_forced_id` (`pid`);
#EndIf

-- Note the below block will also be skipped if the uuid_registry table does not yet exist
#IfNotColumnType uuid_registry uuid binary(16)
DROP TABLE `uuid_registry`;
ALTER TABLE `patient_data` DROP `uuid`;
#EndIf

-- Note the below block will also be skipped if the patient_data uuid does not yet exist
#IfNotColumnTypeDefault patient_data uuid binary(16) NULL
ALTER TABLE `patient_data` DROP `uuid`;
#EndIf

#IfNotTable uuid_registry
CREATE TABLE `uuid_registry` (
  `uuid` binary(16) NOT NULL DEFAULT '',
  `table_name` varchar(255) NOT NULL DEFAULT '',
  `created` timestamp NULL,
  PRIMARY KEY (`uuid`)
) ENGINE=InnoDB;
#EndIf

#IfMissingColumn patient_data uuid
ALTER TABLE `patient_data` ADD `uuid` binary(16) DEFAULT NULL;
#EndIf

#IfUuidNeedUpdate patient_data
#EndIf

#IfNotIndex patient_data uuid
CREATE UNIQUE INDEX `uuid` ON `patient_data` (`uuid`);
#EndIf

#IfNotColumnTypeDefault insurance_data subscriber_DOB date NULL
ALTER TABLE `insurance_data` MODIFY `subscriber_DOB` date NULL;
SET @currentSQLMode = (SELECT @@sql_mode);
SET sql_mode = '';
UPDATE `insurance_data` SET `subscriber_DOB` = NULL WHERE `subscriber_DOB` = '0000-00-00';
SET sql_mode = @currentSQLMode;
#EndIf

SET @currentSQLMode = (SELECT @@sql_mode);
SET sql_mode = '';
#IfRow insurance_data date 0000-00-00
UPDATE `insurance_data` SET `date` = NULL WHERE `date` = '0000-00-00';
#EndIf
SET sql_mode = @currentSQLMode;

#IfNotColumnType api_token token_api varchar(4)
ALTER TABLE `api_token` MODIFY `token_api` varchar(4);
#EndIf

-- Note removing all data from api_token table in case legacy stuff gets in way
--  and to ensure will not break when add the unique index below
#IfNotColumnType api_token token varchar(40)
TRUNCATE TABLE api_token;
ALTER TABLE `api_token` MODIFY `token` varchar(40) DEFAULT NULL;
#EndIf

#IfNotIndex api_token token
CREATE UNIQUE INDEX `token` ON `api_token` (`token`);
#EndIf

#IfNotIndex patient_access_onsite pid
CREATE UNIQUE INDEX `pid` ON `patient_access_onsite` (`pid`);
#EndIf

#IfMissingColumn form_encounter uuid
ALTER TABLE `form_encounter` ADD `uuid` binary(16) DEFAULT NULL;
#EndIf

#IfUuidNeedUpdate form_encounter
#EndIf

#IfNotIndex form_encounter uuid
CREATE UNIQUE INDEX `uuid` ON `form_encounter` (`uuid`);
#EndIf

#IfMissingColumn form_encounter class_code
ALTER TABLE `form_encounter` ADD `class_code` VARCHAR(10) NOT NULL  DEFAULT "AMB";
#EndIf

#IfNotRow2D list_options list_id lists option_id _ActEncounterCode
INSERT INTO list_options (list_id, option_id, title, seq) VALUES ('lists', '_ActEncounterCode', 'Value Set ActEncounterCode', 1);
#EndIf

#IfNotRow list_options list_id _ActEncounterCode
INSERT INTO list_options(list_id,option_id,title,notes,seq,is_default) VALUES ('_ActEncounterCode', 'AMB', 'Outpatient', 'ambulatory', 10, 1);
INSERT INTO list_options(list_id,option_id,title,notes,seq) VALUES ('_ActEncounterCode','EMER','Emergency Dept','emergency',20);
INSERT INTO list_options(list_id,option_id,title,notes,seq) VALUES ('_ActEncounterCode','FLD','Out in Field','field',30);
INSERT INTO list_options(list_id,option_id,title,notes,seq) VALUES ('_ActEncounterCode','HH','Home Health','home health',40);
INSERT INTO list_options(list_id,option_id,title,notes,seq) VALUES ('_ActEncounterCode','IMP','Inpatient Encounter','inpatient encounter',50);
INSERT INTO list_options(list_id,option_id,title,notes,seq) VALUES ('_ActEncounterCode','ACUTE','Inpatient Acute','inpatient acute',60);
INSERT INTO list_options(list_id,option_id,title,notes,seq) VALUES ('_ActEncounterCode','NONAC','Inpatient Non-Acute','inpatient non-acute',70);
INSERT INTO list_options(list_id,option_id,title,notes,seq) VALUES ('_ActEncounterCode','OBSENC','Observation Encounter','observation encounter',80);
INSERT INTO list_options(list_id,option_id,title,notes,seq) VALUES ('_ActEncounterCode','PRENC','Pre-Admission','pre-admission',90);
INSERT INTO list_options(list_id,option_id,title,notes,seq) VALUES ('_ActEncounterCode','SS','Short Stay','short stay',100);
INSERT INTO list_options(list_id,option_id,title,notes,seq) VALUES ('_ActEncounterCode','VR','Virtual Encounter','virtual',110);
#EndIf

#IfTable patient_access_offsite
DROP TABLE `patient_access_offsite`;
#EndIf

#IfNotTable session_tracker
CREATE TABLE `session_tracker` (
  `uuid` binary(16) NOT NULL DEFAULT '',
  `created` timestamp NULL,
  `last_updated` timestamp NULL,
  PRIMARY KEY (`uuid`)
) ENGINE=InnoDB;
#EndIf

#IfColumn product_registration registration_id
ALTER TABLE `product_registration` DROP COLUMN `registration_id`;
#EndIf

#IfMissingColumn product_registration id
ALTER TABLE `product_registration` ADD `id` int(11) NOT NULL PRIMARY KEY AUTO_INCREMENT;
#EndIf

#IfMissingColumn users portal_user
ALTER TABLE `users` ADD `portal_user` TINYINT(1) NOT NULL DEFAULT '0';
#EndIf

#IfMissingColumn users supervisor_id
ALTER TABLE `users` ADD `supervisor_id` INT(11) NOT NULL DEFAULT '0';
#EndIf

#IfMissingColumn users uuid
ALTER TABLE `users` ADD `uuid` binary(16) DEFAULT NULL;
#EndIf

#IfUuidNeedUpdate users
#EndIf

#IfNotIndex users uuid
CREATE UNIQUE INDEX `uuid` ON `users` (`uuid`);
#EndIf

<<<<<<< HEAD
#IfNotRow codes code_text "respiratory syncytial virus monoclonal antibody (motavizumab), intramuscular"
=======
#IfMissingColumn uuid_registry table_vertical
ALTER TABLE `uuid_registry` ADD `table_vertical` varchar(255) NOT NULL DEFAULT '';
#EndIf

#IfMissingColumn facility_user_ids uuid
ALTER TABLE `facility_user_ids` ADD `uuid` binary(16) DEFAULT NULL;
#EndIf

#IfUuidNeedUpdateVertical facility_user_ids uid:facility_id
#EndIf

#IfNotIndex facility_user_ids uuid
CREATE INDEX `uuid` ON `facility_user_ids` (`uuid`);
#EndIf

#IfMissingColumn facility uuid
ALTER TABLE `facility` ADD `uuid` binary(16) DEFAULT NULL;
#EndIf

#IfUuidNeedUpdate facility
#EndIf

#IfNotIndex facility uuid
CREATE UNIQUE INDEX `uuid` ON `facility` (`uuid`);
#EndIf

#IfNotRow codes code 145 code_type 100
>>>>>>> e427d3ab
INSERT INTO `codes` (`id`, `code_text`, `code_text_short`, `code`, `code_type`, `modifier`, `units`, `fee`, `superbill`, `related_code`, `taxrates`, `active`)
VALUES
(NULL, "respiratory syncytial virus monoclonal antibody (motavizumab), intramuscular", "RSV-MAb (new)", 145, 100, '', 0, 0, '', '', '', 1),
(NULL, "Diphtheria and Tetanus Toxoids and Acellular Pertussis Adsorbed, Inactivated Poliovirus, Haemophilus b Conjugate (Meningococcal Protein Conjugate), and Hepatitis B (Recombinant) Vaccine.", "DTaP,IPV,Hib,HepB", 146, 100, '', 0, 0, '', '', '', 1),
(NULL, "Meningococcal, MCV4, unspecified conjugate formulation(groups A, C, Y and W-135)", "meningococcal MCV4, unspecified formulation", 147, 100, '', 0, 0, '', '', '', 1),
(NULL, "Meningococcal Groups C and Y and Haemophilus b Tetanus Toxoid Conjugate Vaccine", "Meningococcal C/Y-HIB PRP", 148, 100, '', 0, 0, '', '', '', 1),
(NULL, "influenza, live, intranasal, quadrivalent", "influenza, live, intranasal, quadrivalent", 149, 100, '', 0, 0, '', '', '', 1),
(NULL, "Influenza, injectable, quadrivalent, preservative free", "influenza, injectable, quadrivalent, preservative free", 150, 100, '', 0, 0, '', '', '', 1),
(NULL, "influenza nasal, unspecified formulation", "influenza nasal, unspecified formulation", 151, 100, '', 0, 0, '', '', '', 1),
(NULL, "Pneumococcal Conjugate, unspecified formulation", "Pneumococcal Conjugate, unspecified formulation", 152, 100, '', 0, 0, '', '', '', 1),
(NULL, "Influenza, injectable, Madin Darby Canine Kidney, preservative free", "Influenza, injectable, MDCK, preservative free", 153, 100, '', 0, 0, '', '', '', 1),
(NULL, "Hepatitis A immune globulin", "Hep A, IG", 154, 100, '', 0, 0, '', '', '', 1),
(NULL, "Seasonal, trivalent, recombinant, injectable influenza vaccine, preservative free", "influenza, recombinant, injectable, preservative free", 155, 100, '', 0, 0, '', '', '', 1),
(NULL, "Rho(D) Immune globulin- IV or IM", "Rho(D)-IG", 156, 100, '', 0, 0, '', '', '', 1),
(NULL, "Rho(D) Immune globulin - IM", "Rho(D) -IG IM", 157, 100, '', 0, 0, '', '', '', 1),
(NULL, "influenza, injectable, quadrivalent, contains preservative", "influenza, injectable, quadrivalent", 158, 100, '', 0, 0, '', '', '', 1),
(NULL, "Rho(D) Unspecified formulation", "Rho(D) - Unspecified formulation", 159, 100, '', 0, 0, '', '', '', 1),
(NULL, "Influenza A monovalent (H5N1), adjuvanted, National stockpile 2013", "Influenza A monovalent (H5N1), ADJUVANTED-2013", 160, 100, '', 0, 0, '', '', '', 1),
(NULL, "Influenza, injectable,quadrivalent, preservative free, pediatric", "Influenza, injectable,quadrivalent, preservative free, pediatric", 161, 100, '', 0, 0, '', '', '', 1),
(NULL, "meningococcal B vaccine, fully recombinant", "meningococcal B, recombinant", 162, 100, '', 0, 0, '', '', '', 1),
(NULL, "meningococcal B vaccine, recombinant, OMV, adjuvanted", "meningococcal B, OMV", 163, 100, '', 0, 0, '', '', '', 1),
(NULL, "meningococcal B, unspecified formulation", "meningococcal B, unspecified", 164, 100, '', 0, 0, '', '', '', 1),
(NULL, "Human Papillomavirus 9-valent vaccine", "HPV9", 165, 100, '', 0, 0, '', '', '', 1),
(NULL, "influenza, intradermal, quadrivalent, preservative free, injectable", "influenza, intradermal, quadrivalent, preservative free", 166, 100, '', 0, 0, '', '', '', 1),
(NULL, "meningococcal vaccine of unknown formulation and unknown serogroups", "meningococcal, unknown serogroups", 167, 100, '', 0, 0, '', '', '', 1),
(NULL, "Seasonal trivalent influenza vaccine, adjuvanted, preservative free", "influenza, trivalent, adjuvanted", 168, 100, '', 0, 0, '', '', '', 1),
(NULL, "Hep A, live attenuated-IM", "Hep A, live attenuated", 169, 100, '', 0, 0, '', '', '', 1),
(NULL, "non-US diphtheria, tetanus toxoids and acellular pertussis vaccine, Haemophilus influenzae type b conjugate, and poliovirus vaccine, inactivated (DTaP-Hib-IPV)", "DTAP/IPV/HIB - non-US", 170, 100, '', 0, 0, '', '', '', 1),
(NULL, "Influenza, injectable, Madin Darby Canine Kidney, preservative free, quadrivalent", "Influenza, injectable, MDCK, preservative free, quadrivalent", 171, 100, '', 0, 0, '', '', '', 1),
(NULL, "cholera, WC-rBS", "cholera, WC-rBS", 172, 100, '', 0, 0, '', '', '', 1),
(NULL, "cholera, BivWC", "cholera, BivWC", 173, 100, '', 0, 0, '', '', '', 1),
(NULL, "cholera, live attenuated", "cholera, live attenuated", 174, 100, '', 0, 0, '', '', '', 1),
(NULL, "Human Rabies vaccine from human diploid cell culture", "Rabies - IM Diploid cell culture", 175, 100, '', 0, 0, '', '', '', 1),
(NULL, "Human rabies vaccine from Chicken fibroblast culture", "Rabies - IM fibroblast culture", 176, 100, '', 0, 0, '', '', '', 1),
(NULL, "pneumococcal conjugate vaccine, 10 valent", "PCV10", 177, 100, '', 0, 0, '', '', '', 1),
(NULL, "Non-US bivalent oral polio vaccine (types 1 and 3)", "OPV bivalent", 178, 100, '', 0, 0, '', '', '', 1),
(NULL, "Non-US monovalent oral polio vaccine, unspecified formulation", "OPV ,monovalent, unspecified", 179, 100, '', 0, 0, '', '', '', 1),
(NULL, "tetanus immune globulin", "tetanus immune globulin", 180, 100, '', 0, 0, '', '', '', 1),
(NULL, "anthrax immune globulin", "anthrax immune globulin", 181, 100, '', 0, 0, '', '', '', 1),
(NULL, "Oral Polio Vaccine, Unspecified formulation", "OPV, Unspecified", 182, 100, '', 0, 0, '', '', '', 1),
(NULL, "Yellow fever vaccine alternative formulation", "Yellow fever vaccine - alt", 183, 100, '', 0, 0, '', '', '', 1),
(NULL, "Yellow fever vaccine, unspecified formulation", "Yellow fever, unspecified formulation", 184, 100, '', 0, 0, '', '', '', 1),
(NULL, "Seasonal, quadrivalent, recombinant, injectable influenza vaccine, preservative free", "influenza, recombinant, quadrivalent,injectable, preservative free", 185, 100, '', 0, 0, '', '', '', 1),
(NULL, "Influenza, injectable, Madin Darby Canine Kidney, quadrivalent with preservative", "Influenza, injectable, MDCK, quadrivalent, preservative", 186, 100, '', 0, 0, '', '', '', 1),
(NULL, "zoster vaccine recombinant", "zoster recombinant", 187, 100, '', 0, 0, '', '', '', 1),
(NULL, "zoster vaccine, unspecified formulation", "zoster, unspecified formulation", 188, 100, '', 0, 0, '', '', '', 1),
(NULL, "Hepatitis B vaccine (recombinant), CpG adjuvanted", "HepB-CpG", 189, 100, '', 0, 0, '', '', '', 1),
(NULL, "Typhoid conjugate vaccine (non-US)", "Typhoid conjugate vaccine (TCV)", 190, 100, '', 0, 0, '', '', '', 1),
(NULL, "meningococcal A polysaccharide vaccine (non-US)", "meningococcal A polysaccharide (non-US)", 191, 100, '', 0, 0, '', '', '', 1),
(NULL, "meningococcal AC polysaccharide vaccine (non-US)", "meningococcal AC polysaccharide (non-US)", 192, 100, '', 0, 0, '', '', '', 1),
(NULL, "hepatitis A and hepatitis B vaccine, pediatric/adolescent (non-US)", "Hep A-Hep B, pediatric/adolescent", 193, 100, '', 0, 0, '', '', '', 1),
(NULL, "Influenza, Southern Hemisphere, unspecified formulation (Non-US)", "Influenza, Southern Hemisphere", 194, 100, '', 0, 0, '', '', '', 1),
(NULL, "Diphtheria, Tetanus, Poliomyelitis adsorbed", "DT, IPV adsorbed", 195, 100, '', 0, 0, '', '', '', 1),
(NULL, "tetanus and diphtheria toxoids, adsorbed, preservative free, for adult use, Lf unspecified", "Td, adsorbed, preservative free, adult use, Lf unspecified", 196, 100, '', 0, 0, '', '', '', 1),
(NULL, "influenza, high-dose seasonal, quadrivalent, preservative free", "influenza, high-dose, quadrivalent", 197, 100, '', 0, 0, '', '', '', 1),
(NULL, "Diphtheria, pertussis, tetanus, hepatitis B, Haemophilus Influenza Type b, (Pentavalent)", "DTP-hepB-Hib Pentavalent Non-US", 198, 100, '', 0, 0, '', '', '', 1),
(NULL, "influenza, seasonal, Southern Hemisphere, quadrivalent, pediatric 0.25mL dose, preservative free", "influenza, Southern Hemisphere, pediatric, preservative free", 200, 100, '', 0, 0, '', '', '', 1),
(NULL, "influenza, seasonal, Southern Hemisphere, quadrivalent, 0.5mL dose, no preservative", "influenza, Southern Hemisphere, preservative free", 201, 100, '', 0, 0, '', '', '', 1),
(NULL, "influenza, seasonal, Southern Hemisphere, quadrivalent, 0.5mL dose, with preservative", "influenza, Southern Hemisphere, quadrivalent, with preservative", 202, 100, '', 0, 0, '', '', '', 1),
(NULL, "AS03 Adjuvant", "AS03 Adjuvant", 801, 100, '', 0, 0, '', '', '', 1);
UPDATE `codes` SET `code_text` = "trivalent poliovirus vaccine, live, oral" WHERE `code` = '2';
UPDATE `codes` SET `code_text` = "tetanus and diphtheria toxoids, adsorbed, preservative free, for adult use (2 Lf of tetanus toxoid and 2 Lf of diphtheria toxoid)"  WHERE `code` = '9';
UPDATE `codes` SET `code_text_short` = "Td (adult), 2 Lf tetanus toxoid, preservative free, adsorbed" WHERE `code` = '9';
UPDATE `codes` SET `code_text` = "rabies vaccine, for intramuscular injection RETIRED CODE" WHERE `code` = '18';
UPDATE `codes` SET `code_text` = "cholera vaccine, unspecified formulation" WHERE `code` = '26';
UPDATE `codes` SET `code_text_short` = "cholera, unspecified formulation" WHERE `code` = '26';
UPDATE `codes` SET `code_text` = "meningococcal ACWY vaccine, unspecified formulation" WHERE `code` = '108';
UPDATE `codes` SET `code_text_short` = "meningococcal ACWY, unspecified formulation" WHERE `code` = '108';
UPDATE `codes` SET `code_text` = "tetanus and diphtheria toxoids, adsorbed, preservative free, for adult use (5 Lf of tetanus toxoid and 2 Lf of diphtheria toxoid)" WHERE `code` = '113';
UPDATE `codes` SET `code_text_short` = "Td (adult), 5 Lf tetanus toxoid, preservative free, adsorbed" WHERE `code` = '113';
UPDATE `codes` SET `code_text_short` = "zoster live" WHERE `code` = '121';
UPDATE `codes` SET `code_text` = "Historical diphtheria and tetanus toxoids and acellular pertussis, poliovirus, Haemophilus b conjugate and hepatitis B (recombinant) vaccine." WHERE `code` = '132';
UPDATE `codes` SET `code_text_short` = "DTaP-IPV-HIB-HEP B, historical" WHERE `code` = '132';
#EndIf<|MERGE_RESOLUTION|>--- conflicted
+++ resolved
@@ -736,9 +736,6 @@
 CREATE UNIQUE INDEX `uuid` ON `users` (`uuid`);
 #EndIf
 
-<<<<<<< HEAD
-#IfNotRow codes code_text "respiratory syncytial virus monoclonal antibody (motavizumab), intramuscular"
-=======
 #IfMissingColumn uuid_registry table_vertical
 ALTER TABLE `uuid_registry` ADD `table_vertical` varchar(255) NOT NULL DEFAULT '';
 #EndIf
@@ -765,8 +762,7 @@
 CREATE UNIQUE INDEX `uuid` ON `facility` (`uuid`);
 #EndIf
 
-#IfNotRow codes code 145 code_type 100
->>>>>>> e427d3ab
+#IfNotRow codes code_text "respiratory syncytial virus monoclonal antibody (motavizumab), intramuscular"
 INSERT INTO `codes` (`id`, `code_text`, `code_text_short`, `code`, `code_type`, `modifier`, `units`, `fee`, `superbill`, `related_code`, `taxrates`, `active`)
 VALUES
 (NULL, "respiratory syncytial virus monoclonal antibody (motavizumab), intramuscular", "RSV-MAb (new)", 145, 100, '', 0, 0, '', '', '', 1),
