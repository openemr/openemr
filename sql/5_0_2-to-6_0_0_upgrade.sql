--- conflicted
+++ resolved
@@ -2426,7 +2426,6 @@
 
 #IfMissingColumn oauth_clients is_enabled
 ALTER TABLE `oauth_clients` ADD `is_enabled` tinyint(1) NOT NULL DEFAULT '0';
-<<<<<<< HEAD
 #EndIf
 
 #IfNotRow codes code_text meningococcal polysaccharide (groups A, C, Y, W-135) tetanus toxoid conjugate vaccine .5mL dose, preservative free
@@ -2439,6 +2438,4 @@
 (NULL, "SARS-COV-2 (COVID-19) vaccine, mRNA, spike protein, LNP, preservative free, 100 mcg/0.5mL dose", "COVID-19, mRNA, LNP-S, PF, 100 mcg/0.5 mL dose", 207, @codetypeid, '', 0, 0, '', '', '', 1),
 (NULL, "SARS-COV-2 (COVID-19) vaccine, mRNA, spike protein, LNP, preservative free, 30 mcg/0.3mL dose", "COVID-19, mRNA, LNP-S, PF, 30 mcg/0.3 mL dose", 208, @codetypeid, '', 0, 0, '', '', '', 1),
 (NULL, "SARS-COV-2 (COVID-19) vaccine, vector non-replicating, recombinant spike protein-ChAdOx1, preservative free, 0.5 mL ", "COVID-19 vaccine, vector-nr, rS-ChAdOx1, PF, 0.5 mL", 210, @codetypeid, '', 0, 0, '', '', '', 1),
-=======
->>>>>>> d75b731b
-#EndIf+#EndIf
