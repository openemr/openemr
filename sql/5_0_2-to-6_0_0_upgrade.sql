--
--  Comment Meta Language Constructs:
--
--  #IfNotTable
--    argument: table_name
--    behavior: if the table_name does not exist,  the block will be executed

--  #IfTable
--    argument: table_name
--    behavior: if the table_name does exist, the block will be executed

--  #IfColumn
--    arguments: table_name colname
--    behavior:  if the table and column exist,  the block will be executed

--  #IfMissingColumn
--    arguments: table_name colname
--    behavior:  if the table exists but the column does not,  the block will be executed

--  #IfNotColumnType
--    arguments: table_name colname value
--    behavior:  If the table table_name does not have a column colname with a data type equal to value, then the block will be executed

--  #IfNotColumnTypeDefault
--    arguments: table_name colname value value2
--    behavior:  If the table table_name does not have a column colname with a data type equal to value and a default equal to value2, then the block will be executed

--  #IfNotRow
--    arguments: table_name colname value
--    behavior:  If the table table_name does not have a row where colname = value, the block will be executed.

--  #IfNotRow2D
--    arguments: table_name colname value colname2 value2
--    behavior:  If the table table_name does not have a row where colname = value AND colname2 = value2, the block will be executed.

--  #IfNotRow3D
--    arguments: table_name colname value colname2 value2 colname3 value3
--    behavior:  If the table table_name does not have a row where colname = value AND colname2 = value2 AND colname3 = value3, the block will be executed.

--  #IfNotRow4D
--    arguments: table_name colname value colname2 value2 colname3 value3 colname4 value4
--    behavior:  If the table table_name does not have a row where colname = value AND colname2 = value2 AND colname3 = value3 AND colname4 = value4, the block will be executed.

--  #IfNotRow2Dx2
--    desc:      This is a very specialized function to allow adding items to the list_options table to avoid both redundant option_id and title in each element.
--    arguments: table_name colname value colname2 value2 colname3 value3
--    behavior:  The block will be executed if both statements below are true:
--               1) The table table_name does not have a row where colname = value AND colname2 = value2.
--               2) The table table_name does not have a row where colname = value AND colname3 = value3.

--  #IfRow
--    arguments: table_name colname value
--    behavior:  If the table table_name does have a row where colname = value, the block will be executed.

--  #IfRow2D
--    arguments: table_name colname value colname2 value2
--    behavior:  If the table table_name does have a row where colname = value AND colname2 = value2, the block will be executed.

--  #IfRow3D
--        arguments: table_name colname value colname2 value2 colname3 value3
--        behavior:  If the table table_name does have a row where colname = value AND colname2 = value2 AND colname3 = value3, the block will be executed.

--  #IfIndex
--    desc:      This function is most often used for dropping of indexes/keys.
--    arguments: table_name colname
--    behavior:  If the table and index exist the relevant statements are executed, otherwise not.

--  #IfNotIndex
--    desc:      This function will allow adding of indexes/keys.
--    arguments: table_name colname
--    behavior:  If the index does not exist, it will be created

--  #IfUuidNeedUpdate
--    argument: table_name
--    behavior: this will add and populate a uuid column into table

--  #IfUuidNeedUpdateId
--    argument: table_name primary_id
--    behavior: this will add and populate a uuid column into table

--  #IfUuidNeedUpdateVertical
--    argument: table_name table_columns
--    behavior: this will add and populate a uuid column into vertical table for combinations of table_columns given

--  #EndIf
--    all blocks are terminated with a #EndIf statement.

--  #IfNotListReaction
--    Custom function for creating Reaction List

--  #IfNotListOccupation
--    Custom function for creating Occupation List

--  #IfTextNullFixNeeded
--    desc: convert all text fields without default null to have default null.
--    arguments: none

--  #IfTableEngine
--    desc:      Execute SQL if the table has been created with given engine specified.
--    arguments: table_name engine
--    behavior:  Use when engine conversion requires more than one ALTER TABLE

--  #IfInnoDBMigrationNeeded
--    desc: find all MyISAM tables and convert them to InnoDB.
--    arguments: none
--    behavior: can take a long time.

#IfMissingColumn facility iban
ALTER TABLE `facility` ADD `iban` varchar(50) default NULL;
#EndIf

#IfNotRow2D list_options list_id apps option_id oeSignerRemote
INSERT INTO list_options (list_id,option_id,title,seq,is_default,activity) VALUES ('apps','oeSignerRemote','./../portal/sign/assets/signit.php',30,0,0);
#EndIf

#IfNotColumnType form_eye_neuro ACT5CCDIST text
ALTER TABLE `form_eye_neuro` MODIFY `ACT5CCDIST` text;
#EndIf

#IfNotColumnType form_eye_neuro ACT1CCDIST text
ALTER TABLE `form_eye_neuro` MODIFY `ACT1CCDIST` text;
#EndIf

#IfNotColumnType form_eye_neuro ACT2CCDIST text
ALTER TABLE `form_eye_neuro` MODIFY `ACT2CCDIST` text;
#EndIf

#IfNotColumnType form_eye_neuro ACT3CCDIST text
ALTER TABLE `form_eye_neuro` MODIFY `ACT3CCDIST` text;
#EndIf

#IfNotColumnType form_eye_neuro ACT4CCDIST text
ALTER TABLE `form_eye_neuro` MODIFY `ACT4CCDIST` text;
#EndIf

#IfNotColumnType form_eye_neuro ACT6CCDIST text
ALTER TABLE `form_eye_neuro` MODIFY `ACT6CCDIST` text;
#EndIf

#IfNotColumnType form_eye_neuro ACT7CCDIST text
ALTER TABLE `form_eye_neuro` MODIFY `ACT7CCDIST` text;
#EndIf

#IfNotColumnType form_eye_neuro ACT8CCDIST text
ALTER TABLE `form_eye_neuro` MODIFY `ACT8CCDIST` text;
#EndIf

#IfNotColumnType form_eye_neuro ACT9CCDIST text
ALTER TABLE `form_eye_neuro` MODIFY `ACT9CCDIST` text;
#EndIf

#IfNotColumnType form_eye_neuro ACT10CCDIST text
ALTER TABLE `form_eye_neuro` MODIFY `ACT10CCDIST` text;
#EndIf

#IfNotColumnType form_eye_neuro ACT11CCDIST text
ALTER TABLE `form_eye_neuro` MODIFY `ACT11CCDIST` text;
#EndIf

#IfNotColumnType form_eye_neuro ACT1SCDIST text
ALTER TABLE `form_eye_neuro` MODIFY `ACT1SCDIST` text;
#EndIf

#IfNotColumnType form_eye_neuro ACT2SCDIST text
ALTER TABLE `form_eye_neuro` MODIFY `ACT2SCDIST` text;
#EndIf

#IfNotColumnType form_eye_neuro ACT3SCDIST text
ALTER TABLE `form_eye_neuro` MODIFY `ACT3SCDIST` text;
#EndIf

#IfNotColumnType form_eye_neuro ACT4SCDIST text
ALTER TABLE `form_eye_neuro` MODIFY `ACT4SCDIST` text;
#EndIf

#IfNotColumnType form_eye_neuro ACT5SCDIST text
ALTER TABLE `form_eye_neuro` MODIFY `ACT5SCDIST` text;
#EndIf

#IfNotColumnType form_eye_neuro ACT6SCDIST text
ALTER TABLE `form_eye_neuro` MODIFY `ACT6SCDIST` text;
#EndIf

#IfNotColumnType form_eye_neuro ACT7SCDIST text
ALTER TABLE `form_eye_neuro` MODIFY `ACT7SCDIST` text;
#EndIf

#IfNotColumnType form_eye_neuro ACT8SCDIST text
ALTER TABLE `form_eye_neuro` MODIFY `ACT8SCDIST` text;
#EndIf

#IfNotColumnType form_eye_neuro ACT9SCDIST text
ALTER TABLE `form_eye_neuro` MODIFY `ACT9SCDIST` text;
#EndIf

#IfNotColumnType form_eye_neuro ACT10SCDIST text
ALTER TABLE `form_eye_neuro` MODIFY `ACT10SCDIST` text;
#EndIf

#IfNotColumnType form_eye_neuro ACT11SCDIST text
ALTER TABLE `form_eye_neuro` MODIFY `ACT11SCDIST` text;
#EndIf

#IfNotColumnType form_eye_neuro ACT1SCNEAR text
ALTER TABLE `form_eye_neuro` MODIFY `ACT1SCNEAR` text;
#EndIf

#IfNotColumnType form_eye_neuro ACT2SCNEAR text
ALTER TABLE `form_eye_neuro` MODIFY `ACT2SCNEAR` text;
#EndIf

#IfNotColumnType form_eye_neuro ACT3SCNEAR text
ALTER TABLE `form_eye_neuro` MODIFY `ACT3SCNEAR` text;
#EndIf

#IfNotColumnType form_eye_neuro ACT4SCNEAR text
ALTER TABLE `form_eye_neuro` MODIFY `ACT4SCNEAR` text;
#EndIf

#IfNotColumnType form_eye_neuro ACT5CCNEAR text
ALTER TABLE `form_eye_neuro` MODIFY `ACT5CCNEAR` text;
#EndIf

#IfNotColumnType form_eye_neuro ACT6CCNEAR text
ALTER TABLE `form_eye_neuro` MODIFY `ACT6CCNEAR` text;
#EndIf

#IfNotColumnType form_eye_neuro ACT7CCNEAR text
ALTER TABLE `form_eye_neuro` MODIFY `ACT7CCNEAR` text;
#EndIf

#IfNotColumnType form_eye_neuro ACT8CCNEAR text
ALTER TABLE `form_eye_neuro` MODIFY `ACT8CCNEAR` text;
#EndIf

#IfNotColumnType form_eye_neuro ACT9CCNEAR text
ALTER TABLE `form_eye_neuro` MODIFY `ACT9CCNEAR` text;
#EndIf

#IfNotColumnType form_eye_neuro ACT10CCNEAR text
ALTER TABLE `form_eye_neuro` MODIFY `ACT10CCNEAR` text;
#EndIf

#IfNotColumnType form_eye_neuro ACT11CCNEAR text
ALTER TABLE `form_eye_neuro` MODIFY `ACT11CCNEAR` text;
#EndIf

#IfNotColumnType form_eye_neuro ACT5SCNEAR text
ALTER TABLE `form_eye_neuro` MODIFY `ACT5SCNEAR` text;
#EndIf

#IfNotColumnType form_eye_neuro ACT6SCNEAR text
ALTER TABLE `form_eye_neuro` MODIFY `ACT6SCNEAR` text;
#EndIf

#IfNotColumnType form_eye_neuro ACT7SCNEAR text
ALTER TABLE `form_eye_neuro` MODIFY `ACT7SCNEAR` text;
#EndIf

#IfNotColumnType form_eye_neuro ACT8SCNEAR text
ALTER TABLE `form_eye_neuro` MODIFY `ACT8SCNEAR` text;
#EndIf

#IfNotColumnType form_eye_neuro ACT9SCNEAR text
ALTER TABLE `form_eye_neuro` MODIFY `ACT9SCNEAR` text;
#EndIf

#IfNotColumnType form_eye_neuro ACT10SCNEAR text
ALTER TABLE `form_eye_neuro` MODIFY `ACT10SCNEAR` text;
#EndIf

#IfNotColumnType form_eye_neuro ACT11SCNEAR text
ALTER TABLE `form_eye_neuro` MODIFY `ACT11SCNEAR` text;
#EndIf

#IfNotColumnType form_eye_neuro ACT1CCNEAR text
ALTER TABLE `form_eye_neuro` MODIFY `ACT1CCNEAR` text;
#EndIf

#IfNotColumnType form_eye_neuro ACT2CCNEAR text
ALTER TABLE `form_eye_neuro` MODIFY `ACT2CCNEAR` text;
#EndIf

#IfNotColumnType form_eye_neuro ACT3CCNEAR text
ALTER TABLE `form_eye_neuro` MODIFY `ACT3CCNEAR` text;
#EndIf

#IfNotColumnType form_eye_neuro ACT4CCNEAR text
ALTER TABLE `form_eye_neuro` MODIFY `ACT4CCNEAR` text;
#EndIf

#IfNotColumnType form_eye_neuro ODNPA text
ALTER TABLE `form_eye_neuro` MODIFY `ODNPA` text;
#EndIf

#IfNotColumnType form_eye_neuro OSNPA text
ALTER TABLE `form_eye_neuro` MODIFY `OSNPA` text;
#EndIf

#IfNotColumnType form_eye_neuro VERTFUSAMPS text
ALTER TABLE `form_eye_neuro` MODIFY `VERTFUSAMPS` text;
#EndIf

#IfNotColumnType form_eye_neuro DIVERGENCEAMPS text
ALTER TABLE `form_eye_neuro` MODIFY `DIVERGENCEAMPS` text;
#EndIf

#IfNotColumnType form_eye_neuro ODCOLOR text
ALTER TABLE `form_eye_neuro` MODIFY `ODCOLOR` text;
#EndIf

#IfNotColumnType form_eye_neuro OSCOLOR text
ALTER TABLE `form_eye_neuro` MODIFY `OSCOLOR` text;
#EndIf

#IfNotColumnType form_eye_neuro ODCOINS text
ALTER TABLE `form_eye_neuro` MODIFY `ODCOINS` text;
#EndIf

#IfNotColumnType form_eye_neuro OSCOINS text
ALTER TABLE `form_eye_neuro` MODIFY `OSCOINS` text;
#EndIf

#IfNotRow4D supported_external_dataloads load_type ICD10 load_source CMS load_release_date 2019-10-01 load_filename 2020-ICD-10-CM-Codes.zip
INSERT INTO `supported_external_dataloads` (`load_type`, `load_source`, `load_release_date`, `load_filename`, `load_checksum`) VALUES
('ICD10', 'CMS', '2019-10-01', '2020-ICD-10-CM-Codes.zip', '745546b3c94af3401e84003e1b143b9b');
#EndIf

#IfNotRow4D supported_external_dataloads load_type ICD10 load_source CMS load_release_date 2019-10-01 load_filename 2020-ICD-10-PCS-Order.zip
INSERT INTO `supported_external_dataloads` (`load_type`, `load_source`, `load_release_date`, `load_filename`, `load_checksum`) VALUES
('ICD10', 'CMS', '2019-10-01', '2020-ICD-10-PCS-Order.zip', '8dc136d780ec60916e9e1fc999837bc8');
#EndIf

#IfMissingColumn patient_access_onsite portal_login_username
ALTER TABLE `patient_access_onsite`  ADD `portal_login_username` VARCHAR(100) DEFAULT NULL COMMENT 'User entered username', ADD `portal_onetime` VARCHAR(255) DEFAULT NULL;
UPDATE `patient_access_onsite` SET `portal_pwd_status` = '0', `portal_login_username` = `portal_username`;
#EndIf

#IfMissingColumn api_token token_auth_salt
ALTER TABLE `api_token` ADD `token_auth_salt` varchar(255);
#EndIf

#IfMissingColumn api_token token_auth
ALTER TABLE `api_token` ADD `token_auth` varchar(255);
#EndIf

#IfMissingColumn facility info
ALTER TABLE `facility` ADD `info` TEXT;
#EndIf

#IfNotColumnType patient_access_onsite portal_pwd varchar(255)
ALTER TABLE `patient_access_onsite` MODIFY `portal_pwd` varchar(255);
#EndIf

#IfColumn patient_access_onsite portal_salt
ALTER TABLE `patient_access_onsite` DROP COLUMN `portal_salt`;
#EndIf

#IfNotColumnType patient_access_offsite portal_pwd varchar(255)
ALTER TABLE `patient_access_offsite` MODIFY `portal_pwd` varchar(255) NOT NULL;
#EndIf

#IfColumn users pwd_expiration_date
ALTER TABLE users DROP COLUMN `pwd_expiration_date`;
#EndIf

#IfColumn users pwd_history1
ALTER TABLE users DROP COLUMN `pwd_history1`;
#EndIf

#IfColumn users pwd_history2
ALTER TABLE users DROP COLUMN `pwd_history2`;
#EndIf

#IfMissingColumn users_secure last_update_password
ALTER TABLE `users_secure` ADD `last_update_password` datetime DEFAULT NULL;
UPDATE `users_secure` SET `last_update_password` = NOW();
#EndIf

#IfColumn users_secure salt
ALTER TABLE `users_secure` DROP COLUMN `salt`;
#EndIf

#IfColumn users_secure salt_history1
ALTER TABLE `users_secure` DROP COLUMN `salt_history1`;
#EndIf

#IfColumn users_secure salt_history2
ALTER TABLE `users_secure` DROP COLUMN `salt_history2`;
#EndIf

#IfColumn api_token token_auth_salt
ALTER TABLE `api_token` DROP COLUMN `token_auth_salt`;
#EndIf

#IfMissingColumn users_secure password_history3
ALTER TABLE `users_secure` ADD `password_history3` varchar(255);
#EndIf

#IfMissingColumn users_secure password_history4
ALTER TABLE `users_secure` ADD `password_history4` varchar(255);
#EndIf

UPDATE `globals` SET `gl_value`=3 WHERE `gl_name`='password_history' AND `gl_value`=1;

#IfNotRow4D supported_external_dataloads load_type CQM_VALUESET load_source NIH_VSAC load_release_date 2018-09-17 load_filename ep_ec_eh_cms_20180917.xml.zip
INSERT INTO `supported_external_dataloads` (`load_type`, `load_source`, `load_release_date`, `load_filename`, `load_checksum`) VALUES ('CQM_VALUESET', 'NIH_VSAC', '2018-09-17','ep_ec_eh_cms_20180917.xml.zip','a1e584714b080aced6ca73b4b7b076a1');
#EndIf

#IfMissingColumn form_encounter parent_encounter_id
ALTER TABLE `form_encounter` ADD `parent_encounter_id` BIGINT(20) NULL DEFAULT NULL;
#EndIf

#IfMissingColumn modules sql_version
ALTER TABLE `modules` ADD `sql_version` VARCHAR(150) NOT NULL;
#EndIf

#IfMissingColumn modules acl_version
ALTER TABLE `modules` ADD `acl_version` VARCHAR(150) NOT NULL;
#EndIf

#IfNotTable pro_assessments
CREATE TABLE `pro_assessments` (
  `id` int(11) NOT NULL AUTO_INCREMENT,
  `form_oid` varchar(255) NOT NULL COMMENT 'unique id for specific instrument, pulled from assessment center API',
  `form_name` varchar (255) NOT NULL COMMENT 'pulled from assessment center API',
  `user_id` int(11) NOT NULL COMMENT 'ID for user that orders the form',
  `deadline` datetime NOT NULL COMMENT 'deadline to complete the form, will be used when sending notification and reminders',
  `patient_id` int(11) NOT NULL COMMENT 'ID for patient to order the form for',
  `assessment_oid` varchar(255) NOT NULL COMMENT 'unique id for this specific assessment, pulled from assessment center API',
  `status` varchar(255) NOT NULL COMMENT 'ordered or completed',
  `score` double NOT NULL COMMENT 'T-Score for the assessment',
  `error` double NOT NULL COMMENT 'Standard error for the score',
  `created_at` datetime NOT NULL COMMENT 'timestamp recording the creation time of this assessment',
  `updated_at` datetime NOT NULL COMMENT 'this field indicates the completion time when the status is completed',
  PRIMARY KEY (`id`)
) ENGINE=InnoDB AUTO_INCREMENT=1;
#EndIf

#IfNotRow2D list_options list_id LBF_Validations option_id future_date
INSERT INTO `list_options` (`list_id`,`option_id`,`title`,`notes`, `seq`) VALUES ('LBF_Validations','future_date','Future Date','{\"futureDate\":{\"message\":\"must be future date\"}}','32');

#IfNotRow2D list_options list_id lists option_id Sort_Direction
INSERT INTO `list_options` (`list_id`, `option_id`, `title`, `seq`, `is_default`, `activity`) VALUES ('lists', 'Sort_Direction', 'Sort Direction', 1, 0, 1);
#EndIf

#IfNotRow2D list_options list_id Sort_Direction option_id 0
INSERT INTO `list_options` (`list_id`, `option_id`, `title`, `seq`, `is_default`, `activity`) VALUES ('Sort_Direction', '0', 'asc', 10, 1, 1);
#EndIf

#IfNotRow2D list_options list_id Sort_Direction option_id 1
INSERT INTO `list_options` (`list_id`, `option_id`, `title`, `seq`, `is_default`, `activity`) VALUES ('Sort_Direction', '1', 'desc', 20, 0, 1);
#EndIf

#IfNotColumnType form_eye_mag_prefs ordering smallint(6)
ALTER TABLE `form_eye_mag_prefs` MODIFY `ordering` smallint(6) DEFAULT NULL;
#EndIf

#IfNotColumnType codes code_text_short varchar(255)
ALTER TABLE `codes` MODIFY `code_text_short` varchar(255) NOT NULL default '';
#EndIf

#IfNotColumnTypeDefault amendments created_time timestamp NULL
ALTER TABLE `amendments` MODIFY `created_time` timestamp NULL COMMENT 'created time';
SET @currentSQLMode = (SELECT @@sql_mode);
SET sql_mode = '';
UPDATE `amendments` SET `created_time` = NULL WHERE `created_time` = '0000-00-00 00:00:00';
SET sql_mode = @currentSQLMode;
#EndIf

#IfNotColumnTypeDefault amendments_history created_time timestamp NULL
ALTER TABLE `amendments_history` MODIFY `created_time` timestamp NULL COMMENT 'created time';
SET @currentSQLMode = (SELECT @@sql_mode);
SET sql_mode = '';
UPDATE `amendments_history` SET `created_time` = NULL WHERE `created_time` = '0000-00-00 00:00:00';
SET sql_mode = @currentSQLMode;
#EndIf

#IfNotColumnTypeDefault batchcom msg_date_sent datetime NULL
ALTER TABLE `batchcom` MODIFY `msg_date_sent` datetime NULL;
SET @currentSQLMode = (SELECT @@sql_mode);
SET sql_mode = '';
UPDATE `batchcom` SET `msg_date_sent` = NULL WHERE `msg_date_sent` = '0000-00-00 00:00:00';
SET sql_mode = @currentSQLMode;
#EndIf

#IfNotColumnTypeDefault drug_inventory last_notify date NULL
ALTER TABLE `drug_inventory` MODIFY `last_notify` date NULL;
SET @currentSQLMode = (SELECT @@sql_mode);
SET sql_mode = '';
UPDATE `drug_inventory` SET `last_notify` = NULL WHERE `last_notify` = '0000-00-00';
SET sql_mode = @currentSQLMode;
#EndIf

#IfNotColumnTypeDefault drugs last_notify date NULL
ALTER TABLE `drugs` MODIFY `last_notify` date NULL;
SET @currentSQLMode = (SELECT @@sql_mode);
SET sql_mode = '';
UPDATE `drugs` SET `last_notify` = NULL WHERE `last_notify` = '0000-00-00';
SET sql_mode = @currentSQLMode;
#EndIf

#IfNotColumnTypeDefault insurance_data date date NULL
ALTER TABLE `insurance_data` MODIFY `date` date NULL;
SET @currentSQLMode = (SELECT @@sql_mode);
SET sql_mode = '';
UPDATE `insurance_data` SET `date` = NULL WHERE `date` = '0000-00-00';
SET sql_mode = @currentSQLMode;
#EndIf

#IfNotColumnTypeDefault onsite_documents patient_signed_time datetime NULL
ALTER TABLE `onsite_documents` MODIFY `patient_signed_time` datetime NULL;
SET @currentSQLMode = (SELECT @@sql_mode);
SET sql_mode = '';
UPDATE `onsite_documents` SET `patient_signed_time` = NULL WHERE `patient_signed_time` = '0000-00-00 00:00:00';
SET sql_mode = @currentSQLMode;
#EndIf

#IfNotColumnTypeDefault onsite_documents review_date datetime NULL
ALTER TABLE `onsite_documents` MODIFY `review_date` datetime NULL;
SET @currentSQLMode = (SELECT @@sql_mode);
SET sql_mode = '';
UPDATE `onsite_documents` SET `review_date` = NULL WHERE `review_date` = '0000-00-00 00:00:00';
SET sql_mode = @currentSQLMode;
#EndIf

#IfMissingColumn api_token token_api
ALTER TABLE `api_token` ADD `token_api` varchar(40);
#EndIf

#IfMissingColumn api_token patient_id
ALTER TABLE `api_token` ADD `patient_id` bigint(20) NOT NULL;
#EndIf

-- Note the below block will also be skipped if the uuid_registry table does not yet exist
#IfNotColumnType uuid_registry uuid binary(16)
DROP TABLE `uuid_registry`;
ALTER TABLE `patient_data` DROP `uuid`;
#EndIf

-- Note the below block will also be skipped if the patient_data uuid does not yet exist
#IfNotColumnTypeDefault patient_data uuid binary(16) NULL
ALTER TABLE `patient_data` DROP `uuid`;
#EndIf

#IfNotTable uuid_registry
CREATE TABLE `uuid_registry` (
  `uuid` binary(16) NOT NULL DEFAULT '',
  `table_name` varchar(255) NOT NULL DEFAULT '',
  `created` timestamp NULL,
  PRIMARY KEY (`uuid`)
) ENGINE=InnoDB;
#EndIf

#IfMissingColumn uuid_registry table_id
ALTER TABLE `uuid_registry` ADD `table_id` varchar(255) NOT NULL DEFAULT '';
#EndIf

#IfMissingColumn uuid_registry couchdb
ALTER TABLE `uuid_registry` ADD `couchdb` varchar(255) NOT NULL DEFAULT '';
#EndIf

#IfMissingColumn uuid_registry mapped
ALTER TABLE `uuid_registry` ADD `mapped` tinyint(4) NOT NULL DEFAULT '0';
#EndIf

#IfMissingColumn patient_data uuid
ALTER TABLE `patient_data` ADD `uuid` binary(16) DEFAULT NULL;
#EndIf

#IfUuidNeedUpdate patient_data
#EndIf

#IfNotIndex patient_data uuid
CREATE UNIQUE INDEX `uuid` ON `patient_data` (`uuid`);
#EndIf

#IfNotColumnTypeDefault insurance_data subscriber_DOB date NULL
ALTER TABLE `insurance_data` MODIFY `subscriber_DOB` date NULL;
SET @currentSQLMode = (SELECT @@sql_mode);
SET sql_mode = '';
UPDATE `insurance_data` SET `subscriber_DOB` = NULL WHERE `subscriber_DOB` = '0000-00-00';
SET sql_mode = @currentSQLMode;
#EndIf

SET @currentSQLMode = (SELECT @@sql_mode);
SET sql_mode = '';
#IfRow insurance_data date 0000-00-00
UPDATE `insurance_data` SET `date` = NULL WHERE `date` = '0000-00-00';
#EndIf
SET sql_mode = @currentSQLMode;

#IfNotColumnType api_token token_api varchar(4)
ALTER TABLE `api_token` MODIFY `token_api` varchar(4);
#EndIf

-- Note removing all data from api_token table in case legacy stuff gets in way
--  and to ensure will not break when add the unique index below
#IfNotColumnType api_token token varchar(40)
TRUNCATE TABLE api_token;
ALTER TABLE `api_token` MODIFY `token` varchar(40) DEFAULT NULL;
#EndIf

#IfNotIndex api_token token
CREATE UNIQUE INDEX `token` ON `api_token` (`token`);
#EndIf

#IfNotIndex patient_access_onsite pid
CREATE UNIQUE INDEX `pid` ON `patient_access_onsite` (`pid`);
#EndIf

#IfMissingColumn form_encounter uuid
ALTER TABLE `form_encounter` ADD `uuid` binary(16) DEFAULT NULL;
#EndIf

#IfUuidNeedUpdate form_encounter
#EndIf

#IfNotIndex form_encounter uuid
CREATE UNIQUE INDEX `uuid` ON `form_encounter` (`uuid`);
#EndIf

#IfMissingColumn form_encounter class_code
ALTER TABLE `form_encounter` ADD `class_code` VARCHAR(10) NOT NULL  DEFAULT "AMB";
#EndIf

#IfNotRow2D list_options list_id lists option_id _ActEncounterCode
INSERT INTO list_options (list_id, option_id, title, seq) VALUES ('lists', '_ActEncounterCode', 'Value Set ActEncounterCode', 1);
#EndIf

#IfNotRow list_options list_id _ActEncounterCode
INSERT INTO list_options(list_id,option_id,title,notes,seq,is_default) VALUES ('_ActEncounterCode', 'AMB', 'Outpatient', 'ambulatory', 10, 1);
INSERT INTO list_options(list_id,option_id,title,notes,seq) VALUES ('_ActEncounterCode','EMER','Emergency Dept','emergency',20);
INSERT INTO list_options(list_id,option_id,title,notes,seq) VALUES ('_ActEncounterCode','FLD','Out in Field','field',30);
INSERT INTO list_options(list_id,option_id,title,notes,seq) VALUES ('_ActEncounterCode','HH','Home Health','home health',40);
INSERT INTO list_options(list_id,option_id,title,notes,seq) VALUES ('_ActEncounterCode','IMP','Inpatient Encounter','inpatient encounter',50);
INSERT INTO list_options(list_id,option_id,title,notes,seq) VALUES ('_ActEncounterCode','ACUTE','Inpatient Acute','inpatient acute',60);
INSERT INTO list_options(list_id,option_id,title,notes,seq) VALUES ('_ActEncounterCode','NONAC','Inpatient Non-Acute','inpatient non-acute',70);
INSERT INTO list_options(list_id,option_id,title,notes,seq) VALUES ('_ActEncounterCode','OBSENC','Observation Encounter','observation encounter',80);
INSERT INTO list_options(list_id,option_id,title,notes,seq) VALUES ('_ActEncounterCode','PRENC','Pre-Admission','pre-admission',90);
INSERT INTO list_options(list_id,option_id,title,notes,seq) VALUES ('_ActEncounterCode','SS','Short Stay','short stay',100);
INSERT INTO list_options(list_id,option_id,title,notes,seq) VALUES ('_ActEncounterCode','VR','Virtual Encounter','virtual',110);
#EndIf

#IfTable patient_access_offsite
DROP TABLE `patient_access_offsite`;
#EndIf

#IfNotTable session_tracker
CREATE TABLE `session_tracker` (
  `uuid` binary(16) NOT NULL DEFAULT '',
  `created` timestamp NULL,
  `last_updated` timestamp NULL,
  PRIMARY KEY (`uuid`)
) ENGINE=InnoDB;
#EndIf

#IfColumn product_registration registration_id
ALTER TABLE `product_registration` DROP COLUMN `registration_id`;
#EndIf

#IfMissingColumn product_registration id
ALTER TABLE `product_registration` ADD `id` int(11) NOT NULL PRIMARY KEY AUTO_INCREMENT;
#EndIf

#IfMissingColumn users portal_user
ALTER TABLE `users` ADD `portal_user` TINYINT(1) NOT NULL DEFAULT '0';
#EndIf

#IfMissingColumn users supervisor_id
ALTER TABLE `users` ADD `supervisor_id` INT(11) NOT NULL DEFAULT '0';
#EndIf

#IfMissingColumn users uuid
ALTER TABLE `users` ADD `uuid` binary(16) DEFAULT NULL;
#EndIf

#IfUuidNeedUpdate users
#EndIf

#IfNotIndex users uuid
CREATE UNIQUE INDEX `uuid` ON `users` (`uuid`);
#EndIf

#IfMissingColumn uuid_registry table_vertical
ALTER TABLE `uuid_registry` ADD `table_vertical` varchar(255) NOT NULL DEFAULT '';
#EndIf

#IfMissingColumn facility_user_ids uuid
ALTER TABLE `facility_user_ids` ADD `uuid` binary(16) DEFAULT NULL;
#EndIf

#IfUuidNeedUpdateVertical facility_user_ids uid:facility_id
#EndIf

#IfNotIndex facility_user_ids uuid
CREATE INDEX `uuid` ON `facility_user_ids` (`uuid`);
#EndIf

#IfMissingColumn facility uuid
ALTER TABLE `facility` ADD `uuid` binary(16) DEFAULT NULL;
#EndIf

#IfUuidNeedUpdate facility
#EndIf

#IfNotIndex facility uuid
CREATE UNIQUE INDEX `uuid` ON `facility` (`uuid`);
#EndIf

#IfNotRow codes code_text respiratory syncytial virus monoclonal antibody (motavizumab), intramuscular
SET @codetypeid = (SELECT `ct_id` FROM `code_types` WHERE `ct_key` = 'CVX');
INSERT INTO `codes` (`id`, `code_text`, `code_text_short`, `code`, `code_type`, `modifier`, `units`, `fee`, `superbill`, `related_code`, `taxrates`, `active`)
VALUES
(NULL, "seasonal influenza, intradermal, preservative free", "influenza, seasonal, intradermal, preservative free", 144, @codetypeid, '', 0, 0, '', '', '', 1),
(NULL, "respiratory syncytial virus monoclonal antibody (motavizumab), intramuscular", "RSV-MAb (new)", 145,  @codetypeid, '', 0, 0, '', '', '', 1),
(NULL, "Diphtheria and Tetanus Toxoids and Acellular Pertussis Adsorbed, Inactivated Poliovirus, Haemophilus b Conjugate (Meningococcal Protein Conjugate), and Hepatitis B (Recombinant) Vaccine.", "DTaP,IPV,Hib,HepB", 146,  @codetypeid, '', 0, 0, '', '', '', 1),
(NULL, "Meningococcal, MCV4, unspecified conjugate formulation(groups A, C, Y and W-135)", "meningococcal MCV4, unspecified formulation", 147,  @codetypeid, '', 0, 0, '', '', '', 1),
(NULL, "Meningococcal Groups C and Y and Haemophilus b Tetanus Toxoid Conjugate Vaccine", "Meningococcal C/Y-HIB PRP", 148,  @codetypeid, '', 0, 0, '', '', '', 1),
(NULL, "influenza, live, intranasal, quadrivalent", "influenza, live, intranasal, quadrivalent", 149,  @codetypeid, '', 0, 0, '', '', '', 1),
(NULL, "Influenza, injectable, quadrivalent, preservative free", "influenza, injectable, quadrivalent, preservative free", 150,  @codetypeid, '', 0, 0, '', '', '', 1),
(NULL, "influenza nasal, unspecified formulation", "influenza nasal, unspecified formulation", 151,  @codetypeid, '', 0, 0, '', '', '', 1),
(NULL, "Pneumococcal Conjugate, unspecified formulation", "Pneumococcal Conjugate, unspecified formulation", 152,  @codetypeid, '', 0, 0, '', '', '', 1),
(NULL, "Influenza, injectable, Madin Darby Canine Kidney, preservative free", "Influenza, injectable, MDCK, preservative free", 153,  @codetypeid, '', 0, 0, '', '', '', 1),
(NULL, "Hepatitis A immune globulin", "Hep A, IG", 154,  @codetypeid, '', 0, 0, '', '', '', 1),
(NULL, "Seasonal, trivalent, recombinant, injectable influenza vaccine, preservative free", "influenza, recombinant, injectable, preservative free", 155,  @codetypeid, '', 0, 0, '', '', '', 1),
(NULL, "Rho(D) Immune globulin- IV or IM", "Rho(D)-IG", 156,  @codetypeid, '', 0, 0, '', '', '', 1),
(NULL, "Rho(D) Immune globulin - IM", "Rho(D) -IG IM", 157,  @codetypeid, '', 0, 0, '', '', '', 1),
(NULL, "influenza, injectable, quadrivalent, contains preservative", "influenza, injectable, quadrivalent", 158,  @codetypeid, '', 0, 0, '', '', '', 1),
(NULL, "Rho(D) Unspecified formulation", "Rho(D) - Unspecified formulation", 159,  @codetypeid, '', 0, 0, '', '', '', 1),
(NULL, "Influenza A monovalent (H5N1), adjuvanted, National stockpile 2013", "Influenza A monovalent (H5N1), ADJUVANTED-2013", 160,  @codetypeid, '', 0, 0, '', '', '', 1),
(NULL, "Influenza, injectable,quadrivalent, preservative free, pediatric", "Influenza, injectable,quadrivalent, preservative free, pediatric", 161,  @codetypeid, '', 0, 0, '', '', '', 1),
(NULL, "meningococcal B vaccine, fully recombinant", "meningococcal B, recombinant", 162,  @codetypeid, '', 0, 0, '', '', '', 1),
(NULL, "meningococcal B vaccine, recombinant, OMV, adjuvanted", "meningococcal B, OMV", 163,  @codetypeid, '', 0, 0, '', '', '', 1),
(NULL, "meningococcal B, unspecified formulation", "meningococcal B, unspecified", 164,  @codetypeid, '', 0, 0, '', '', '', 1),
(NULL, "Human Papillomavirus 9-valent vaccine", "HPV9", 165,  @codetypeid, '', 0, 0, '', '', '', 1),
(NULL, "influenza, intradermal, quadrivalent, preservative free, injectable", "influenza, intradermal, quadrivalent, preservative free", 166,  @codetypeid, '', 0, 0, '', '', '', 1),
(NULL, "meningococcal vaccine of unknown formulation and unknown serogroups", "meningococcal, unknown serogroups", 167,  @codetypeid, '', 0, 0, '', '', '', 1),
(NULL, "Seasonal trivalent influenza vaccine, adjuvanted, preservative free", "influenza, trivalent, adjuvanted", 168,  @codetypeid, '', 0, 0, '', '', '', 1),
(NULL, "Hep A, live attenuated-IM", "Hep A, live attenuated", 169,  @codetypeid, '', 0, 0, '', '', '', 1),
(NULL, "non-US diphtheria, tetanus toxoids and acellular pertussis vaccine, Haemophilus influenzae type b conjugate, and poliovirus vaccine, inactivated (DTaP-Hib-IPV)", "DTAP/IPV/HIB - non-US", 170,  @codetypeid, '', 0, 0, '', '', '', 1),
(NULL, "Influenza, injectable, Madin Darby Canine Kidney, preservative free, quadrivalent", "Influenza, injectable, MDCK, preservative free, quadrivalent", 171,  @codetypeid, '', 0, 0, '', '', '', 1),
(NULL, "cholera, WC-rBS", "cholera, WC-rBS", 172,  @codetypeid, '', 0, 0, '', '', '', 1),
(NULL, "cholera, BivWC", "cholera, BivWC", 173,  @codetypeid, '', 0, 0, '', '', '', 1),
(NULL, "cholera, live attenuated", "cholera, live attenuated", 174,  @codetypeid, '', 0, 0, '', '', '', 1),
(NULL, "Human Rabies vaccine from human diploid cell culture", "Rabies - IM Diploid cell culture", 175,  @codetypeid, '', 0, 0, '', '', '', 1),
(NULL, "Human rabies vaccine from Chicken fibroblast culture", "Rabies - IM fibroblast culture", 176,  @codetypeid, '', 0, 0, '', '', '', 1),
(NULL, "pneumococcal conjugate vaccine, 10 valent", "PCV10", 177,  @codetypeid, '', 0, 0, '', '', '', 1),
(NULL, "Non-US bivalent oral polio vaccine (types 1 and 3)", "OPV bivalent", 178,  @codetypeid, '', 0, 0, '', '', '', 1),
(NULL, "Non-US monovalent oral polio vaccine, unspecified formulation", "OPV ,monovalent, unspecified", 179,  @codetypeid, '', 0, 0, '', '', '', 1),
(NULL, "tetanus immune globulin", "tetanus immune globulin", 180,  @codetypeid, '', 0, 0, '', '', '', 1),
(NULL, "anthrax immune globulin", "anthrax immune globulin", 181,  @codetypeid, '', 0, 0, '', '', '', 1),
(NULL, "Oral Polio Vaccine, Unspecified formulation", "OPV, Unspecified", 182,  @codetypeid, '', 0, 0, '', '', '', 1),
(NULL, "Yellow fever vaccine alternative formulation", "Yellow fever vaccine - alt", 183,  @codetypeid, '', 0, 0, '', '', '', 1),
(NULL, "Yellow fever vaccine, unspecified formulation", "Yellow fever, unspecified formulation", 184,  @codetypeid, '', 0, 0, '', '', '', 1),
(NULL, "Seasonal, quadrivalent, recombinant, injectable influenza vaccine, preservative free", "influenza, recombinant, quadrivalent,injectable, preservative free", 185,  @codetypeid, '', 0, 0, '', '', '', 1),
(NULL, "Influenza, injectable, Madin Darby Canine Kidney, quadrivalent with preservative", "Influenza, injectable, MDCK, quadrivalent, preservative", 186,  @codetypeid, '', 0, 0, '', '', '', 1),
(NULL, "zoster vaccine recombinant", "zoster recombinant", 187,  @codetypeid, '', 0, 0, '', '', '', 1),
(NULL, "zoster vaccine, unspecified formulation", "zoster, unspecified formulation", 188,  @codetypeid, '', 0, 0, '', '', '', 1),
(NULL, "Hepatitis B vaccine (recombinant), CpG adjuvanted", "HepB-CpG", 189,  @codetypeid, '', 0, 0, '', '', '', 1),
(NULL, "Typhoid conjugate vaccine (non-US)", "Typhoid conjugate vaccine (TCV)", 190,  @codetypeid, '', 0, 0, '', '', '', 1),
(NULL, "meningococcal A polysaccharide vaccine (non-US)", "meningococcal A polysaccharide (non-US)", 191,  @codetypeid, '', 0, 0, '', '', '', 1),
(NULL, "meningococcal AC polysaccharide vaccine (non-US)", "meningococcal AC polysaccharide (non-US)", 192,  @codetypeid, '', 0, 0, '', '', '', 1),
(NULL, "hepatitis A and hepatitis B vaccine, pediatric/adolescent (non-US)", "Hep A-Hep B, pediatric/adolescent", 193,  @codetypeid, '', 0, 0, '', '', '', 1),
(NULL, "Influenza, Southern Hemisphere, unspecified formulation (Non-US)", "Influenza, Southern Hemisphere", 194,  @codetypeid, '', 0, 0, '', '', '', 1),
(NULL, "Diphtheria, Tetanus, Poliomyelitis adsorbed", "DT, IPV adsorbed", 195,  @codetypeid, '', 0, 0, '', '', '', 1),
(NULL, "tetanus and diphtheria toxoids, adsorbed, preservative free, for adult use, Lf unspecified", "Td, adsorbed, preservative free, adult use, Lf unspecified", 196,  @codetypeid, '', 0, 0, '', '', '', 1),
(NULL, "influenza, high-dose seasonal, quadrivalent, preservative free", "influenza, high-dose, quadrivalent", 197,  @codetypeid, '', 0, 0, '', '', '', 1),
(NULL, "Diphtheria, pertussis, tetanus, hepatitis B, Haemophilus Influenza Type b, (Pentavalent)", "DTP-hepB-Hib Pentavalent Non-US", 198,  @codetypeid, '', 0, 0, '', '', '', 1),
(NULL, "influenza, seasonal, Southern Hemisphere, quadrivalent, pediatric 0.25mL dose, preservative free", "influenza, Southern Hemisphere, pediatric, preservative free", 200,  @codetypeid, '', 0, 0, '', '', '', 1),
(NULL, "influenza, seasonal, Southern Hemisphere, quadrivalent, 0.5mL dose, no preservative", "influenza, Southern Hemisphere, preservative free", 201,  @codetypeid, '', 0, 0, '', '', '', 1),
(NULL, "influenza, seasonal, Southern Hemisphere, quadrivalent, 0.5mL dose, with preservative", "influenza, Southern Hemisphere, quadrivalent, with preservative", 202,  @codetypeid, '', 0, 0, '', '', '', 1),
(NULL, "AS03 Adjuvant", "AS03 Adjuvant", 801,  @codetypeid, '', 0, 0, '', '', '', 1);
UPDATE `codes` SET `code_text` = "trivalent poliovirus vaccine, live, oral" WHERE `code` = '2' AND `code_type` = @codetypeid;
UPDATE `codes` SET `code_text` = "tetanus and diphtheria toxoids, adsorbed, preservative free, for adult use (2 Lf of tetanus toxoid and 2 Lf of diphtheria toxoid)"  WHERE `code` = '9' AND `code_type` = @codetypeid;
UPDATE `codes` SET `code_text_short` = "Td (adult), 2 Lf tetanus toxoid, preservative free, adsorbed" WHERE `code` = '9' AND `code_type` = @codetypeid;
UPDATE `codes` SET `code_text` = "rabies vaccine, for intramuscular injection RETIRED CODE" WHERE `code` = '18' AND `code_type` = @codetypeid;
UPDATE `codes` SET `code_text` = "cholera vaccine, unspecified formulation" WHERE `code` = '26' AND `code_type` = @codetypeid;
UPDATE `codes` SET `code_text_short` = "cholera, unspecified formulation" WHERE `code` = '26' AND `code_type` = @codetypeid;
UPDATE `codes` SET `code_text` = "meningococcal ACWY vaccine, unspecified formulation" WHERE `code` = '108' AND `code_type` = @codetypeid;
UPDATE `codes` SET `code_text_short` = "meningococcal ACWY, unspecified formulation" WHERE `code` = '108' AND `code_type` = @codetypeid;
UPDATE `codes` SET `code_text` = "tetanus and diphtheria toxoids, adsorbed, preservative free, for adult use (5 Lf of tetanus toxoid and 2 Lf of diphtheria toxoid)" WHERE `code` = '113' AND `code_type` = @codetypeid;
UPDATE `codes` SET `code_text_short` = "Td (adult), 5 Lf tetanus toxoid, preservative free, adsorbed" WHERE `code` = '113' AND `code_type` = @codetypeid;
UPDATE `codes` SET `code_text_short` = "zoster live" WHERE `code` = '121' AND `code_type` = @codetypeid;
UPDATE `codes` SET `code_text` = "Historical diphtheria and tetanus toxoids and acellular pertussis, poliovirus, Haemophilus b conjugate and hepatitis B (recombinant) vaccine." WHERE `code` = '132' AND `code_type` = @codetypeid;
UPDATE `codes` SET `code_text_short` = "DTaP-IPV-HIB-HEP B, historical" WHERE `code` = '132' AND `code_type` = @codetypeid;
#EndIf

#IfNotRow2D layout_options form_id FACUSR field_id role_code
INSERT INTO `layout_options` (`form_id`,`field_id`,`group_id`,`title`,`seq`,`data_type`,`uor`,`fld_length`,`max_length`,`list_id`,`titlecols`,`datacols`,`default_value`,`edit_options`,`description`,`fld_rows`) VALUES ('FACUSR', 'role_code', '1', 'Provider Role', 2, 43, 1, 0, 0, 'us-core-provider-role', 1, 1, '', '', 'Provider Role at Specified Facility', 0);
#EndIf

#IfNotRow2D list_options list_id lists option_id us-core-provider-role
INSERT INTO `list_options` ( `list_id`, `option_id`, `title`, `seq` ) VALUES ('lists' ,'us-core-provider-role', 'US Core Provider Role', 1);
#EndIf

#IfNotRow list_options list_id us-core-provider-role
INSERT INTO list_options(list_id,option_id,title,seq) VALUES ('us-core-provider-role', '102L00000X', 'Psychoanalyst', 20);
INSERT INTO list_options(list_id,option_id,title,seq) VALUES ('us-core-provider-role', '102X00000X', 'Poetry Therapist', 30);
INSERT INTO list_options(list_id,option_id,title,seq) VALUES ('us-core-provider-role', '103G00000X', 'Clinical Neuropsychologist', 40);
INSERT INTO list_options(list_id,option_id,title,seq) VALUES ('us-core-provider-role', '103K00000X', 'Behavior Analyst', 50);
INSERT INTO list_options(list_id,option_id,title,seq) VALUES ('us-core-provider-role', '103T00000X', 'Psychologist', 60);
INSERT INTO list_options(list_id,option_id,title,seq) VALUES ('us-core-provider-role', '104100000X', 'Social Worker', 70);
INSERT INTO list_options(list_id,option_id,title,seq) VALUES ('us-core-provider-role', '106E00000X', 'Assistant Behavior Analyst', 80);
INSERT INTO list_options(list_id,option_id,title,seq) VALUES ('us-core-provider-role', '106H00000X', 'Marriage & Family Therapist', 90);
INSERT INTO list_options(list_id,option_id,title,seq) VALUES ('us-core-provider-role', '106S00000X', 'Behavior Technician', 100);
INSERT INTO list_options(list_id,option_id,title,seq) VALUES ('us-core-provider-role', '111N00000X', 'Chiropractor', 110);
INSERT INTO list_options(list_id,option_id,title,seq) VALUES ('us-core-provider-role', '122300000X', 'Dentist', 120);
INSERT INTO list_options(list_id,option_id,title,seq) VALUES ('us-core-provider-role', '122400000X', 'Denturist', 130);
INSERT INTO list_options(list_id,option_id,title,seq) VALUES ('us-core-provider-role', '124Q00000X', 'Dental Hygienist', 140);
INSERT INTO list_options(list_id,option_id,title,seq) VALUES ('us-core-provider-role', '125J00000X', 'Dental Therapist', 150);
INSERT INTO list_options(list_id,option_id,title,seq) VALUES ('us-core-provider-role', '125K00000X', 'Advanced Practice Dental Therapist', 160);
INSERT INTO list_options(list_id,option_id,title,seq) VALUES ('us-core-provider-role', '125Q00000X', 'Oral Medicinist', 170);
INSERT INTO list_options(list_id,option_id,title,seq) VALUES ('us-core-provider-role', '126800000X', 'Dental Assistant', 180);
INSERT INTO list_options(list_id,option_id,title,seq) VALUES ('us-core-provider-role', '126900000X', 'Dental Laboratory Technician', 190);
INSERT INTO list_options(list_id,option_id,title,seq) VALUES ('us-core-provider-role', '132700000X', 'Dietary Manager', 200);
INSERT INTO list_options(list_id,option_id,title,seq) VALUES ('us-core-provider-role', '133N00000X', 'Nutritionist', 210);
INSERT INTO list_options(list_id,option_id,title,seq) VALUES ('us-core-provider-role', '133V00000X', 'Dietitian, Registered', 220);
INSERT INTO list_options(list_id,option_id,title,seq) VALUES ('us-core-provider-role', '136A00000X', 'Dietetic Technician, Registered', 230);
INSERT INTO list_options(list_id,option_id,title,seq) VALUES ('us-core-provider-role', '146D00000X', 'Personal Emergency Response Attendant', 240);
INSERT INTO list_options(list_id,option_id,title,seq) VALUES ('us-core-provider-role', '146L00000X', 'Emergency Medical Technician, Paramedic', 250);
INSERT INTO list_options(list_id,option_id,title,seq) VALUES ('us-core-provider-role', '146M00000X', 'Emergency Medical Technician, Intermediate', 260);
INSERT INTO list_options(list_id,option_id,title,seq) VALUES ('us-core-provider-role', '146N00000X', 'Emergency Medical Technician, Basic', 270);
INSERT INTO list_options(list_id,option_id,title,seq) VALUES ('us-core-provider-role', '152W00000X', 'Optometrist', 280);
INSERT INTO list_options(list_id,option_id,title,seq) VALUES ('us-core-provider-role', '156F00000X', 'Technician/Technologist', 290);
INSERT INTO list_options(list_id,option_id,title,seq) VALUES ('us-core-provider-role', '163W00000X', 'Registered Nurse', 300);
INSERT INTO list_options(list_id,option_id,title,seq) VALUES ('us-core-provider-role', '164W00000X', 'Licensed Practical Nurse', 310);
INSERT INTO list_options(list_id,option_id,title,seq) VALUES ('us-core-provider-role', '164X00000X', 'Licensed Vocational Nurse', 320);
INSERT INTO list_options(list_id,option_id,title,seq) VALUES ('us-core-provider-role', '167G00000X', 'Licensed Psychiatric Technician', 330);
INSERT INTO list_options(list_id,option_id,title,seq) VALUES ('us-core-provider-role', '170100000X', 'Medical Genetics, Ph.D. Medical Genetics', 340);
INSERT INTO list_options(list_id,option_id,title,seq) VALUES ('us-core-provider-role', '170300000X', 'Genetic Counselor, MS', 350);
INSERT INTO list_options(list_id,option_id,title,seq) VALUES ('us-core-provider-role', '171000000X', 'Military Health Care Provider', 360);
INSERT INTO list_options(list_id,option_id,title,seq) VALUES ('us-core-provider-role', '171100000X', 'Acupuncturist', 370);
INSERT INTO list_options(list_id,option_id,title,seq) VALUES ('us-core-provider-role', '171M00000X', 'Case Manager/Care Coordinator', 380);
INSERT INTO list_options(list_id,option_id,title,seq) VALUES ('us-core-provider-role', '171R00000X', 'Interpreter', 390);
INSERT INTO list_options(list_id,option_id,title,seq) VALUES ('us-core-provider-role', '171W00000X', 'Contractor', 400);
INSERT INTO list_options(list_id,option_id,title,seq) VALUES ('us-core-provider-role', '172A00000X', 'Driver', 410);
INSERT INTO list_options(list_id,option_id,title,seq) VALUES ('us-core-provider-role', '172M00000X', 'Mechanotherapist', 420);
INSERT INTO list_options(list_id,option_id,title,seq) VALUES ('us-core-provider-role', '172P00000X', 'Naprapath', 430);
INSERT INTO list_options(list_id,option_id,title,seq) VALUES ('us-core-provider-role', '172V00000X', 'Community Health Worker', 440);
INSERT INTO list_options(list_id,option_id,title,seq) VALUES ('us-core-provider-role', '173000000X', 'Legal Medicine', 450);
INSERT INTO list_options(list_id,option_id,title,seq) VALUES ('us-core-provider-role', '173C00000X', 'Reflexologist', 460);
INSERT INTO list_options(list_id,option_id,title,seq) VALUES ('us-core-provider-role', '173F00000X', 'Sleep Specialist, PhD', 470);
INSERT INTO list_options(list_id,option_id,title,seq) VALUES ('us-core-provider-role', '174200000X', 'Meals', 480);
INSERT INTO list_options(list_id,option_id,title,seq) VALUES ('us-core-provider-role', '174400000X', 'Specialist', 490);
INSERT INTO list_options(list_id,option_id,title,seq) VALUES ('us-core-provider-role', '174H00000X', 'Health Educator', 500);
INSERT INTO list_options(list_id,option_id,title,seq) VALUES ('us-core-provider-role', '174M00000X', 'Veterinarian', 510);
INSERT INTO list_options(list_id,option_id,title,seq) VALUES ('us-core-provider-role', '174N00000X', 'Lactation Consultant, Non-RN', 520);
INSERT INTO list_options(list_id,option_id,title,seq) VALUES ('us-core-provider-role', '174V00000X', 'Clinical Ethicist', 530);
INSERT INTO list_options(list_id,option_id,title,seq) VALUES ('us-core-provider-role', '175F00000X', 'Naturopath', 540);
INSERT INTO list_options(list_id,option_id,title,seq) VALUES ('us-core-provider-role', '175L00000X', 'Homeopath', 550);
INSERT INTO list_options(list_id,option_id,title,seq) VALUES ('us-core-provider-role', '175M00000X', 'Midwife, Lay', 560);
INSERT INTO list_options(list_id,option_id,title,seq) VALUES ('us-core-provider-role', '175T00000X', 'Peer Specialist', 570);
INSERT INTO list_options(list_id,option_id,title,seq) VALUES ('us-core-provider-role', '176B00000X', 'Midwife', 580);
INSERT INTO list_options(list_id,option_id,title,seq) VALUES ('us-core-provider-role', '176P00000X', 'Funeral Director', 590);
INSERT INTO list_options(list_id,option_id,title,seq) VALUES ('us-core-provider-role', '177F00000X', 'Lodging', 600);
INSERT INTO list_options(list_id,option_id,title,seq) VALUES ('us-core-provider-role', '183500000X', 'Pharmacist', 610);
INSERT INTO list_options(list_id,option_id,title,seq) VALUES ('us-core-provider-role', '183700000X', 'Pharmacy Technician', 620);
INSERT INTO list_options(list_id,option_id,title,seq) VALUES ('us-core-provider-role', '193200000X', 'Multi-Specialty', 630);
INSERT INTO list_options(list_id,option_id,title,seq) VALUES ('us-core-provider-role', '193400000X', 'Single Specialty', 640);
INSERT INTO list_options(list_id,option_id,title,seq) VALUES ('us-core-provider-role', '202C00000X', 'Independent Medical Examiner', 650);
INSERT INTO list_options(list_id,option_id,title,seq) VALUES ('us-core-provider-role', '202K00000X', 'Phlebology', 660);
INSERT INTO list_options(list_id,option_id,title,seq) VALUES ('us-core-provider-role', '204C00000X', 'Neuromusculoskeletal Medicine, Sports Medicine', 670);
INSERT INTO list_options(list_id,option_id,title,seq) VALUES ('us-core-provider-role', '204D00000X', 'Neuromusculoskeletal Medicine & OMM', 680);
INSERT INTO list_options(list_id,option_id,title,seq) VALUES ('us-core-provider-role', '204E00000X', 'Oral & Maxillofacial Surgery', 690);
INSERT INTO list_options(list_id,option_id,title,seq) VALUES ('us-core-provider-role', '204F00000X', 'Transplant Surgery', 700);
INSERT INTO list_options(list_id,option_id,title,seq) VALUES ('us-core-provider-role', '204R00000X', 'Electrodiagnostic Medicine', 710);
INSERT INTO list_options(list_id,option_id,title,seq) VALUES ('us-core-provider-role', '207K00000X', 'Allergy & Immunology', 720);
INSERT INTO list_options(list_id,option_id,title,seq) VALUES ('us-core-provider-role', '207L00000X', 'Anesthesiology', 730);
INSERT INTO list_options(list_id,option_id,title,seq) VALUES ('us-core-provider-role', '207N00000X', 'Dermatology', 740);
INSERT INTO list_options(list_id,option_id,title,seq) VALUES ('us-core-provider-role', '207P00000X', 'Emergency Medicine', 750);
INSERT INTO list_options(list_id,option_id,title,seq) VALUES ('us-core-provider-role', '207Q00000X', 'Family Medicine', 760);
INSERT INTO list_options(list_id,option_id,title,seq) VALUES ('us-core-provider-role', '207R00000X', 'Internal Medicine', 770);
INSERT INTO list_options(list_id,option_id,title,seq) VALUES ('us-core-provider-role', '207T00000X', 'Neurological Surgery', 780);
INSERT INTO list_options(list_id,option_id,title,seq) VALUES ('us-core-provider-role', '207U00000X', 'Nuclear Medicine', 790);
INSERT INTO list_options(list_id,option_id,title,seq) VALUES ('us-core-provider-role', '207V00000X', 'Obstetrics & Gynecology', 800);
INSERT INTO list_options(list_id,option_id,title,seq) VALUES ('us-core-provider-role', '207W00000X', 'Ophthalmology', 810);
INSERT INTO list_options(list_id,option_id,title,seq) VALUES ('us-core-provider-role', '207X00000X', 'Orthopaedic Surgery', 820);
INSERT INTO list_options(list_id,option_id,title,seq) VALUES ('us-core-provider-role', '207Y00000X', 'Otolaryngology', 830);
INSERT INTO list_options(list_id,option_id,title,seq) VALUES ('us-core-provider-role', '208000000X', 'Pediatrics', 840);
INSERT INTO list_options(list_id,option_id,title,seq) VALUES ('us-core-provider-role', '208100000X', 'Physical Medicine & Rehabilitation', 850);
INSERT INTO list_options(list_id,option_id,title,seq) VALUES ('us-core-provider-role', '208200000X', 'Plastic Surgery', 860);
INSERT INTO list_options(list_id,option_id,title,seq) VALUES ('us-core-provider-role', '208600000X', 'Surgery', 870);
INSERT INTO list_options(list_id,option_id,title,seq) VALUES ('us-core-provider-role', '208800000X', 'Urology', 880);
INSERT INTO list_options(list_id,option_id,title,seq) VALUES ('us-core-provider-role', '208C00000X', 'Colon & Rectal Surgery', 890);
INSERT INTO list_options(list_id,option_id,title,seq) VALUES ('us-core-provider-role', '208D00000X', 'General Practice', 900);
INSERT INTO list_options(list_id,option_id,title,seq) VALUES ('us-core-provider-role', '208G00000X', 'Thoracic Surgery (Cardiothoracic Vascular Surgery)', 910);
INSERT INTO list_options(list_id,option_id,title,seq) VALUES ('us-core-provider-role', '208M00000X', 'Hospitalist', 920);
INSERT INTO list_options(list_id,option_id,title,seq) VALUES ('us-core-provider-role', '208U00000X', 'Clinical Pharmacology', 930);
INSERT INTO list_options(list_id,option_id,title,seq) VALUES ('us-core-provider-role', '209800000X', 'Legal Medicine', 940);
INSERT INTO list_options(list_id,option_id,title,seq) VALUES ('us-core-provider-role', '211D00000X', 'Assistant, Podiatric', 950);
INSERT INTO list_options(list_id,option_id,title,seq) VALUES ('us-core-provider-role', '213E00000X', 'Podiatrist', 960);
INSERT INTO list_options(list_id,option_id,title,seq) VALUES ('us-core-provider-role', '221700000X', 'Art Therapist', 970);
INSERT INTO list_options(list_id,option_id,title,seq) VALUES ('us-core-provider-role', '222Q00000X', 'Developmental Therapist', 980);
INSERT INTO list_options(list_id,option_id,title,seq) VALUES ('us-core-provider-role', '222Z00000X', 'Orthotist', 990);
INSERT INTO list_options(list_id,option_id,title,seq) VALUES ('us-core-provider-role', '224900000X', 'Mastectomy Fitter', 1000);
INSERT INTO list_options(list_id,option_id,title,seq) VALUES ('us-core-provider-role', '224L00000X', 'Pedorthist', 1010);
INSERT INTO list_options(list_id,option_id,title,seq) VALUES ('us-core-provider-role', '224P00000X', 'Prosthetist', 1020);
INSERT INTO list_options(list_id,option_id,title,seq) VALUES ('us-core-provider-role', '224Y00000X', 'Clinical Exercise Physiologist', 1030);
INSERT INTO list_options(list_id,option_id,title,seq) VALUES ('us-core-provider-role', '224Z00000X', 'Occupational Therapy Assistant', 1040);
INSERT INTO list_options(list_id,option_id,title,seq) VALUES ('us-core-provider-role', '225000000X', 'Orthotic Fitter', 1050);
INSERT INTO list_options(list_id,option_id,title,seq) VALUES ('us-core-provider-role', '225100000X', 'Physical Therapist', 1060);
INSERT INTO list_options(list_id,option_id,title,seq) VALUES ('us-core-provider-role', '225200000X', 'Physical Therapy Assistant', 1070);
INSERT INTO list_options(list_id,option_id,title,seq) VALUES ('us-core-provider-role', '225400000X', 'Rehabilitation Practitioner', 1080);
INSERT INTO list_options(list_id,option_id,title,seq) VALUES ('us-core-provider-role', '225500000X', 'Specialist/Technologist', 1090);
INSERT INTO list_options(list_id,option_id,title,seq) VALUES ('us-core-provider-role', '225600000X', 'Dance Therapist', 1100);
INSERT INTO list_options(list_id,option_id,title,seq) VALUES ('us-core-provider-role', '225700000X', 'Massage Therapist', 1110);
INSERT INTO list_options(list_id,option_id,title,seq) VALUES ('us-core-provider-role', '225800000X', 'Recreation Therapist', 1120);
INSERT INTO list_options(list_id,option_id,title,seq) VALUES ('us-core-provider-role', '225A00000X', 'Music Therapist', 1130);
INSERT INTO list_options(list_id,option_id,title,seq) VALUES ('us-core-provider-role', '225B00000X', 'Pulmonary Function Technologist', 1140);
INSERT INTO list_options(list_id,option_id,title,seq) VALUES ('us-core-provider-role', '225C00000X', 'Rehabilitation Counselor', 1150);
INSERT INTO list_options(list_id,option_id,title,seq) VALUES ('us-core-provider-role', '225X00000X', 'Occupational Therapist', 1160);
INSERT INTO list_options(list_id,option_id,title,seq) VALUES ('us-core-provider-role', '226000000X', 'Recreational Therapist Assistant', 1170);
INSERT INTO list_options(list_id,option_id,title,seq) VALUES ('us-core-provider-role', '226300000X', 'Kinesiotherapist', 1180);
INSERT INTO list_options(list_id,option_id,title,seq) VALUES ('us-core-provider-role', '227800000X', 'Respiratory Therapist, Certified', 1190);
INSERT INTO list_options(list_id,option_id,title,seq) VALUES ('us-core-provider-role', '227900000X', 'Respiratory Therapist, Registered', 1200);
INSERT INTO list_options(list_id,option_id,title,seq) VALUES ('us-core-provider-role', '229N00000X', 'Anaplastologist', 1210);
INSERT INTO list_options(list_id,option_id,title,seq) VALUES ('us-core-provider-role', '231H00000X', 'Audiologist', 1220);
INSERT INTO list_options(list_id,option_id,title,seq) VALUES ('us-core-provider-role', '235500000X', 'Specialist/Technologist', 1230);
INSERT INTO list_options(list_id,option_id,title,seq) VALUES ('us-core-provider-role', '235Z00000X', 'Speech-Language Pathologist', 1240);
INSERT INTO list_options(list_id,option_id,title,seq) VALUES ('us-core-provider-role', '237600000X', 'Audiologist-Hearing Aid Fitter', 1250);
INSERT INTO list_options(list_id,option_id,title,seq) VALUES ('us-core-provider-role', '237700000X', 'Hearing Instrument Specialist', 1260);
INSERT INTO list_options(list_id,option_id,title,seq) VALUES ('us-core-provider-role', '242T00000X', 'Perfusionist', 1270);
INSERT INTO list_options(list_id,option_id,title,seq) VALUES ('us-core-provider-role', '243U00000X', 'Radiology Practitioner Assistant', 1280);
INSERT INTO list_options(list_id,option_id,title,seq) VALUES ('us-core-provider-role', '246Q00000X', 'Specialist/Technologist, Pathology', 1290);
INSERT INTO list_options(list_id,option_id,title,seq) VALUES ('us-core-provider-role', '246R00000X', 'Technician, Pathology', 1300);
INSERT INTO list_options(list_id,option_id,title,seq) VALUES ('us-core-provider-role', '246W00000X', 'Technician, Cardiology', 1310);
INSERT INTO list_options(list_id,option_id,title,seq) VALUES ('us-core-provider-role', '246X00000X', 'Specialist/Technologist Cardiovascular', 1320);
INSERT INTO list_options(list_id,option_id,title,seq) VALUES ('us-core-provider-role', '246Y00000X', 'Specialist/Technologist, Health Information', 1330);
INSERT INTO list_options(list_id,option_id,title,seq) VALUES ('us-core-provider-role', '246Z00000X', 'Specialist/Technologist, Other', 1340);
INSERT INTO list_options(list_id,option_id,title,seq) VALUES ('us-core-provider-role', '247000000X', 'Technician, Health Information', 1350);
INSERT INTO list_options(list_id,option_id,title,seq) VALUES ('us-core-provider-role', '247100000X', 'Radiologic Technologist', 1360);
INSERT INTO list_options(list_id,option_id,title,seq) VALUES ('us-core-provider-role', '247200000X', 'Technician, Other', 1370);
INSERT INTO list_options(list_id,option_id,title,seq) VALUES ('us-core-provider-role', '251300000X', 'Local Education Agency (LEA)', 1380);
INSERT INTO list_options(list_id,option_id,title,seq) VALUES ('us-core-provider-role', '251B00000X', 'Case Management', 1390);
INSERT INTO list_options(list_id,option_id,title,seq) VALUES ('us-core-provider-role', '251C00000X', 'Day Training, Developmentally Disabled Services', 1400);
INSERT INTO list_options(list_id,option_id,title,seq) VALUES ('us-core-provider-role', '251E00000X', 'Home Health', 1410);
INSERT INTO list_options(list_id,option_id,title,seq) VALUES ('us-core-provider-role', '251F00000X', 'Home Infusion', 1420);
INSERT INTO list_options(list_id,option_id,title,seq) VALUES ('us-core-provider-role', '251G00000X', 'Hospice Care, Community Based', 1430);
INSERT INTO list_options(list_id,option_id,title,seq) VALUES ('us-core-provider-role', '251J00000X', 'Nursing Care', 1440);
INSERT INTO list_options(list_id,option_id,title,seq) VALUES ('us-core-provider-role', '251K00000X', 'Public Health or Welfare', 1450);
INSERT INTO list_options(list_id,option_id,title,seq) VALUES ('us-core-provider-role', '251S00000X', 'Community/Behavioral Health', 1460);
INSERT INTO list_options(list_id,option_id,title,seq) VALUES ('us-core-provider-role', '251T00000X', 'Program of All-Inclusive Care for the Elderly (PACE) Provider Organization', 1470);
INSERT INTO list_options(list_id,option_id,title,seq) VALUES ('us-core-provider-role', '251V00000X', 'Voluntary or Charitable', 1480);
INSERT INTO list_options(list_id,option_id,title,seq) VALUES ('us-core-provider-role', '251X00000X', 'Supports Brokerage', 1490);
INSERT INTO list_options(list_id,option_id,title,seq) VALUES ('us-core-provider-role', '252Y00000X', 'Early Intervention Provider Agency', 1500);
INSERT INTO list_options(list_id,option_id,title,seq) VALUES ('us-core-provider-role', '253J00000X', 'Foster Care Agency', 1510);
INSERT INTO list_options(list_id,option_id,title,seq) VALUES ('us-core-provider-role', '253Z00000X', 'In Home Supportive Care', 1520);
INSERT INTO list_options(list_id,option_id,title,seq) VALUES ('us-core-provider-role', '261Q00000X', 'Clinic/Center', 1530);
INSERT INTO list_options(list_id,option_id,title,seq) VALUES ('us-core-provider-role', '273100000X', 'Epilepsy Unit', 1540);
INSERT INTO list_options(list_id,option_id,title,seq) VALUES ('us-core-provider-role', '273R00000X', 'Psychiatric Unit', 1550);
INSERT INTO list_options(list_id,option_id,title,seq) VALUES ('us-core-provider-role', '273Y00000X', 'Rehabilitation Unit', 1560);
INSERT INTO list_options(list_id,option_id,title,seq) VALUES ('us-core-provider-role', '275N00000X', 'Medicare Defined Swing Bed Unit', 1570);
INSERT INTO list_options(list_id,option_id,title,seq) VALUES ('us-core-provider-role', '276400000X', 'Rehabilitation, Substance Use Disorder Unit', 1580);
INSERT INTO list_options(list_id,option_id,title,seq) VALUES ('us-core-provider-role', '281P00000X', 'Chronic Disease Hospital', 1590);
INSERT INTO list_options(list_id,option_id,title,seq) VALUES ('us-core-provider-role', '282E00000X', 'Long Term Care Hospital', 1600);
INSERT INTO list_options(list_id,option_id,title,seq) VALUES ('us-core-provider-role', '282J00000X', 'Religious Nonmedical Health Care Institution', 1610);
INSERT INTO list_options(list_id,option_id,title,seq) VALUES ('us-core-provider-role', '282N00000X', 'General Acute Care Hospital', 1620);
INSERT INTO list_options(list_id,option_id,title,seq) VALUES ('us-core-provider-role', '283Q00000X', 'Psychiatric Hospital', 1630);
INSERT INTO list_options(list_id,option_id,title,seq) VALUES ('us-core-provider-role', '283X00000X', 'Rehabilitation Hospital', 1640);
INSERT INTO list_options(list_id,option_id,title,seq) VALUES ('us-core-provider-role', '284300000X', 'Special Hospital', 1650);
INSERT INTO list_options(list_id,option_id,title,seq) VALUES ('us-core-provider-role', '286500000X', 'Military Hospital', 1660);
INSERT INTO list_options(list_id,option_id,title,seq) VALUES ('us-core-provider-role', '287300000X', 'Christian Science Sanitorium', 1670);
INSERT INTO list_options(list_id,option_id,title,seq) VALUES ('us-core-provider-role', '291900000X', 'Military Clinical Medical Laboratory', 1680);
INSERT INTO list_options(list_id,option_id,title,seq) VALUES ('us-core-provider-role', '291U00000X', 'Clinical Medical Laboratory', 1690);
INSERT INTO list_options(list_id,option_id,title,seq) VALUES ('us-core-provider-role', '292200000X', 'Dental Laboratory', 1700);
INSERT INTO list_options(list_id,option_id,title,seq) VALUES ('us-core-provider-role', '293D00000X', 'Physiological Laboratory', 1710);
INSERT INTO list_options(list_id,option_id,title,seq) VALUES ('us-core-provider-role', '302F00000X', 'Exclusive Provider Organization', 1720);
INSERT INTO list_options(list_id,option_id,title,seq) VALUES ('us-core-provider-role', '302R00000X', 'Health Maintenance Organization', 1730);
INSERT INTO list_options(list_id,option_id,title,seq) VALUES ('us-core-provider-role', '305R00000X', 'Preferred Provider Organization', 1740);
INSERT INTO list_options(list_id,option_id,title,seq) VALUES ('us-core-provider-role', '305S00000X', 'Point of Service', 1750);
INSERT INTO list_options(list_id,option_id,title,seq) VALUES ('us-core-provider-role', '310400000X', 'Assisted Living Facility', 1760);
INSERT INTO list_options(list_id,option_id,title,seq) VALUES ('us-core-provider-role', '310500000X', 'Intermediate Care Facility, Mental Illness', 1770);
INSERT INTO list_options(list_id,option_id,title,seq) VALUES ('us-core-provider-role', '311500000X', 'Alzheimer Center (Dementia Center)', 1780);
INSERT INTO list_options(list_id,option_id,title,seq) VALUES ('us-core-provider-role', '311Z00000X', 'Custodial Care Facility', 1790);
INSERT INTO list_options(list_id,option_id,title,seq) VALUES ('us-core-provider-role', '313M00000X', 'Nursing Facility/Intermediate Care Facility', 1800);
INSERT INTO list_options(list_id,option_id,title,seq) VALUES ('us-core-provider-role', '314000000X', 'Skilled Nursing Facility', 1810);
INSERT INTO list_options(list_id,option_id,title,seq) VALUES ('us-core-provider-role', '315D00000X', 'Hospice, Inpatient', 1820);
INSERT INTO list_options(list_id,option_id,title,seq) VALUES ('us-core-provider-role', '315P00000X', 'Intermediate Care Facility, Mentally Retarded', 1830);
INSERT INTO list_options(list_id,option_id,title,seq) VALUES ('us-core-provider-role', '317400000X', 'Christian Science Facility', 1840);
INSERT INTO list_options(list_id,option_id,title,seq) VALUES ('us-core-provider-role', '320600000X', 'Residential Treatment Facility, Mental Retardation and/or Developmental Disabilities', 1850);
INSERT INTO list_options(list_id,option_id,title,seq) VALUES ('us-core-provider-role', '320700000X', 'Residential Treatment Facility, Physical Disabilities', 1860);
INSERT INTO list_options(list_id,option_id,title,seq) VALUES ('us-core-provider-role', '320800000X', 'Community Based Residential Treatment Facility, Mental Illness', 1870);
INSERT INTO list_options(list_id,option_id,title,seq) VALUES ('us-core-provider-role', '320900000X', 'Community Based Residential Treatment Facility, Mental Retardation and/or Developmental Disabilities', 1880);
INSERT INTO list_options(list_id,option_id,title,seq) VALUES ('us-core-provider-role', '322D00000X', 'Residential Treatment Facility, Emotionally Disturbed Children', 1890);
INSERT INTO list_options(list_id,option_id,title,seq) VALUES ('us-core-provider-role', '323P00000X', 'Psychiatric Residential Treatment Facility', 1900);
INSERT INTO list_options(list_id,option_id,title,seq) VALUES ('us-core-provider-role', '324500000X', 'Substance Abuse Rehabilitation Facility', 1910);
INSERT INTO list_options(list_id,option_id,title,seq) VALUES ('us-core-provider-role', '331L00000X', 'Blood Bank', 1920);
INSERT INTO list_options(list_id,option_id,title,seq) VALUES ('us-core-provider-role', '332000000X', 'Military/U.S. Coast Guard Pharmacy', 1930);
INSERT INTO list_options(list_id,option_id,title,seq) VALUES ('us-core-provider-role', '332100000X', 'Department of Veterans Affairs (VA) Pharmacy', 1940);
INSERT INTO list_options(list_id,option_id,title,seq) VALUES ('us-core-provider-role', '332800000X', 'Indian Health Service/Tribal/Urban Indian Health (I/T/U) Pharmacy', 1950);
INSERT INTO list_options(list_id,option_id,title,seq) VALUES ('us-core-provider-role', '332900000X', 'Non-Pharmacy Dispensing Site', 1960);
INSERT INTO list_options(list_id,option_id,title,seq) VALUES ('us-core-provider-role', '332B00000X', 'Durable Medical Equipment & Medical Supplies', 1970);
INSERT INTO list_options(list_id,option_id,title,seq) VALUES ('us-core-provider-role', '332G00000X', 'Eye Bank', 1980);
INSERT INTO list_options(list_id,option_id,title,seq) VALUES ('us-core-provider-role', '332H00000X', 'Eyewear Supplier', 1990);
INSERT INTO list_options(list_id,option_id,title,seq) VALUES ('us-core-provider-role', '332S00000X', 'Hearing Aid Equipment', 2000);
INSERT INTO list_options(list_id,option_id,title,seq) VALUES ('us-core-provider-role', '332U00000X', 'Home Delivered Meals', 2010);
INSERT INTO list_options(list_id,option_id,title,seq) VALUES ('us-core-provider-role', '333300000X', 'Emergency Response System Companies', 2020);
INSERT INTO list_options(list_id,option_id,title,seq) VALUES ('us-core-provider-role', '333600000X', 'Pharmacy', 2030);
INSERT INTO list_options(list_id,option_id,title,seq) VALUES ('us-core-provider-role', '335E00000X', 'Prosthetic/Orthotic Supplier', 2040);
INSERT INTO list_options(list_id,option_id,title,seq) VALUES ('us-core-provider-role', '335G00000X', 'Medical Foods Supplier', 2050);
INSERT INTO list_options(list_id,option_id,title,seq) VALUES ('us-core-provider-role', '335U00000X', 'Organ Procurement Organization', 2060);
INSERT INTO list_options(list_id,option_id,title,seq) VALUES ('us-core-provider-role', '335V00000X', 'Portable X-ray and/or Other Portable Diagnostic Imaging Supplier', 2070);
INSERT INTO list_options(list_id,option_id,title,seq) VALUES ('us-core-provider-role', '341600000X', 'Ambulance', 2080);
INSERT INTO list_options(list_id,option_id,title,seq) VALUES ('us-core-provider-role', '341800000X', 'Military/U.S. Coast Guard Transport', 2090);
INSERT INTO list_options(list_id,option_id,title,seq) VALUES ('us-core-provider-role', '343800000X', 'Secured Medical Transport (VAN)', 2100);
INSERT INTO list_options(list_id,option_id,title,seq) VALUES ('us-core-provider-role', '343900000X', 'Non-emergency Medical Transport (VAN)', 2110);
INSERT INTO list_options(list_id,option_id,title,seq) VALUES ('us-core-provider-role', '344600000X', 'Taxi', 2120);
INSERT INTO list_options(list_id,option_id,title,seq) VALUES ('us-core-provider-role', '344800000X', 'Air Carrier', 2130);
INSERT INTO list_options(list_id,option_id,title,seq) VALUES ('us-core-provider-role', '347B00000X', 'Bus', 2140);
INSERT INTO list_options(list_id,option_id,title,seq) VALUES ('us-core-provider-role', '347C00000X', 'Private Vehicle', 2150);
INSERT INTO list_options(list_id,option_id,title,seq) VALUES ('us-core-provider-role', '347D00000X', 'Train', 2160);
INSERT INTO list_options(list_id,option_id,title,seq) VALUES ('us-core-provider-role', '347E00000X', 'Transportation Broker', 2170);
INSERT INTO list_options(list_id,option_id,title,seq) VALUES ('us-core-provider-role', '363A00000X', 'Physician Assistant', 2180);
INSERT INTO list_options(list_id,option_id,title,seq) VALUES ('us-core-provider-role', '363L00000X', 'Nurse Practitioner', 2190);
INSERT INTO list_options(list_id,option_id,title,seq) VALUES ('us-core-provider-role', '364S00000X', 'Clinical Nurse Specialist', 2200);
INSERT INTO list_options(list_id,option_id,title,seq) VALUES ('us-core-provider-role', '367500000X', 'Nurse Anesthetist, Certified Registered', 2210);
INSERT INTO list_options(list_id,option_id,title,seq) VALUES ('us-core-provider-role', '367A00000X', 'Advanced Practice Midwife', 2220);
INSERT INTO list_options(list_id,option_id,title,seq) VALUES ('us-core-provider-role', '367H00000X', 'Anesthesiologist Assistant', 2230);
INSERT INTO list_options(list_id,option_id,title,seq) VALUES ('us-core-provider-role', '372500000X', 'Chore Provider', 2240);
INSERT INTO list_options(list_id,option_id,title,seq) VALUES ('us-core-provider-role', '372600000X', 'Adult Companion', 2250);
INSERT INTO list_options(list_id,option_id,title,seq) VALUES ('us-core-provider-role', '373H00000X', 'Day Training/Habilitation Specialist', 2260);
INSERT INTO list_options(list_id,option_id,title,seq) VALUES ('us-core-provider-role', '374700000X', 'Technician', 2270);
INSERT INTO list_options(list_id,option_id,title,seq) VALUES ('us-core-provider-role', '374J00000X', 'Doula', 2280);
INSERT INTO list_options(list_id,option_id,title,seq) VALUES ('us-core-provider-role', '374K00000X', 'Religious Nonmedical Practitioner', 2290);
INSERT INTO list_options(list_id,option_id,title,seq) VALUES ('us-core-provider-role', '374T00000X', 'Religious Nonmedical Nursing Personnel', 2300);
INSERT INTO list_options(list_id,option_id,title,seq) VALUES ('us-core-provider-role', '374U00000X', 'Home Health Aide', 2310);
INSERT INTO list_options(list_id,option_id,title,seq) VALUES ('us-core-provider-role', '376G00000X', 'Nursing Home Administrator', 2320);
INSERT INTO list_options(list_id,option_id,title,seq) VALUES ('us-core-provider-role', '376J00000X', 'Homemaker', 2330);
INSERT INTO list_options(list_id,option_id,title,seq) VALUES ('us-core-provider-role', '376K00000X', "Nurse's Aide", 2340);
INSERT INTO list_options(list_id,option_id,title,seq) VALUES ('us-core-provider-role', '385H00000X', 'Respite Care', 2350);
INSERT INTO list_options(list_id,option_id,title,seq) VALUES ('us-core-provider-role', '390200000X', 'Student in an Organized Health Care Education/Training Program', 2360);
INSERT INTO list_options(list_id,option_id,title,seq) VALUES ('us-core-provider-role', '405300000X', 'Prevention Professional', 2370);
INSERT INTO list_options(list_id,option_id,title,seq) VALUES ('us-core-provider-role', '101Y00000X', 'Counselor', 2380);
#EndIf

#IfNotRow2D layout_options form_id FACUSR field_id specialty_code
INSERT INTO `layout_options` (`form_id`,`field_id`,`group_id`,`title`,`seq`,`data_type`,`uor`,`fld_length`,`max_length`,`list_id`,`titlecols`,`datacols`,`default_value`,`edit_options`,`description`,`fld_rows`) VALUES ('FACUSR', 'specialty_code', '1', 'Provider Specialty', 3, 43, 1, 0, 0, 'us-core-provider-specialty', 1, 1, '', '', 'Provider Specialty at Specified Facility', 0);
#EndIf

#IfNotRow2D list_options list_id lists option_id us-core-provider-specialty
INSERT INTO `list_options` ( `list_id`, `option_id`, `title`, `seq` ) VALUES ('lists' ,'us-core-provider-specialty', 'US Core Provider Specialty', 1);
#EndIf

#IfNotRow list_options list_id us-core-provider-specialty
INSERT INTO list_options(list_id,option_id,title,seq) VALUES ("us-core-provider-specialty", "101Y00000X", "Counselor", 10);
INSERT INTO list_options(list_id,option_id,title,seq) VALUES ("us-core-provider-specialty", "101YA0400X", "Addiction (Substance Use Disorder)", 20);
INSERT INTO list_options(list_id,option_id,title,seq) VALUES ("us-core-provider-specialty", "101YM0800X", "Mental Health", 30);
INSERT INTO list_options(list_id,option_id,title,seq) VALUES ("us-core-provider-specialty", "101YP1600X", "Pastoral", 40);
INSERT INTO list_options(list_id,option_id,title,seq) VALUES ("us-core-provider-specialty", "101YP2500X", "Professional", 50);
INSERT INTO list_options(list_id,option_id,title,seq) VALUES ("us-core-provider-specialty", "101YS0200X", "School", 60);
INSERT INTO list_options(list_id,option_id,title,seq) VALUES ("us-core-provider-specialty", "102L00000X", "Psychoanalyst", 70);
INSERT INTO list_options(list_id,option_id,title,seq) VALUES ("us-core-provider-specialty", "102X00000X", "Poetry Therapist", 80);
INSERT INTO list_options(list_id,option_id,title,seq) VALUES ("us-core-provider-specialty", "103G00000X", "Clinical Neuropsychologist", 90);
INSERT INTO list_options(list_id,option_id,title,seq) VALUES ("us-core-provider-specialty", "103GC0700X", "Clinical", 100);
INSERT INTO list_options(list_id,option_id,title,seq) VALUES ("us-core-provider-specialty", "103K00000X", "Behavioral Analyst", 110);
INSERT INTO list_options(list_id,option_id,title,seq) VALUES ("us-core-provider-specialty", "103T00000X", "Psychologist", 120);
INSERT INTO list_options(list_id,option_id,title,seq) VALUES ("us-core-provider-specialty", "103TA0400X", "Addiction (Substance Use Disorder)", 130);
INSERT INTO list_options(list_id,option_id,title,seq) VALUES ("us-core-provider-specialty", "103TA0700X", "Adult Development & Aging", 140);
INSERT INTO list_options(list_id,option_id,title,seq) VALUES ("us-core-provider-specialty", "103TB0200X", "Cognitive & Behavioral", 150);
INSERT INTO list_options(list_id,option_id,title,seq) VALUES ("us-core-provider-specialty", "103TC0700X", "Clinical", 160);
INSERT INTO list_options(list_id,option_id,title,seq) VALUES ("us-core-provider-specialty", "103TC1900X", "Counseling", 170);
INSERT INTO list_options(list_id,option_id,title,seq) VALUES ("us-core-provider-specialty", "103TC2200X", "Clinical Child & Adolescent", 180);
INSERT INTO list_options(list_id,option_id,title,seq) VALUES ("us-core-provider-specialty", "103TE1000X", "Educational", 190);
INSERT INTO list_options(list_id,option_id,title,seq) VALUES ("us-core-provider-specialty", "103TE1100X", "Exercise & Sports", 200);
INSERT INTO list_options(list_id,option_id,title,seq) VALUES ("us-core-provider-specialty", "103TF0000X", "Family", 210);
INSERT INTO list_options(list_id,option_id,title,seq) VALUES ("us-core-provider-specialty", "103TF0200X", "Forensic", 220);
INSERT INTO list_options(list_id,option_id,title,seq) VALUES ("us-core-provider-specialty", "103TH0004X", "Health", 230);
INSERT INTO list_options(list_id,option_id,title,seq) VALUES ("us-core-provider-specialty", "103TH0100X", "Health Service", 240);
INSERT INTO list_options(list_id,option_id,title,seq) VALUES ("us-core-provider-specialty", "103TM1700X", "Men & Masculinity", 250);
INSERT INTO list_options(list_id,option_id,title,seq) VALUES ("us-core-provider-specialty", "103TM1800X", "Mental Retardation & Developmental Disabilities", 260);
INSERT INTO list_options(list_id,option_id,title,seq) VALUES ("us-core-provider-specialty", "103TP0016X", "Prescribing (Medical)", 270);
INSERT INTO list_options(list_id,option_id,title,seq) VALUES ("us-core-provider-specialty", "103TP0814X", "Psychoanalysis", 280);
INSERT INTO list_options(list_id,option_id,title,seq) VALUES ("us-core-provider-specialty", "103TP2700X", "Psychotherapy", 290);
INSERT INTO list_options(list_id,option_id,title,seq) VALUES ("us-core-provider-specialty", "103TP2701X", "Group Psychotherapy", 300);
INSERT INTO list_options(list_id,option_id,title,seq) VALUES ("us-core-provider-specialty", "103TR0400X", "Rehabilitation", 310);
INSERT INTO list_options(list_id,option_id,title,seq) VALUES ("us-core-provider-specialty", "103TS0200X", "School", 320);
INSERT INTO list_options(list_id,option_id,title,seq) VALUES ("us-core-provider-specialty", "103TW0100X", "Women", 330);
INSERT INTO list_options(list_id,option_id,title,seq) VALUES ("us-core-provider-specialty", "104100000X", "Social Worker", 340);
INSERT INTO list_options(list_id,option_id,title,seq) VALUES ("us-core-provider-specialty", "1041C0700X", "Clinical", 350);
INSERT INTO list_options(list_id,option_id,title,seq) VALUES ("us-core-provider-specialty", "1041S0200X", "School", 360);
INSERT INTO list_options(list_id,option_id,title,seq) VALUES ("us-core-provider-specialty", "106E00000X", "Assistant Behavior Analyst", 370);
INSERT INTO list_options(list_id,option_id,title,seq) VALUES ("us-core-provider-specialty", "106H00000X", "Marriage & Family Therapist", 380);
INSERT INTO list_options(list_id,option_id,title,seq) VALUES ("us-core-provider-specialty", "106S00000X", "Behavior Technician", 390);
INSERT INTO list_options(list_id,option_id,title,seq) VALUES ("us-core-provider-specialty", "111N00000X", "Chiropractor", 400);
INSERT INTO list_options(list_id,option_id,title,seq) VALUES ("us-core-provider-specialty", "111NI0013X", "Independent Medical Examiner", 410);
INSERT INTO list_options(list_id,option_id,title,seq) VALUES ("us-core-provider-specialty", "111NI0900X", "Internist", 420);
INSERT INTO list_options(list_id,option_id,title,seq) VALUES ("us-core-provider-specialty", "111NN0400X", "Neurology", 430);
INSERT INTO list_options(list_id,option_id,title,seq) VALUES ("us-core-provider-specialty", "111NN1001X", "Nutrition", 440);
INSERT INTO list_options(list_id,option_id,title,seq) VALUES ("us-core-provider-specialty", "111NP0017X", "Pediatric Chiropractor", 450);
INSERT INTO list_options(list_id,option_id,title,seq) VALUES ("us-core-provider-specialty", "111NR0200X", "Radiology", 460);
INSERT INTO list_options(list_id,option_id,title,seq) VALUES ("us-core-provider-specialty", "111NR0400X", "Rehabilitation", 470);
INSERT INTO list_options(list_id,option_id,title,seq) VALUES ("us-core-provider-specialty", "111NS0005X", "Sports Physician", 480);
INSERT INTO list_options(list_id,option_id,title,seq) VALUES ("us-core-provider-specialty", "111NT0100X", "Thermography", 490);
INSERT INTO list_options(list_id,option_id,title,seq) VALUES ("us-core-provider-specialty", "111NX0100X", "Occupational Health", 500);
INSERT INTO list_options(list_id,option_id,title,seq) VALUES ("us-core-provider-specialty", "111NX0800X", "Orthopedic", 510);
INSERT INTO list_options(list_id,option_id,title,seq) VALUES ("us-core-provider-specialty", "122300000X", "Dentist", 520);
INSERT INTO list_options(list_id,option_id,title,seq) VALUES ("us-core-provider-specialty", "1223D0001X", "Dental Public Health", 530);
INSERT INTO list_options(list_id,option_id,title,seq) VALUES ("us-core-provider-specialty", "1223D0004X", "Dentist Anesthesiologist", 540);
INSERT INTO list_options(list_id,option_id,title,seq) VALUES ("us-core-provider-specialty", "1223E0200X", "Endodontics", 550);
INSERT INTO list_options(list_id,option_id,title,seq) VALUES ("us-core-provider-specialty", "1223G0001X", "General Practice", 560);
INSERT INTO list_options(list_id,option_id,title,seq) VALUES ("us-core-provider-specialty", "1223P0106X", "Oral and Maxillofacial Pathology", 570);
INSERT INTO list_options(list_id,option_id,title,seq) VALUES ("us-core-provider-specialty", "1223P0221X", "Pediatric Dentistry", 580);
INSERT INTO list_options(list_id,option_id,title,seq) VALUES ("us-core-provider-specialty", "1223P0300X", "Periodontics", 590);
INSERT INTO list_options(list_id,option_id,title,seq) VALUES ("us-core-provider-specialty", "1223P0700X", "Prosthodontics", 600);
INSERT INTO list_options(list_id,option_id,title,seq) VALUES ("us-core-provider-specialty", "1223S0112X", "Oral and Maxillofacial Surgery", 610);
INSERT INTO list_options(list_id,option_id,title,seq) VALUES ("us-core-provider-specialty", "1223X0008X", "Oral and Maxillofacial Radiology", 620);
INSERT INTO list_options(list_id,option_id,title,seq) VALUES ("us-core-provider-specialty", "1223X0400X", "Orthodontics and Dentofacial Orthopedics", 630);
INSERT INTO list_options(list_id,option_id,title,seq) VALUES ("us-core-provider-specialty", "122400000X", "Denturist", 640);
INSERT INTO list_options(list_id,option_id,title,seq) VALUES ("us-core-provider-specialty", "124Q00000X", "Dental Hygienist", 650);
INSERT INTO list_options(list_id,option_id,title,seq) VALUES ("us-core-provider-specialty", "125J00000X", "Dental Therapist", 660);
INSERT INTO list_options(list_id,option_id,title,seq) VALUES ("us-core-provider-specialty", "125K00000X", "Advanced Practice Dental Therapist", 670);
INSERT INTO list_options(list_id,option_id,title,seq) VALUES ("us-core-provider-specialty", "125Q00000X", "Oral Medicinist", 680);
INSERT INTO list_options(list_id,option_id,title,seq) VALUES ("us-core-provider-specialty", "126800000X", "Dental Assistant", 690);
INSERT INTO list_options(list_id,option_id,title,seq) VALUES ("us-core-provider-specialty", "126900000X", "Dental Laboratory Technician", 700);
INSERT INTO list_options(list_id,option_id,title,seq) VALUES ("us-core-provider-specialty", "132700000X", "Dietary Manager", 710);
INSERT INTO list_options(list_id,option_id,title,seq) VALUES ("us-core-provider-specialty", "133N00000X", "Nutritionist", 720);
INSERT INTO list_options(list_id,option_id,title,seq) VALUES ("us-core-provider-specialty", "133NN1002X", "Nutrition, Education", 730);
INSERT INTO list_options(list_id,option_id,title,seq) VALUES ("us-core-provider-specialty", "133V00000X", "Dietitian, Registered", 740);
INSERT INTO list_options(list_id,option_id,title,seq) VALUES ("us-core-provider-specialty", "133VN1004X", "Nutrition, Pediatric", 750);
INSERT INTO list_options(list_id,option_id,title,seq) VALUES ("us-core-provider-specialty", "133VN1005X", "Nutrition, Renal", 760);
INSERT INTO list_options(list_id,option_id,title,seq) VALUES ("us-core-provider-specialty", "133VN1006X", "Nutrition, Metabolic", 770);
INSERT INTO list_options(list_id,option_id,title,seq) VALUES ("us-core-provider-specialty", "136A00000X", "Dietetic Technician, Registered", 780);
INSERT INTO list_options(list_id,option_id,title,seq) VALUES ("us-core-provider-specialty", "146D00000X", "Personal Emergency Response Attendant", 790);
INSERT INTO list_options(list_id,option_id,title,seq) VALUES ("us-core-provider-specialty", "146L00000X", "Emergency Medical Technician, Paramedic", 800);
INSERT INTO list_options(list_id,option_id,title,seq) VALUES ("us-core-provider-specialty", "146M00000X", "Emergency Medical Technician, Intermediate", 810);
INSERT INTO list_options(list_id,option_id,title,seq) VALUES ("us-core-provider-specialty", "146N00000X", "Emergency Medical Technician, Basic", 820);
INSERT INTO list_options(list_id,option_id,title,seq) VALUES ("us-core-provider-specialty", "152W00000X", "Optometrist", 830);
INSERT INTO list_options(list_id,option_id,title,seq) VALUES ("us-core-provider-specialty", "152WC0802X", "Corneal and Contact Management", 840);
INSERT INTO list_options(list_id,option_id,title,seq) VALUES ("us-core-provider-specialty", "152WL0500X", "Low Vision Rehabilitation", 850);
INSERT INTO list_options(list_id,option_id,title,seq) VALUES ("us-core-provider-specialty", "152WP0200X", "Pediatrics", 860);
INSERT INTO list_options(list_id,option_id,title,seq) VALUES ("us-core-provider-specialty", "152WS0006X", "Sports Vision", 870);
INSERT INTO list_options(list_id,option_id,title,seq) VALUES ("us-core-provider-specialty", "152WV0400X", "Vision Therapy", 880);
INSERT INTO list_options(list_id,option_id,title,seq) VALUES ("us-core-provider-specialty", "152WX0102X", "Occupational Vision", 890);
INSERT INTO list_options(list_id,option_id,title,seq) VALUES ("us-core-provider-specialty", "156F00000X", "Technician/Technologist", 900);
INSERT INTO list_options(list_id,option_id,title,seq) VALUES ("us-core-provider-specialty", "156FC0800X", "Contact Lens", 910);
INSERT INTO list_options(list_id,option_id,title,seq) VALUES ("us-core-provider-specialty", "156FC0801X", "Contact Lens Fitter", 920);
INSERT INTO list_options(list_id,option_id,title,seq) VALUES ("us-core-provider-specialty", "156FX1100X", "Ophthalmic", 930);
INSERT INTO list_options(list_id,option_id,title,seq) VALUES ("us-core-provider-specialty", "156FX1101X", "Ophthalmic Assistant", 940);
INSERT INTO list_options(list_id,option_id,title,seq) VALUES ("us-core-provider-specialty", "156FX1201X", "Optometric Assistant", 950);
INSERT INTO list_options(list_id,option_id,title,seq) VALUES ("us-core-provider-specialty", "156FX1202X", "Optometric Technician", 960);
INSERT INTO list_options(list_id,option_id,title,seq) VALUES ("us-core-provider-specialty", "156FX1700X", "Ocularist", 970);
INSERT INTO list_options(list_id,option_id,title,seq) VALUES ("us-core-provider-specialty", "156FX1800X", "Optician", 980);
INSERT INTO list_options(list_id,option_id,title,seq) VALUES ("us-core-provider-specialty", "156FX1900X", "Orthoptist", 990);
INSERT INTO list_options(list_id,option_id,title,seq) VALUES ("us-core-provider-specialty", "163W00000X", "Registered Nurse", 1000);
INSERT INTO list_options(list_id,option_id,title,seq) VALUES ("us-core-provider-specialty", "163WA0400X", "Addiction (Substance Use Disorder)", 1010);
INSERT INTO list_options(list_id,option_id,title,seq) VALUES ("us-core-provider-specialty", "163WA2000X", "Administrator", 1020);
INSERT INTO list_options(list_id,option_id,title,seq) VALUES ("us-core-provider-specialty", "163WC0200X", "Critical Care Medicine", 1030);
INSERT INTO list_options(list_id,option_id,title,seq) VALUES ("us-core-provider-specialty", "163WC0400X", "Case Management", 1040);
INSERT INTO list_options(list_id,option_id,title,seq) VALUES ("us-core-provider-specialty", "163WC1400X", "College Health", 1050);
INSERT INTO list_options(list_id,option_id,title,seq) VALUES ("us-core-provider-specialty", "163WC1500X", "Community Health", 1060);
INSERT INTO list_options(list_id,option_id,title,seq) VALUES ("us-core-provider-specialty", "163WC1600X", "Continuing Education/Staff Development", 1070);
INSERT INTO list_options(list_id,option_id,title,seq) VALUES ("us-core-provider-specialty", "163WC2100X", "Continence Care", 1080);
INSERT INTO list_options(list_id,option_id,title,seq) VALUES ("us-core-provider-specialty", "163WC3500X", "Cardiac Rehabilitation", 1090);
INSERT INTO list_options(list_id,option_id,title,seq) VALUES ("us-core-provider-specialty", "163WD0400X", "Diabetes Educator", 1100);
INSERT INTO list_options(list_id,option_id,title,seq) VALUES ("us-core-provider-specialty", "163WD1100X", "Dialysis, Peritoneal", 1110);
INSERT INTO list_options(list_id,option_id,title,seq) VALUES ("us-core-provider-specialty", "163WE0003X", "Emergency", 1120);
INSERT INTO list_options(list_id,option_id,title,seq) VALUES ("us-core-provider-specialty", "163WE0900X", "Enterostomal Therapy", 1130);
INSERT INTO list_options(list_id,option_id,title,seq) VALUES ("us-core-provider-specialty", "163WF0300X", "Flight", 1140);
INSERT INTO list_options(list_id,option_id,title,seq) VALUES ("us-core-provider-specialty", "163WG0000X", "General Practice", 1150);
INSERT INTO list_options(list_id,option_id,title,seq) VALUES ("us-core-provider-specialty", "163WG0100X", "Gastroenterology", 1160);
INSERT INTO list_options(list_id,option_id,title,seq) VALUES ("us-core-provider-specialty", "163WG0600X", "Gerontology", 1170);
INSERT INTO list_options(list_id,option_id,title,seq) VALUES ("us-core-provider-specialty", "163WH0200X", "Home Health", 1180);
INSERT INTO list_options(list_id,option_id,title,seq) VALUES ("us-core-provider-specialty", "163WH0500X", "Hemodialysis", 1190);
INSERT INTO list_options(list_id,option_id,title,seq) VALUES ("us-core-provider-specialty", "163WH1000X", "Hospice", 1200);
INSERT INTO list_options(list_id,option_id,title,seq) VALUES ("us-core-provider-specialty", "163WI0500X", "Infusion Therapy", 1210);
INSERT INTO list_options(list_id,option_id,title,seq) VALUES ("us-core-provider-specialty", "163WI0600X", "Infection Control", 1220);
INSERT INTO list_options(list_id,option_id,title,seq) VALUES ("us-core-provider-specialty", "163WL0100X", "Lactation Consultant", 1230);
INSERT INTO list_options(list_id,option_id,title,seq) VALUES ("us-core-provider-specialty", "163WM0102X", "Maternal Newborn", 1240);
INSERT INTO list_options(list_id,option_id,title,seq) VALUES ("us-core-provider-specialty", "163WM0705X", "Medical-Surgical", 1250);
INSERT INTO list_options(list_id,option_id,title,seq) VALUES ("us-core-provider-specialty", "163WM1400X", "Nurse Massage Therapist (NMT)", 1260);
INSERT INTO list_options(list_id,option_id,title,seq) VALUES ("us-core-provider-specialty", "163WN0002X", "Neonatal Intensive Care", 1270);
INSERT INTO list_options(list_id,option_id,title,seq) VALUES ("us-core-provider-specialty", "163WN0003X", "Neonatal, Low-Risk", 1280);
INSERT INTO list_options(list_id,option_id,title,seq) VALUES ("us-core-provider-specialty", "163WN0300X", "Nephrology", 1290);
INSERT INTO list_options(list_id,option_id,title,seq) VALUES ("us-core-provider-specialty", "163WN0800X", "Neuroscience", 1300);
INSERT INTO list_options(list_id,option_id,title,seq) VALUES ("us-core-provider-specialty", "163WN1003X", "Nutrition Support", 1310);
INSERT INTO list_options(list_id,option_id,title,seq) VALUES ("us-core-provider-specialty", "163WP0000X", "Pain Management", 1320);
INSERT INTO list_options(list_id,option_id,title,seq) VALUES ("us-core-provider-specialty", "163WP0200X", "Pediatrics", 1330);
INSERT INTO list_options(list_id,option_id,title,seq) VALUES ("us-core-provider-specialty", "163WP0218X", "Pediatric Oncology", 1340);
INSERT INTO list_options(list_id,option_id,title,seq) VALUES ("us-core-provider-specialty", "163WP0807X", "Psych/Mental Health, Child & Adolescent", 1350);
INSERT INTO list_options(list_id,option_id,title,seq) VALUES ("us-core-provider-specialty", "163WP0808X", "Psych/Mental Health", 1360);
INSERT INTO list_options(list_id,option_id,title,seq) VALUES ("us-core-provider-specialty", "163WP0809X", "Psych/Mental Health, Adult", 1370);
INSERT INTO list_options(list_id,option_id,title,seq) VALUES ("us-core-provider-specialty", "163WP1700X", "Perinatal", 1380);
INSERT INTO list_options(list_id,option_id,title,seq) VALUES ("us-core-provider-specialty", "163WP2201X", "Ambulatory Care", 1390);
INSERT INTO list_options(list_id,option_id,title,seq) VALUES ("us-core-provider-specialty", "163WR0006X", "Registered Nurse First Assistant", 1400);
INSERT INTO list_options(list_id,option_id,title,seq) VALUES ("us-core-provider-specialty", "163WR0400X", "Rehabilitation", 1410);
INSERT INTO list_options(list_id,option_id,title,seq) VALUES ("us-core-provider-specialty", "163WR1000X", "Reproductive Endocrinology/Infertility", 1420);
INSERT INTO list_options(list_id,option_id,title,seq) VALUES ("us-core-provider-specialty", "163WS0121X", "Plastic Surgery", 1430);
INSERT INTO list_options(list_id,option_id,title,seq) VALUES ("us-core-provider-specialty", "163WS0200X", "School", 1440);
INSERT INTO list_options(list_id,option_id,title,seq) VALUES ("us-core-provider-specialty", "163WU0100X", "Urology", 1450);
INSERT INTO list_options(list_id,option_id,title,seq) VALUES ("us-core-provider-specialty", "163WW0000X", "Wound Care", 1460);
INSERT INTO list_options(list_id,option_id,title,seq) VALUES ("us-core-provider-specialty", "163WW0101X", "Women's Health Care, Ambulatory", 1470);
INSERT INTO list_options(list_id,option_id,title,seq) VALUES ("us-core-provider-specialty", "163WX0002X", "Obstetric, High-Risk", 1480);
INSERT INTO list_options(list_id,option_id,title,seq) VALUES ("us-core-provider-specialty", "163WX0003X", "Obstetric, Inpatient", 1490);
INSERT INTO list_options(list_id,option_id,title,seq) VALUES ("us-core-provider-specialty", "163WX0106X", "Occupational Health", 1500);
INSERT INTO list_options(list_id,option_id,title,seq) VALUES ("us-core-provider-specialty", "163WX0200X", "Oncology", 1510);
INSERT INTO list_options(list_id,option_id,title,seq) VALUES ("us-core-provider-specialty", "163WX0601X", "Otorhinolaryngology & Head-Neck", 1520);
INSERT INTO list_options(list_id,option_id,title,seq) VALUES ("us-core-provider-specialty", "163WX0800X", "Orthopedic", 1530);
INSERT INTO list_options(list_id,option_id,title,seq) VALUES ("us-core-provider-specialty", "163WX1100X", "Ophthalmic", 1540);
INSERT INTO list_options(list_id,option_id,title,seq) VALUES ("us-core-provider-specialty", "163WX1500X", "Ostomy Care", 1550);
INSERT INTO list_options(list_id,option_id,title,seq) VALUES ("us-core-provider-specialty", "164W00000X", "Licensed Practical Nurse", 1560);
INSERT INTO list_options(list_id,option_id,title,seq) VALUES ("us-core-provider-specialty", "164X00000X", "Licensed Vocational Nurse", 1570);
INSERT INTO list_options(list_id,option_id,title,seq) VALUES ("us-core-provider-specialty", "167G00000X", "Licensed Psychiatric Technician", 1580);
INSERT INTO list_options(list_id,option_id,title,seq) VALUES ("us-core-provider-specialty", "170100000X", "Medical Genetics, Ph.D. Medical Genetics", 1590);
INSERT INTO list_options(list_id,option_id,title,seq) VALUES ("us-core-provider-specialty", "170300000X", "Genetic Counselor, MS", 1600);
INSERT INTO list_options(list_id,option_id,title,seq) VALUES ("us-core-provider-specialty", "171000000X", "Military Health Care Provider", 1610);
INSERT INTO list_options(list_id,option_id,title,seq) VALUES ("us-core-provider-specialty", "1710I1002X", "Independent Duty Corpsman", 1620);
INSERT INTO list_options(list_id,option_id,title,seq) VALUES ("us-core-provider-specialty", "1710I1003X", "Independent Duty Medical Technicians", 1630);
INSERT INTO list_options(list_id,option_id,title,seq) VALUES ("us-core-provider-specialty", "171100000X", "Acupuncturist", 1640);
INSERT INTO list_options(list_id,option_id,title,seq) VALUES ("us-core-provider-specialty", "171M00000X", "Case Manager/Care Coordinator", 1650);
INSERT INTO list_options(list_id,option_id,title,seq) VALUES ("us-core-provider-specialty", "171R00000X", "Interpreter", 1660);
INSERT INTO list_options(list_id,option_id,title,seq) VALUES ("us-core-provider-specialty", "171W00000X", "Contractor", 1670);
INSERT INTO list_options(list_id,option_id,title,seq) VALUES ("us-core-provider-specialty", "171WH0202X", "Home Modifications", 1680);
INSERT INTO list_options(list_id,option_id,title,seq) VALUES ("us-core-provider-specialty", "171WV0202X", "Vehicle Modifications", 1690);
INSERT INTO list_options(list_id,option_id,title,seq) VALUES ("us-core-provider-specialty", "172A00000X", "Driver", 1700);
INSERT INTO list_options(list_id,option_id,title,seq) VALUES ("us-core-provider-specialty", "172M00000X", "Mechanotherapist", 1710);
INSERT INTO list_options(list_id,option_id,title,seq) VALUES ("us-core-provider-specialty", "172P00000X", "Naprapath", 1720);
INSERT INTO list_options(list_id,option_id,title,seq) VALUES ("us-core-provider-specialty", "172V00000X", "Community Health Worker", 1730);
INSERT INTO list_options(list_id,option_id,title,seq) VALUES ("us-core-provider-specialty", "173000000X", "Legal Medicine", 1740);
INSERT INTO list_options(list_id,option_id,title,seq) VALUES ("us-core-provider-specialty", "173C00000X", "Reflexologist", 1750);
INSERT INTO list_options(list_id,option_id,title,seq) VALUES ("us-core-provider-specialty", "173F00000X", "Sleep Specialist, PhD", 1760);
INSERT INTO list_options(list_id,option_id,title,seq) VALUES ("us-core-provider-specialty", "174200000X", "Meals", 1770);
INSERT INTO list_options(list_id,option_id,title,seq) VALUES ("us-core-provider-specialty", "174400000X", "Specialist", 1780);
INSERT INTO list_options(list_id,option_id,title,seq) VALUES ("us-core-provider-specialty", "1744G0900X", "Graphics Designer", 1790);
INSERT INTO list_options(list_id,option_id,title,seq) VALUES ("us-core-provider-specialty", "1744P3200X", "Prosthetics Case Management", 1800);
INSERT INTO list_options(list_id,option_id,title,seq) VALUES ("us-core-provider-specialty", "1744R1102X", "Research Study", 1810);
INSERT INTO list_options(list_id,option_id,title,seq) VALUES ("us-core-provider-specialty", "1744R1103X", "Research Data Abstracter/Coder", 1820);
INSERT INTO list_options(list_id,option_id,title,seq) VALUES ("us-core-provider-specialty", "174H00000X", "Health Educator", 1830);
INSERT INTO list_options(list_id,option_id,title,seq) VALUES ("us-core-provider-specialty", "174M00000X", "Veterinarian", 1840);
INSERT INTO list_options(list_id,option_id,title,seq) VALUES ("us-core-provider-specialty", "174MM1900X", "Medical Research", 1850);
INSERT INTO list_options(list_id,option_id,title,seq) VALUES ("us-core-provider-specialty", "174N00000X", "Lactation Consultant, Non-RN", 1860);
INSERT INTO list_options(list_id,option_id,title,seq) VALUES ("us-core-provider-specialty", "174V00000X", "Clinical Ethicist", 1870);
INSERT INTO list_options(list_id,option_id,title,seq) VALUES ("us-core-provider-specialty", "175F00000X", "Naturopath", 1880);
INSERT INTO list_options(list_id,option_id,title,seq) VALUES ("us-core-provider-specialty", "175L00000X", "Homeopath", 1890);
INSERT INTO list_options(list_id,option_id,title,seq) VALUES ("us-core-provider-specialty", "175M00000X", "Midwife, Lay", 1900);
INSERT INTO list_options(list_id,option_id,title,seq) VALUES ("us-core-provider-specialty", "175T00000X", "Peer Specialist", 1910);
INSERT INTO list_options(list_id,option_id,title,seq) VALUES ("us-core-provider-specialty", "176B00000X", "Midwife", 1920);
INSERT INTO list_options(list_id,option_id,title,seq) VALUES ("us-core-provider-specialty", "176P00000X", "Funeral Director", 1930);
INSERT INTO list_options(list_id,option_id,title,seq) VALUES ("us-core-provider-specialty", "177F00000X", "Lodging", 1940);
INSERT INTO list_options(list_id,option_id,title,seq) VALUES ("us-core-provider-specialty", "183500000X", "Pharmacist", 1950);
INSERT INTO list_options(list_id,option_id,title,seq) VALUES ("us-core-provider-specialty", "1835C0205X", "Critical Care", 1960);
INSERT INTO list_options(list_id,option_id,title,seq) VALUES ("us-core-provider-specialty", "1835G0000X", "General Practice", 1970);
INSERT INTO list_options(list_id,option_id,title,seq) VALUES ("us-core-provider-specialty", "1835G0303X", "Geriatric", 1980);
INSERT INTO list_options(list_id,option_id,title,seq) VALUES ("us-core-provider-specialty", "1835N0905X", "Nuclear", 1990);
INSERT INTO list_options(list_id,option_id,title,seq) VALUES ("us-core-provider-specialty", "1835N1003X", "Nutrition Support", 2000);
INSERT INTO list_options(list_id,option_id,title,seq) VALUES ("us-core-provider-specialty", "1835P0018X", "Pharmacist Clinician (PhC)/ Clinical Pharmacy Specialist", 2010);
INSERT INTO list_options(list_id,option_id,title,seq) VALUES ("us-core-provider-specialty", "1835P0200X", "Pediatrics", 2020);
INSERT INTO list_options(list_id,option_id,title,seq) VALUES ("us-core-provider-specialty", "1835P1200X", "Pharmacotherapy", 2030);
INSERT INTO list_options(list_id,option_id,title,seq) VALUES ("us-core-provider-specialty", "1835P1300X", "Psychiatric", 2040);
INSERT INTO list_options(list_id,option_id,title,seq) VALUES ("us-core-provider-specialty", "1835P2201X", "Ambulatory Care", 2050);
INSERT INTO list_options(list_id,option_id,title,seq) VALUES ("us-core-provider-specialty", "1835X0200X", "Oncology", 2060);
INSERT INTO list_options(list_id,option_id,title,seq) VALUES ("us-core-provider-specialty", "183700000X", "Pharmacy Technician", 2070);
INSERT INTO list_options(list_id,option_id,title,seq) VALUES ("us-core-provider-specialty", "193200000X", "Multi-Specialty", 2080);
INSERT INTO list_options(list_id,option_id,title,seq) VALUES ("us-core-provider-specialty", "193400000X", "Single Specialty", 2090);
INSERT INTO list_options(list_id,option_id,title,seq) VALUES ("us-core-provider-specialty", "202C00000X", "Independent Medical Examiner", 2100);
INSERT INTO list_options(list_id,option_id,title,seq) VALUES ("us-core-provider-specialty", "202K00000X", "Phlebology", 2110);
INSERT INTO list_options(list_id,option_id,title,seq) VALUES ("us-core-provider-specialty", "204C00000X", "Neuromusculoskeletal Medicine, Sports Medicine", 2120);
INSERT INTO list_options(list_id,option_id,title,seq) VALUES ("us-core-provider-specialty", "204D00000X", "Neuromusculoskeletal Medicine & OMM", 2130);
INSERT INTO list_options(list_id,option_id,title,seq) VALUES ("us-core-provider-specialty", "204E00000X", "Oral & Maxillofacial Surgery", 2140);
INSERT INTO list_options(list_id,option_id,title,seq) VALUES ("us-core-provider-specialty", "204F00000X", "Transplant Surgery", 2150);
INSERT INTO list_options(list_id,option_id,title,seq) VALUES ("us-core-provider-specialty", "204R00000X", "Electrodiagnostic Medicine", 2160);
INSERT INTO list_options(list_id,option_id,title,seq) VALUES ("us-core-provider-specialty", "207K00000X", "Allergy & Immunology", 2170);
INSERT INTO list_options(list_id,option_id,title,seq) VALUES ("us-core-provider-specialty", "207KA0200X", "Allergy", 2180);
INSERT INTO list_options(list_id,option_id,title,seq) VALUES ("us-core-provider-specialty", "207KI0005X", "Clinical & Laboratory Immunology", 2190);
INSERT INTO list_options(list_id,option_id,title,seq) VALUES ("us-core-provider-specialty", "207L00000X", "Anesthesiology", 2200);
INSERT INTO list_options(list_id,option_id,title,seq) VALUES ("us-core-provider-specialty", "207LA0401X", "Addiction Medicine", 2210);
INSERT INTO list_options(list_id,option_id,title,seq) VALUES ("us-core-provider-specialty", "207LC0200X", "Critical Care Medicine", 2220);
INSERT INTO list_options(list_id,option_id,title,seq) VALUES ("us-core-provider-specialty", "207LH0002X", "Hospice and Palliative Medicine", 2230);
INSERT INTO list_options(list_id,option_id,title,seq) VALUES ("us-core-provider-specialty", "207LP2900X", "Pain Medicine", 2240);
INSERT INTO list_options(list_id,option_id,title,seq) VALUES ("us-core-provider-specialty", "207LP3000X", "Pediatric Anesthesiology", 2250);
INSERT INTO list_options(list_id,option_id,title,seq) VALUES ("us-core-provider-specialty", "207N00000X", "Dermatology", 2260);
INSERT INTO list_options(list_id,option_id,title,seq) VALUES ("us-core-provider-specialty", "207ND0101X", "MOHS-Micrographic Surgery", 2270);
INSERT INTO list_options(list_id,option_id,title,seq) VALUES ("us-core-provider-specialty", "207ND0900X", "Dermatopathology", 2280);
INSERT INTO list_options(list_id,option_id,title,seq) VALUES ("us-core-provider-specialty", "207NI0002X", "Clinical & Laboratory Dermatological Immunology", 2290);
INSERT INTO list_options(list_id,option_id,title,seq) VALUES ("us-core-provider-specialty", "207NP0225X", "Pediatric Dermatology", 2300);
INSERT INTO list_options(list_id,option_id,title,seq) VALUES ("us-core-provider-specialty", "207NS0135X", "Procedural Dermatology", 2310);
INSERT INTO list_options(list_id,option_id,title,seq) VALUES ("us-core-provider-specialty", "207P00000X", "Emergency Medicine", 2320);
INSERT INTO list_options(list_id,option_id,title,seq) VALUES ("us-core-provider-specialty", "207PE0004X", "Emergency Medical Services", 2330);
INSERT INTO list_options(list_id,option_id,title,seq) VALUES ("us-core-provider-specialty", "207PE0005X", "Undersea and Hyperbaric Medicine", 2340);
INSERT INTO list_options(list_id,option_id,title,seq) VALUES ("us-core-provider-specialty", "207PH0002X", "Hospice and Palliative Medicine", 2350);
INSERT INTO list_options(list_id,option_id,title,seq) VALUES ("us-core-provider-specialty", "207PP0204X", "Pediatric Emergency Medicine", 2360);
INSERT INTO list_options(list_id,option_id,title,seq) VALUES ("us-core-provider-specialty", "207PS0010X", "Sports Medicine", 2370);
INSERT INTO list_options(list_id,option_id,title,seq) VALUES ("us-core-provider-specialty", "207PT0002X", "Medical Toxicology", 2380);
INSERT INTO list_options(list_id,option_id,title,seq) VALUES ("us-core-provider-specialty", "207Q00000X", "Family Medicine", 2390);
INSERT INTO list_options(list_id,option_id,title,seq) VALUES ("us-core-provider-specialty", "207QA0000X", "Adolescent Medicine", 2400);
INSERT INTO list_options(list_id,option_id,title,seq) VALUES ("us-core-provider-specialty", "207QA0401X", "Addiction Medicine", 2410);
INSERT INTO list_options(list_id,option_id,title,seq) VALUES ("us-core-provider-specialty", "207QA0505X", "Adult Medicine", 2420);
INSERT INTO list_options(list_id,option_id,title,seq) VALUES ("us-core-provider-specialty", "207QB0002X", "Obesity Medicine", 2430);
INSERT INTO list_options(list_id,option_id,title,seq) VALUES ("us-core-provider-specialty", "207QG0300X", "Geriatric Medicine", 2440);
INSERT INTO list_options(list_id,option_id,title,seq) VALUES ("us-core-provider-specialty", "207QH0002X", "Hospice and Palliative Medicine", 2450);
INSERT INTO list_options(list_id,option_id,title,seq) VALUES ("us-core-provider-specialty", "207QS0010X", "Sports Medicine", 2460);
INSERT INTO list_options(list_id,option_id,title,seq) VALUES ("us-core-provider-specialty", "207QS1201X", "Sleep Medicine", 2470);
INSERT INTO list_options(list_id,option_id,title,seq) VALUES ("us-core-provider-specialty", "207R00000X", "Internal Medicine", 2480);
INSERT INTO list_options(list_id,option_id,title,seq) VALUES ("us-core-provider-specialty", "207RA0000X", "Adolescent Medicine", 2490);
INSERT INTO list_options(list_id,option_id,title,seq) VALUES ("us-core-provider-specialty", "207RA0001X", "Advanced Heart Failure and Transplant Cardiology", 2500);
INSERT INTO list_options(list_id,option_id,title,seq) VALUES ("us-core-provider-specialty", "207RA0201X", "Allergy & Immunology", 2510);
INSERT INTO list_options(list_id,option_id,title,seq) VALUES ("us-core-provider-specialty", "207RA0401X", "Addiction Medicine", 2520);
INSERT INTO list_options(list_id,option_id,title,seq) VALUES ("us-core-provider-specialty", "207RB0002X", "Obesity Medicine", 2530);
INSERT INTO list_options(list_id,option_id,title,seq) VALUES ("us-core-provider-specialty", "207RC0000X", "Cardiovascular Disease", 2540);
INSERT INTO list_options(list_id,option_id,title,seq) VALUES ("us-core-provider-specialty", "207RC0001X", "Clinical Cardiac Electrophysiology", 2550);
INSERT INTO list_options(list_id,option_id,title,seq) VALUES ("us-core-provider-specialty", "207RC0200X", "Critical Care Medicine", 2560);
INSERT INTO list_options(list_id,option_id,title,seq) VALUES ("us-core-provider-specialty", "207RE0101X", "Endocrinology, Diabetes & Metabolism", 2570);
INSERT INTO list_options(list_id,option_id,title,seq) VALUES ("us-core-provider-specialty", "207RG0100X", "Gastroenterology", 2580);
INSERT INTO list_options(list_id,option_id,title,seq) VALUES ("us-core-provider-specialty", "207RG0300X", "Geriatric Medicine", 2590);
INSERT INTO list_options(list_id,option_id,title,seq) VALUES ("us-core-provider-specialty", "207RH0000X", "Hematology", 2600);
INSERT INTO list_options(list_id,option_id,title,seq) VALUES ("us-core-provider-specialty", "207RH0002X", "Hospice and Palliative Medicine", 2610);
INSERT INTO list_options(list_id,option_id,title,seq) VALUES ("us-core-provider-specialty", "207RH0003X", "Hematology & Oncology", 2620);
INSERT INTO list_options(list_id,option_id,title,seq) VALUES ("us-core-provider-specialty", "207RH0005X", "Hypertension Specialist", 2630);
INSERT INTO list_options(list_id,option_id,title,seq) VALUES ("us-core-provider-specialty", "207RI0001X", "Clinical & Laboratory Immunology", 2640);
INSERT INTO list_options(list_id,option_id,title,seq) VALUES ("us-core-provider-specialty", "207RI0008X", "Hepatology", 2650);
INSERT INTO list_options(list_id,option_id,title,seq) VALUES ("us-core-provider-specialty", "207RI0011X", "Interventional Cardiology", 2660);
INSERT INTO list_options(list_id,option_id,title,seq) VALUES ("us-core-provider-specialty", "207RI0200X", "Infectious Disease", 2670);
INSERT INTO list_options(list_id,option_id,title,seq) VALUES ("us-core-provider-specialty", "207RM1200X", "Magnetic Resonance Imaging (MRI)", 2680);
INSERT INTO list_options(list_id,option_id,title,seq) VALUES ("us-core-provider-specialty", "207RN0300X", "Nephrology", 2690);
INSERT INTO list_options(list_id,option_id,title,seq) VALUES ("us-core-provider-specialty", "207RP1001X", "Pulmonary Disease", 2700);
INSERT INTO list_options(list_id,option_id,title,seq) VALUES ("us-core-provider-specialty", "207RR0500X", "Rheumatology", 2710);
INSERT INTO list_options(list_id,option_id,title,seq) VALUES ("us-core-provider-specialty", "207RS0010X", "Sports Medicine", 2720);
INSERT INTO list_options(list_id,option_id,title,seq) VALUES ("us-core-provider-specialty", "207RS0012X", "Sleep Medicine", 2730);
INSERT INTO list_options(list_id,option_id,title,seq) VALUES ("us-core-provider-specialty", "207RT0003X", "Transplant Hepatology", 2740);
INSERT INTO list_options(list_id,option_id,title,seq) VALUES ("us-core-provider-specialty", "207RX0202X", "Medical Oncology", 2750);
INSERT INTO list_options(list_id,option_id,title,seq) VALUES ("us-core-provider-specialty", "207SC0300X", "Medical Genetics", 2760);
INSERT INTO list_options(list_id,option_id,title,seq) VALUES ("us-core-provider-specialty", "207SG0201X", "Clinical Genetics (M.D.)", 2770);
INSERT INTO list_options(list_id,option_id,title,seq) VALUES ("us-core-provider-specialty", "207SG0202X", "Clinical Biochemical Genetics", 2780);
INSERT INTO list_options(list_id,option_id,title,seq) VALUES ("us-core-provider-specialty", "207SG0203X", "Clinical Molecular Genetics", 2790);
INSERT INTO list_options(list_id,option_id,title,seq) VALUES ("us-core-provider-specialty", "207SG0205X", "Ph.D. Medical Genetics", 2800);
INSERT INTO list_options(list_id,option_id,title,seq) VALUES ("us-core-provider-specialty", "207SM0001X", "Molecular Genetic Pathology", 2810);
INSERT INTO list_options(list_id,option_id,title,seq) VALUES ("us-core-provider-specialty", "207T00000X", "Neurological Surgery", 2820);
INSERT INTO list_options(list_id,option_id,title,seq) VALUES ("us-core-provider-specialty", "207U00000X", "Nuclear Medicine", 2830);
INSERT INTO list_options(list_id,option_id,title,seq) VALUES ("us-core-provider-specialty", "207UN0901X", "Nuclear Cardiology", 2840);
INSERT INTO list_options(list_id,option_id,title,seq) VALUES ("us-core-provider-specialty", "207UN0902X", "Nuclear Imaging & Therapy", 2850);
INSERT INTO list_options(list_id,option_id,title,seq) VALUES ("us-core-provider-specialty", "207UN0903X", "In Vivo & In Vitro Nuclear Medicine", 2860);
INSERT INTO list_options(list_id,option_id,title,seq) VALUES ("us-core-provider-specialty", "207V00000X", "Obstetrics & Gynecology", 2870);
INSERT INTO list_options(list_id,option_id,title,seq) VALUES ("us-core-provider-specialty", "207VB0002X", "Obesity Medicine", 2880);
INSERT INTO list_options(list_id,option_id,title,seq) VALUES ("us-core-provider-specialty", "207VC0200X", "Critical Care Medicine", 2890);
INSERT INTO list_options(list_id,option_id,title,seq) VALUES ("us-core-provider-specialty", "207VE0102X", "Reproductive Endocrinology", 2900);
INSERT INTO list_options(list_id,option_id,title,seq) VALUES ("us-core-provider-specialty", "207VF0040X", "Female Pelvic Medicine and Reconstructive Surgery", 2910);
INSERT INTO list_options(list_id,option_id,title,seq) VALUES ("us-core-provider-specialty", "207VG0400X", "Gynecology", 2920);
INSERT INTO list_options(list_id,option_id,title,seq) VALUES ("us-core-provider-specialty", "207VH0002X", "Hospice and Palliative Medicine", 2930);
INSERT INTO list_options(list_id,option_id,title,seq) VALUES ("us-core-provider-specialty", "207VM0101X", "Maternal & Fetal Medicine", 2940);
INSERT INTO list_options(list_id,option_id,title,seq) VALUES ("us-core-provider-specialty", "207VX0000X", "Obstetrics", 2950);
INSERT INTO list_options(list_id,option_id,title,seq) VALUES ("us-core-provider-specialty", "207VX0201X", "Gynecologic Oncology", 2960);
INSERT INTO list_options(list_id,option_id,title,seq) VALUES ("us-core-provider-specialty", "207W00000X", "Ophthalmology", 2970);
INSERT INTO list_options(list_id,option_id,title,seq) VALUES ("us-core-provider-specialty", "207WX0200X", "Ophthalmic Plastic and Reconstructive Surgery", 2980);
INSERT INTO list_options(list_id,option_id,title,seq) VALUES ("us-core-provider-specialty", "207X00000X", "Orthopaedic Surgery", 2990);
INSERT INTO list_options(list_id,option_id,title,seq) VALUES ("us-core-provider-specialty", "207XP3100X", "Pediatric Orthopaedic Surgery", 3000);
INSERT INTO list_options(list_id,option_id,title,seq) VALUES ("us-core-provider-specialty", "207XS0106X", "Hand Surgery", 3010);
INSERT INTO list_options(list_id,option_id,title,seq) VALUES ("us-core-provider-specialty", "207XS0114X", "Adult Reconstructive Orthopaedic Surgery", 3020);
INSERT INTO list_options(list_id,option_id,title,seq) VALUES ("us-core-provider-specialty", "207XS0117X", "Orthopaedic Surgery of the Spine", 3030);
INSERT INTO list_options(list_id,option_id,title,seq) VALUES ("us-core-provider-specialty", "207XX0004X", "Foot and Ankle Surgery", 3040);
INSERT INTO list_options(list_id,option_id,title,seq) VALUES ("us-core-provider-specialty", "207XX0005X", "Sports Medicine", 3050);
INSERT INTO list_options(list_id,option_id,title,seq) VALUES ("us-core-provider-specialty", "207XX0801X", "Orthopaedic Trauma", 3060);
INSERT INTO list_options(list_id,option_id,title,seq) VALUES ("us-core-provider-specialty", "207Y00000X", "Otolaryngology", 3070);
INSERT INTO list_options(list_id,option_id,title,seq) VALUES ("us-core-provider-specialty", "207YP0228X", "Pediatric Otolaryngology", 3080);
INSERT INTO list_options(list_id,option_id,title,seq) VALUES ("us-core-provider-specialty", "207YS0012X", "Sleep Medicine", 3090);
INSERT INTO list_options(list_id,option_id,title,seq) VALUES ("us-core-provider-specialty", "207YS0123X", "Facial Plastic Surgery", 3100);
INSERT INTO list_options(list_id,option_id,title,seq) VALUES ("us-core-provider-specialty", "207YX0007X", "Plastic Surgery within the Head & Neck", 3110);
INSERT INTO list_options(list_id,option_id,title,seq) VALUES ("us-core-provider-specialty", "207YX0602X", "Otolaryngic Allergy", 3120);
INSERT INTO list_options(list_id,option_id,title,seq) VALUES ("us-core-provider-specialty", "207YX0901X", "Otology & Neurotology", 3130);
INSERT INTO list_options(list_id,option_id,title,seq) VALUES ("us-core-provider-specialty", "207YX0905X", "Otolaryngology/Facial Plastic Surgery", 3140);
INSERT INTO list_options(list_id,option_id,title,seq) VALUES ("us-core-provider-specialty", "207ZB0001X", "Pathology", 3150);
INSERT INTO list_options(list_id,option_id,title,seq) VALUES ("us-core-provider-specialty", "207ZC0006X", "Clinical Pathology", 3160);
INSERT INTO list_options(list_id,option_id,title,seq) VALUES ("us-core-provider-specialty", "207ZC0008X", "Clinical Informatics", 3170);
INSERT INTO list_options(list_id,option_id,title,seq) VALUES ("us-core-provider-specialty", "207ZC0500X", "Cytopathology", 3180);
INSERT INTO list_options(list_id,option_id,title,seq) VALUES ("us-core-provider-specialty", "207ZD0900X", "Dermatopathology", 3190);
INSERT INTO list_options(list_id,option_id,title,seq) VALUES ("us-core-provider-specialty", "207ZF0201X", "Forensic Pathology", 3200);
INSERT INTO list_options(list_id,option_id,title,seq) VALUES ("us-core-provider-specialty", "207ZH0000X", "Hematology", 3210);
INSERT INTO list_options(list_id,option_id,title,seq) VALUES ("us-core-provider-specialty", "207ZI0100X", "Immunopathology", 3220);
INSERT INTO list_options(list_id,option_id,title,seq) VALUES ("us-core-provider-specialty", "207ZM0300X", "Medical Microbiology", 3230);
INSERT INTO list_options(list_id,option_id,title,seq) VALUES ("us-core-provider-specialty", "207ZN0500X", "Neuropathology", 3240);
INSERT INTO list_options(list_id,option_id,title,seq) VALUES ("us-core-provider-specialty", "207ZP0007X", "Molecular Genetic Pathology", 3250);
INSERT INTO list_options(list_id,option_id,title,seq) VALUES ("us-core-provider-specialty", "207ZP0101X", "Anatomic Pathology", 3260);
INSERT INTO list_options(list_id,option_id,title,seq) VALUES ("us-core-provider-specialty", "207ZP0102X", "Anatomic Pathology & Clinical Pathology", 3270);
INSERT INTO list_options(list_id,option_id,title,seq) VALUES ("us-core-provider-specialty", "207ZP0104X", "Chemical Pathology", 3280);
INSERT INTO list_options(list_id,option_id,title,seq) VALUES ("us-core-provider-specialty", "207ZP0105X", "Clinical Pathology/Laboratory Medicine", 3290);
INSERT INTO list_options(list_id,option_id,title,seq) VALUES ("us-core-provider-specialty", "207ZP0213X", "Pediatric Pathology", 3300);
INSERT INTO list_options(list_id,option_id,title,seq) VALUES ("us-core-provider-specialty", "208000000X", "Pediatrics", 3310);
INSERT INTO list_options(list_id,option_id,title,seq) VALUES ("us-core-provider-specialty", "2080A0000X", "Adolescent Medicine", 3320);
INSERT INTO list_options(list_id,option_id,title,seq) VALUES ("us-core-provider-specialty", "2080B0002X", "Obesity Medicine", 3330);
INSERT INTO list_options(list_id,option_id,title,seq) VALUES ("us-core-provider-specialty", "2080C0008X", "Child Abuse Pediatrics", 3340);
INSERT INTO list_options(list_id,option_id,title,seq) VALUES ("us-core-provider-specialty", "2080H0002X", "Hospice and Palliative Medicine", 3350);
INSERT INTO list_options(list_id,option_id,title,seq) VALUES ("us-core-provider-specialty", "2080I0007X", "Clinical & Laboratory Immunology", 3360);
INSERT INTO list_options(list_id,option_id,title,seq) VALUES ("us-core-provider-specialty", "2080N0001X", "Neonatal-Perinatal Medicine", 3370);
INSERT INTO list_options(list_id,option_id,title,seq) VALUES ("us-core-provider-specialty", "2080P0006X", "Developmental � Behavioral Pediatrics", 3380);
INSERT INTO list_options(list_id,option_id,title,seq) VALUES ("us-core-provider-specialty", "2080P0008X", "Neurodevelopmental Disabilities", 3390);
INSERT INTO list_options(list_id,option_id,title,seq) VALUES ("us-core-provider-specialty", "2080P0201X", "Pediatric Allergy/Immunology", 3400);
INSERT INTO list_options(list_id,option_id,title,seq) VALUES ("us-core-provider-specialty", "2080P0202X", "Pediatric Cardiology", 3410);
INSERT INTO list_options(list_id,option_id,title,seq) VALUES ("us-core-provider-specialty", "2080P0203X", "Pediatric Critical Care Medicine", 3420);
INSERT INTO list_options(list_id,option_id,title,seq) VALUES ("us-core-provider-specialty", "2080P0204X", "Pediatric Emergency Medicine", 3430);
INSERT INTO list_options(list_id,option_id,title,seq) VALUES ("us-core-provider-specialty", "2080P0205X", "Pediatric Endocrinology", 3440);
INSERT INTO list_options(list_id,option_id,title,seq) VALUES ("us-core-provider-specialty", "2080P0206X", "Pediatric Gastroenterology", 3450);
INSERT INTO list_options(list_id,option_id,title,seq) VALUES ("us-core-provider-specialty", "2080P0207X", "Pediatric Hematology-Oncology", 3460);
INSERT INTO list_options(list_id,option_id,title,seq) VALUES ("us-core-provider-specialty", "2080P0208X", "Pediatric Infectious Diseases", 3470);
INSERT INTO list_options(list_id,option_id,title,seq) VALUES ("us-core-provider-specialty", "2080P0210X", "Pediatric Nephrology", 3480);
INSERT INTO list_options(list_id,option_id,title,seq) VALUES ("us-core-provider-specialty", "2080P0214X", "Pediatric Pulmonology", 3490);
INSERT INTO list_options(list_id,option_id,title,seq) VALUES ("us-core-provider-specialty", "2080P0216X", "Pediatric Rheumatology", 3500);
INSERT INTO list_options(list_id,option_id,title,seq) VALUES ("us-core-provider-specialty", "2080S0010X", "Sports Medicine", 3510);
INSERT INTO list_options(list_id,option_id,title,seq) VALUES ("us-core-provider-specialty", "2080S0012X", "Sleep Medicine", 3520);
INSERT INTO list_options(list_id,option_id,title,seq) VALUES ("us-core-provider-specialty", "2080T0002X", "Medical Toxicology", 3530);
INSERT INTO list_options(list_id,option_id,title,seq) VALUES ("us-core-provider-specialty", "2080T0004X", "Pediatric Transplant Hepatology", 3540);
INSERT INTO list_options(list_id,option_id,title,seq) VALUES ("us-core-provider-specialty", "208100000X", "Physical Medicine & Rehabilitation", 3550);
INSERT INTO list_options(list_id,option_id,title,seq) VALUES ("us-core-provider-specialty", "2081H0002X", "Hospice and Palliative Medicine", 3560);
INSERT INTO list_options(list_id,option_id,title,seq) VALUES ("us-core-provider-specialty", "2081N0008X", "Neuromuscular Medicine", 3570);
INSERT INTO list_options(list_id,option_id,title,seq) VALUES ("us-core-provider-specialty", "2081P0004X", "Spinal Cord Injury Medicine", 3580);
INSERT INTO list_options(list_id,option_id,title,seq) VALUES ("us-core-provider-specialty", "2081P0010X", "Pediatric Rehabilitation Medicine", 3590);
INSERT INTO list_options(list_id,option_id,title,seq) VALUES ("us-core-provider-specialty", "2081P0301X", "Brain Injury Medicine", 3600);
INSERT INTO list_options(list_id,option_id,title,seq) VALUES ("us-core-provider-specialty", "2081P2900X", "Pain Medicine", 3610);
INSERT INTO list_options(list_id,option_id,title,seq) VALUES ("us-core-provider-specialty", "2081S0010X", "Sports Medicine", 3620);
INSERT INTO list_options(list_id,option_id,title,seq) VALUES ("us-core-provider-specialty", "208200000X", "Plastic Surgery", 3630);
INSERT INTO list_options(list_id,option_id,title,seq) VALUES ("us-core-provider-specialty", "2082S0099X", "Plastic Surgery Within the Head and Neck", 3640);
INSERT INTO list_options(list_id,option_id,title,seq) VALUES ("us-core-provider-specialty", "2082S0105X", "Surgery of the Hand", 3650);
INSERT INTO list_options(list_id,option_id,title,seq) VALUES ("us-core-provider-specialty", "2083A0100X", "Preventive Medicine", 3660);
INSERT INTO list_options(list_id,option_id,title,seq) VALUES ("us-core-provider-specialty", "2083B0002X", "Obesity Medicine", 3670);
INSERT INTO list_options(list_id,option_id,title,seq) VALUES ("us-core-provider-specialty", "2083C0008X", "Clinical Informatics", 3680);
INSERT INTO list_options(list_id,option_id,title,seq) VALUES ("us-core-provider-specialty", "2083P0011X", "Undersea and Hyperbaric Medicine", 3690);
INSERT INTO list_options(list_id,option_id,title,seq) VALUES ("us-core-provider-specialty", "2083P0500X", "Preventive Medicine/Occupational Environmental Medicine", 3700);
INSERT INTO list_options(list_id,option_id,title,seq) VALUES ("us-core-provider-specialty", "2083P0901X", "Public Health & General Preventive Medicine", 3710);
INSERT INTO list_options(list_id,option_id,title,seq) VALUES ("us-core-provider-specialty", "2083S0010X", "Sports Medicine", 3720);
INSERT INTO list_options(list_id,option_id,title,seq) VALUES ("us-core-provider-specialty", "2083T0002X", "Medical Toxicology", 3730);
INSERT INTO list_options(list_id,option_id,title,seq) VALUES ("us-core-provider-specialty", "2083X0100X", "Occupational Medicine", 3740);
INSERT INTO list_options(list_id,option_id,title,seq) VALUES ("us-core-provider-specialty", "2084A0401X", "Psychiatry & Neurology", 3750);
INSERT INTO list_options(list_id,option_id,title,seq) VALUES ("us-core-provider-specialty", "2084A2900X", "Neurocritical Care", 3760);
INSERT INTO list_options(list_id,option_id,title,seq) VALUES ("us-core-provider-specialty", "2084B0002X", "Obesity Medicine", 3770);
INSERT INTO list_options(list_id,option_id,title,seq) VALUES ("us-core-provider-specialty", "2084B0040X", "Behavioral Neurology & Neuropsychiatry", 3780);
INSERT INTO list_options(list_id,option_id,title,seq) VALUES ("us-core-provider-specialty", "2084D0003X", "Diagnostic Neuroimaging", 3790);
INSERT INTO list_options(list_id,option_id,title,seq) VALUES ("us-core-provider-specialty", "2084F0202X", "Forensic Psychiatry", 3800);
INSERT INTO list_options(list_id,option_id,title,seq) VALUES ("us-core-provider-specialty", "2084H0002X", "Hospice and Palliative Medicine", 3810);
INSERT INTO list_options(list_id,option_id,title,seq) VALUES ("us-core-provider-specialty", "2084N0008X", "Neuromuscular Medicine", 3820);
INSERT INTO list_options(list_id,option_id,title,seq) VALUES ("us-core-provider-specialty", "2084N0400X", "Neurology", 3830);
INSERT INTO list_options(list_id,option_id,title,seq) VALUES ("us-core-provider-specialty", "2084N0402X", "Neurology with Special Qualifications in Child Neurology", 3840);
INSERT INTO list_options(list_id,option_id,title,seq) VALUES ("us-core-provider-specialty", "2084N0600X", "Clinical Neurophysiology", 3850);
INSERT INTO list_options(list_id,option_id,title,seq) VALUES ("us-core-provider-specialty", "2084P0005X", "Neurodevelopmental Disabilities", 3860);
INSERT INTO list_options(list_id,option_id,title,seq) VALUES ("us-core-provider-specialty", "2084P0015X", "Psychosomatic Medicine", 3870);
INSERT INTO list_options(list_id,option_id,title,seq) VALUES ("us-core-provider-specialty", "2084P0301X", "Brain Injury Medicine", 3880);
INSERT INTO list_options(list_id,option_id,title,seq) VALUES ("us-core-provider-specialty", "2084P0800X", "Psychiatry", 3890);
INSERT INTO list_options(list_id,option_id,title,seq) VALUES ("us-core-provider-specialty", "2084P0802X", "Addiction Psychiatry", 3900);
INSERT INTO list_options(list_id,option_id,title,seq) VALUES ("us-core-provider-specialty", "2084P0804X", "Child & Adolescent Psychiatry", 3910);
INSERT INTO list_options(list_id,option_id,title,seq) VALUES ("us-core-provider-specialty", "2084P0805X", "Geriatric Psychiatry", 3920);
INSERT INTO list_options(list_id,option_id,title,seq) VALUES ("us-core-provider-specialty", "2084P2900X", "Pain Medicine", 3930);
INSERT INTO list_options(list_id,option_id,title,seq) VALUES ("us-core-provider-specialty", "2084S0010X", "Sports Medicine", 3940);
INSERT INTO list_options(list_id,option_id,title,seq) VALUES ("us-core-provider-specialty", "2084S0012X", "Sleep Medicine", 3950);
INSERT INTO list_options(list_id,option_id,title,seq) VALUES ("us-core-provider-specialty", "2084V0102X", "Vascular Neurology", 3960);
INSERT INTO list_options(list_id,option_id,title,seq) VALUES ("us-core-provider-specialty", "2085B0100X", "Radiology", 3970);
INSERT INTO list_options(list_id,option_id,title,seq) VALUES ("us-core-provider-specialty", "2085D0003X", "Diagnostic Neuroimaging", 3980);
INSERT INTO list_options(list_id,option_id,title,seq) VALUES ("us-core-provider-specialty", "2085H0002X", "Hospice and Palliative Medicine", 3990);
INSERT INTO list_options(list_id,option_id,title,seq) VALUES ("us-core-provider-specialty", "2085N0700X", "Neuroradiology", 4000);
INSERT INTO list_options(list_id,option_id,title,seq) VALUES ("us-core-provider-specialty", "2085N0904X", "Nuclear Radiology", 4010);
INSERT INTO list_options(list_id,option_id,title,seq) VALUES ("us-core-provider-specialty", "2085P0229X", "Pediatric Radiology", 4020);
INSERT INTO list_options(list_id,option_id,title,seq) VALUES ("us-core-provider-specialty", "2085R0001X", "Radiation Oncology", 4030);
INSERT INTO list_options(list_id,option_id,title,seq) VALUES ("us-core-provider-specialty", "2085R0202X", "Diagnostic Radiology", 4040);
INSERT INTO list_options(list_id,option_id,title,seq) VALUES ("us-core-provider-specialty", "2085R0203X", "Therapeutic Radiology", 4050);
INSERT INTO list_options(list_id,option_id,title,seq) VALUES ("us-core-provider-specialty", "2085R0204X", "Vascular & Interventional Radiology", 4060);
INSERT INTO list_options(list_id,option_id,title,seq) VALUES ("us-core-provider-specialty", "2085R0205X", "Radiological Physics", 4070);
INSERT INTO list_options(list_id,option_id,title,seq) VALUES ("us-core-provider-specialty", "2085U0001X", "Diagnostic Ultrasound", 4080);
INSERT INTO list_options(list_id,option_id,title,seq) VALUES ("us-core-provider-specialty", "208600000X", "Surgery", 4090);
INSERT INTO list_options(list_id,option_id,title,seq) VALUES ("us-core-provider-specialty", "2086H0002X", "Hospice and Palliative Medicine", 4100);
INSERT INTO list_options(list_id,option_id,title,seq) VALUES ("us-core-provider-specialty", "2086S0102X", "Surgical Critical Care", 4110);
INSERT INTO list_options(list_id,option_id,title,seq) VALUES ("us-core-provider-specialty", "2086S0105X", "Surgery of the Hand", 4120);
INSERT INTO list_options(list_id,option_id,title,seq) VALUES ("us-core-provider-specialty", "2086S0120X", "Pediatric Surgery", 4130);
INSERT INTO list_options(list_id,option_id,title,seq) VALUES ("us-core-provider-specialty", "2086S0122X", "Plastic and Reconstructive Surgery", 4140);
INSERT INTO list_options(list_id,option_id,title,seq) VALUES ("us-core-provider-specialty", "2086S0127X", "Trauma Surgery", 4150);
INSERT INTO list_options(list_id,option_id,title,seq) VALUES ("us-core-provider-specialty", "2086S0129X", "Vascular Surgery", 4160);
INSERT INTO list_options(list_id,option_id,title,seq) VALUES ("us-core-provider-specialty", "2086X0206X", "Surgical Oncology", 4170);
INSERT INTO list_options(list_id,option_id,title,seq) VALUES ("us-core-provider-specialty", "208800000X", "Urology", 4180);
INSERT INTO list_options(list_id,option_id,title,seq) VALUES ("us-core-provider-specialty", "2088F0040X", "Female Pelvic Medicine and Reconstructive Surgery", 4190);
INSERT INTO list_options(list_id,option_id,title,seq) VALUES ("us-core-provider-specialty", "2088P0231X", "Pediatric Urology", 4200);
INSERT INTO list_options(list_id,option_id,title,seq) VALUES ("us-core-provider-specialty", "208C00000X", "Colon & Rectal Surgery", 4210);
INSERT INTO list_options(list_id,option_id,title,seq) VALUES ("us-core-provider-specialty", "208D00000X", "General Practice", 4220);
INSERT INTO list_options(list_id,option_id,title,seq) VALUES ("us-core-provider-specialty", "208G00000X", "Thoracic Surgery (Cardiothoracic Vascular Surgery)", 4230);
INSERT INTO list_options(list_id,option_id,title,seq) VALUES ("us-core-provider-specialty", "208M00000X", "Hospitalist", 4240);
INSERT INTO list_options(list_id,option_id,title,seq) VALUES ("us-core-provider-specialty", "208U00000X", "Clinical Pharmacology", 4250);
INSERT INTO list_options(list_id,option_id,title,seq) VALUES ("us-core-provider-specialty", "208VP0000X", "Pain Medicine", 4260);
INSERT INTO list_options(list_id,option_id,title,seq) VALUES ("us-core-provider-specialty", "208VP0014X", "Interventional Pain Medicine", 4270);
INSERT INTO list_options(list_id,option_id,title,seq) VALUES ("us-core-provider-specialty", "209800000X", "Legal Medicine", 4280);
INSERT INTO list_options(list_id,option_id,title,seq) VALUES ("us-core-provider-specialty", "211D00000X", "Assistant, Podiatric", 4290);
INSERT INTO list_options(list_id,option_id,title,seq) VALUES ("us-core-provider-specialty", "213E00000X", "Podiatrist", 4300);
INSERT INTO list_options(list_id,option_id,title,seq) VALUES ("us-core-provider-specialty", "213EG0000X", "General Practice", 4310);
INSERT INTO list_options(list_id,option_id,title,seq) VALUES ("us-core-provider-specialty", "213EP0504X", "Public Medicine", 4320);
INSERT INTO list_options(list_id,option_id,title,seq) VALUES ("us-core-provider-specialty", "213EP1101X", "Primary Podiatric Medicine", 4330);
INSERT INTO list_options(list_id,option_id,title,seq) VALUES ("us-core-provider-specialty", "213ER0200X", "Radiology", 4340);
INSERT INTO list_options(list_id,option_id,title,seq) VALUES ("us-core-provider-specialty", "213ES0000X", "Sports Medicine", 4350);
INSERT INTO list_options(list_id,option_id,title,seq) VALUES ("us-core-provider-specialty", "213ES0103X", "Foot & Ankle Surgery", 4360);
INSERT INTO list_options(list_id,option_id,title,seq) VALUES ("us-core-provider-specialty", "213ES0131X", "Foot Surgery", 4370);
INSERT INTO list_options(list_id,option_id,title,seq) VALUES ("us-core-provider-specialty", "221700000X", "Art Therapist", 4380);
INSERT INTO list_options(list_id,option_id,title,seq) VALUES ("us-core-provider-specialty", "222Q00000X", "Developmental Therapist", 4390);
INSERT INTO list_options(list_id,option_id,title,seq) VALUES ("us-core-provider-specialty", "222Z00000X", "Orthotist", 4400);
INSERT INTO list_options(list_id,option_id,title,seq) VALUES ("us-core-provider-specialty", "224900000X", "Mastectomy Fitter", 4410);
INSERT INTO list_options(list_id,option_id,title,seq) VALUES ("us-core-provider-specialty", "224L00000X", "Pedorthist", 4420);
INSERT INTO list_options(list_id,option_id,title,seq) VALUES ("us-core-provider-specialty", "224P00000X", "Prosthetist", 4430);
INSERT INTO list_options(list_id,option_id,title,seq) VALUES ("us-core-provider-specialty", "224Y00000X", "Clinical Exercise Physiologist", 4440);
INSERT INTO list_options(list_id,option_id,title,seq) VALUES ("us-core-provider-specialty", "224Z00000X", "Occupational Therapy Assistant", 4450);
INSERT INTO list_options(list_id,option_id,title,seq) VALUES ("us-core-provider-specialty", "224ZE0001X", "Environmental Modification", 4460);
INSERT INTO list_options(list_id,option_id,title,seq) VALUES ("us-core-provider-specialty", "224ZF0002X", "Feeding, Eating & Swallowing", 4470);
INSERT INTO list_options(list_id,option_id,title,seq) VALUES ("us-core-provider-specialty", "224ZL0004X", "Low Vision", 4480);
INSERT INTO list_options(list_id,option_id,title,seq) VALUES ("us-core-provider-specialty", "224ZR0403X", "Driving and Community Mobility", 4490);
INSERT INTO list_options(list_id,option_id,title,seq) VALUES ("us-core-provider-specialty", "225000000X", "Orthotic Fitter", 4500);
INSERT INTO list_options(list_id,option_id,title,seq) VALUES ("us-core-provider-specialty", "225100000X", "Physical Therapist", 4510);
INSERT INTO list_options(list_id,option_id,title,seq) VALUES ("us-core-provider-specialty", "2251C2600X", "Cardiopulmonary", 4520);
INSERT INTO list_options(list_id,option_id,title,seq) VALUES ("us-core-provider-specialty", "2251E1200X", "Ergonomics", 4530);
INSERT INTO list_options(list_id,option_id,title,seq) VALUES ("us-core-provider-specialty", "2251E1300X", "Electrophysiology, Clinical", 4540);
INSERT INTO list_options(list_id,option_id,title,seq) VALUES ("us-core-provider-specialty", "2251G0304X", "Geriatrics", 4550);
INSERT INTO list_options(list_id,option_id,title,seq) VALUES ("us-core-provider-specialty", "2251H1200X", "Hand", 4560);
INSERT INTO list_options(list_id,option_id,title,seq) VALUES ("us-core-provider-specialty", "2251H1300X", "Human Factors", 4570);
INSERT INTO list_options(list_id,option_id,title,seq) VALUES ("us-core-provider-specialty", "2251N0400X", "Neurology", 4580);
INSERT INTO list_options(list_id,option_id,title,seq) VALUES ("us-core-provider-specialty", "2251P0200X", "Pediatrics", 4590);
INSERT INTO list_options(list_id,option_id,title,seq) VALUES ("us-core-provider-specialty", "2251S0007X", "Sports", 4600);
INSERT INTO list_options(list_id,option_id,title,seq) VALUES ("us-core-provider-specialty", "2251X0800X", "Orthopedic", 4610);
INSERT INTO list_options(list_id,option_id,title,seq) VALUES ("us-core-provider-specialty", "225200000X", "Physical Therapy Assistant", 4620);
INSERT INTO list_options(list_id,option_id,title,seq) VALUES ("us-core-provider-specialty", "225400000X", "Rehabilitation Practitioner", 4630);
INSERT INTO list_options(list_id,option_id,title,seq) VALUES ("us-core-provider-specialty", "225500000X", "Specialist/Technologist", 4640);
INSERT INTO list_options(list_id,option_id,title,seq) VALUES ("us-core-provider-specialty", "2255A2300X", "Athletic Trainer", 4650);
INSERT INTO list_options(list_id,option_id,title,seq) VALUES ("us-core-provider-specialty", "2255R0406X", "Rehabilitation, Blind", 4660);
INSERT INTO list_options(list_id,option_id,title,seq) VALUES ("us-core-provider-specialty", "225600000X", "Dance Therapist", 4670);
INSERT INTO list_options(list_id,option_id,title,seq) VALUES ("us-core-provider-specialty", "225700000X", "Massage Therapist", 4680);
INSERT INTO list_options(list_id,option_id,title,seq) VALUES ("us-core-provider-specialty", "225800000X", "Recreation Therapist", 4690);
INSERT INTO list_options(list_id,option_id,title,seq) VALUES ("us-core-provider-specialty", "225A00000X", "Music Therapist", 4700);
INSERT INTO list_options(list_id,option_id,title,seq) VALUES ("us-core-provider-specialty", "225B00000X", "Pulmonary Function Technologist", 4710);
INSERT INTO list_options(list_id,option_id,title,seq) VALUES ("us-core-provider-specialty", "225C00000X", "Rehabilitation Counselor", 4720);
INSERT INTO list_options(list_id,option_id,title,seq) VALUES ("us-core-provider-specialty", "225CA2400X", "Assistive Technology Practitioner", 4730);
INSERT INTO list_options(list_id,option_id,title,seq) VALUES ("us-core-provider-specialty", "225CA2500X", "Assistive Technology Supplier", 4740);
INSERT INTO list_options(list_id,option_id,title,seq) VALUES ("us-core-provider-specialty", "225CX0006X", "Orientation and Mobility Training Provider", 4750);
INSERT INTO list_options(list_id,option_id,title,seq) VALUES ("us-core-provider-specialty", "225X00000X", "Occupational Therapist", 4760);
INSERT INTO list_options(list_id,option_id,title,seq) VALUES ("us-core-provider-specialty", "225XE0001X", "Environmental Modification", 4770);
INSERT INTO list_options(list_id,option_id,title,seq) VALUES ("us-core-provider-specialty", "225XE1200X", "Ergonomics", 4780);
INSERT INTO list_options(list_id,option_id,title,seq) VALUES ("us-core-provider-specialty", "225XF0002X", "Feeding, Eating & Swallowing", 4790);
INSERT INTO list_options(list_id,option_id,title,seq) VALUES ("us-core-provider-specialty", "225XG0600X", "Gerontology", 4800);
INSERT INTO list_options(list_id,option_id,title,seq) VALUES ("us-core-provider-specialty", "225XH1200X", "Hand", 4810);
INSERT INTO list_options(list_id,option_id,title,seq) VALUES ("us-core-provider-specialty", "225XH1300X", "Human Factors", 4820);
INSERT INTO list_options(list_id,option_id,title,seq) VALUES ("us-core-provider-specialty", "225XL0004X", "Low Vision", 4830);
INSERT INTO list_options(list_id,option_id,title,seq) VALUES ("us-core-provider-specialty", "225XM0800X", "Mental Health", 4840);
INSERT INTO list_options(list_id,option_id,title,seq) VALUES ("us-core-provider-specialty", "225XN1300X", "Neurorehabilitation", 4850);
INSERT INTO list_options(list_id,option_id,title,seq) VALUES ("us-core-provider-specialty", "225XP0019X", "Physical Rehabilitation", 4860);
INSERT INTO list_options(list_id,option_id,title,seq) VALUES ("us-core-provider-specialty", "225XP0200X", "Pediatrics", 4870);
INSERT INTO list_options(list_id,option_id,title,seq) VALUES ("us-core-provider-specialty", "225XR0403X", "Driving and Community Mobility", 4880);
INSERT INTO list_options(list_id,option_id,title,seq) VALUES ("us-core-provider-specialty", "226000000X", "Recreational Therapist Assistant", 4890);
INSERT INTO list_options(list_id,option_id,title,seq) VALUES ("us-core-provider-specialty", "226300000X", "Kinesiotherapist", 4900);
INSERT INTO list_options(list_id,option_id,title,seq) VALUES ("us-core-provider-specialty", "227800000X", "Respiratory Therapist, Certified", 4910);
INSERT INTO list_options(list_id,option_id,title,seq) VALUES ("us-core-provider-specialty", "2278C0205X", "Critical Care", 4920);
INSERT INTO list_options(list_id,option_id,title,seq) VALUES ("us-core-provider-specialty", "2278E0002X", "Emergency Care", 4930);
INSERT INTO list_options(list_id,option_id,title,seq) VALUES ("us-core-provider-specialty", "2278E1000X", "Educational", 4940);
INSERT INTO list_options(list_id,option_id,title,seq) VALUES ("us-core-provider-specialty", "2278G0305X", "Geriatric Care", 4950);
INSERT INTO list_options(list_id,option_id,title,seq) VALUES ("us-core-provider-specialty", "2278G1100X", "General Care", 4960);
INSERT INTO list_options(list_id,option_id,title,seq) VALUES ("us-core-provider-specialty", "2278H0200X", "Home Health", 4970);
INSERT INTO list_options(list_id,option_id,title,seq) VALUES ("us-core-provider-specialty", "2278P1004X", "Pulmonary Diagnostics", 4980);
INSERT INTO list_options(list_id,option_id,title,seq) VALUES ("us-core-provider-specialty", "2278P1005X", "Pulmonary Rehabilitation", 4990);
INSERT INTO list_options(list_id,option_id,title,seq) VALUES ("us-core-provider-specialty", "2278P1006X", "Pulmonary Function Technologist", 5000);
INSERT INTO list_options(list_id,option_id,title,seq) VALUES ("us-core-provider-specialty", "2278P3800X", "Palliative/Hospice", 5010);
INSERT INTO list_options(list_id,option_id,title,seq) VALUES ("us-core-provider-specialty", "2278P3900X", "Neonatal/Pediatrics", 5020);
INSERT INTO list_options(list_id,option_id,title,seq) VALUES ("us-core-provider-specialty", "2278P4000X", "Patient Transport", 5030);
INSERT INTO list_options(list_id,option_id,title,seq) VALUES ("us-core-provider-specialty", "2278S1500X", "SNF/Subacute Care", 5040);
INSERT INTO list_options(list_id,option_id,title,seq) VALUES ("us-core-provider-specialty", "227900000X", "Respiratory Therapist, Registered", 5050);
INSERT INTO list_options(list_id,option_id,title,seq) VALUES ("us-core-provider-specialty", "2279C0205X", "Critical Care", 5060);
INSERT INTO list_options(list_id,option_id,title,seq) VALUES ("us-core-provider-specialty", "2279E0002X", "Emergency Care", 5070);
INSERT INTO list_options(list_id,option_id,title,seq) VALUES ("us-core-provider-specialty", "2279E1000X", "Educational", 5080);
INSERT INTO list_options(list_id,option_id,title,seq) VALUES ("us-core-provider-specialty", "2279G0305X", "Geriatric Care", 5090);
INSERT INTO list_options(list_id,option_id,title,seq) VALUES ("us-core-provider-specialty", "2279G1100X", "General Care", 5100);
INSERT INTO list_options(list_id,option_id,title,seq) VALUES ("us-core-provider-specialty", "2279H0200X", "Home Health", 5110);
INSERT INTO list_options(list_id,option_id,title,seq) VALUES ("us-core-provider-specialty", "2279P1004X", "Pulmonary Diagnostics", 5120);
INSERT INTO list_options(list_id,option_id,title,seq) VALUES ("us-core-provider-specialty", "2279P1005X", "Pulmonary Rehabilitation", 5130);
INSERT INTO list_options(list_id,option_id,title,seq) VALUES ("us-core-provider-specialty", "2279P1006X", "Pulmonary Function Technologist", 5140);
INSERT INTO list_options(list_id,option_id,title,seq) VALUES ("us-core-provider-specialty", "2279P3800X", "Palliative/Hospice", 5150);
INSERT INTO list_options(list_id,option_id,title,seq) VALUES ("us-core-provider-specialty", "2279P3900X", "Neonatal/Pediatrics", 5160);
INSERT INTO list_options(list_id,option_id,title,seq) VALUES ("us-core-provider-specialty", "2279P4000X", "Patient Transport", 5170);
INSERT INTO list_options(list_id,option_id,title,seq) VALUES ("us-core-provider-specialty", "2279S1500X", "SNF/Subacute Care", 5180);
INSERT INTO list_options(list_id,option_id,title,seq) VALUES ("us-core-provider-specialty", "229N00000X", "Anaplastologist", 5190);
INSERT INTO list_options(list_id,option_id,title,seq) VALUES ("us-core-provider-specialty", "231H00000X", "Audiologist", 5200);
INSERT INTO list_options(list_id,option_id,title,seq) VALUES ("us-core-provider-specialty", "231HA2400X", "Assistive Technology Practitioner", 5210);
INSERT INTO list_options(list_id,option_id,title,seq) VALUES ("us-core-provider-specialty", "231HA2500X", "Assistive Technology Supplier", 5220);
INSERT INTO list_options(list_id,option_id,title,seq) VALUES ("us-core-provider-specialty", "235500000X", "Specialist/Technologist", 5230);
INSERT INTO list_options(list_id,option_id,title,seq) VALUES ("us-core-provider-specialty", "2355A2700X", "Audiology Assistant", 5240);
INSERT INTO list_options(list_id,option_id,title,seq) VALUES ("us-core-provider-specialty", "2355S0801X", "Speech-Language Assistant", 5250);
INSERT INTO list_options(list_id,option_id,title,seq) VALUES ("us-core-provider-specialty", "235Z00000X", "Speech-Language Pathologist", 5260);
INSERT INTO list_options(list_id,option_id,title,seq) VALUES ("us-core-provider-specialty", "237600000X", "Audiologist-Hearing Aid Fitter", 5270);
INSERT INTO list_options(list_id,option_id,title,seq) VALUES ("us-core-provider-specialty", "237700000X", "Hearing Instrument Specialist", 5280);
INSERT INTO list_options(list_id,option_id,title,seq) VALUES ("us-core-provider-specialty", "242T00000X", "Perfusionist", 5290);
INSERT INTO list_options(list_id,option_id,title,seq) VALUES ("us-core-provider-specialty", "243U00000X", "Radiology Practitioner Assistant", 5300);
INSERT INTO list_options(list_id,option_id,title,seq) VALUES ("us-core-provider-specialty", "246Q00000X", "Spec/Tech, Pathology", 5310);
INSERT INTO list_options(list_id,option_id,title,seq) VALUES ("us-core-provider-specialty", "246QB0000X", "Blood Banking", 5320);
INSERT INTO list_options(list_id,option_id,title,seq) VALUES ("us-core-provider-specialty", "246QC1000X", "Chemistry", 5330);
INSERT INTO list_options(list_id,option_id,title,seq) VALUES ("us-core-provider-specialty", "246QC2700X", "Cytotechnology", 5340);
INSERT INTO list_options(list_id,option_id,title,seq) VALUES ("us-core-provider-specialty", "246QH0000X", "Hematology", 5350);
INSERT INTO list_options(list_id,option_id,title,seq) VALUES ("us-core-provider-specialty", "246QH0401X", "Hemapheresis Practitioner", 5360);
INSERT INTO list_options(list_id,option_id,title,seq) VALUES ("us-core-provider-specialty", "246QH0600X", "Histology", 5370);
INSERT INTO list_options(list_id,option_id,title,seq) VALUES ("us-core-provider-specialty", "246QI0000X", "Immunology", 5380);
INSERT INTO list_options(list_id,option_id,title,seq) VALUES ("us-core-provider-specialty", "246QL0900X", "Laboratory Management", 5390);
INSERT INTO list_options(list_id,option_id,title,seq) VALUES ("us-core-provider-specialty", "246QL0901X", "Laboratory Management, Diplomate", 5400);
INSERT INTO list_options(list_id,option_id,title,seq) VALUES ("us-core-provider-specialty", "246QM0706X", "Medical Technologist", 5410);
INSERT INTO list_options(list_id,option_id,title,seq) VALUES ("us-core-provider-specialty", "246QM0900X", "Microbiology", 5420);
INSERT INTO list_options(list_id,option_id,title,seq) VALUES ("us-core-provider-specialty", "246R00000X", "Technician, Pathology", 5430);
INSERT INTO list_options(list_id,option_id,title,seq) VALUES ("us-core-provider-specialty", "246RH0600X", "Histology", 5440);
INSERT INTO list_options(list_id,option_id,title,seq) VALUES ("us-core-provider-specialty", "246RM2200X", "Medical Laboratory", 5450);
INSERT INTO list_options(list_id,option_id,title,seq) VALUES ("us-core-provider-specialty", "246RP1900X", "Phlebotomy", 5460);
INSERT INTO list_options(list_id,option_id,title,seq) VALUES ("us-core-provider-specialty", "246W00000X", "Technician, Cardiology", 5470);
INSERT INTO list_options(list_id,option_id,title,seq) VALUES ("us-core-provider-specialty", "246X00000X", "Spec/Tech, Cardiovascular", 5480);
INSERT INTO list_options(list_id,option_id,title,seq) VALUES ("us-core-provider-specialty", "246XC2901X", "Cardiovascular Invasive Specialist", 5490);
INSERT INTO list_options(list_id,option_id,title,seq) VALUES ("us-core-provider-specialty", "246XC2903X", "Vascular Specialist", 5500);
INSERT INTO list_options(list_id,option_id,title,seq) VALUES ("us-core-provider-specialty", "246XS1301X", "Sonography", 5510);
INSERT INTO list_options(list_id,option_id,title,seq) VALUES ("us-core-provider-specialty", "246Y00000X", "Spec/Tech, Health Info", 5520);
INSERT INTO list_options(list_id,option_id,title,seq) VALUES ("us-core-provider-specialty", "246YC3301X", "Coding Specialist, Hospital Based", 5530);
INSERT INTO list_options(list_id,option_id,title,seq) VALUES ("us-core-provider-specialty", "246YC3302X", "Coding Specialist, Physician Office Based", 5540);
INSERT INTO list_options(list_id,option_id,title,seq) VALUES ("us-core-provider-specialty", "246YR1600X", "Registered Record Administrator", 5550);
INSERT INTO list_options(list_id,option_id,title,seq) VALUES ("us-core-provider-specialty", "246Z00000X", "Specialist/Technologist, Other", 5560);
INSERT INTO list_options(list_id,option_id,title,seq) VALUES ("us-core-provider-specialty", "246ZA2600X", "Art, Medical", 5570);
INSERT INTO list_options(list_id,option_id,title,seq) VALUES ("us-core-provider-specialty", "246ZB0301X", "Biomedical Engineering", 5580);
INSERT INTO list_options(list_id,option_id,title,seq) VALUES ("us-core-provider-specialty", "246ZB0302X", "Biomedical Photographer", 5590);
INSERT INTO list_options(list_id,option_id,title,seq) VALUES ("us-core-provider-specialty", "246ZB0500X", "Biochemist", 5600);
INSERT INTO list_options(list_id,option_id,title,seq) VALUES ("us-core-provider-specialty", "246ZB0600X", "Biostatistician", 5610);
INSERT INTO list_options(list_id,option_id,title,seq) VALUES ("us-core-provider-specialty", "246ZC0007X", "Surgical Assistant", 5620);
INSERT INTO list_options(list_id,option_id,title,seq) VALUES ("us-core-provider-specialty", "246ZE0500X", "EEG", 5630);
INSERT INTO list_options(list_id,option_id,title,seq) VALUES ("us-core-provider-specialty", "246ZE0600X", "Electroneurodiagnostic", 5640);
INSERT INTO list_options(list_id,option_id,title,seq) VALUES ("us-core-provider-specialty", "246ZG0701X", "Graphics Methods", 5650);
INSERT INTO list_options(list_id,option_id,title,seq) VALUES ("us-core-provider-specialty", "246ZG1000X", "Geneticist, Medical (PhD)", 5660);
INSERT INTO list_options(list_id,option_id,title,seq) VALUES ("us-core-provider-specialty", "246ZI1000X", "Illustration, Medical", 5670);
INSERT INTO list_options(list_id,option_id,title,seq) VALUES ("us-core-provider-specialty", "246ZN0300X", "Nephrology", 5680);
INSERT INTO list_options(list_id,option_id,title,seq) VALUES ("us-core-provider-specialty", "246ZS0410X", "Surgical Technologist", 5690);
INSERT INTO list_options(list_id,option_id,title,seq) VALUES ("us-core-provider-specialty", "246ZX2200X", "Orthopedic Assistant", 5700);
INSERT INTO list_options(list_id,option_id,title,seq) VALUES ("us-core-provider-specialty", "247000000X", "Technician, Health Information", 5710);
INSERT INTO list_options(list_id,option_id,title,seq) VALUES ("us-core-provider-specialty", "2470A2800X", "Assistant Record Technician", 5720);
INSERT INTO list_options(list_id,option_id,title,seq) VALUES ("us-core-provider-specialty", "247100000X", "Radiologic Technologist", 5730);
INSERT INTO list_options(list_id,option_id,title,seq) VALUES ("us-core-provider-specialty", "2471B0102X", "Bone Densitometry", 5740);
INSERT INTO list_options(list_id,option_id,title,seq) VALUES ("us-core-provider-specialty", "2471C1101X", "Cardiovascular-Interventional Technology", 5750);
INSERT INTO list_options(list_id,option_id,title,seq) VALUES ("us-core-provider-specialty", "2471C1106X", "Cardiac-Interventional Technology", 5760);
INSERT INTO list_options(list_id,option_id,title,seq) VALUES ("us-core-provider-specialty", "2471C3401X", "Computed Tomography", 5770);
INSERT INTO list_options(list_id,option_id,title,seq) VALUES ("us-core-provider-specialty", "2471C3402X", "Radiography", 5780);
INSERT INTO list_options(list_id,option_id,title,seq) VALUES ("us-core-provider-specialty", "2471M1202X", "Magnetic Resonance Imaging", 5790);
INSERT INTO list_options(list_id,option_id,title,seq) VALUES ("us-core-provider-specialty", "2471M2300X", "Mammography", 5800);
INSERT INTO list_options(list_id,option_id,title,seq) VALUES ("us-core-provider-specialty", "2471N0900X", "Nuclear Medicine Technology", 5810);
INSERT INTO list_options(list_id,option_id,title,seq) VALUES ("us-core-provider-specialty", "2471Q0001X", "Quality Management", 5820);
INSERT INTO list_options(list_id,option_id,title,seq) VALUES ("us-core-provider-specialty", "2471R0002X", "Radiation Therapy", 5830);
INSERT INTO list_options(list_id,option_id,title,seq) VALUES ("us-core-provider-specialty", "2471S1302X", "Sonography", 5840);
INSERT INTO list_options(list_id,option_id,title,seq) VALUES ("us-core-provider-specialty", "2471V0105X", "Vascular Sonography", 5850);
INSERT INTO list_options(list_id,option_id,title,seq) VALUES ("us-core-provider-specialty", "2471V0106X", "Vascular-Interventional Technology", 5860);
INSERT INTO list_options(list_id,option_id,title,seq) VALUES ("us-core-provider-specialty", "247200000X", "Technician, Other", 5870);
INSERT INTO list_options(list_id,option_id,title,seq) VALUES ("us-core-provider-specialty", "2472B0301X", "Biomedical Engineering", 5880);
INSERT INTO list_options(list_id,option_id,title,seq) VALUES ("us-core-provider-specialty", "2472D0500X", "Darkroom", 5890);
INSERT INTO list_options(list_id,option_id,title,seq) VALUES ("us-core-provider-specialty", "2472E0500X", "EEG", 5900);
INSERT INTO list_options(list_id,option_id,title,seq) VALUES ("us-core-provider-specialty", "2472R0900X", "Renal Dialysis", 5910);
INSERT INTO list_options(list_id,option_id,title,seq) VALUES ("us-core-provider-specialty", "2472V0600X", "Veterinary", 5920);
INSERT INTO list_options(list_id,option_id,title,seq) VALUES ("us-core-provider-specialty", "247ZC0005X", "Pathology", 5930);
INSERT INTO list_options(list_id,option_id,title,seq) VALUES ("us-core-provider-specialty", "251300000X", "Local Education Agency (LEA)", 5940);
INSERT INTO list_options(list_id,option_id,title,seq) VALUES ("us-core-provider-specialty", "251B00000X", "Case Management", 5950);
INSERT INTO list_options(list_id,option_id,title,seq) VALUES ("us-core-provider-specialty", "251C00000X", "Day Training, Developmentally Disabled Services", 5960);
INSERT INTO list_options(list_id,option_id,title,seq) VALUES ("us-core-provider-specialty", "251E00000X", "Home Health", 5970);
INSERT INTO list_options(list_id,option_id,title,seq) VALUES ("us-core-provider-specialty", "251F00000X", "Home Infusion", 5980);
INSERT INTO list_options(list_id,option_id,title,seq) VALUES ("us-core-provider-specialty", "251G00000X", "Hospice Care, Community Based", 5990);
INSERT INTO list_options(list_id,option_id,title,seq) VALUES ("us-core-provider-specialty", "251J00000X", "Nursing Care", 6000);
INSERT INTO list_options(list_id,option_id,title,seq) VALUES ("us-core-provider-specialty", "251K00000X", "Public Health or Welfare", 6010);
INSERT INTO list_options(list_id,option_id,title,seq) VALUES ("us-core-provider-specialty", "251S00000X", "Community/Behavioral Health", 6020);
INSERT INTO list_options(list_id,option_id,title,seq) VALUES ("us-core-provider-specialty", "251T00000X", "PACE Provider Organization", 6030);
INSERT INTO list_options(list_id,option_id,title,seq) VALUES ("us-core-provider-specialty", "251V00000X", "Voluntary or Charitable", 6040);
INSERT INTO list_options(list_id,option_id,title,seq) VALUES ("us-core-provider-specialty", "251X00000X", "Supports Brokerage", 6050);
INSERT INTO list_options(list_id,option_id,title,seq) VALUES ("us-core-provider-specialty", "252Y00000X", "Early Intervention Provider Agency", 6060);
INSERT INTO list_options(list_id,option_id,title,seq) VALUES ("us-core-provider-specialty", "253J00000X", "Foster Care Agency", 6070);
INSERT INTO list_options(list_id,option_id,title,seq) VALUES ("us-core-provider-specialty", "253Z00000X", "In Home Supportive Care", 6080);
INSERT INTO list_options(list_id,option_id,title,seq) VALUES ("us-core-provider-specialty", "261Q00000X", "Clinic/Center", 6090);
INSERT INTO list_options(list_id,option_id,title,seq) VALUES ("us-core-provider-specialty", "261QA0005X", "Ambulatory Family Planning Facility", 6100);
INSERT INTO list_options(list_id,option_id,title,seq) VALUES ("us-core-provider-specialty", "261QA0006X", "Ambulatory Fertility Facility", 6110);
INSERT INTO list_options(list_id,option_id,title,seq) VALUES ("us-core-provider-specialty", "261QA0600X", "Adult Day Care", 6120);
INSERT INTO list_options(list_id,option_id,title,seq) VALUES ("us-core-provider-specialty", "261QA0900X", "Amputee", 6130);
INSERT INTO list_options(list_id,option_id,title,seq) VALUES ("us-core-provider-specialty", "261QA1903X", "Ambulatory Surgical", 6140);
INSERT INTO list_options(list_id,option_id,title,seq) VALUES ("us-core-provider-specialty", "261QA3000X", "Augmentative Communication", 6150);
INSERT INTO list_options(list_id,option_id,title,seq) VALUES ("us-core-provider-specialty", "261QB0400X", "Birthing", 6160);
INSERT INTO list_options(list_id,option_id,title,seq) VALUES ("us-core-provider-specialty", "261QC0050X", "Critical Access Hospital", 6170);
INSERT INTO list_options(list_id,option_id,title,seq) VALUES ("us-core-provider-specialty", "261QC1500X", "Community Health", 6180);
INSERT INTO list_options(list_id,option_id,title,seq) VALUES ("us-core-provider-specialty", "261QC1800X", "Corporate Health", 6190);
INSERT INTO list_options(list_id,option_id,title,seq) VALUES ("us-core-provider-specialty", "261QD0000X", "Dental", 6200);
INSERT INTO list_options(list_id,option_id,title,seq) VALUES ("us-core-provider-specialty", "261QD1600X", "Developmental Disabilities", 6210);
INSERT INTO list_options(list_id,option_id,title,seq) VALUES ("us-core-provider-specialty", "261QE0002X", "Emergency Care", 6220);
INSERT INTO list_options(list_id,option_id,title,seq) VALUES ("us-core-provider-specialty", "261QE0700X", "End-Stage Renal Disease (ESRD) Treatment", 6230);
INSERT INTO list_options(list_id,option_id,title,seq) VALUES ("us-core-provider-specialty", "261QE0800X", "Endoscopy", 6240);
INSERT INTO list_options(list_id,option_id,title,seq) VALUES ("us-core-provider-specialty", "261QF0050X", "Family Planning, Non-Surgical", 6250);
INSERT INTO list_options(list_id,option_id,title,seq) VALUES ("us-core-provider-specialty", "261QF0400X", "Federally Qualified Health Center (FQHC)", 6260);
INSERT INTO list_options(list_id,option_id,title,seq) VALUES ("us-core-provider-specialty", "261QG0250X", "Genetics", 6270);
INSERT INTO list_options(list_id,option_id,title,seq) VALUES ("us-core-provider-specialty", "261QH0100X", "Health Service", 6280);
INSERT INTO list_options(list_id,option_id,title,seq) VALUES ("us-core-provider-specialty", "261QH0700X", "Hearing and Speech", 6290);
INSERT INTO list_options(list_id,option_id,title,seq) VALUES ("us-core-provider-specialty", "261QI0500X", "Infusion Therapy", 6300);
INSERT INTO list_options(list_id,option_id,title,seq) VALUES ("us-core-provider-specialty", "261QL0400X", "Lithotripsy", 6310);
INSERT INTO list_options(list_id,option_id,title,seq) VALUES ("us-core-provider-specialty", "261QM0801X", "Mental Health (Including Community Mental Health Center)", 6320);
INSERT INTO list_options(list_id,option_id,title,seq) VALUES ("us-core-provider-specialty", "261QM0850X", "Adult Mental Health", 6330);
INSERT INTO list_options(list_id,option_id,title,seq) VALUES ("us-core-provider-specialty", "261QM0855X", "Adolescent and Children Mental Health", 6340);
INSERT INTO list_options(list_id,option_id,title,seq) VALUES ("us-core-provider-specialty", "261QM1000X", "Migrant Health", 6350);
INSERT INTO list_options(list_id,option_id,title,seq) VALUES ("us-core-provider-specialty", "261QM1100X", "Military/U.S. Coast Guard Outpatient", 6360);
INSERT INTO list_options(list_id,option_id,title,seq) VALUES ("us-core-provider-specialty", "261QM1101X", "Military and U.S. Coast Guard Ambulatory Procedure", 6370);
INSERT INTO list_options(list_id,option_id,title,seq) VALUES ("us-core-provider-specialty", "261QM1102X", "Military Outpatient Operational (Transportable) Component", 6380);
INSERT INTO list_options(list_id,option_id,title,seq) VALUES ("us-core-provider-specialty", "261QM1103X", "Military Ambulatory Procedure Visits Operational (Transportable)", 6390);
INSERT INTO list_options(list_id,option_id,title,seq) VALUES ("us-core-provider-specialty", "261QM1200X", "Magnetic Resonance Imaging (MRI)", 6400);
INSERT INTO list_options(list_id,option_id,title,seq) VALUES ("us-core-provider-specialty", "261QM1300X", "Multi-Specialty", 6410);
INSERT INTO list_options(list_id,option_id,title,seq) VALUES ("us-core-provider-specialty", "261QM2500X", "Medical Specialty", 6420);
INSERT INTO list_options(list_id,option_id,title,seq) VALUES ("us-core-provider-specialty", "261QM2800X", "Methadone Clinic", 6430);
INSERT INTO list_options(list_id,option_id,title,seq) VALUES ("us-core-provider-specialty", "261QM3000X", "Medically Fragile Intants and Children Day Care", 6440);
INSERT INTO list_options(list_id,option_id,title,seq) VALUES ("us-core-provider-specialty", "261QP0904X", "Public Health, Federal", 6450);
INSERT INTO list_options(list_id,option_id,title,seq) VALUES ("us-core-provider-specialty", "261QP0905X", "Public Health, State or Local", 6460);
INSERT INTO list_options(list_id,option_id,title,seq) VALUES ("us-core-provider-specialty", "261QP1100X", "Podiatric", 6470);
INSERT INTO list_options(list_id,option_id,title,seq) VALUES ("us-core-provider-specialty", "261QP2000X", "Physical Therapy", 6480);
INSERT INTO list_options(list_id,option_id,title,seq) VALUES ("us-core-provider-specialty", "261QP2300X", "Primary Care", 6490);
INSERT INTO list_options(list_id,option_id,title,seq) VALUES ("us-core-provider-specialty", "261QP2400X", "Prison Health", 6500);
INSERT INTO list_options(list_id,option_id,title,seq) VALUES ("us-core-provider-specialty", "261QP3300X", "Pain", 6510);
INSERT INTO list_options(list_id,option_id,title,seq) VALUES ("us-core-provider-specialty", "261QR0200X", "Radiology", 6520);
INSERT INTO list_options(list_id,option_id,title,seq) VALUES ("us-core-provider-specialty", "261QR0206X", "Radiology, Mammography", 6530);
INSERT INTO list_options(list_id,option_id,title,seq) VALUES ("us-core-provider-specialty", "261QR0207X", "Radiology, Mobile Mammography", 6540);
INSERT INTO list_options(list_id,option_id,title,seq) VALUES ("us-core-provider-specialty", "261QR0208X", "Radiology, Mobile", 6550);
INSERT INTO list_options(list_id,option_id,title,seq) VALUES ("us-core-provider-specialty", "261QR0400X", "Rehabilitation", 6560);
INSERT INTO list_options(list_id,option_id,title,seq) VALUES ("us-core-provider-specialty", "261QR0401X", "Rehabilitation, Comprehensive Outpatient Rehabilitation Facility (CORF)", 6570);
INSERT INTO list_options(list_id,option_id,title,seq) VALUES ("us-core-provider-specialty", "261QR0404X", "Rehabilitation, Cardiac Facilities", 6580);
INSERT INTO list_options(list_id,option_id,title,seq) VALUES ("us-core-provider-specialty", "261QR0405X", "Rehabilitation, Substance Use Disorder", 6590);
INSERT INTO list_options(list_id,option_id,title,seq) VALUES ("us-core-provider-specialty", "261QR0800X", "Recovery Care", 6600);
INSERT INTO list_options(list_id,option_id,title,seq) VALUES ("us-core-provider-specialty", "261QR1100X", "Research", 6610);
INSERT INTO list_options(list_id,option_id,title,seq) VALUES ("us-core-provider-specialty", "261QR1300X", "Rural Health", 6620);
INSERT INTO list_options(list_id,option_id,title,seq) VALUES ("us-core-provider-specialty", "261QS0112X", "Oral and Maxillofacial Surgery", 6630);
INSERT INTO list_options(list_id,option_id,title,seq) VALUES ("us-core-provider-specialty", "261QS0132X", "Ophthalmologic Surgery", 6640);
INSERT INTO list_options(list_id,option_id,title,seq) VALUES ("us-core-provider-specialty", "261QS1000X", "Student Health", 6650);
INSERT INTO list_options(list_id,option_id,title,seq) VALUES ("us-core-provider-specialty", "261QS1200X", "Sleep Disorder Diagnostic", 6660);
INSERT INTO list_options(list_id,option_id,title,seq) VALUES ("us-core-provider-specialty", "261QU0200X", "Urgent Care", 6670);
INSERT INTO list_options(list_id,option_id,title,seq) VALUES ("us-core-provider-specialty", "261QV0200X", "VA", 6680);
INSERT INTO list_options(list_id,option_id,title,seq) VALUES ("us-core-provider-specialty", "261QX0100X", "Occupational Medicine", 6690);
INSERT INTO list_options(list_id,option_id,title,seq) VALUES ("us-core-provider-specialty", "261QX0200X", "Oncology", 6700);
INSERT INTO list_options(list_id,option_id,title,seq) VALUES ("us-core-provider-specialty", "261QX0203X", "Oncology, Radiation", 6710);
INSERT INTO list_options(list_id,option_id,title,seq) VALUES ("us-core-provider-specialty", "273100000X", "Epilepsy Unit", 6720);
INSERT INTO list_options(list_id,option_id,title,seq) VALUES ("us-core-provider-specialty", "273R00000X", "Psychiatric Unit", 6730);
INSERT INTO list_options(list_id,option_id,title,seq) VALUES ("us-core-provider-specialty", "273Y00000X", "Rehabilitation Unit", 6740);
INSERT INTO list_options(list_id,option_id,title,seq) VALUES ("us-core-provider-specialty", "275N00000X", "Medicare Defined Swing Bed Unit", 6750);
INSERT INTO list_options(list_id,option_id,title,seq) VALUES ("us-core-provider-specialty", "276400000X", "Rehabilitation, Substance Use Disorder Unit", 6760);
INSERT INTO list_options(list_id,option_id,title,seq) VALUES ("us-core-provider-specialty", "281P00000X", "Chronic Disease Hospital", 6770);
INSERT INTO list_options(list_id,option_id,title,seq) VALUES ("us-core-provider-specialty", "281PC2000X", "Children", 6780);
INSERT INTO list_options(list_id,option_id,title,seq) VALUES ("us-core-provider-specialty", "282E00000X", "Long Term Care Hospital", 6790);
INSERT INTO list_options(list_id,option_id,title,seq) VALUES ("us-core-provider-specialty", "282J00000X", "Religious Nonmedical Health Care Institution", 6800);
INSERT INTO list_options(list_id,option_id,title,seq) VALUES ("us-core-provider-specialty", "282N00000X", "General Acute Care Hospital", 6810);
INSERT INTO list_options(list_id,option_id,title,seq) VALUES ("us-core-provider-specialty", "282NC0060X", "Critical Access", 6820);
INSERT INTO list_options(list_id,option_id,title,seq) VALUES ("us-core-provider-specialty", "282NC2000X", "Children", 6830);
INSERT INTO list_options(list_id,option_id,title,seq) VALUES ("us-core-provider-specialty", "282NR1301X", "Rural", 6840);
INSERT INTO list_options(list_id,option_id,title,seq) VALUES ("us-core-provider-specialty", "282NW0100X", "Women", 6850);
INSERT INTO list_options(list_id,option_id,title,seq) VALUES ("us-core-provider-specialty", "283Q00000X", "Psychiatric Hospital", 6860);
INSERT INTO list_options(list_id,option_id,title,seq) VALUES ("us-core-provider-specialty", "283X00000X", "Rehabilitation Hospital", 6870);
INSERT INTO list_options(list_id,option_id,title,seq) VALUES ("us-core-provider-specialty", "283XC2000X", "Children", 6880);
INSERT INTO list_options(list_id,option_id,title,seq) VALUES ("us-core-provider-specialty", "284300000X", "Special Hospital", 6890);
INSERT INTO list_options(list_id,option_id,title,seq) VALUES ("us-core-provider-specialty", "286500000X", "Military Hospital", 6900);
INSERT INTO list_options(list_id,option_id,title,seq) VALUES ("us-core-provider-specialty", "2865C1500X", "Community Health", 6910);
INSERT INTO list_options(list_id,option_id,title,seq) VALUES ("us-core-provider-specialty", "2865M2000X", "Military General Acute Care Hospital", 6920);
INSERT INTO list_options(list_id,option_id,title,seq) VALUES ("us-core-provider-specialty", "2865X1600X", "Military General Acute Care Hospital. Operational (Transportable)", 6930);
INSERT INTO list_options(list_id,option_id,title,seq) VALUES ("us-core-provider-specialty", "287300000X", "Christian Science Sanitorium", 6940);
INSERT INTO list_options(list_id,option_id,title,seq) VALUES ("us-core-provider-specialty", "291900000X", "Military Clinical Medical Laboratory", 6950);
INSERT INTO list_options(list_id,option_id,title,seq) VALUES ("us-core-provider-specialty", "291U00000X", "Clinical Medical Laboratory", 6960);
INSERT INTO list_options(list_id,option_id,title,seq) VALUES ("us-core-provider-specialty", "292200000X", "Dental Laboratory", 6970);
INSERT INTO list_options(list_id,option_id,title,seq) VALUES ("us-core-provider-specialty", "293D00000X", "Physiological Laboratory", 6980);
INSERT INTO list_options(list_id,option_id,title,seq) VALUES ("us-core-provider-specialty", "302F00000X", "Exclusive Provider Organization", 6990);
INSERT INTO list_options(list_id,option_id,title,seq) VALUES ("us-core-provider-specialty", "302R00000X", "Health Maintenance Organization", 7000);
INSERT INTO list_options(list_id,option_id,title,seq) VALUES ("us-core-provider-specialty", "305R00000X", "Preferred Provider Organization", 7010);
INSERT INTO list_options(list_id,option_id,title,seq) VALUES ("us-core-provider-specialty", "305S00000X", "Point of Service", 7020);
INSERT INTO list_options(list_id,option_id,title,seq) VALUES ("us-core-provider-specialty", "310400000X", "Assisted Living Facility", 7030);
INSERT INTO list_options(list_id,option_id,title,seq) VALUES ("us-core-provider-specialty", "3104A0625X", "Assisted Living, Mental Illness", 7040);
INSERT INTO list_options(list_id,option_id,title,seq) VALUES ("us-core-provider-specialty", "3104A0630X", "Assisted Living, Behavioral Disturbances", 7050);
INSERT INTO list_options(list_id,option_id,title,seq) VALUES ("us-core-provider-specialty", "310500000X", "Intermediate Care Facility, Mental Illness", 7060);
INSERT INTO list_options(list_id,option_id,title,seq) VALUES ("us-core-provider-specialty", "311500000X", "Alzheimer Center (Dementia Center)", 7070);
INSERT INTO list_options(list_id,option_id,title,seq) VALUES ("us-core-provider-specialty", "311Z00000X", "Custodial Care Facility", 7080);
INSERT INTO list_options(list_id,option_id,title,seq) VALUES ("us-core-provider-specialty", "311ZA0620X", "Adult Care Home", 7090);
INSERT INTO list_options(list_id,option_id,title,seq) VALUES ("us-core-provider-specialty", "313M00000X", "Nursing Facility/Intermediate Care Facility", 7100);
INSERT INTO list_options(list_id,option_id,title,seq) VALUES ("us-core-provider-specialty", "314000000X", "Skilled Nursing Facility", 7110);
INSERT INTO list_options(list_id,option_id,title,seq) VALUES ("us-core-provider-specialty", "3140N1450X", "Nursing Care, Pediatric", 7120);
INSERT INTO list_options(list_id,option_id,title,seq) VALUES ("us-core-provider-specialty", "315D00000X", "Hospice, Inpatient", 7130);
INSERT INTO list_options(list_id,option_id,title,seq) VALUES ("us-core-provider-specialty", "315P00000X", "Intermediate Care Facility, Mentally Retarded", 7140);
INSERT INTO list_options(list_id,option_id,title,seq) VALUES ("us-core-provider-specialty", "317400000X", "Christian Science Facility", 7150);
INSERT INTO list_options(list_id,option_id,title,seq) VALUES ("us-core-provider-specialty", "320600000X", "Residential Treatment Facility, Mental Retardation and/or Developmental Disabilities", 7160);
INSERT INTO list_options(list_id,option_id,title,seq) VALUES ("us-core-provider-specialty", "320700000X", "Residential Treatment Facility, Physical Disabilities", 7170);
INSERT INTO list_options(list_id,option_id,title,seq) VALUES ("us-core-provider-specialty", "320800000X", "Community Based Residential Treatment Facility, Mental Illness", 7180);
INSERT INTO list_options(list_id,option_id,title,seq) VALUES ("us-core-provider-specialty", "320900000X", "Community Based Residential Treatment, Mental Retardation and/or Developmental Disabilities", 7190);
INSERT INTO list_options(list_id,option_id,title,seq) VALUES ("us-core-provider-specialty", "322D00000X", "Residential Treatment Facility, Emotionally Disturbed Children", 7200);
INSERT INTO list_options(list_id,option_id,title,seq) VALUES ("us-core-provider-specialty", "323P00000X", "Psychiatric Residential Treatment Facility", 7210);
INSERT INTO list_options(list_id,option_id,title,seq) VALUES ("us-core-provider-specialty", "324500000X", "Substance Abuse Rehabilitation Facility", 7220);
INSERT INTO list_options(list_id,option_id,title,seq) VALUES ("us-core-provider-specialty", "3245S0500X", "Substance Abuse Treatment, Children", 7230);
INSERT INTO list_options(list_id,option_id,title,seq) VALUES ("us-core-provider-specialty", "331L00000X", "Blood Bank", 7240);
INSERT INTO list_options(list_id,option_id,title,seq) VALUES ("us-core-provider-specialty", "332000000X", "Military/U.S. Coast Guard Pharmacy", 7250);
INSERT INTO list_options(list_id,option_id,title,seq) VALUES ("us-core-provider-specialty", "332100000X", "Department of Veterans Affairs (VA) Pharmacy", 7260);
INSERT INTO list_options(list_id,option_id,title,seq) VALUES ("us-core-provider-specialty", "332800000X", "Indian Health Service/Tribal/Urban Indian Health (I/T/U) Pharmacy", 7270);
INSERT INTO list_options(list_id,option_id,title,seq) VALUES ("us-core-provider-specialty", "332900000X", "Non-Pharmacy Dispensing Site", 7280);
INSERT INTO list_options(list_id,option_id,title,seq) VALUES ("us-core-provider-specialty", "332B00000X", "Durable Medical Equipment & Medical Supplies", 7290);
INSERT INTO list_options(list_id,option_id,title,seq) VALUES ("us-core-provider-specialty", "332BC3200X", "Customized Equipment", 7300);
INSERT INTO list_options(list_id,option_id,title,seq) VALUES ("us-core-provider-specialty", "332BD1200X", "Dialysis Equipment & Supplies", 7310);
INSERT INTO list_options(list_id,option_id,title,seq) VALUES ("us-core-provider-specialty", "332BN1400X", "Nursing Facility Supplies", 7320);
INSERT INTO list_options(list_id,option_id,title,seq) VALUES ("us-core-provider-specialty", "332BP3500X", "Parenteral & Enteral Nutrition", 7330);
INSERT INTO list_options(list_id,option_id,title,seq) VALUES ("us-core-provider-specialty", "332BX2000X", "Oxygen Equipment & Supplies", 7340);
INSERT INTO list_options(list_id,option_id,title,seq) VALUES ("us-core-provider-specialty", "332G00000X", "Eye Bank", 7350);
INSERT INTO list_options(list_id,option_id,title,seq) VALUES ("us-core-provider-specialty", "332H00000X", "Eyewear Supplier (Equipment, not the service)", 7360);
INSERT INTO list_options(list_id,option_id,title,seq) VALUES ("us-core-provider-specialty", "332S00000X", "Hearing Aid Equipment", 7370);
INSERT INTO list_options(list_id,option_id,title,seq) VALUES ("us-core-provider-specialty", "332U00000X", "Home Delivered Meals", 7380);
INSERT INTO list_options(list_id,option_id,title,seq) VALUES ("us-core-provider-specialty", "333300000X", "Emergency Response System Companies", 7390);
INSERT INTO list_options(list_id,option_id,title,seq) VALUES ("us-core-provider-specialty", "333600000X", "Pharmacy", 7400);
INSERT INTO list_options(list_id,option_id,title,seq) VALUES ("us-core-provider-specialty", "3336C0002X", "Clinic Pharmacy", 7410);
INSERT INTO list_options(list_id,option_id,title,seq) VALUES ("us-core-provider-specialty", "3336C0003X", "Community/Retail Pharmacy", 7420);
INSERT INTO list_options(list_id,option_id,title,seq) VALUES ("us-core-provider-specialty", "3336C0004X", "Compounding Pharmacy", 7430);
INSERT INTO list_options(list_id,option_id,title,seq) VALUES ("us-core-provider-specialty", "3336H0001X", "Home Infusion Therapy Pharmacy", 7440);
INSERT INTO list_options(list_id,option_id,title,seq) VALUES ("us-core-provider-specialty", "3336I0012X", "Institutional Pharmacy", 7450);
INSERT INTO list_options(list_id,option_id,title,seq) VALUES ("us-core-provider-specialty", "3336L0003X", "Long Term Care Pharmacy", 7460);
INSERT INTO list_options(list_id,option_id,title,seq) VALUES ("us-core-provider-specialty", "3336M0002X", "Mail Order Pharmacy", 7470);
INSERT INTO list_options(list_id,option_id,title,seq) VALUES ("us-core-provider-specialty", "3336M0003X", "Managed Care Organization Pharmacy", 7480);
INSERT INTO list_options(list_id,option_id,title,seq) VALUES ("us-core-provider-specialty", "3336N0007X", "Nuclear Pharmacy", 7490);
INSERT INTO list_options(list_id,option_id,title,seq) VALUES ("us-core-provider-specialty", "3336S0011X", "Specialty Pharmacy", 7500);
INSERT INTO list_options(list_id,option_id,title,seq) VALUES ("us-core-provider-specialty", "335E00000X", "Prosthetic/Orthotic Supplier", 7510);
INSERT INTO list_options(list_id,option_id,title,seq) VALUES ("us-core-provider-specialty", "335G00000X", "Medical Foods Supplier", 7520);
INSERT INTO list_options(list_id,option_id,title,seq) VALUES ("us-core-provider-specialty", "335U00000X", "Organ Procurement Organization", 7530);
INSERT INTO list_options(list_id,option_id,title,seq) VALUES ("us-core-provider-specialty", "335V00000X", "Portable X-ray and/or Other Portable Diagnostic Imaging Supplier", 7540);
INSERT INTO list_options(list_id,option_id,title,seq) VALUES ("us-core-provider-specialty", "341600000X", "Ambulance", 7550);
INSERT INTO list_options(list_id,option_id,title,seq) VALUES ("us-core-provider-specialty", "3416A0800X", "Air Transport", 7560);
INSERT INTO list_options(list_id,option_id,title,seq) VALUES ("us-core-provider-specialty", "3416L0300X", "Land Transport", 7570);
INSERT INTO list_options(list_id,option_id,title,seq) VALUES ("us-core-provider-specialty", "3416S0300X", "Water Transport", 7580);
INSERT INTO list_options(list_id,option_id,title,seq) VALUES ("us-core-provider-specialty", "341800000X", "Military/U.S. Coast Guard Transport", 7590);
INSERT INTO list_options(list_id,option_id,title,seq) VALUES ("us-core-provider-specialty", "3418M1110X", "Military or U.S. Coast Guard Ambulance, Ground Transport", 7600);
INSERT INTO list_options(list_id,option_id,title,seq) VALUES ("us-core-provider-specialty", "3418M1120X", "Military or U.S. Coast Guard Ambulance, Air Transport", 7610);
INSERT INTO list_options(list_id,option_id,title,seq) VALUES ("us-core-provider-specialty", "3418M1130X", "Military or U.S. Coast Guard Ambulance, Water Transport", 7620);
INSERT INTO list_options(list_id,option_id,title,seq) VALUES ("us-core-provider-specialty", "343800000X", "Secured Medical Transport (VAN)", 7630);
INSERT INTO list_options(list_id,option_id,title,seq) VALUES ("us-core-provider-specialty", "343900000X", "Non-emergency Medical Transport (VAN)", 7640);
INSERT INTO list_options(list_id,option_id,title,seq) VALUES ("us-core-provider-specialty", "344600000X", "Taxi", 7650);
INSERT INTO list_options(list_id,option_id,title,seq) VALUES ("us-core-provider-specialty", "344800000X", "Air Carrier", 7660);
INSERT INTO list_options(list_id,option_id,title,seq) VALUES ("us-core-provider-specialty", "347B00000X", "Bus", 7670);
INSERT INTO list_options(list_id,option_id,title,seq) VALUES ("us-core-provider-specialty", "347C00000X", "Private Vehicle", 7680);
INSERT INTO list_options(list_id,option_id,title,seq) VALUES ("us-core-provider-specialty", "347D00000X", "Train", 7690);
INSERT INTO list_options(list_id,option_id,title,seq) VALUES ("us-core-provider-specialty", "347E00000X", "Transportation Broker", 7700);
INSERT INTO list_options(list_id,option_id,title,seq) VALUES ("us-core-provider-specialty", "363A00000X", "Physician Assistant", 7710);
INSERT INTO list_options(list_id,option_id,title,seq) VALUES ("us-core-provider-specialty", "363AM0700X", "Medical", 7720);
INSERT INTO list_options(list_id,option_id,title,seq) VALUES ("us-core-provider-specialty", "363AS0400X", "Surgical Technologist", 7730);
INSERT INTO list_options(list_id,option_id,title,seq) VALUES ("us-core-provider-specialty", "363L00000X", "Nurse Practitioner", 7740);
INSERT INTO list_options(list_id,option_id,title,seq) VALUES ("us-core-provider-specialty", "363LA2100X", "Acute Care", 7750);
INSERT INTO list_options(list_id,option_id,title,seq) VALUES ("us-core-provider-specialty", "363LA2200X", "Adult Health", 7760);
INSERT INTO list_options(list_id,option_id,title,seq) VALUES ("us-core-provider-specialty", "363LC0200X", "Critical Care Medicine", 7770);
INSERT INTO list_options(list_id,option_id,title,seq) VALUES ("us-core-provider-specialty", "363LC1500X", "Community Health", 7780);
INSERT INTO list_options(list_id,option_id,title,seq) VALUES ("us-core-provider-specialty", "363LF0000X", "Family", 7790);
INSERT INTO list_options(list_id,option_id,title,seq) VALUES ("us-core-provider-specialty", "363LG0600X", "Gerontology", 7800);
INSERT INTO list_options(list_id,option_id,title,seq) VALUES ("us-core-provider-specialty", "363LN0000X", "Neonatal", 7810);
INSERT INTO list_options(list_id,option_id,title,seq) VALUES ("us-core-provider-specialty", "363LN0005X", "Neonatal, Critical Care", 7820);
INSERT INTO list_options(list_id,option_id,title,seq) VALUES ("us-core-provider-specialty", "363LP0200X", "Pediatrics", 7830);
INSERT INTO list_options(list_id,option_id,title,seq) VALUES ("us-core-provider-specialty", "363LP0222X", "Pediatrics, Critical Care", 7840);
INSERT INTO list_options(list_id,option_id,title,seq) VALUES ("us-core-provider-specialty", "363LP0808X", "Psych/Mental Health", 7850);
INSERT INTO list_options(list_id,option_id,title,seq) VALUES ("us-core-provider-specialty", "363LP1700X", "Perinatal", 7860);
INSERT INTO list_options(list_id,option_id,title,seq) VALUES ("us-core-provider-specialty", "363LP2300X", "Primary Care", 7870);
INSERT INTO list_options(list_id,option_id,title,seq) VALUES ("us-core-provider-specialty", "363LS0200X", "School", 7880);
INSERT INTO list_options(list_id,option_id,title,seq) VALUES ("us-core-provider-specialty", "363LW0102X", "Women's Health", 7890);
INSERT INTO list_options(list_id,option_id,title,seq) VALUES ("us-core-provider-specialty", "363LX0001X", "Obstetrics & Gynecology", 7900);
INSERT INTO list_options(list_id,option_id,title,seq) VALUES ("us-core-provider-specialty", "363LX0106X", "Occupational Health", 7910);
INSERT INTO list_options(list_id,option_id,title,seq) VALUES ("us-core-provider-specialty", "364S00000X", "Clinical Nurse Specialist", 7920);
INSERT INTO list_options(list_id,option_id,title,seq) VALUES ("us-core-provider-specialty", "364SA2100X", "Acute Care", 7930);
INSERT INTO list_options(list_id,option_id,title,seq) VALUES ("us-core-provider-specialty", "364SA2200X", "Adult Health", 7940);
INSERT INTO list_options(list_id,option_id,title,seq) VALUES ("us-core-provider-specialty", "364SC0200X", "Critical Care Medicine", 7950);
INSERT INTO list_options(list_id,option_id,title,seq) VALUES ("us-core-provider-specialty", "364SC1501X", "Community Health/Public Health", 7960);
INSERT INTO list_options(list_id,option_id,title,seq) VALUES ("us-core-provider-specialty", "364SC2300X", "Chronic Care", 7970);
INSERT INTO list_options(list_id,option_id,title,seq) VALUES ("us-core-provider-specialty", "364SE0003X", "Emergency", 7980);
INSERT INTO list_options(list_id,option_id,title,seq) VALUES ("us-core-provider-specialty", "364SE1400X", "Ethics", 7990);
INSERT INTO list_options(list_id,option_id,title,seq) VALUES ("us-core-provider-specialty", "364SF0001X", "Family Health", 8000);
INSERT INTO list_options(list_id,option_id,title,seq) VALUES ("us-core-provider-specialty", "364SG0600X", "Gerontology", 8010);
INSERT INTO list_options(list_id,option_id,title,seq) VALUES ("us-core-provider-specialty", "364SH0200X", "Home Health", 8020);
INSERT INTO list_options(list_id,option_id,title,seq) VALUES ("us-core-provider-specialty", "364SH1100X", "Holistic", 8030);
INSERT INTO list_options(list_id,option_id,title,seq) VALUES ("us-core-provider-specialty", "364SI0800X", "Informatics", 8040);
INSERT INTO list_options(list_id,option_id,title,seq) VALUES ("us-core-provider-specialty", "364SL0600X", "Long-Term Care", 8050);
INSERT INTO list_options(list_id,option_id,title,seq) VALUES ("us-core-provider-specialty", "364SM0705X", "Medical-Surgical", 8060);
INSERT INTO list_options(list_id,option_id,title,seq) VALUES ("us-core-provider-specialty", "364SN0000X", "Neonatal", 8070);
INSERT INTO list_options(list_id,option_id,title,seq) VALUES ("us-core-provider-specialty", "364SN0800X", "Neuroscience", 8080);
INSERT INTO list_options(list_id,option_id,title,seq) VALUES ("us-core-provider-specialty", "364SP0200X", "Pediatrics", 8090);
INSERT INTO list_options(list_id,option_id,title,seq) VALUES ("us-core-provider-specialty", "364SP0807X", "Psych/Mental Health, Child & Adolescent", 8100);
INSERT INTO list_options(list_id,option_id,title,seq) VALUES ("us-core-provider-specialty", "364SP0808X", "Psych/Mental Health", 8110);
INSERT INTO list_options(list_id,option_id,title,seq) VALUES ("us-core-provider-specialty", "364SP0809X", "Psych/Mental Health, Adult", 8120);
INSERT INTO list_options(list_id,option_id,title,seq) VALUES ("us-core-provider-specialty", "364SP0810X", "Psych/Mental Health, Child & Family", 8130);
INSERT INTO list_options(list_id,option_id,title,seq) VALUES ("us-core-provider-specialty", "364SP0811X", "Psych/Mental Health, Chronically Ill", 8140);
INSERT INTO list_options(list_id,option_id,title,seq) VALUES ("us-core-provider-specialty", "364SP0812X", "Psych/Mental Health, Community", 8150);
INSERT INTO list_options(list_id,option_id,title,seq) VALUES ("us-core-provider-specialty", "364SP0813X", "Psych/Mental Health, Geropsychiatric", 8160);
INSERT INTO list_options(list_id,option_id,title,seq) VALUES ("us-core-provider-specialty", "364SP1700X", "Perinatal", 8170);
INSERT INTO list_options(list_id,option_id,title,seq) VALUES ("us-core-provider-specialty", "364SP2800X", "Perioperative", 8180);
INSERT INTO list_options(list_id,option_id,title,seq) VALUES ("us-core-provider-specialty", "364SR0400X", "Rehabilitation", 8190);
INSERT INTO list_options(list_id,option_id,title,seq) VALUES ("us-core-provider-specialty", "364SS0200X", "School", 8200);
INSERT INTO list_options(list_id,option_id,title,seq) VALUES ("us-core-provider-specialty", "364ST0500X", "Transplantation", 8210);
INSERT INTO list_options(list_id,option_id,title,seq) VALUES ("us-core-provider-specialty", "364SW0102X", "Women's Health", 8220);
INSERT INTO list_options(list_id,option_id,title,seq) VALUES ("us-core-provider-specialty", "364SX0106X", "Occupational Health", 8230);
INSERT INTO list_options(list_id,option_id,title,seq) VALUES ("us-core-provider-specialty", "364SX0200X", "Oncology", 8240);
INSERT INTO list_options(list_id,option_id,title,seq) VALUES ("us-core-provider-specialty", "364SX0204X", "Oncology, Pediatrics", 8250);
INSERT INTO list_options(list_id,option_id,title,seq) VALUES ("us-core-provider-specialty", "367500000X", "Nurse Anesthetist, Certified Registered", 8260);
INSERT INTO list_options(list_id,option_id,title,seq) VALUES ("us-core-provider-specialty", "367A00000X", "Advanced Practice Midwife", 8270);
INSERT INTO list_options(list_id,option_id,title,seq) VALUES ("us-core-provider-specialty", "367H00000X", "Anesthesiologist Assistant", 8280);
INSERT INTO list_options(list_id,option_id,title,seq) VALUES ("us-core-provider-specialty", "372500000X", "Chore Provider", 8290);
INSERT INTO list_options(list_id,option_id,title,seq) VALUES ("us-core-provider-specialty", "372600000X", "Adult Companion", 8300);
INSERT INTO list_options(list_id,option_id,title,seq) VALUES ("us-core-provider-specialty", "373H00000X", "Day Training/Habilitation Specialist", 8310);
INSERT INTO list_options(list_id,option_id,title,seq) VALUES ("us-core-provider-specialty", "374700000X", "Technician", 8320);
INSERT INTO list_options(list_id,option_id,title,seq) VALUES ("us-core-provider-specialty", "3747A0650X", "Attendant Care Provider", 8330);
INSERT INTO list_options(list_id,option_id,title,seq) VALUES ("us-core-provider-specialty", "3747P1801X", "Personal Care Attendant", 8340);
INSERT INTO list_options(list_id,option_id,title,seq) VALUES ("us-core-provider-specialty", "374J00000X", "Doula", 8350);
INSERT INTO list_options(list_id,option_id,title,seq) VALUES ("us-core-provider-specialty", "374K00000X", "Religious Nonmedical Practitioner", 8360);
INSERT INTO list_options(list_id,option_id,title,seq) VALUES ("us-core-provider-specialty", "374T00000X", "Religious Nonmedical Nursing Personnel", 8370);
INSERT INTO list_options(list_id,option_id,title,seq) VALUES ("us-core-provider-specialty", "374U00000X", "Home Health Aide", 8380);
INSERT INTO list_options(list_id,option_id,title,seq) VALUES ("us-core-provider-specialty", "376G00000X", "Nursing Home Administrator", 8390);
INSERT INTO list_options(list_id,option_id,title,seq) VALUES ("us-core-provider-specialty", "376J00000X", "Homemaker", 8400);
INSERT INTO list_options(list_id,option_id,title,seq) VALUES ("us-core-provider-specialty", "376K00000X", "Nurse's Aide", 8410);
INSERT INTO list_options(list_id,option_id,title,seq) VALUES ("us-core-provider-specialty", "385H00000X", "Respite Care", 8420);
INSERT INTO list_options(list_id,option_id,title,seq) VALUES ("us-core-provider-specialty", "385HR2050X", "Respite Care Camp", 8430);
INSERT INTO list_options(list_id,option_id,title,seq) VALUES ("us-core-provider-specialty", "385HR2055X", "Respite Care, Mental Illness, Child", 8440);
INSERT INTO list_options(list_id,option_id,title,seq) VALUES ("us-core-provider-specialty", "385HR2060X", "Respite Care, Mental Retardation and/or Developmental Disabilities, Child", 8450);
INSERT INTO list_options(list_id,option_id,title,seq) VALUES ("us-core-provider-specialty", "385HR2065X", "Respite Care, Physical Disabilities, Child", 8460);
INSERT INTO list_options(list_id,option_id,title,seq) VALUES ("us-core-provider-specialty", "390200000X", "Student in an Organized Health Care Education/Training Program", 8470);
INSERT INTO list_options(list_id,option_id,title,seq) VALUES ("us-core-provider-specialty", "405300000X", "Prevention Professional", 8480);
#EndIf

#IfMissingColumn documents document_data
ALTER TABLE `documents` ADD `document_data` MEDIUMTEXT;
#EndIf

#IfMissingColumn immunizations uuid
ALTER TABLE `immunizations` ADD `uuid` binary(16) DEFAULT NULL;
#EndIf

#IfUuidNeedUpdate immunizations
#EndIf

#IfNotIndex immunizations uuid
CREATE UNIQUE INDEX `uuid` ON `immunizations` (`uuid`);
#EndIf

#IfMissingColumn lists uuid
ALTER TABLE `lists` ADD `uuid` binary(16) DEFAULT NULL;
#EndIf

#IfUuidNeedUpdate lists
#EndIf

#IfNotIndex lists uuid
CREATE UNIQUE INDEX `uuid` ON `lists` (`uuid`);
#EndIf

#IfMissingColumn lists verification
ALTER TABLE `lists` ADD `verification` VARCHAR(36) NOT NULL DEFAULT '' COMMENT 'Reference to list_options option_id = allergyintolerance-verification';
#EndIf

#IfNotRow2D list_options list_id lists option_id allergyintolerance-verification
INSERT INTO `list_options` ( `list_id`, `option_id`, `title`, `seq` ) VALUES ('lists' ,'allergyintolerance-verification', 'AllergyIntolerance Verification Status Codes', 1);
#EndIf

#IfNotRow list_options list_id allergyintolerance-verification
INSERT INTO list_options(list_id,option_id,title,seq) VALUES ('allergyintolerance-verification', 'unconfirmed', 'Unconfirmed', 10);
INSERT INTO list_options(list_id,option_id,title,seq) VALUES ('allergyintolerance-verification', 'confirmed', 'Confirmed', 20);
INSERT INTO list_options(list_id,option_id,title,seq) VALUES ('allergyintolerance-verification', 'refuted', 'Refuted', 30);
INSERT INTO list_options(list_id,option_id,title,seq) VALUES ('allergyintolerance-verification', 'entered-in-error', 'Entered in Error', 40);
#EndIf

#IfMissingColumn ar_activity deleted
ALTER TABLE `ar_activity` ADD COLUMN `deleted` datetime DEFAULT NULL COMMENT 'NULL if active, otherwise when voided';
#EndIf

#IfNotRow2D list_options list_id lists option_id condition-verification
INSERT INTO `list_options` ( `list_id`, `option_id`, `title`, `seq` ) VALUES ('lists' ,'condition-verification', 'Condition Verification Status Codes', 1);
#EndIf

#IfNotRow list_options list_id condition-verification
INSERT INTO list_options(list_id,option_id,title,seq) VALUES ('condition-verification', 'confirmed', 'Confirmed', 10);
INSERT INTO list_options(list_id,option_id,title,seq) VALUES ('condition-verification', 'unconfirmed', 'Unconfirmed', 20);
INSERT INTO list_options(list_id,option_id,title,seq) VALUES ('condition-verification', 'refuted', 'Refuted', 30);
INSERT INTO list_options(list_id,option_id,title,seq) VALUES ('condition-verification', 'entered-in-error', 'Entered in Error', 40);
#EndIf

#IfMissingColumn procedure_order uuid
ALTER TABLE `procedure_order` ADD `uuid` binary(16) DEFAULT NULL;
#EndIf

#IfUuidNeedUpdateId procedure_order procedure_order_id
#EndIf

#IfNotIndex procedure_order uuid
CREATE UNIQUE INDEX `uuid` ON `procedure_order` (`uuid`);
#EndIf

UPDATE `globals` SET `gl_value`='0.625' WHERE `gl_name`='font-size' AND `gl_value`='0.625rem';
UPDATE `globals` SET `gl_value`='0.75' WHERE `gl_name`='font-size' AND `gl_value`='0.75rem';
UPDATE `globals` SET `gl_value`='0.875' WHERE `gl_name`='font-size' AND `gl_value`='0.875rem';
UPDATE `globals` SET `gl_value`='1.0' WHERE `gl_name`='font-size' AND `gl_value`='1rem';
UPDATE `globals` SET `gl_value`='1.125' WHERE `gl_name`='font-size' AND `gl_value`='1.125rem';

UPDATE `openemr_postcalendar_categories` SET `pc_catcolor`='#dee2e6' WHERE `pc_constant_id`='no_show' AND `pc_catcolor`='#DDDDDD';
UPDATE `openemr_postcalendar_categories` SET `pc_catcolor`='#cce5ff' WHERE `pc_constant_id`='in_office' AND `pc_catcolor`='#99CCFF';
UPDATE `openemr_postcalendar_categories` SET `pc_catcolor`='#fdb172' WHERE `pc_constant_id`='out_of_office' AND `pc_catcolor`='#99FFFF';
UPDATE `openemr_postcalendar_categories` SET `pc_catcolor`='#e9ecef' WHERE `pc_constant_id`='vacation' AND `pc_catcolor`='#EFEFEF';
UPDATE `openemr_postcalendar_categories` SET `pc_catcolor`='#ffecb4' WHERE `pc_constant_id`='office_visit' AND `pc_catcolor`='#FFFFCC';
UPDATE `openemr_postcalendar_categories` SET `pc_catcolor`='#8663ba' WHERE `pc_constant_id`='holidays' AND `pc_catcolor`='#9676DB';
UPDATE `openemr_postcalendar_categories` SET `pc_catcolor`='#2374ab' WHERE `pc_constant_id`='closed' AND `pc_catcolor`='#2374AB';
UPDATE `openemr_postcalendar_categories` SET `pc_catcolor`='#ffd351' WHERE `pc_constant_id`='lunch' AND `pc_catcolor`='#FFFF33';
UPDATE `openemr_postcalendar_categories` SET `pc_catcolor`='#93d3a2' WHERE `pc_constant_id`='established_patient' AND `pc_catcolor`='#CCFF33';
UPDATE `openemr_postcalendar_categories` SET `pc_catcolor`='#a2d9e2' WHERE `pc_constant_id`='new_patient' AND `pc_catcolor`='#CCFFFF';
UPDATE `openemr_postcalendar_categories` SET `pc_catcolor`='#b02a37' WHERE `pc_constant_id`='reserved' AND `pc_catcolor`='#FF7777';
UPDATE `openemr_postcalendar_categories` SET `pc_catcolor`='#ced4da' WHERE `pc_constant_id`='health_and_behavioral_assessment' AND `pc_catcolor`='#C7C7C7';
UPDATE `openemr_postcalendar_categories` SET `pc_catcolor`='#d3c6ec' WHERE `pc_constant_id`='preventive_care_services' AND `pc_catcolor`='#CCCCFF';
UPDATE `openemr_postcalendar_categories` SET `pc_catcolor`='#febe89' WHERE `pc_constant_id`='ophthalmological_services' AND `pc_catcolor`='#F89219';
UPDATE `openemr_postcalendar_categories` SET `pc_catcolor`='#adb5bd' WHERE `pc_constant_id`='group_therapy' AND `pc_catcolor`='#BFBFBF';

#IfMissingColumn drugs uuid
ALTER TABLE `drugs` ADD `uuid` binary(16) DEFAULT NULL;
#EndIf

#IfUuidNeedUpdateId drugs drug_id
#EndIf

#IfNotIndex drugs uuid
CREATE UNIQUE INDEX `uuid` ON `drugs` (`uuid`);
#EndIf

#IfMissingColumn prescriptions uuid
ALTER TABLE `prescriptions` ADD `uuid` binary(16) DEFAULT NULL;
#EndIf

#IfUuidNeedUpdate prescriptions
#EndIf

#IfNotIndex prescriptions uuid
CREATE UNIQUE INDEX `uuid` ON `prescriptions` (`uuid`);
#EndIf

#IfNotColumnType prescriptions rxnorm_drugcode varchar(25)
ALTER TABLE `prescriptions` MODIFY `rxnorm_drugcode` varchar(25) DEFAULT NULL;
#EndIf

#IfMissingColumn ccda encrypted
ALTER TABLE `ccda` ADD `encrypted` TINYINT(4) NOT NULL DEFAULT '0' COMMENT '0->No,1->Yes';
#EndIf

#IfNotTable uuid_mapping
CREATE TABLE `uuid_mapping` (
  `id` bigint(20) NOT NULL AUTO_INCREMENT,
  `uuid` binary(16) NOT NULL DEFAULT '',
  `resource` varchar(255) NOT NULL DEFAULT '',
  `table` varchar(255) NOT NULL DEFAULT '',
  `target_uuid` binary(16) NOT NULL DEFAULT '',
  `created` timestamp NULL,
  PRIMARY KEY (`id`),
  KEY `uuid` (`uuid`),
  KEY `resource` (`resource`),
  KEY `table` (`table`),
  KEY `target_uuid` (`target_uuid`)
) ENGINE=InnoDB AUTO_INCREMENT=1;
#EndIf

<<<<<<< HEAD
#IfMissingColumn procedure_result uuid
ALTER TABLE `procedure_result` ADD `uuid` binary(16) DEFAULT NULL;
#EndIf

#IfUuidNeedUpdateId procedure_result procedure_result_id
#EndIf

#IfNotIndex procedure_result uuid
CREATE UNIQUE INDEX `uuid` ON `procedure_result` (`uuid`);
=======
#IfNotColumnType form_bronchitis user varchar(50)
ALTER TABLE `form_bronchitis` MODIFY `user` varchar(50) default NULL;
#EndIf

#IfNotColumnType form_bronchitis groupname varchar(50)
ALTER TABLE `form_bronchitis` MODIFY `groupname` varchar(50) default NULL;
#EndIf

#IfNotColumnType form_bronchitis bronchitis_ops_fever text
ALTER TABLE `form_bronchitis` MODIFY `bronchitis_ops_fever` text;
ALTER TABLE `form_bronchitis` MODIFY `bronchitis_ops_cough` text;
ALTER TABLE `form_bronchitis` MODIFY `bronchitis_ops_dizziness` text;
ALTER TABLE `form_bronchitis` MODIFY `bronchitis_ops_chest_pain` text;
ALTER TABLE `form_bronchitis` MODIFY `bronchitis_ops_dyspnea` text;
ALTER TABLE `form_bronchitis` MODIFY `bronchitis_ops_sweating` text;
ALTER TABLE `form_bronchitis` MODIFY `bronchitis_ops_wheezing` text;
ALTER TABLE `form_bronchitis` MODIFY `bronchitis_ops_malaise` text;
ALTER TABLE `form_bronchitis` MODIFY `bronchitis_ops_sputum` text;
ALTER TABLE `form_bronchitis` MODIFY `bronchitis_ops_all_reviewed` text;
ALTER TABLE `form_bronchitis` MODIFY `bronchitis_review_of_pmh` text;
ALTER TABLE `form_bronchitis` MODIFY `bronchitis_review_of_allergies` text;
ALTER TABLE `form_bronchitis` MODIFY `bronchitis_review_of_sh` text;
ALTER TABLE `form_bronchitis` MODIFY `bronchitis_review_of_fh` text;
ALTER TABLE `form_bronchitis` MODIFY `bronchitis_tms_normal_right` text;
ALTER TABLE `form_bronchitis` MODIFY `bronchitis_tms_normal_left` text;
ALTER TABLE `form_bronchitis` MODIFY `bronchitis_nares_normal_right` text;
ALTER TABLE `form_bronchitis` MODIFY `bronchitis_nares_normal_left` text;
ALTER TABLE `form_bronchitis` MODIFY `bronchitis_tms_thickened_right` text;
ALTER TABLE `form_bronchitis` MODIFY `bronchitis_tms_thickened_left` text;
ALTER TABLE `form_bronchitis` MODIFY `bronchitis_tms_af_level_right` text;
ALTER TABLE `form_bronchitis` MODIFY `bronchitis_tms_af_level_left` text;
ALTER TABLE `form_bronchitis` MODIFY `bronchitis_nares_swelling_right` text;
ALTER TABLE `form_bronchitis` MODIFY `bronchitis_nares_swelling_left` text;
ALTER TABLE `form_bronchitis` MODIFY `bronchitis_tms_retracted_right` text;
ALTER TABLE `form_bronchitis` MODIFY `bronchitis_tms_retracted_left` text;
ALTER TABLE `form_bronchitis` MODIFY `bronchitis_nares_discharge_right` text;
ALTER TABLE `form_bronchitis` MODIFY `bronchitis_nares_discharge_left` text;
ALTER TABLE `form_bronchitis` MODIFY `bronchitis_tms_bulging_right` text;
ALTER TABLE `form_bronchitis` MODIFY `bronchitis_tms_bulging_left` text;
ALTER TABLE `form_bronchitis` MODIFY `bronchitis_tms_perforated_right` text;
ALTER TABLE `form_bronchitis` MODIFY `bronchitis_tms_perforated_left` text;
ALTER TABLE `form_bronchitis` MODIFY `bronchitis_tms_nares_not_examined` text;
ALTER TABLE `form_bronchitis` MODIFY `bronchitis_no_sinus_tenderness` text;
ALTER TABLE `form_bronchitis` MODIFY `bronchitis_oropharynx_normal` text;
ALTER TABLE `form_bronchitis` MODIFY `bronchitis_sinus_tenderness_frontal_right` text;
ALTER TABLE `form_bronchitis` MODIFY `bronchitis_sinus_tenderness_frontal_left` text;
ALTER TABLE `form_bronchitis` MODIFY `bronchitis_oropharynx_erythema` text;
ALTER TABLE `form_bronchitis` MODIFY `bronchitis_oropharynx_exudate` text;
ALTER TABLE `form_bronchitis` MODIFY `bronchitis_oropharynx_abcess` text;
ALTER TABLE `form_bronchitis` MODIFY `bronchitis_oropharynx_ulcers` text;
ALTER TABLE `form_bronchitis` MODIFY `bronchitis_sinus_tenderness_maxillary_right` text;
ALTER TABLE `form_bronchitis` MODIFY `bronchitis_sinus_tenderness_maxillary_left` text;
ALTER TABLE `form_bronchitis` MODIFY `bronchitis_sinus_tenderness_not_examined` text;
ALTER TABLE `form_bronchitis` MODIFY `bronchitis_oropharynx_not_examined` text;
ALTER TABLE `form_bronchitis` MODIFY `bronchitis_heart_pmi` text;
ALTER TABLE `form_bronchitis` MODIFY `bronchitis_heart_s3` text;
ALTER TABLE `form_bronchitis` MODIFY `bronchitis_heart_s4` text;
ALTER TABLE `form_bronchitis` MODIFY `bronchitis_heart_click` text;
ALTER TABLE `form_bronchitis` MODIFY `bronchitis_heart_rub` text;
ALTER TABLE `form_bronchitis` MODIFY `bronchitis_heart_normal` text;
ALTER TABLE `form_bronchitis` MODIFY `bronchitis_heart_not_examined` text;
ALTER TABLE `form_bronchitis` MODIFY `bronchitis_lungs_bs_normal` text;
ALTER TABLE `form_bronchitis` MODIFY `bronchitis_lungs_bs_reduced` text;
ALTER TABLE `form_bronchitis` MODIFY `bronchitis_lungs_bs_increased` text;
ALTER TABLE `form_bronchitis` MODIFY `bronchitis_lungs_crackles_lll` text;
ALTER TABLE `form_bronchitis` MODIFY `bronchitis_lungs_crackles_rll` text;
ALTER TABLE `form_bronchitis` MODIFY `bronchitis_lungs_crackles_bll` text;
ALTER TABLE `form_bronchitis` MODIFY `bronchitis_lungs_rubs_lll` text;
ALTER TABLE `form_bronchitis` MODIFY `bronchitis_lungs_rubs_rll` text;
ALTER TABLE `form_bronchitis` MODIFY `bronchitis_lungs_rubs_bll` text;
ALTER TABLE `form_bronchitis` MODIFY `bronchitis_lungs_wheezes_lll` text;
ALTER TABLE `form_bronchitis` MODIFY `bronchitis_lungs_wheezes_rll` text;
ALTER TABLE `form_bronchitis` MODIFY `bronchitis_lungs_wheezes_bll` text;
ALTER TABLE `form_bronchitis` MODIFY `bronchitis_lungs_wheezes_dll` text;
ALTER TABLE `form_bronchitis` MODIFY `bronchitis_lungs_normal_exam` text;
ALTER TABLE `form_bronchitis` MODIFY `bronchitis_lungs_not_examined` text;
ALTER TABLE `form_bronchitis` MODIFY `diagnosis1_bronchitis_form` text;
ALTER TABLE `form_bronchitis` MODIFY `diagnosis2_bronchitis_form` text;
ALTER TABLE `form_bronchitis` MODIFY `diagnosis3_bronchitis_form` text;
ALTER TABLE `form_bronchitis` MODIFY `diagnosis4_bronchitis_form` text;
>>>>>>> 8a27356f
#EndIf<|MERGE_RESOLUTION|>--- conflicted
+++ resolved
@@ -2028,7 +2028,6 @@
 ) ENGINE=InnoDB AUTO_INCREMENT=1;
 #EndIf
 
-<<<<<<< HEAD
 #IfMissingColumn procedure_result uuid
 ALTER TABLE `procedure_result` ADD `uuid` binary(16) DEFAULT NULL;
 #EndIf
@@ -2038,7 +2037,8 @@
 
 #IfNotIndex procedure_result uuid
 CREATE UNIQUE INDEX `uuid` ON `procedure_result` (`uuid`);
-=======
+#EndIf
+
 #IfNotColumnType form_bronchitis user varchar(50)
 ALTER TABLE `form_bronchitis` MODIFY `user` varchar(50) default NULL;
 #EndIf
@@ -2119,5 +2119,4 @@
 ALTER TABLE `form_bronchitis` MODIFY `diagnosis2_bronchitis_form` text;
 ALTER TABLE `form_bronchitis` MODIFY `diagnosis3_bronchitis_form` text;
 ALTER TABLE `form_bronchitis` MODIFY `diagnosis4_bronchitis_form` text;
->>>>>>> 8a27356f
 #EndIf