--
--  Comment Meta Language Constructs:
--
--  #IfNotTable
--    argument: table_name
--    behavior: if the table_name does not exist,  the block will be executed

--  #IfTable
--    argument: table_name
--    behavior: if the table_name does exist, the block will be executed

--  #IfColumn
--    arguments: table_name colname
--    behavior:  if the table and column exist,  the block will be executed

--  #IfMissingColumn
--    arguments: table_name colname
--    behavior:  if the table exists but the column does not,  the block will be executed

--  #IfNotColumnType
--    arguments: table_name colname value
--    behavior:  If the table table_name does not have a column colname with a data type equal to value, then the block will be executed

--  #IfNotColumnTypeDefault
--    arguments: table_name colname value value2
--    behavior:  If the table table_name does not have a column colname with a data type equal to value and a default equal to value2, then the block will be executed

--  #IfNotRow
--    arguments: table_name colname value
--    behavior:  If the table table_name does not have a row where colname = value, the block will be executed.

--  #IfNotRow2D
--    arguments: table_name colname value colname2 value2
--    behavior:  If the table table_name does not have a row where colname = value AND colname2 = value2, the block will be executed.

--  #IfNotRow3D
--    arguments: table_name colname value colname2 value2 colname3 value3
--    behavior:  If the table table_name does not have a row where colname = value AND colname2 = value2 AND colname3 = value3, the block will be executed.

--  #IfNotRow4D
--    arguments: table_name colname value colname2 value2 colname3 value3 colname4 value4
--    behavior:  If the table table_name does not have a row where colname = value AND colname2 = value2 AND colname3 = value3 AND colname4 = value4, the block will be executed.

--  #IfNotRow2Dx2
--    desc:      This is a very specialized function to allow adding items to the list_options table to avoid both redundant option_id and title in each element.
--    arguments: table_name colname value colname2 value2 colname3 value3
--    behavior:  The block will be executed if both statements below are true:
--               1) The table table_name does not have a row where colname = value AND colname2 = value2.
--               2) The table table_name does not have a row where colname = value AND colname3 = value3.

--  #IfRow
--    arguments: table_name colname value
--    behavior:  If the table table_name does have a row where colname = value, the block will be executed.

--  #IfRow2D
--    arguments: table_name colname value colname2 value2
--    behavior:  If the table table_name does have a row where colname = value AND colname2 = value2, the block will be executed.

--  #IfRow3D
--        arguments: table_name colname value colname2 value2 colname3 value3
--        behavior:  If the table table_name does have a row where colname = value AND colname2 = value2 AND colname3 = value3, the block will be executed.

--  #IfIndex
--    desc:      This function is most often used for dropping of indexes/keys.
--    arguments: table_name colname
--    behavior:  If the table and index exist the relevant statements are executed, otherwise not.

--  #IfNotIndex
--    desc:      This function will allow adding of indexes/keys.
--    arguments: table_name colname
--    behavior:  If the index does not exist, it will be created

--  #IfUuidNeedUpdate
--    argument: table_name
--    behavior: this will add and populate a uuid column into table

--  #IfUuidNeedUpdateId
--    argument: table_name primary_id
--    behavior: this will add and populate a uuid column into table

--  #IfUuidNeedUpdateVertical
--    argument: table_name table_columns
--    behavior: this will add and populate a uuid column into vertical table for combinations of table_columns given

--  #EndIf
--    all blocks are terminated with a #EndIf statement.

--  #IfNotListReaction
--    Custom function for creating Reaction List

--  #IfNotListOccupation
--    Custom function for creating Occupation List

--  #IfTextNullFixNeeded
--    desc: convert all text fields without default null to have default null.
--    arguments: none

--  #IfTableEngine
--    desc:      Execute SQL if the table has been created with given engine specified.
--    arguments: table_name engine
--    behavior:  Use when engine conversion requires more than one ALTER TABLE

--  #IfInnoDBMigrationNeeded
--    desc: find all MyISAM tables and convert them to InnoDB.
--    arguments: none
--    behavior: can take a long time.

--  #IfDocumentNamingNeeded
--    desc: populate name field with document names.
--    arguments: none

#IfUuidNeedUpdate patient_data
#EndIf

#IfUuidNeedUpdate form_encounter
#EndIf

#IfUuidNeedUpdate users
#EndIf

#IfUuidNeedUpdateVertical facility_user_ids uid:facility_id
#EndIf

#IfUuidNeedUpdate facility
#EndIf

#IfUuidNeedUpdate immunizations
#EndIf

#IfUuidNeedUpdate lists
#EndIf

#IfUuidNeedUpdateId procedure_order procedure_order_id
#EndIf

#IfUuidNeedUpdateId drugs drug_id
#EndIf

#IfUuidNeedUpdate prescriptions
#EndIf

#IfUuidNeedUpdateId procedure_result procedure_result_id
#EndIf

#IfUuidNeedUpdate ccda
#EndIf

#IfMissingColumn insurance_companies uuid
ALTER TABLE `insurance_companies` ADD `uuid` binary(16) DEFAULT NULL;
#EndIf

#IfUuidNeedUpdate insurance_companies
#EndIf

#IfNotIndex insurance_companies uuid
CREATE UNIQUE INDEX `uuid` ON `insurance_companies` (`uuid`);
#EndIf

#IfMissingColumn insurance_data uuid
ALTER TABLE `insurance_data` ADD `uuid` binary(16) DEFAULT NULL;
#EndIf

#IfNotIndex insurance_data uuid
CREATE UNIQUE INDEX `uuid` ON `insurance_data` (`uuid`);
#EndIf

#IfUuidNeedUpdate insurance_data
#EndIf

#IfMissingColumn facility weno_id
ALTER TABLE `facility` ADD `weno_id` VARCHAR(10) DEFAULT NULL;
#EndIf

#IfMissingColumn x12_partners x12_gs03
ALTER TABLE `x12_partners` ADD COLUMN `x12_gs03` varchar(15) DEFAULT NULL;
#EndIf

#IfMissingColumn x12_partners x12_submitter_name
ALTER TABLE `x12_partners` ADD COLUMN `x12_submitter_name` varchar(255) DEFAULT NULL;
#EndIf

#IfMissingColumn x12_partners x12_sftp_login
ALTER TABLE `x12_partners` ADD COLUMN `x12_sftp_login` varchar(255) DEFAULT NULL;
#EndIf

#IfMissingColumn x12_partners x12_sftp_pass
ALTER TABLE `x12_partners` ADD COLUMN `x12_sftp_pass` varchar(255) DEFAULT NULL;
#EndIf

#IfMissingColumn x12_partners x12_sftp_host
ALTER TABLE `x12_partners` ADD COLUMN `x12_sftp_host` varchar(255) DEFAULT NULL;
#EndIf

#IfMissingColumn x12_partners x12_sftp_port
ALTER TABLE `x12_partners` ADD COLUMN `x12_sftp_port` varchar(255) DEFAULT NULL;
#EndIf

#IfMissingColumn x12_partners x12_sftp_local_dir
ALTER TABLE `x12_partners` ADD COLUMN `x12_sftp_local_dir` varchar(255) DEFAULT NULL;
#EndIf

#IfMissingColumn x12_partners x12_sftp_remote_dir
ALTER TABLE `x12_partners` ADD COLUMN `x12_sftp_remote_dir` varchar(255) DEFAULT NULL;
#EndIf

#IfNotRow background_services name X12_SFTP
INSERT INTO `background_services` (`name`, `title`, `active`, `running`, `next_run`, `execute_interval`, `function`, `require_once`, `sort_order`) VALUES
('X12_SFTP', 'SFTP Claims to X12 Partner Service', 0, 0, '2021-01-18 11:25:10', 1, 'start_X12_SFTP', '/library/billing_sftp_service.php', 100);
#EndIf

#IfNotTable x12_remote_tracker
CREATE TABLE `x12_remote_tracker` (
`id` bigint(20) NOT NULL AUTO_INCREMENT,
`x12_partner_id` int(11) NOT NULL,
`x12_filename` varchar(255) NOT NULL,
`status` varchar(255) NOT NULL,
`claims` text,
`messages` text,
`created_at` datetime DEFAULT NULL,
`updated_at` datetime DEFAULT NULL,
PRIMARY KEY (`id`)
) ENGINE=InnoDB;

#IfNotRow2D list_options list_id lists option_id Procedure_Billing
INSERT INTO list_options (list_id,option_id,title, seq, is_default, option_value) VALUES ('lists','Procedure_Billing','Procedure Billing',0, 1, 0);
INSERT INTO list_options (list_id,option_id,title,seq,is_default,activity) VALUES ('Procedure_Billing','T','Third-Party',10,1,1);
INSERT INTO list_options (list_id,option_id,title,seq,is_default,activity) VALUES ('Procedure_Billing','P','Self Pay',20,0,1);
INSERT INTO list_options (list_id,option_id,title,seq,is_default,activity) VALUES ('Procedure_Billing','C','Bill Clinic',30,0,1);
#EndIf

#IfMissingColumn procedure_order billing_type
ALTER TABLE `procedure_order` ADD `billing_type` VARCHAR(4) DEFAULT NULL;
#EndIf

#IfMissingColumn procedure_order specimen_fasting
ALTER TABLE `procedure_order` ADD `specimen_fasting` VARCHAR(31) DEFAULT NULL;
#EndIf

#IfMissingColumn procedure_order order_psc
ALTER TABLE `procedure_order` ADD `order_psc` TINYINT(4) DEFAULT NULL;
#EndIf

#IfMissingColumn procedure_order order_abn
ALTER TABLE `procedure_order` ADD `order_abn` VARCHAR(31) NOT NULL DEFAULT 'not_required';
#EndIf

#IfMissingColumn procedure_order collector_id
ALTER TABLE `procedure_order` ADD `collector_id` BIGINT(11) NOT NULL DEFAULT '0';
#EndIf

#IfMissingColumn procedure_order account
ALTER TABLE `procedure_order` ADD `account` VARCHAR(60) DEFAULT NULL;
#EndIf

#IfMissingColumn procedure_order account_facility
ALTER TABLE `procedure_order` ADD `account_facility` int(11) DEFAULT NULL;
#EndIf

#IfMissingColumn procedure_order provider_number
ALTER TABLE `procedure_order` ADD `provider_number` VARCHAR(30) DEFAULT NULL;
#EndIf

#IfMissingColumn procedure_order procedure_order_type
ALTER TABLE `procedure_order` ADD `procedure_order_type` varchar(32) NOT NULL DEFAULT 'laboratory_test';
#EndIf

#IfMissingColumn procedure_order_code procedure_type
ALTER TABLE `procedure_order_code` ADD `procedure_type` VARCHAR(31) DEFAULT NULL;
#EndIf

#IfMissingColumn procedure_order_code transport
ALTER TABLE `procedure_order_code` ADD `transport` VARCHAR(31) DEFAULT NULL;
#EndIf

#IfMissingColumn procedure_type transport
ALTER TABLE `procedure_type` ADD `transport` VARCHAR(31) DEFAULT NULL;
#EndIf

#IfMissingColumn procedure_providers type
ALTER TABLE `procedure_providers` ADD `type` VARCHAR(31) DEFAULT NULL;
#EndIf

#IfMissingColumn procedure_answers procedure_code
ALTER TABLE `procedure_answers` ADD `procedure_code` VARCHAR(31) DEFAULT NULL;
#EndIf

<<<<<<< HEAD
#IfNotRow2D list_options list_id lists option_id,title,seq,is_default,option_value,mapping,notes,codes,toggle_setting_1,toggle_setting_2,activity,subtype Procedure_Billing
INSERT INTO list_options (list_id,option_id,title,seq,is_default,option_value,mapping,notes,codes,toggle_setting_1,toggle_setting_2,activity,subtype) VALUES ('Eye_Defaults_for_GENERAL', 'ODVITREOUS', 'clear', 504, 0, 0,'', 'RETINA','', 0, 0, 1,'');
INSERT INTO list_options (list_id,option_id,title,seq,is_default,option_value,mapping,notes,codes,toggle_setting_1,toggle_setting_2,activity,subtype) VALUES ('Eye_Defaults_for_GENERAL', 'OSVITREOUS', 'clear', 506, 0, 0,'', 'RETINA','', 0, 0, 1,'');
#EndIf

DELETE FROM medex_icons;
INSERT INTO `medex_icons` (`i_UID`, `msg_type`, `msg_status`, `i_description`, `i_html`, `i_blob`) VALUES
(1, 'SMS', 'ALLOWED', '', '<i title="SMS is possible." class="far fa-comment-dots fa-fw"></i>', ''),
(2, 'SMS', 'NotAllowed', '', '<span class="fas fa-stack" title="SMS not possible"><i title="SMS is not possible." class="fas fa-comment-dots fa-fw"></i><i class="fas fa-ban fa-stack-2x text-danger"></i></span>', ''),
(3, 'SMS', 'SCHEDULED', '', '<span class="btn scheduled" title="SMS scheduled"><i class="fas fa-comment-dots fa-fw"></i></span>', ''),
(4, 'SMS', 'SENT', '', '<span class="btn" title="SMS Sent - in process" style="background-color:yellow;"><i aria-hidden="true" class="fas fa-comment-dots fa-fw"></i></span>', ''),
(5, 'SMS', 'READ', '', '<span class="btn" title="SMS Delivered - waiting for response" aria-label="SMS Delivered" style="background-color:#146abd;"><i aria-hidden="true" class="fas fa-comment-dots fa-inverse fa-flip-horizontal fa-fw"></i></span>', ''),
(6, 'SMS', 'FAILED', '', '<span class="btn" title="SMS Failed to be delivered" style="background-color:#ffc4c4;"><i aria-hidden="true" class="fas fa-comment-dots fa-fw"></i></span>', ''),
(7, 'SMS', 'CONFIRMED', '', '<span class="btn" title="Confirmed by SMS" style="background-color:green;"><i aria-hidden="true" class="fas fa-comment-dots fa-inverse fa-flip-horizontal fa-fw"></i></span>', ''),
(8, 'SMS', 'CALL', '', '<span class="btn" style="background-color: red;" title="Patient requests Office Call"><i class="fas fa-flag fa-inverse fa-fw"></i></span>', ''),
(9, 'SMS', 'EXTRA', '', '<span class="btn" title="EXTRA" style="background-color:#000;color:#fff;"><i class="fas fa-terminal fa-fw"></i></span>', ''),
(10, 'SMS', 'STOP', '', '<span class="btn btn-danger fas fa-comment-dots" title="OptOut of SMS Messaging. Demographics updated." aria-label=\'Optout SMS\'> STOP</span>', ''),
(11, 'AVM', 'ALLOWED', '', '<span title="Automated Voice Messages are possible" class="fas fa-phone fa-fw"></span>', ''),
(12, 'AVM', 'NotAllowed', '', '<span class="fas fa-stack" title="Automated Voice Messages are not allowed"><i class="fas fa-phone fa-fw fa-stack-1x"></i><i class="fas fa-ban fa-stack-2x text-danger"></i></span>', ''),
(13, 'AVM', 'SCHEDULED', '', '<span class="btn scheduled" title="AVM scheduled"><i class="fas fa-phone fa-fw"></i></span>', ''),
(14, 'AVM', 'SENT', '', '<span class="btn" title="AVM in process, no response" style="background-color:yellow;"><i class="fas fa-phone-volume fa-reverse fa-fw"></i></span>', ''),
(15, 'AVM', 'FAILED', '', '<span class="btn" title="AVM: Failed.  Check patient\'s phone numbers." style="background-color:#ffc4c4;"><i class="fas fa-phone fa-fw"></i></span>', ''),
(16, 'AVM', 'CONFIRMED', '', '<span class="btn" title="Confirmed by AVM" style="padding:5px;background-color:green;"><i class="fas fa-phone fa-inverse fa-fw"></i></span>', ''),
(17, 'AVM', 'CALL', '', '<span class="btn" style="background-color: red;" title="Patient requests Office Call">\r\n<i class="fas fa-flag fa-inverse fa-fw"></i></span>', ''),
(18, 'AVM', 'Other', '', '<span class="fas fa-stack fa-lg"><i class="fas fa-square fa-stack-2x"></i><i class="fas fa-terminal fa-fw fa-stack-1x fa-inverse"></i></span>', ''),
(19, 'AVM', 'STOP', '', '<span class="btn btn-danger" title="OptOut of Voice Messaging. Demographics updated." aria-label="Optout AVM"><i class="fas fa-phone" aria-hidden="true"> STOP</i></span>', ''),
(20, 'EMAIL', 'ALLOWED', '', '<span title="EMAIL is possible" class="fas fa-envelope fa-fw"></span>', ''),
(21, 'EMAIL', 'NotAllowed', '', '<span class="fas fa-stack" title="EMAIL is not possible"><i class="fas fa-envelope fa-fw fa-stack-1x"></i><i class="fas fa-ban fa-stack-2x text-danger"></i></span>', ''),
(22, 'EMAIL', 'SCHEDULED', '', '<span class="btn scheduled" title="EMAIL scheduled"><i class="fas fa-envelope fa-fw"></i></span>', ''),
(23, 'EMAIL', 'SENT', '', '<span class="btn" style="background-color:yellow;" title="EMAIL Message sent, not opened"><i class="fas fa-envelope fa-fw"></i></span>', ''),
(24, 'EMAIL', 'READ', '', '<span class="btn" style="background-color:#146abd;" title="E-Mail was read/opened by patient" aria-label="Read via email"><i aria-hidden="true" class="fas fa-envelope fa-inverse fa-fw"></i></span>', ''),
(25, 'EMAIL', 'FAILED', '', '<span class="btn" title="EMAIL: Failed.  Check patient\'s email address." style="background-color:#ffc4c4;"><i class="fas fa-envelope fa-fw"></i></span>', ''),
(26, 'EMAIL', 'CONFIRMED', '', '<span class="btn" title="Confirmed by E-Mail" aria-label="Confirmed via email" style="background-color: green;"><i aria-hidden="true" class="fas fa-envelope fa-inverse fa-fw"></i></span>', ''),
(27, 'EMAIL', 'CALL', '', '<span class="btn" style="background-color: red;" title="Patient requests Office Call"><i class="fas fa-flag fa-inverse fa-fw"></i></span>', ''),
(28, 'EMAIL', 'Other', '', '<span class="fas fa-stack fa-lg"><i class="fas fa-square fa-stack-2x"></i><i class="fas fa-terminal fa-fw fa-stack-1x fa-inverse fa-fw"></i></span>', ''),
(29, 'EMAIL', 'STOP', '', '<span class="btn btn-danger" title="OptOut of EMAIL Messaging. Demographics updated." aria-label="Optout EMAIL"><i class="fas fa-envelope-o" aria-hidden="true"> STOP</i></span>', ''),
(30, 'POSTCARD', 'SENT', '', '<span class="btn" title="Postcard Sent - in process" style="padding:5px;background-color:yellow;color:black"><i class="fas fa-image fa-fw"></i></span>', ''),
(31, 'POSTCARD', 'READ', '', '<span class="btn" style="background-color:#146abd;" title="e-Postcard was delivered" aria-label="Postcard Delivered"><i class="fas fa-image fa-fw" aria-hidden="true"></i></a>', ''),
(32, 'POSTCARD', 'FAILED', '', '<span class="fas fa-stack fa-lg" title="Delivery Failure - check Address for this patient"><i class="fas fa-image fa-fw fa-stack-1x"></i><i class="fas fa-ban fa-stack-2x text-danger"></i></span>', ''),
(33, 'POSTCARD', 'SCHEDULED', '', '<span class="btn scheduled" title="Postcard Campaign Event is scheduled."><i class="fas fa-image fa-fw"></i></span>', ''),
(36, 'AVM', 'READ', '', '<span class="btn" title="AVM completed - waiting for manual response" aria-label="AVM Delivered" style="padding:5px;background-color:#146abd;"><i class="fas fa-inverse fa-phone fa-fw" aria-hidden="true"></i></span>', ''),
(37, 'SMS', 'CALLED', '', '<span class="btn" style="background-color:#146abd;" title="Patient requests Office Call: COMPLETED"><i class="fas fa-flag fa-fw"></i></span>', ''),
(38, 'AVM', 'CALLED', '', '<span class="btn" style="background-color:#146abd;" title="Patient requests Office Call: COMPLETED"><i class="fas fa-flag fa-fw"></i></span>    ', ''),
(39, 'EMAIL', 'CALLED', '', '<span class="btn" style="background-color:#146abd;" title="Patient requests Office Call: COMPLETED"><i class="fas fa-flag fa-fw"></i></span>', '');
=======
#IfNotRow users username oe-system
INSERT INTO `users`(`username`,`password`,`lname`,`authorized`,`active`) VALUES ('oe-system','NoLogin','System Operation User',0,0);
INSERT INTO `gacl_aro`(`id`, `section_value`, `value`, `order_value`, `name`, `hidden`)
    SELECT max(`id`)+1,'users','oe-system',10,'System Operation User', 0 FROM `gacl_aro`;
INSERT INTO `gacl_groups_aro_map`(`group_id`, `aro_id`)
    VALUES (
        (SELECT `id` FROM `gacl_aro_groups` WHERE parent_id=10 AND value='admin')
        ,(SELECT `id` FROM `gacl_aro` WHERE `section_value` = 'users' AND `value` = 'oe-system')
    );
#EndIf

#IfNotTable export_job
CREATE TABLE `export_job` (
  `id` bigint(20) NOT NULL AUTO_INCREMENT,
  `uuid` binary(16) DEFAULT NULL ,
  `user_id` varchar(40) NOT NULL,
  `client_id` varchar(80) NOT NULL,
  `status` varchar(40) NOT NULL,
  `start_time` datetime DEFAULT NULL,
  `resource_include_time` datetime DEFAULT NULL,
  `output_format` varchar(128) NOT NULL,
  `request_uri` varchar(128) NOT NULL,
  `resources` text,
  `output` text,
  `errors` text,
  `access_token_id` text,
  PRIMARY KEY  (`id`),
  UNIQUE (`uuid`)
) ENGINE=InnoDB COMMENT='fhir export jobs';
#EndIf

#IfNotRow categories name FHIR Export Document
SET @max_rght = (SELECT MAX(rght) FROM categories);
INSERT INTO categories(`id`,`name`, `value`, `parent`, `lft`, `rght`, `aco_spec`) select (select MAX(id) from categories) + 1, 'FHIR Export Document', '', 1, @max_rght, @max_rght + 1, 'admin|super' from categories where name = 'Categories';
UPDATE categories SET rght = rght + 2 WHERE name = 'Categories';
UPDATE categories_seq SET id = (select MAX(id) from categories);
#EndIf

#IfMissingColumn documents date_expires
ALTER TABLE `documents` ADD COLUMN `date_expires` DATETIME DEFAULT NULL;
#EndIf

#IfMissingColumn documents foreign_reference_id
ALTER TABLE `documents` ADD COLUMN `foreign_reference_id` bigint(20) default NULL,
                        ADD COLUMN `foreign_reference_table` VARCHAR(40) default NULL;
ALTER TABLE `documents` ADD KEY `foreign_reference` (`foreign_reference_id`, `foreign_reference_table`);

#IfNotRow background_services name WenoExchange
INSERT INTO `background_services` (`name`, `title`, `active`, `running`, `next_run`, `execute_interval`, `function`, `require_once`, `sort_order`) VALUES
('WenoExchange', 'Weno Log Sync', 0, 0, '2021-01-18 11:25:10', 0, 'start_weno', '/library/weno_log_sync.php', 100);
#EndIf
>>>>>>> 913f90bb
<|MERGE_RESOLUTION|>--- conflicted
+++ resolved
@@ -284,7 +284,58 @@
 ALTER TABLE `procedure_answers` ADD `procedure_code` VARCHAR(31) DEFAULT NULL;
 #EndIf
 
-<<<<<<< HEAD
+#IfNotRow users username oe-system
+INSERT INTO `users`(`username`,`password`,`lname`,`authorized`,`active`) VALUES ('oe-system','NoLogin','System Operation User',0,0);
+INSERT INTO `gacl_aro`(`id`, `section_value`, `value`, `order_value`, `name`, `hidden`)
+    SELECT max(`id`)+1,'users','oe-system',10,'System Operation User', 0 FROM `gacl_aro`;
+INSERT INTO `gacl_groups_aro_map`(`group_id`, `aro_id`)
+    VALUES (
+        (SELECT `id` FROM `gacl_aro_groups` WHERE parent_id=10 AND value='admin')
+        ,(SELECT `id` FROM `gacl_aro` WHERE `section_value` = 'users' AND `value` = 'oe-system')
+    );
+#EndIf
+
+#IfNotTable export_job
+CREATE TABLE `export_job` (
+  `id` bigint(20) NOT NULL AUTO_INCREMENT,
+  `uuid` binary(16) DEFAULT NULL ,
+  `user_id` varchar(40) NOT NULL,
+  `client_id` varchar(80) NOT NULL,
+  `status` varchar(40) NOT NULL,
+  `start_time` datetime DEFAULT NULL,
+  `resource_include_time` datetime DEFAULT NULL,
+  `output_format` varchar(128) NOT NULL,
+  `request_uri` varchar(128) NOT NULL,
+  `resources` text,
+  `output` text,
+  `errors` text,
+  `access_token_id` text,
+  PRIMARY KEY  (`id`),
+  UNIQUE (`uuid`)
+) ENGINE=InnoDB COMMENT='fhir export jobs';
+#EndIf
+
+#IfNotRow categories name FHIR Export Document
+SET @max_rght = (SELECT MAX(rght) FROM categories);
+INSERT INTO categories(`id`,`name`, `value`, `parent`, `lft`, `rght`, `aco_spec`) select (select MAX(id) from categories) + 1, 'FHIR Export Document', '', 1, @max_rght, @max_rght + 1, 'admin|super' from categories where name = 'Categories';
+UPDATE categories SET rght = rght + 2 WHERE name = 'Categories';
+UPDATE categories_seq SET id = (select MAX(id) from categories);
+#EndIf
+
+#IfMissingColumn documents date_expires
+ALTER TABLE `documents` ADD COLUMN `date_expires` DATETIME DEFAULT NULL;
+#EndIf
+
+#IfMissingColumn documents foreign_reference_id
+ALTER TABLE `documents` ADD COLUMN `foreign_reference_id` bigint(20) default NULL,
+                        ADD COLUMN `foreign_reference_table` VARCHAR(40) default NULL;
+ALTER TABLE `documents` ADD KEY `foreign_reference` (`foreign_reference_id`, `foreign_reference_table`);
+
+#IfNotRow background_services name WenoExchange
+INSERT INTO `background_services` (`name`, `title`, `active`, `running`, `next_run`, `execute_interval`, `function`, `require_once`, `sort_order`) VALUES
+('WenoExchange', 'Weno Log Sync', 0, 0, '2021-01-18 11:25:10', 0, 'start_weno', '/library/weno_log_sync.php', 100);
+#EndIf
+
 #IfNotRow2D list_options list_id lists option_id,title,seq,is_default,option_value,mapping,notes,codes,toggle_setting_1,toggle_setting_2,activity,subtype Procedure_Billing
 INSERT INTO list_options (list_id,option_id,title,seq,is_default,option_value,mapping,notes,codes,toggle_setting_1,toggle_setting_2,activity,subtype) VALUES ('Eye_Defaults_for_GENERAL', 'ODVITREOUS', 'clear', 504, 0, 0,'', 'RETINA','', 0, 0, 1,'');
 INSERT INTO list_options (list_id,option_id,title,seq,is_default,option_value,mapping,notes,codes,toggle_setting_1,toggle_setting_2,activity,subtype) VALUES ('Eye_Defaults_for_GENERAL', 'OSVITREOUS', 'clear', 506, 0, 0,'', 'RETINA','', 0, 0, 1,'');
@@ -328,57 +379,4 @@
 (36, 'AVM', 'READ', '', '<span class="btn" title="AVM completed - waiting for manual response" aria-label="AVM Delivered" style="padding:5px;background-color:#146abd;"><i class="fas fa-inverse fa-phone fa-fw" aria-hidden="true"></i></span>', ''),
 (37, 'SMS', 'CALLED', '', '<span class="btn" style="background-color:#146abd;" title="Patient requests Office Call: COMPLETED"><i class="fas fa-flag fa-fw"></i></span>', ''),
 (38, 'AVM', 'CALLED', '', '<span class="btn" style="background-color:#146abd;" title="Patient requests Office Call: COMPLETED"><i class="fas fa-flag fa-fw"></i></span>    ', ''),
-(39, 'EMAIL', 'CALLED', '', '<span class="btn" style="background-color:#146abd;" title="Patient requests Office Call: COMPLETED"><i class="fas fa-flag fa-fw"></i></span>', '');
-=======
-#IfNotRow users username oe-system
-INSERT INTO `users`(`username`,`password`,`lname`,`authorized`,`active`) VALUES ('oe-system','NoLogin','System Operation User',0,0);
-INSERT INTO `gacl_aro`(`id`, `section_value`, `value`, `order_value`, `name`, `hidden`)
-    SELECT max(`id`)+1,'users','oe-system',10,'System Operation User', 0 FROM `gacl_aro`;
-INSERT INTO `gacl_groups_aro_map`(`group_id`, `aro_id`)
-    VALUES (
-        (SELECT `id` FROM `gacl_aro_groups` WHERE parent_id=10 AND value='admin')
-        ,(SELECT `id` FROM `gacl_aro` WHERE `section_value` = 'users' AND `value` = 'oe-system')
-    );
-#EndIf
-
-#IfNotTable export_job
-CREATE TABLE `export_job` (
-  `id` bigint(20) NOT NULL AUTO_INCREMENT,
-  `uuid` binary(16) DEFAULT NULL ,
-  `user_id` varchar(40) NOT NULL,
-  `client_id` varchar(80) NOT NULL,
-  `status` varchar(40) NOT NULL,
-  `start_time` datetime DEFAULT NULL,
-  `resource_include_time` datetime DEFAULT NULL,
-  `output_format` varchar(128) NOT NULL,
-  `request_uri` varchar(128) NOT NULL,
-  `resources` text,
-  `output` text,
-  `errors` text,
-  `access_token_id` text,
-  PRIMARY KEY  (`id`),
-  UNIQUE (`uuid`)
-) ENGINE=InnoDB COMMENT='fhir export jobs';
-#EndIf
-
-#IfNotRow categories name FHIR Export Document
-SET @max_rght = (SELECT MAX(rght) FROM categories);
-INSERT INTO categories(`id`,`name`, `value`, `parent`, `lft`, `rght`, `aco_spec`) select (select MAX(id) from categories) + 1, 'FHIR Export Document', '', 1, @max_rght, @max_rght + 1, 'admin|super' from categories where name = 'Categories';
-UPDATE categories SET rght = rght + 2 WHERE name = 'Categories';
-UPDATE categories_seq SET id = (select MAX(id) from categories);
-#EndIf
-
-#IfMissingColumn documents date_expires
-ALTER TABLE `documents` ADD COLUMN `date_expires` DATETIME DEFAULT NULL;
-#EndIf
-
-#IfMissingColumn documents foreign_reference_id
-ALTER TABLE `documents` ADD COLUMN `foreign_reference_id` bigint(20) default NULL,
-                        ADD COLUMN `foreign_reference_table` VARCHAR(40) default NULL;
-ALTER TABLE `documents` ADD KEY `foreign_reference` (`foreign_reference_id`, `foreign_reference_table`);
-
-#IfNotRow background_services name WenoExchange
-INSERT INTO `background_services` (`name`, `title`, `active`, `running`, `next_run`, `execute_interval`, `function`, `require_once`, `sort_order`) VALUES
-('WenoExchange', 'Weno Log Sync', 0, 0, '2021-01-18 11:25:10', 0, 'start_weno', '/library/weno_log_sync.php', 100);
-#EndIf
->>>>>>> 913f90bb
+(39, 'EMAIL', 'CALLED', '', '<span class="btn" style="background-color:#146abd;" title="Patient requests Office Call: COMPLETED"><i class="fas fa-flag fa-fw"></i></span>', '');