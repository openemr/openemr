--
--  Comment Meta Language Constructs:
--
--  #IfNotTable
--    argument: table_name
--    behavior: if the table_name does not exist,  the block will be executed

--  #IfTable
--    argument: table_name
--    behavior: if the table_name does exist, the block will be executed

--  #IfColumn
--    arguments: table_name colname
--    behavior:  if the table and column exist,  the block will be executed

--  #IfMissingColumn
--    arguments: table_name colname
--    behavior:  if the table exists but the column does not,  the block will be executed

--  #IfNotColumnType
--    arguments: table_name colname value
--    behavior:  If the table table_name does not have a column colname with a data type equal to value, then the block will be executed

--  #IfNotColumnTypeDefault
--    arguments: table_name colname value value2
--    behavior:  If the table table_name does not have a column colname with a data type equal to value and a default equal to value2, then the block will be executed

--  #IfNotRow
--    arguments: table_name colname value
--    behavior:  If the table table_name does not have a row where colname = value, the block will be executed.

--  #IfNotRow2D
--    arguments: table_name colname value colname2 value2
--    behavior:  If the table table_name does not have a row where colname = value AND colname2 = value2, the block will be executed.

--  #IfNotRow3D
--    arguments: table_name colname value colname2 value2 colname3 value3
--    behavior:  If the table table_name does not have a row where colname = value AND colname2 = value2 AND colname3 = value3, the block will be executed.

--  #IfNotRow4D
--    arguments: table_name colname value colname2 value2 colname3 value3 colname4 value4
--    behavior:  If the table table_name does not have a row where colname = value AND colname2 = value2 AND colname3 = value3 AND colname4 = value4, the block will be executed.

--  #IfNotRow2Dx2
--    desc:      This is a very specialized function to allow adding items to the list_options table to avoid both redundant option_id and title in each element.
--    arguments: table_name colname value colname2 value2 colname3 value3
--    behavior:  The block will be executed if both statements below are true:
--               1) The table table_name does not have a row where colname = value AND colname2 = value2.
--               2) The table table_name does not have a row where colname = value AND colname3 = value3.

--  #IfRow
--    arguments: table_name colname value
--    behavior:  If the table table_name does have a row where colname = value, the block will be executed.

--  #IfRow2D
--    arguments: table_name colname value colname2 value2
--    behavior:  If the table table_name does have a row where colname = value AND colname2 = value2, the block will be executed.

--  #IfRow3D
--        arguments: table_name colname value colname2 value2 colname3 value3
--        behavior:  If the table table_name does have a row where colname = value AND colname2 = value2 AND colname3 = value3, the block will be executed.

--  #IfIndex
--    desc:      This function is most often used for dropping of indexes/keys.
--    arguments: table_name colname
--    behavior:  If the table and index exist the relevant statements are executed, otherwise not.

--  #IfNotIndex
--    desc:      This function will allow adding of indexes/keys.
--    arguments: table_name colname
--    behavior:  If the index does not exist, it will be created

--  #IfUuidNeedUpdate
--    argument: table_name
--    behavior: this will add and populate a uuid column into table

--  #IfUuidNeedUpdateId
--    argument: table_name primary_id
--    behavior: this will add and populate a uuid column into table

--  #IfUuidNeedUpdateVertical
--    argument: table_name table_columns
--    behavior: this will add and populate a uuid column into vertical table for combinations of table_columns given

--  #EndIf
--    all blocks are terminated with a #EndIf statement.

--  #IfNotListReaction
--    Custom function for creating Reaction List

--  #IfNotListOccupation
--    Custom function for creating Occupation List

--  #IfTextNullFixNeeded
--    desc: convert all text fields without default null to have default null.
--    arguments: none

--  #IfTableEngine
--    desc:      Execute SQL if the table has been created with given engine specified.
--    arguments: table_name engine
--    behavior:  Use when engine conversion requires more than one ALTER TABLE

--  #IfInnoDBMigrationNeeded
--    desc: find all MyISAM tables and convert them to InnoDB.
--    arguments: none
--    behavior: can take a long time.

--  #IfDocumentNamingNeeded
--    desc: populate name field with document names.
--    arguments: none
<<<<<<< HEAD

=======
>>>>>>> d7b5d620
#IfMissingColumn insurance_companies uuid
ALTER TABLE `insurance_companies` ADD `uuid` binary(16) DEFAULT NULL;
#EndIf

#IfUuidNeedUpdate insurance_companies
#EndIf

#IfNotIndex insurance_companies uuid
CREATE UNIQUE INDEX `uuid` ON `insurance_companies` (`uuid`);
#EndIf

#IfMissingColumn insurance_data uuid
ALTER TABLE `insurance_data` ADD `uuid` binary(16) DEFAULT NULL;
#EndIf

#IfUuidNeedUpdate insurance_data
#EndIf

#IfNotIndex insurance_data uuid
CREATE UNIQUE INDEX `uuid` ON `insurance_data` (`uuid`);
<<<<<<< HEAD
#EndIf

#IfNotColumnType facility weno_id
ALTER TABLE `facility` ADD `weno_id` VARCHAR(10) DEFAULT NULL;
=======
>>>>>>> d7b5d620
#EndIf<|MERGE_RESOLUTION|>--- conflicted
+++ resolved
@@ -108,10 +108,8 @@
 --  #IfDocumentNamingNeeded
 --    desc: populate name field with document names.
 --    arguments: none
-<<<<<<< HEAD
 
-=======
->>>>>>> d7b5d620
+
 #IfMissingColumn insurance_companies uuid
 ALTER TABLE `insurance_companies` ADD `uuid` binary(16) DEFAULT NULL;
 #EndIf
@@ -132,11 +130,8 @@
 
 #IfNotIndex insurance_data uuid
 CREATE UNIQUE INDEX `uuid` ON `insurance_data` (`uuid`);
-<<<<<<< HEAD
 #EndIf
 
 #IfNotColumnType facility weno_id
 ALTER TABLE `facility` ADD `weno_id` VARCHAR(10) DEFAULT NULL;
-=======
->>>>>>> d7b5d620
-#EndIf+#EndIf
