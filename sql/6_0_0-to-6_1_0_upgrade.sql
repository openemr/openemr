--- conflicted
+++ resolved
@@ -1262,15 +1262,6 @@
 UPDATE `layout_options` SET `max_length` = '255' WHERE `form_id` = 'DEM' AND `field_id` = 'pubpid';
 #EndIf
 
-<<<<<<< HEAD
-#IfNotTable edi_sequence
-CREATE TABLE `edi_sequences` (
-    `id` int(11) unsigned NOT NULL default '0'
-) ENGINE=InnoDB;
-
-#IfNotRow edi_sequence id 1
-INSERT INTO `edi_sequences` VALUES (1);
-=======
 #IfMissingColumn form_observation ob_status
 ALTER TABLE `form_observation` ADD `ob_status` VARCHAR(32) NULL;
 #EndIf
@@ -1291,5 +1282,4 @@
 #EndIf
 #IfMissingColumn form_observation ob_documentationof_table_id
 ALTER TABLE `form_observation` ADD `ob_documentationof_table_id` BIGINT(21) NULL;
-#EndIf
->>>>>>> 8e0d073c
+#EndIf