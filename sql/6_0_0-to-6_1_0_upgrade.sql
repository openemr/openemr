--
--  Comment Meta Language Constructs:
--
--  #IfNotTable
--    argument: table_name
--    behavior: if the table_name does not exist,  the block will be executed

--  #IfTable
--    argument: table_name
--    behavior: if the table_name does exist, the block will be executed

--  #IfColumn
--    arguments: table_name colname
--    behavior:  if the table and column exist,  the block will be executed

--  #IfMissingColumn
--    arguments: table_name colname
--    behavior:  if the table exists but the column does not,  the block will be executed

--  #IfNotColumnType
--    arguments: table_name colname value
--    behavior:  If the table table_name does not have a column colname with a data type equal to value, then the block will be executed

--  #IfNotColumnTypeDefault
--    arguments: table_name colname value value2
--    behavior:  If the table table_name does not have a column colname with a data type equal to value and a default equal to value2, then the block will be executed

--  #IfNotRow
--    arguments: table_name colname value
--    behavior:  If the table table_name does not have a row where colname = value, the block will be executed.

--  #IfNotRow2D
--    arguments: table_name colname value colname2 value2
--    behavior:  If the table table_name does not have a row where colname = value AND colname2 = value2, the block will be executed.

--  #IfNotRow3D
--    arguments: table_name colname value colname2 value2 colname3 value3
--    behavior:  If the table table_name does not have a row where colname = value AND colname2 = value2 AND colname3 = value3, the block will be executed.

--  #IfNotRow4D
--    arguments: table_name colname value colname2 value2 colname3 value3 colname4 value4
--    behavior:  If the table table_name does not have a row where colname = value AND colname2 = value2 AND colname3 = value3 AND colname4 = value4, the block will be executed.

--  #IfNotRow2Dx2
--    desc:      This is a very specialized function to allow adding items to the list_options table to avoid both redundant option_id and title in each element.
--    arguments: table_name colname value colname2 value2 colname3 value3
--    behavior:  The block will be executed if both statements below are true:
--               1) The table table_name does not have a row where colname = value AND colname2 = value2.
--               2) The table table_name does not have a row where colname = value AND colname3 = value3.

--  #IfRow
--    arguments: table_name colname value
--    behavior:  If the table table_name does have a row where colname = value, the block will be executed.

--  #IfRow2D
--    arguments: table_name colname value colname2 value2
--    behavior:  If the table table_name does have a row where colname = value AND colname2 = value2, the block will be executed.

--  #IfRow3D
--        arguments: table_name colname value colname2 value2 colname3 value3
--        behavior:  If the table table_name does have a row where colname = value AND colname2 = value2 AND colname3 = value3, the block will be executed.

--  #IfRowIsNull
--    arguments: table_name colname
--    behavior:  If the table table_name does have a row where colname is null, the block will be executed.

--  #IfIndex
--    desc:      This function is most often used for dropping of indexes/keys.
--    arguments: table_name colname
--    behavior:  If the table and index exist the relevant statements are executed, otherwise not.

--  #IfNotIndex
--    desc:      This function will allow adding of indexes/keys.
--    arguments: table_name colname
--    behavior:  If the index does not exist, it will be created

--  #EndIf
--    all blocks are terminated with a #EndIf statement.

--  #IfNotListReaction
--    Custom function for creating Reaction List

--  #IfNotListOccupation
--    Custom function for creating Occupation List

--  #IfTextNullFixNeeded
--    desc: convert all text fields without default null to have default null.
--    arguments: none

--  #IfTableEngine
--    desc:      Execute SQL if the table has been created with given engine specified.
--    arguments: table_name engine
--    behavior:  Use when engine conversion requires more than one ALTER TABLE

--  #IfInnoDBMigrationNeeded
--    desc: find all MyISAM tables and convert them to InnoDB.
--    arguments: none
--    behavior: can take a long time.

--  #IfDocumentNamingNeeded
--    desc: populate name field with document names.
--    arguments: none

#IfMissingColumn insurance_companies uuid
ALTER TABLE `insurance_companies` ADD `uuid` binary(16) DEFAULT NULL;
#EndIf

#IfNotIndex insurance_companies uuid
CREATE UNIQUE INDEX `uuid` ON `insurance_companies` (`uuid`);
#EndIf

#IfMissingColumn insurance_data uuid
ALTER TABLE `insurance_data` ADD `uuid` binary(16) DEFAULT NULL;
#EndIf

#IfNotIndex insurance_data uuid
CREATE UNIQUE INDEX `uuid` ON `insurance_data` (`uuid`);
#EndIf

#IfMissingColumn facility weno_id
ALTER TABLE `facility` ADD `weno_id` VARCHAR(10) DEFAULT NULL;
#EndIf

#IfMissingColumn x12_partners x12_gs03
ALTER TABLE `x12_partners` ADD COLUMN `x12_gs03` varchar(15) DEFAULT NULL;
#EndIf

#IfMissingColumn x12_partners x12_submitter_name
ALTER TABLE `x12_partners` ADD COLUMN `x12_submitter_name` varchar(255) DEFAULT NULL;
#EndIf

#IfMissingColumn x12_partners x12_sftp_login
ALTER TABLE `x12_partners` ADD COLUMN `x12_sftp_login` varchar(255) DEFAULT NULL;
#EndIf

#IfMissingColumn x12_partners x12_sftp_pass
ALTER TABLE `x12_partners` ADD COLUMN `x12_sftp_pass` varchar(255) DEFAULT NULL;
#EndIf

#IfMissingColumn x12_partners x12_sftp_host
ALTER TABLE `x12_partners` ADD COLUMN `x12_sftp_host` varchar(255) DEFAULT NULL;
#EndIf

#IfMissingColumn x12_partners x12_sftp_port
ALTER TABLE `x12_partners` ADD COLUMN `x12_sftp_port` varchar(255) DEFAULT NULL;
#EndIf

#IfMissingColumn x12_partners x12_sftp_local_dir
ALTER TABLE `x12_partners` ADD COLUMN `x12_sftp_local_dir` varchar(255) DEFAULT NULL;
#EndIf

#IfMissingColumn x12_partners x12_sftp_remote_dir
ALTER TABLE `x12_partners` ADD COLUMN `x12_sftp_remote_dir` varchar(255) DEFAULT NULL;
#EndIf

#IfNotRow background_services name X12_SFTP
INSERT INTO `background_services` (`name`, `title`, `active`, `running`, `next_run`, `execute_interval`, `function`, `require_once`, `sort_order`) VALUES
('X12_SFTP', 'SFTP Claims to X12 Partner Service', 0, 0, '2021-01-18 11:25:10', 1, 'start_X12_SFTP', '/library/billing_sftp_service.php', 100);
#EndIf

#IfNotTable x12_remote_tracker
CREATE TABLE `x12_remote_tracker` (
`id` bigint(20) NOT NULL AUTO_INCREMENT,
`x12_partner_id` int(11) NOT NULL,
`x12_filename` varchar(255) NOT NULL,
`status` varchar(255) NOT NULL,
`claims` text,
`messages` text,
`created_at` datetime DEFAULT NULL,
`updated_at` datetime DEFAULT NULL,
PRIMARY KEY (`id`)
) ENGINE=InnoDB;

#IfNotRow2D list_options list_id lists option_id Procedure_Billing
INSERT INTO list_options (list_id,option_id,title, seq, is_default, option_value) VALUES ('lists','Procedure_Billing','Procedure Billing',0, 1, 0);
INSERT INTO list_options (list_id,option_id,title,seq,is_default,activity) VALUES ('Procedure_Billing','T','Third-Party',10,1,1);
INSERT INTO list_options (list_id,option_id,title,seq,is_default,activity) VALUES ('Procedure_Billing','P','Self Pay',20,0,1);
INSERT INTO list_options (list_id,option_id,title,seq,is_default,activity) VALUES ('Procedure_Billing','C','Bill Clinic',30,0,1);
#EndIf

#IfMissingColumn procedure_order billing_type
ALTER TABLE `procedure_order` ADD `billing_type` VARCHAR(4) DEFAULT NULL;
#EndIf

#IfMissingColumn procedure_order specimen_fasting
ALTER TABLE `procedure_order` ADD `specimen_fasting` VARCHAR(31) DEFAULT NULL;
#EndIf

#IfMissingColumn procedure_order order_psc
ALTER TABLE `procedure_order` ADD `order_psc` TINYINT(4) DEFAULT NULL;
#EndIf

#IfMissingColumn procedure_order order_abn
ALTER TABLE `procedure_order` ADD `order_abn` VARCHAR(31) NOT NULL DEFAULT 'not_required';
#EndIf

#IfMissingColumn procedure_order collector_id
ALTER TABLE `procedure_order` ADD `collector_id` BIGINT(11) NOT NULL DEFAULT '0';
#EndIf

#IfMissingColumn procedure_order account
ALTER TABLE `procedure_order` ADD `account` VARCHAR(60) DEFAULT NULL;
#EndIf

#IfMissingColumn procedure_order account_facility
ALTER TABLE `procedure_order` ADD `account_facility` int(11) DEFAULT NULL;
#EndIf

#IfMissingColumn procedure_order provider_number
ALTER TABLE `procedure_order` ADD `provider_number` VARCHAR(30) DEFAULT NULL;
#EndIf

#IfMissingColumn procedure_order procedure_order_type
ALTER TABLE `procedure_order` ADD `procedure_order_type` varchar(32) NOT NULL DEFAULT 'laboratory_test';
#EndIf

#IfMissingColumn procedure_order_code procedure_type
ALTER TABLE `procedure_order_code` ADD `procedure_type` VARCHAR(31) DEFAULT NULL;
#EndIf

#IfMissingColumn procedure_order_code transport
ALTER TABLE `procedure_order_code` ADD `transport` VARCHAR(31) DEFAULT NULL;
#EndIf

#IfMissingColumn procedure_type transport
ALTER TABLE `procedure_type` ADD `transport` VARCHAR(31) DEFAULT NULL;
#EndIf

#IfMissingColumn procedure_providers type
ALTER TABLE `procedure_providers` ADD `type` VARCHAR(31) DEFAULT NULL;
#EndIf

#IfMissingColumn procedure_answers procedure_code
ALTER TABLE `procedure_answers` ADD `procedure_code` VARCHAR(31) DEFAULT NULL;
#EndIf

#IfNotRow users username oe-system
INSERT INTO `users`(`username`,`password`,`lname`,`authorized`,`active`) VALUES ('oe-system','NoLogin','System Operation User',0,0);
INSERT INTO `gacl_aro`(`id`, `section_value`, `value`, `order_value`, `name`, `hidden`)
    SELECT max(`id`)+1,'users','oe-system',10,'System Operation User', 0 FROM `gacl_aro`;
INSERT INTO `gacl_groups_aro_map`(`group_id`, `aro_id`)
    VALUES (
        (SELECT `id` FROM `gacl_aro_groups` WHERE parent_id=10 AND value='admin')
        ,(SELECT `id` FROM `gacl_aro` WHERE `section_value` = 'users' AND `value` = 'oe-system')
    );
#EndIf

#IfNotTable export_job
CREATE TABLE `export_job` (
  `id` bigint(20) NOT NULL AUTO_INCREMENT,
  `uuid` binary(16) DEFAULT NULL ,
  `user_id` varchar(40) NOT NULL,
  `client_id` varchar(80) NOT NULL,
  `status` varchar(40) NOT NULL,
  `start_time` datetime DEFAULT NULL,
  `resource_include_time` datetime DEFAULT NULL,
  `output_format` varchar(128) NOT NULL,
  `request_uri` varchar(128) NOT NULL,
  `resources` text,
  `output` text,
  `errors` text,
  `access_token_id` text,
  PRIMARY KEY  (`id`),
  UNIQUE (`uuid`)
) ENGINE=InnoDB COMMENT='fhir export jobs';
#EndIf

#IfNotRow categories name FHIR Export Document
SET @max_rght = (SELECT MAX(rght) FROM categories);
INSERT INTO categories(`id`,`name`, `value`, `parent`, `lft`, `rght`, `aco_spec`) select (select MAX(id) from categories) + 1, 'FHIR Export Document', '', 1, @max_rght, @max_rght + 1, 'admin|super' from categories where name = 'Categories';
UPDATE categories SET rght = rght + 2 WHERE name = 'Categories';
UPDATE categories_seq SET id = (select MAX(id) from categories);
#EndIf

#IfMissingColumn documents date_expires
ALTER TABLE `documents` ADD COLUMN `date_expires` DATETIME DEFAULT NULL;
#EndIf

#IfMissingColumn documents foreign_reference_id
ALTER TABLE `documents` ADD COLUMN `foreign_reference_id` bigint(20) default NULL,
                        ADD COLUMN `foreign_reference_table` VARCHAR(40) default NULL;
ALTER TABLE `documents` ADD KEY `foreign_reference` (`foreign_reference_id`, `foreign_reference_table`);

#IfNotRow background_services name WenoExchange
INSERT INTO `background_services` (`name`, `title`, `active`, `running`, `next_run`, `execute_interval`, `function`, `require_once`, `sort_order`) VALUES
('WenoExchange', 'Weno Log Sync', 0, 0, '2021-01-18 11:25:10', 0, 'start_weno', '/library/weno_log_sync.php', 100);
#EndIf

#IfNotRow2D list_options list_id Eye_Defaults_for_GENERAL option_id ODVITREOUS
INSERT INTO list_options (list_id,option_id,title,seq,is_default,option_value,mapping,notes,codes,toggle_setting_1,toggle_setting_2,activity,subtype) VALUES ('Eye_Defaults_for_GENERAL', 'ODVITREOUS', 'clear', 504, 0, 0,'', 'RETINA','', 0, 0, 1,'');
#EndIf

#IfNotRow2D list_options list_id Eye_Defaults_for_GENERAL option_id OSVITREOUS
INSERT INTO list_options (list_id,option_id,title,seq,is_default,option_value,mapping,notes,codes,toggle_setting_1,toggle_setting_2,activity,subtype) VALUES ('Eye_Defaults_for_GENERAL', 'OSVITREOUS', 'clear', 506, 0, 0,'', 'RETINA','', 0, 0, 1,'');
#EndIf

DELETE FROM medex_icons;
INSERT INTO `medex_icons` (`i_UID`, `msg_type`, `msg_status`, `i_description`, `i_html`, `i_blob`) VALUES
(1, 'SMS', 'ALLOWED', '', '<i title="SMS is possible." class="far fa-comment-dots fa-fw"></i>', ''),
(2, 'SMS', 'NotAllowed', '', '<span class="fas fa-stack" title="SMS not possible"><i title="SMS is not possible." class="fas fa-comment-dots fa-fw"></i><i class="fas fa-ban fa-stack-2x text-danger"></i></span>', ''),
(3, 'SMS', 'SCHEDULED', '', '<span class="btn scheduled" title="SMS scheduled"><i class="fas fa-comment-dots fa-fw"></i></span>', ''),
(4, 'SMS', 'SENT', '', '<span class="btn" title="SMS Sent - in process" style="background-color:yellow;"><i aria-hidden="true" class="fas fa-comment-dots fa-fw"></i></span>', ''),
(5, 'SMS', 'READ', '', '<span class="btn" title="SMS Delivered - waiting for response" aria-label="SMS Delivered" style="background-color:#146abd;"><i aria-hidden="true" class="fas fa-comment-dots fa-inverse fa-flip-horizontal fa-fw"></i></span>', ''),
(6, 'SMS', 'FAILED', '', '<span class="btn" title="SMS Failed to be delivered" style="background-color:#ffc4c4;"><i aria-hidden="true" class="fas fa-comment-dots fa-fw"></i></span>', ''),
(7, 'SMS', 'CONFIRMED', '', '<span class="btn" title="Confirmed by SMS" style="background-color:green;"><i aria-hidden="true" class="fas fa-comment-dots fa-inverse fa-flip-horizontal fa-fw"></i></span>', ''),
(8, 'SMS', 'CALL', '', '<span class="btn" style="background-color: red;" title="Patient requests Office Call"><i class="fas fa-flag fa-inverse fa-fw"></i></span>', ''),
(9, 'SMS', 'EXTRA', '', '<span class="btn" title="EXTRA" style="background-color:#000;color:#fff;"><i class="fas fa-terminal fa-fw"></i></span>', ''),
(10, 'SMS', 'STOP', '', '<span class="btn btn-danger fas fa-comment-dots" title="OptOut of SMS Messaging. Demographics updated." aria-label=\'Optout SMS\'> STOP</span>', ''),
(11, 'AVM', 'ALLOWED', '', '<span title="Automated Voice Messages are possible" class="fas fa-phone fa-fw"></span>', ''),
(12, 'AVM', 'NotAllowed', '', '<span class="fas fa-stack" title="Automated Voice Messages are not allowed"><i class="fas fa-phone fa-fw fa-stack-1x"></i><i class="fas fa-ban fa-stack-2x text-danger"></i></span>', ''),
(13, 'AVM', 'SCHEDULED', '', '<span class="btn scheduled" title="AVM scheduled"><i class="fas fa-phone fa-fw"></i></span>', ''),
(14, 'AVM', 'SENT', '', '<span class="btn" title="AVM in process, no response" style="background-color:yellow;"><i class="fas fa-phone-volume fa-reverse fa-fw"></i></span>', ''),
(15, 'AVM', 'FAILED', '', '<span class="btn" title="AVM: Failed.  Check patient\'s phone numbers." style="background-color:#ffc4c4;"><i class="fas fa-phone fa-fw"></i></span>', ''),
(16, 'AVM', 'CONFIRMED', '', '<span class="btn" title="Confirmed by AVM" style="padding:5px;background-color:green;"><i class="fas fa-phone fa-inverse fa-fw"></i></span>', ''),
(17, 'AVM', 'CALL', '', '<span class="btn" style="background-color: red;" title="Patient requests Office Call">\r\n<i class="fas fa-flag fa-inverse fa-fw"></i></span>', ''),
(18, 'AVM', 'Other', '', '<span class="fas fa-stack fa-lg"><i class="fas fa-square fa-stack-2x"></i><i class="fas fa-terminal fa-fw fa-stack-1x fa-inverse"></i></span>', ''),
(19, 'AVM', 'STOP', '', '<span class="btn btn-danger" title="OptOut of Voice Messaging. Demographics updated." aria-label="Optout AVM"><i class="fas fa-phone" aria-hidden="true"> STOP</i></span>', ''),
(20, 'EMAIL', 'ALLOWED', '', '<span title="EMAIL is possible" class="fas fa-envelope fa-fw"></span>', ''),
(21, 'EMAIL', 'NotAllowed', '', '<span class="fas fa-stack" title="EMAIL is not possible"><i class="fas fa-envelope fa-fw fa-stack-1x"></i><i class="fas fa-ban fa-stack-2x text-danger"></i></span>', ''),
(22, 'EMAIL', 'SCHEDULED', '', '<span class="btn scheduled" title="EMAIL scheduled"><i class="fas fa-envelope fa-fw"></i></span>', ''),
(23, 'EMAIL', 'SENT', '', '<span class="btn" style="background-color:yellow;" title="EMAIL Message sent, not opened"><i class="fas fa-envelope fa-fw"></i></span>', ''),
(24, 'EMAIL', 'READ', '', '<span class="btn" style="background-color:#146abd;" title="E-Mail was read/opened by patient" aria-label="Read via email"><i aria-hidden="true" class="fas fa-envelope fa-inverse fa-fw"></i></span>', ''),
(25, 'EMAIL', 'FAILED', '', '<span class="btn" title="EMAIL: Failed.  Check patient\'s email address." style="background-color:#ffc4c4;"><i class="fas fa-envelope fa-fw"></i></span>', ''),
(26, 'EMAIL', 'CONFIRMED', '', '<span class="btn" title="Confirmed by E-Mail" aria-label="Confirmed via email" style="background-color: green;"><i aria-hidden="true" class="fas fa-envelope fa-inverse fa-fw"></i></span>', ''),
(27, 'EMAIL', 'CALL', '', '<span class="btn" style="background-color: red;" title="Patient requests Office Call"><i class="fas fa-flag fa-inverse fa-fw"></i></span>', ''),
(28, 'EMAIL', 'Other', '', '<span class="fas fa-stack fa-lg"><i class="fas fa-square fa-stack-2x"></i><i class="fas fa-terminal fa-fw fa-stack-1x fa-inverse fa-fw"></i></span>', ''),
(29, 'EMAIL', 'STOP', '', '<span class="btn btn-danger" title="OptOut of EMAIL Messaging. Demographics updated." aria-label="Optout EMAIL"><i class="fas fa-envelope-o" aria-hidden="true"> STOP</i></span>', ''),
(30, 'POSTCARD', 'SENT', '', '<span class="btn" title="Postcard Sent - in process" style="padding:5px;background-color:yellow;color:black"><i class="fas fa-image fa-fw"></i></span>', ''),
(31, 'POSTCARD', 'READ', '', '<span class="btn" style="background-color:#146abd;" title="e-Postcard was delivered" aria-label="Postcard Delivered"><i class="fas fa-image fa-fw" aria-hidden="true"></i></span>', ''),
(32, 'POSTCARD', 'FAILED', '', '<span class="fas fa-stack fa-lg" title="Delivery Failure - check Address for this patient"><i class="fas fa-image fa-fw fa-stack-1x"></i><i class="fas fa-ban fa-stack-2x text-danger"></i></span>', ''),
(33, 'POSTCARD', 'SCHEDULED', '', '<span class="btn scheduled" title="Postcard Campaign Event is scheduled."><i class="fas fa-image fa-fw"></i></span>', ''),
(36, 'AVM', 'READ', '', '<span class="btn" title="AVM completed - waiting for manual response" aria-label="AVM Delivered" style="padding:5px;background-color:#146abd;"><i class="fas fa-inverse fa-phone fa-fw" aria-hidden="true"></i></span>', ''),
(37, 'SMS', 'CALLED', '', '<span class="btn" style="background-color:#146abd;" title="Patient requests Office Call: COMPLETED"><i class="fas fa-flag fa-fw"></i></span>', ''),
(38, 'AVM', 'CALLED', '', '<span class="btn" style="background-color:#146abd;" title="Patient requests Office Call: COMPLETED"><i class="fas fa-flag fa-fw"></i></span>    ', ''),
(39, 'EMAIL', 'CALLED', '', '<span class="btn" style="background-color:#146abd;" title="Patient requests Office Call: COMPLETED"><i class="fas fa-flag fa-fw"></i></span>', '');

#IfNotRow2D list_options list_id sex option_id UNK
INSERT INTO list_options ( list_id, option_id, title, seq, is_default, codes ) VALUES ('sex', 'UNK', 'Unknown', 10, 0, 'HL7:UNK');
#EndIf

#IfNotRow3D list_options list_id sex option_id Female codes HL7:F
UPDATE `list_options` SET `codes` = 'HL7:F' WHERE `list_id` = 'sex' AND `option_id` = 'Female';
#EndIf

#IfNotRow3D list_options list_id sex option_id Male codes HL7:M
UPDATE `list_options` SET `codes` = 'HL7:M' WHERE `list_id` = 'sex' AND `option_id` = 'Male';
#EndIf

#IfMissingColumn patient_data sexual_orientation
ALTER TABLE patient_data ADD sexual_orientation TEXT;
#EndIf

#IfMissingColumn patient_data gender_identity
ALTER TABLE patient_data ADD gender_identity TEXT;
#EndIf

#IfNotRow2D list_options list_id lists option_id sexual_orientation
INSERT INTO list_options (`list_id`, `option_id`, `title`, `seq`) VALUES ('lists', 'sexual_orientation', 'Sexual Orientation', '13');
INSERT INTO `list_options`(`list_id`, `option_id`, `title`, `seq`, `is_default`, `option_value`, `codes`) VALUES ('sexual_orientation','20430005','Straight or heterosexual',10,0,0,'SNOMED:20430005');
INSERT INTO `list_options`(`list_id`, `option_id`, `title`, `seq`, `is_default`, `option_value`, `codes`) VALUES ('sexual_orientation','38628009','Lesbian, gay or homosexual',20,0,0,'SNOMED:38628009');
INSERT INTO `list_options`(`list_id`, `option_id`, `title`, `seq`, `is_default`, `option_value`, `codes`) VALUES ('sexual_orientation','42035005','Bisexual',30,0,0,'SNOMED:42035005');
INSERT INTO `list_options`(`list_id`, `option_id`, `title`, `seq`, `is_default`, `option_value`, `codes`) VALUES ('sexual_orientation','comment_OTH','Something else, please describe',40,0,0,'HL7:OTH');
INSERT INTO `list_options`(`list_id`, `option_id`, `title`, `seq`, `is_default`, `option_value`, `codes`) VALUES ('sexual_orientation','UNK','Don\'t know',50,0,0,'HL7:UNK');
INSERT INTO `list_options`(`list_id`, `option_id`, `title`, `seq`, `is_default`, `option_value`, `codes`) VALUES ('sexual_orientation','ASKU','Choose not to disclose',60,0,0,'HL7:ASKU');
#EndIf

#IfNotRow2D list_options list_id lists option_id gender_identity
INSERT INTO list_options (`list_id`, `option_id`, `title`, `seq`) VALUES ('lists', 'gender_identity', 'Gender Identity', '1');
INSERT INTO `list_options`(`list_id`, `option_id`, `title`, `seq`, `is_default`, `option_value`, `codes`) VALUES ('gender_identity','446151000124109','Identifies as Male',10,0,0,'SNOMED:446151000124109');
INSERT INTO `list_options`(`list_id`, `option_id`, `title`, `seq`, `is_default`, `option_value`, `codes`) VALUES ('gender_identity','446141000124107','Identifies as Female',20,0,0,'SNOMED:446141000124107');
INSERT INTO `list_options`(`list_id`, `option_id`, `title`, `seq`, `is_default`, `option_value`, `codes`) VALUES ('gender_identity','407377005','Female-to-Male (FTM)/Transgender Male/Trans Man',30,0,0,'SNOMED:407377005');
INSERT INTO `list_options`(`list_id`, `option_id`, `title`, `seq`, `is_default`, `option_value`, `codes`) VALUES ('gender_identity','407376001','Male-to-Female (MTF)/Transgender Female/Trans Woman',40,0,0,'SNOMED:407376001');
INSERT INTO `list_options`(`list_id`, `option_id`, `title`, `seq`, `is_default`, `option_value`, `codes`) VALUES ('gender_identity','446131000124102','Genderqueer, neither exclusively male nor female',50,0,0,'SNOMED:446131000124102');
INSERT INTO `list_options`(`list_id`, `option_id`, `title`, `seq`, `is_default`, `option_value`, `codes`) VALUES ('gender_identity','comment_OTH','Additional gender category or other, please specify',60,0,0,'HL7:OTH');
INSERT INTO `list_options`(`list_id`, `option_id`, `title`, `seq`, `is_default`, `option_value`, `codes`) VALUES ('gender_identity','ASKU','Choose not to disclose',70,0,0,'HL7:ASKU');
#EndIf

#IfNotRow2D layout_options form_id DEM field_id gender_identity
SET @group_id = (SELECT group_id FROM layout_options WHERE field_id='sex' AND form_id='DEM');
SET @backup_group_id = (SELECT group_id FROM layout_options WHERE field_id='DOB' AND form_id='DEM');
SET @seq = (SELECT MAX(seq) FROM layout_options WHERE group_id = IFNULL(@group_id,@backup_group_id) AND form_id='DEM');
INSERT INTO `layout_options` (`form_id`,`field_id`,`group_id`,`title`,`seq`,`data_type`,`uor`,`fld_length`,`max_length`,`list_id`,`titlecols`,`datacols`,`default_value`,`edit_options`,`description`,`fld_rows`) VALUES ('DEM', 'gender_identity', IFNULL(@group_id,@backup_group_id), 'Gender Identity', @seq+1, 46, 1, 0, 100, 'gender_identity' , 1 , 1 , '' , 'N' , 'Gender Identity', 0);
#EndIf

#IfNotRow2D layout_options form_id DEM field_id sexual_orientation
SET @group_id = (SELECT group_id FROM layout_options WHERE field_id='sex' AND form_id='DEM');
SET @backup_group_id = (SELECT group_id FROM layout_options WHERE field_id='DOB' AND form_id='DEM');
SET @seq = (SELECT MAX(seq) FROM layout_options WHERE group_id = IFNULL(@group_id,@backup_group_id) AND form_id='DEM');
INSERT INTO `layout_options` (`form_id`,`field_id`,`group_id`,`title`,`seq`,`data_type`,`uor`,`fld_length`,`max_length`,`list_id`,`titlecols`,`datacols`,`default_value`,`edit_options`,`description`,`fld_rows`) VALUES ('DEM', 'sexual_orientation', IFNULL(@group_id,@backup_group_id), 'Sexual Orientation', @seq+1, 46, 1, 0, 100, 'sexual_orientation', 1, 1, '' ,'N' ,'Sexual Orientation', 0);
#EndIf

#IfMissingColumn users google_signin_email
ALTER TABLE `users` ADD COLUMN `google_signin_email` VARCHAR(255) UNIQUE DEFAULT NULL;
#EndIf

#IfNotRow background_services name UUID_Service
INSERT INTO `background_services` (`name`, `title`, `active`, `running`, `next_run`, `execute_interval`, `function`, `require_once`, `sort_order`) VALUES
('UUID_Service', 'Automated UUID Creation Service', 1, 0, '2021-01-18 11:25:10', 240, 'autoPopulateAllMissingUuids', '/library/uuid.php', 100);
#EndIf

#IfNotRow codes code_text SARS-COV-2 (COVID-19) vaccine, vector non-replicating, recombinant spike protein-Ad26, preservative free, 0.5 mL
SET @codetypeid = (SELECT `ct_id` FROM `code_types` WHERE `ct_key` = 'CVX');
INSERT INTO `codes` (`id`, `code_text`, `code_text_short`, `code`, `code_type`, `modifier`, `units`, `fee`, `superbill`, `related_code`, `taxrates`, `active`)
VALUES
(NULL, "SARS-COV-2 (COVID-19) vaccine, vector non-replicating, recombinant spike protein-Ad26, preservative free, 0.5 mL", "COVID-19 vaccine, vector-nr, rS-Ad26, PF, 0.5 mL", 212, @codetypeid, '', 0, 0, '', '', '', 1);
#EndIf

#IfNotRow2D list_options list_id lists option_id Document_Template_Categories
INSERT INTO `list_options` (`list_id`, `option_id`, `title`, `seq`, `is_default`, `option_value`, `mapping`, `notes`, `codes`, `toggle_setting_1`, `toggle_setting_2`, `activity`) VALUES ('lists','Document_Template_Categories','Document Template Categories',0,1,0,'',NULL,'',0,0,1);
INSERT INTO `list_options` (`list_id`, `option_id`, `title`, `seq`, `is_default`, `option_value`, `mapping`, `notes`, `codes`, `toggle_setting_1`, `toggle_setting_2`, `activity`) VALUES ('Document_Template_Categories','repository','Repository',1,1,0,'','','',0,0,1);

#IfMissingColumn layout_group_properties grp_save_close
ALTER TABLE `layout_group_properties` ADD COLUMN `grp_save_close` tinyint(1) not null default 0;
#EndIf

#IfMissingColumn layout_group_properties grp_init_open
ALTER TABLE `layout_group_properties` ADD COLUMN `grp_init_open` tinyint(1) not null default 0;
UPDATE layout_group_properties AS p, layout_options AS o SET p.grp_init_open = 1 WHERE
  o.form_id = p.grp_form_id AND o.group_id = p.grp_group_id AND o.uor > 0 AND o.edit_options LIKE '%I%';
UPDATE layout_group_properties AS p SET p.grp_init_open = 1 WHERE p.grp_group_id = '1' AND
  (SELECT count(*) FROM layout_options AS o WHERE o.form_id = p.grp_form_id AND o.uor > 0 AND o.edit_options LIKE '%I%') = 0;
#EndIf

#IfMissingColumn layout_group_properties grp_last_update
ALTER TABLE `layout_group_properties` ADD COLUMN `grp_last_update` timestamp NULL;
#EndIf

#---------- Support for Referrals section of LBFs. ----------#
#IfMissingColumn layout_group_properties grp_referrals
ALTER TABLE `layout_group_properties` ADD COLUMN `grp_referrals` tinyint(1) not null default 0;
#EndIf

#IfMissingColumn drug_sales trans_type
ALTER TABLE drug_sales
  ADD trans_type tinyint NOT NULL DEFAULT 1 COMMENT '1=sale, 2=purchase, 3=return, 4=transfer, 5=adjustment';
UPDATE drug_sales SET trans_type = 4 WHERE pid = 0 AND xfer_inventory_id != 0;
UPDATE drug_sales SET trans_type = 5 WHERE trans_type = 1 AND pid = 0 AND fee = 0;
UPDATE drug_sales SET trans_type = 2 WHERE trans_type = 1 AND pid = 0 AND quantity >= 0;
UPDATE drug_sales SET trans_type = 3 WHERE trans_type = 1 AND pid = 0;
#EndIf

#IfMissingColumn ar_activity post_date
ALTER TABLE ar_activity
  ADD post_date date DEFAULT NULL COMMENT 'Posting date if specified at payment time';
UPDATE ar_activity SET post_date = post_time;
#EndIf

#IfMissingColumn form_encounter shift
ALTER TABLE form_encounter ADD shift varchar(31) NOT NULL DEFAULT '';
#EndIf

#IfNotRow2D list_options list_id lists option_id shift
INSERT INTO list_options ( list_id, option_id, title, seq, is_default ) VALUES ('lists','shift','Shifts', 1, 0);
#EndIf

#IfMissingColumn form_encounter voucher_number
ALTER TABLE form_encounter ADD voucher_number varchar(255) NOT NULL DEFAULT '' COMMENT 'also called referral number';
#EndIf

#IfMissingColumn billing chargecat
ALTER TABLE `billing` ADD COLUMN `chargecat` varchar(31) default '';
#EndIf

#IfMissingColumn drug_sales chargecat
ALTER TABLE `drug_sales` ADD COLUMN `chargecat` varchar(31) default '';

#IfMissingColumn users_facility warehouse_id
ALTER TABLE `users_facility` ADD COLUMN `warehouse_id` varchar(31) NOT NULL default '';
ALTER TABLE `users_facility` DROP PRIMARY KEY, ADD PRIMARY KEY (`tablename`,`table_id`,`facility_id`,`warehouse_id`);
#EndIf

#IfNotColumnType drugs form varchar(31)
ALTER TABLE `drugs` CHANGE `form`  `form`  varchar(31) NOT NULL default '0';
#EndIf
#IfNotColumnType drugs unit varchar(31)
ALTER TABLE `drugs` CHANGE `unit`  `unit`  varchar(31) NOT NULL default '0';
#EndIf
#IfNotColumnType drugs route varchar(31)
ALTER TABLE `drugs` CHANGE `route` `route` varchar(31) NOT NULL default '0';
#EndIf

#IfMissingColumn drug_templates pkgqty
ALTER TABLE `drug_templates` ADD COLUMN `pkgqty` float NOT NULL DEFAULT 1.0 COMMENT 'Number of product items per template item';
#EndIf

#IfMissingColumn voids reason
ALTER TABLE `voids` ADD COLUMN `reason` VARCHAR(31) default '';
#EndIf

#IfMissingColumn voids notes
ALTER TABLE `voids` ADD COLUMN `notes` VARCHAR(255) default '';
#EndIf

#IfNotRow2D list_options list_id lists option_id void_reasons
INSERT INTO `list_options` (`list_id`, `option_id`, `title`, `seq`, `is_default`) VALUES ('lists','void_reasons','Void Reasons',1,0);
INSERT INTO `list_options` (`list_id`, `option_id`, `title`, `seq`, `is_default`) VALUES ('void_reasons','one'  ,'Reason 1',10,1);
INSERT INTO `list_options` (`list_id`, `option_id`, `title`, `seq`, `is_default`) VALUES ('void_reasons','two'  ,'Reason 2',20,0);
#EndIf

#IfNotIndex log patient_id
CREATE INDEX `patient_id` ON `log` (`patient_id`);
#EndIf

#IfNotRow2D list_options list_id lists option_id paymethod
INSERT INTO `list_options` (`list_id`, `option_id`, `title`, `seq`, `is_default`) VALUES ('lists','paymethod','Payment Methods', 1,0);
INSERT INTO `list_options` (`list_id`, `option_id`, `title`, `seq`, `is_default`) VALUES ('paymethod','Cash' ,'Cash' ,10,0);
INSERT INTO `list_options` (`list_id`, `option_id`, `title`, `seq`, `is_default`) VALUES ('paymethod','Check','Check',20,0);
INSERT INTO `list_options` (`list_id`, `option_id`, `title`, `seq`, `is_default`) VALUES ('paymethod','MC'   ,'MC'   ,30,0);
INSERT INTO `list_options` (`list_id`, `option_id`, `title`, `seq`, `is_default`) VALUES ('paymethod','VISA' ,'VISA' ,40,0);
INSERT INTO `list_options` (`list_id`, `option_id`, `title`, `seq`, `is_default`) VALUES ('paymethod','AMEX' ,'AMEX' ,50,0);
INSERT INTO `list_options` (`list_id`, `option_id`, `title`, `seq`, `is_default`) VALUES ('paymethod','DISC' ,'DISC' ,60,0);
INSERT INTO `list_options` (`list_id`, `option_id`, `title`, `seq`, `is_default`) VALUES ('paymethod','Other','Other',70,0);
#EndIf

#IfNotRow2D issue_types category default type medical_device
INSERT INTO `issue_types` (`ordering`,`category`,`type`,`plural`,`singular`,`abbreviation`,`style`,`force_show`) VALUES ('35','default','medical_device','Medical Devices','Device','I','0','0');
#EndIf

#IfMissingColumn lists udi
ALTER TABLE `lists` ADD COLUMN `udi` varchar(255) default NULL;
#EndIf

#IfMissingColumn lists udi_data
ALTER TABLE `lists` ADD COLUMN `udi_data` text;
#EndIf

#IfNotRow globals gl_name gbl_fac_warehouse_restrictions
INSERT INTO `globals` (gl_name, gl_index, gl_value) SELECT 'gbl_fac_warehouse_restrictions', gl_index, gl_value
  FROM globals WHERE gl_name = 'restrict_user_facility';
#EndIf

#IfNotRow2D list_options list_id lists option_id chargecats
INSERT INTO `list_options` (`list_id`, `option_id`, `title`, `seq`, `is_default`)
  VALUES ('lists','chargecats','Customers', 1,0);
#EndIf

#IfNotRow2D list_options list_id lists option_id Clinical_Note_Type
INSERT INTO `list_options` (`list_id`, `option_id`, `title`, `seq`, `is_default`, `option_value`, `mapping`, `notes`, `codes`, `toggle_setting_1`, `toggle_setting_2`, `activity`, `subtype`, `edit_options`) VALUES ('lists','Clinical_Note_Type','Clinical Note Type',0,1,0,'',NULL,'',0,0,1,'',1);
INSERT INTO `list_options` (`list_id`, `option_id`, `title`, `seq`, `is_default`, `option_value`, `mapping`, `notes`, `codes`, `toggle_setting_1`, `toggle_setting_2`, `activity`, `subtype`, `edit_options`) VALUES ('Clinical_Note_Type','progress_note','Progress Note',10,0,0,'','LOINC:11506-3','',0,0,1,'',1);
INSERT INTO `list_options` (`list_id`, `option_id`, `title`, `seq`, `is_default`, `option_value`, `mapping`, `notes`, `codes`, `toggle_setting_1`, `toggle_setting_2`, `activity`, `subtype`, `edit_options`) VALUES ('Clinical_Note_Type','nurse_note','Nurse Note',20,0,0,'','LOINC:34746-8','',0,0,1,'',1);
INSERT INTO `list_options` (`list_id`, `option_id`, `title`, `seq`, `is_default`, `option_value`, `mapping`, `notes`, `codes`, `toggle_setting_1`, `toggle_setting_2`, `activity`, `subtype`, `edit_options`) VALUES ('Clinical_Note_Type','history_physical','History & Physical',30,0,0,'','LOINC:34117-2','',0,0,1,'',1);
INSERT INTO `list_options` (`list_id`, `option_id`, `title`, `seq`, `is_default`, `option_value`, `mapping`, `notes`, `codes`, `toggle_setting_1`, `toggle_setting_2`, `activity`, `subtype`, `edit_options`) VALUES ('Clinical_Note_Type','general_note','General Note',40,0,0,'','LOINC:34109-9','',0,0,1,'',1);
INSERT INTO `list_options` (`list_id`, `option_id`, `title`, `seq`, `is_default`, `option_value`, `mapping`, `notes`, `codes`, `toggle_setting_1`, `toggle_setting_2`, `activity`, `subtype`, `edit_options`) VALUES ('Clinical_Note_Type','discharge_summary','Discharge Summary Note',50,0,0,'','LOINC:18842-5','',0,0,1,'',1);
INSERT INTO `list_options` (`list_id`, `option_id`, `title`, `seq`, `is_default`, `option_value`, `mapping`, `notes`, `codes`, `toggle_setting_1`, `toggle_setting_2`, `activity`, `subtype`, `edit_options`) VALUES ('Clinical_Note_Type','procedure_note','Procedure Note',60,0,0,'','LOINC:28570-0','',0,0,1,'',1);
INSERT INTO `list_options` (`list_id`, `option_id`, `title`, `seq`, `is_default`, `option_value`, `mapping`, `notes`, `codes`, `toggle_setting_1`, `toggle_setting_2`, `activity`, `subtype`, `edit_options`) VALUES ('Clinical_Note_Type','consultation_note','Consultation Note',70,0,0,'','LOINC:81222-2','',0,0,1,'',1);
INSERT INTO `list_options` (`list_id`, `option_id`, `title`, `seq`, `is_default`, `option_value`, `mapping`, `notes`, `codes`, `toggle_setting_1`, `toggle_setting_2`, `activity`, `subtype`, `edit_options`) VALUES ('Clinical_Note_Type','imaging_narrative','Imaging Narrative',80,0,0,'','LOINC:28570-0','',0,0,1,'',1);
INSERT INTO `list_options` (`list_id`, `option_id`, `title`, `seq`, `is_default`, `option_value`, `mapping`, `notes`, `codes`, `toggle_setting_1`, `toggle_setting_2`, `activity`, `subtype`, `edit_options`) VALUES ('Clinical_Note_Type','laboratory_report_narrative','Laboratory Report Narrative',90,0,0,'','','',0,0,1,'',1);
INSERT INTO `list_options` (`list_id`, `option_id`, `title`, `seq`, `is_default`, `option_value`, `mapping`, `notes`, `codes`, `toggle_setting_1`, `toggle_setting_2`, `activity`, `subtype`, `edit_options`) VALUES ('Clinical_Note_Type','pathology_report_narrative','Pathology Report Narrative',100,0,0,'','','',0,0,1,'',1);
#EndIf

#---------- Migrate old form_clinical_notes to form_clinic_note if it is installed ----------#
#IfColumn form_clinical_notes followup_timing
ALTER TABLE `form_clinical_notes` RENAME TO `form_clinic_note`;
UPDATE `forms` SET `form_name` = 'Clinic Note' WHERE `form_name` = 'Clinical Notes';
UPDATE `forms` SET `formdir` = 'clinic_note' WHERE `formdir` = 'clinical_notes';
UPDATE `registry` SET `name` = 'Clinic Note' WHERE `name` LIKE 'Clinical Notes%' AND `directory` = 'clinical_notes';
UPDATE `registry` SET `directory` = 'clinic_note' WHERE `directory` = 'clinical_notes';
#EndIf

#IfNotTable form_clinical_notes
CREATE TABLE `form_clinical_notes` (
    `id` bigint(20) NOT NULL,
    `date` DATE DEFAULT NULL,
    `pid` bigint(20) DEFAULT NULL,
    `encounter` varchar(255) DEFAULT NULL,
    `user` varchar(255) DEFAULT NULL,
    `groupname` varchar(255) DEFAULT NULL,
    `authorized` tinyint(4) DEFAULT NULL,
    `activity` tinyint(4) DEFAULT NULL,
    `code` varchar(255) DEFAULT NULL,
    `codetext` text,
    `description` text,
    `external_id` VARCHAR(30) DEFAULT NULL,
    `clinical_notes_type` varchar(100) DEFAULT NULL
) ENGINE=InnoDB;
INSERT INTO `registry` (`name`, `state`, `directory`, `sql_run`, `unpackaged`, `date`, `priority`, `category`, `nickname`, `patient_encounter`, `therapy_group_encounter`, `aco_spec`) VALUES ('Clinical Notes', 1, 'clinical_notes', 1, 1, '2015-09-09 00:00:00', 0, 'Clinical', '', 1, 0, 'encounters|notes');
#EndIf

#IfNotRow ccda_components ccda_components_field medical_devices
INSERT INTO `ccda_components` (`ccda_components_id`, `ccda_components_field`, `ccda_components_name`, `ccda_type`) VALUES
(23, 'medical_devices', 'Medical Devices', 1),
(24, 'goals', 'Goals', 1);
#EndIf

#IfNotRow ccda_sections ccda_sections_field medical_devices
INSERT INTO `ccda_sections` (`ccda_sections_id`, `ccda_components_id`, `ccda_sections_field`, `ccda_sections_name`, `ccda_sections_req_mapping`) VALUES
(46, 3, 'medical_devices', 'Medical Devices', 0),
(47, 3, 'goals', 'Goals', 0);
#EndIf

#IfNotRow2D list_options list_id lists option_id Care_Team_Status
INSERT INTO `list_options` (`list_id`, `option_id`, `title`, `seq`) VALUES ('lists', 'Care_Team_Status', 'Care Team Status', 1);
INSERT INTO `list_options` (`list_id`, `option_id`, `title`, `seq`, `is_default`, `option_value`) VALUES ('Care_Team_Status', 'active', 'Active', 10, 0, 0);
INSERT INTO `list_options` (`list_id`, `option_id`, `title`, `seq`, `is_default`, `option_value`) VALUES ('Care_Team_Status', 'inactive', 'Inactive', 20, 0, 0);
INSERT INTO `list_options` (`list_id`, `option_id`, `title`, `seq`, `is_default`, `option_value`) VALUES ('Care_Team_Status', 'suspended', 'Suspended', 30, 0, 0);
INSERT INTO `list_options` (`list_id`, `option_id`, `title`, `seq`, `is_default`, `option_value`) VALUES ('Care_Team_Status', 'proposed', 'Proposed', 40, 0, 0);
INSERT INTO `list_options` (`list_id`, `option_id`, `title`, `seq`, `is_default`, `option_value`) VALUES ('Care_Team_Status', 'entered-in-error', 'Entered In Error', 50, 0, 0);
#EndIf

#IfMissingColumn patient_data birth_fname
ALTER TABLE `patient_data` ADD `birth_fname` TEXT;
#EndIf

#IfMissingColumn patient_data birth_lname
ALTER TABLE `patient_data` ADD `birth_lname` TEXT;
#EndIf

#IfMissingColumn patient_data birth_mname
ALTER TABLE `patient_data` ADD `birth_mname` TEXT;
#EndIf

#IfNotRow2D layout_options form_id DEM field_id birth_fname
SET @group_id = (SELECT group_id FROM layout_options WHERE field_id='fname' AND form_id='DEM');
SET @backup_group_id = (SELECT group_id FROM layout_options WHERE field_id='lname' AND form_id='DEM');
SET @seq = (SELECT MAX(seq) FROM layout_options WHERE group_id = IFNULL(@group_id,@backup_group_id) AND form_id='DEM');
INSERT INTO `layout_options` (`form_id`,`field_id`,`group_id`,`title`,`seq`,`data_type`,`uor`,`fld_length`,`max_length`,`list_id`,`titlecols`,`datacols`,`default_value`,`edit_options`,`description`,`fld_rows`) VALUES ('DEM', 'birth_fname', IFNULL(@group_id,@backup_group_id), 'Birth Name', @seq+1, 2, 1, 10, 63, '', 1, 1, '', 'C', 'Birth First Name', 0);
INSERT INTO `layout_options` (`form_id`,`field_id`,`group_id`,`title`,`seq`,`data_type`,`uor`,`fld_length`,`max_length`,`list_id`,`titlecols`,`datacols`,`default_value`,`edit_options`,`description`,`fld_rows`) VALUES ('DEM', 'birth_mname', IFNULL(@group_id,@backup_group_id), '', @seq+2, 2, 1, 2, 63, '', 0, 0, '', 'C', 'Birth Middle Name', 0);
INSERT INTO `layout_options` (`form_id`,`field_id`,`group_id`,`title`,`seq`,`data_type`,`uor`,`fld_length`,`max_length`,`list_id`,`titlecols`,`datacols`,`default_value`,`edit_options`,`description`,`fld_rows`) VALUES ('DEM', 'birth_lname', IFNULL(@group_id,@backup_group_id), '', @seq+3, 2, 1, 10, 63, '', 0, 0, '', 'C', 'Birth Last Name', 0);
#EndIf

#IfNotRow2D list_options list_id Clinical_Note_Type option_id evaluation_note
INSERT INTO `list_options` (`list_id`, `option_id`, `title`, `seq`, `is_default`, `option_value`, `mapping`, `notes`, `codes`, `toggle_setting_1`, `toggle_setting_2`, `activity`, `subtype`, `edit_options`) VALUES ('Clinical_Note_Type','evaluation_note','Evaluation Note',5,0,0,'','LOINC:51848-0','',0,0,1,'',1);
#EndIf

#IfNotRow2D list_options list_id Plan_of_Care_Type option_id goal
INSERT INTO `list_options` (`list_id`, `option_id`, `title`, `seq`, `is_default`, `option_value`, `mapping`, `notes`, `codes`, `activity`, `toggle_setting_1`, `toggle_setting_2`, `subtype`) VALUES('Plan_of_Care_Type','goal','Goal','6','0','0','','GOL','','1','0','0','');
#EndIf

#IfNotIndex audit_details audit_master_id
CREATE INDEX `audit_master_id` ON `audit_details` (`audit_master_id`);
#EndIf

#IfNotRow2D list_options list_id Plan_of_Care_Type option_id health_concern
INSERT INTO `list_options` (`list_id`, `option_id`, `title`, `seq`, `is_default`, `option_value`, `mapping`, `notes`, `codes`, `activity`, `toggle_setting_1`, `toggle_setting_2`, `subtype`) VALUES('Plan_of_Care_Type','health_concern','Health Concern','7','0','0','','ACT','','1','0','0','');
INSERT INTO `list_options` (`list_id`, `option_id`, `title`, `seq`, `is_default`, `option_value`, `mapping`, `notes`, `codes`, `activity`, `toggle_setting_1`, `toggle_setting_2`, `subtype`) VALUES('Plan_of_Care_Type','medication','Medication','8','0','0','','INT','','1','0','0','');
#EndIf

#IfMissingColumn form_vitals oxygen_flow_rate
ALTER TABLE `form_vitals` ADD `oxygen_flow_rate` FLOAT(5,2) NULL DEFAULT '0.00';
#EndIf

#IfMissingColumn form_clinical_notes note_related_to
ALTER TABLE `form_clinical_notes` ADD `note_related_to` TEXT COMMENT 'Reference to lists id for note relationships(json)';
#EndIf

#IfMissingColumn form_care_plan note_related_to
ALTER TABLE `form_care_plan` ADD `note_related_to` TEXT COMMENT 'Reference to lists id for note relationships(json)';
#EndIf

#IfNotTable insurance_type_codes
CREATE TABLE `insurance_type_codes` (
  `id` int(2) NOT NULL,
  `type` varchar(60) NOT NULL,
  `claim_type` text,
  PRIMARY KEY (`id`)
) ENGINE=InnoDB;

INSERT INTO insurance_type_codes(`id`,`type`,`claim_type`) VALUES ('1','Other HCFA','16');
INSERT INTO insurance_type_codes(`id`,`type`,`claim_type`) VALUES ('2','Medicare Part B','MB');
INSERT INTO insurance_type_codes(`id`,`type`,`claim_type`) VALUES ('3','Medicaid','MC');
INSERT INTO insurance_type_codes(`id`,`type`,`claim_type`) VALUES ('4','ChampUSVA','CH');
INSERT INTO insurance_type_codes(`id`,`type`,`claim_type`) VALUES ('5','ChampUS','CH');
INSERT INTO insurance_type_codes(`id`,`type`,`claim_type`) VALUES ('6','Blue Cross Blue Shield','BL');
INSERT INTO insurance_type_codes(`id`,`type`,`claim_type`) VALUES ('7','FECA','16');
INSERT INTO insurance_type_codes(`id`,`type`,`claim_type`) VALUES ('8','Self Pay','09');
INSERT INTO insurance_type_codes(`id`,`type`,`claim_type`) VALUES ('9','Central Certification','10');
INSERT INTO insurance_type_codes(`id`,`type`,`claim_type`) VALUES ('10','Other Non-Federal Programs','11');
INSERT INTO insurance_type_codes(`id`,`type`,`claim_type`) VALUES ('11','Preferred Provider Organization (PPO)','12');
INSERT INTO insurance_type_codes(`id`,`type`,`claim_type`) VALUES ('12','Point of Service (POS)','13');
INSERT INTO insurance_type_codes(`id`,`type`,`claim_type`) VALUES ('13','Exclusive Provider Organization (EPO)','14');
INSERT INTO insurance_type_codes(`id`,`type`,`claim_type`) VALUES ('14','Indemnity Insurance','15');
INSERT INTO insurance_type_codes(`id`,`type`,`claim_type`) VALUES ('15','Health Maintenance Organization (HMO) Medicare Risk','16');
INSERT INTO insurance_type_codes(`id`,`type`,`claim_type`) VALUES ('16','Automobile Medical','AM');
INSERT INTO insurance_type_codes(`id`,`type`,`claim_type`) VALUES ('17','Commercial Insurance Co.','CI');
INSERT INTO insurance_type_codes(`id`,`type`,`claim_type`) VALUES ('18','Disability','DS');
INSERT INTO insurance_type_codes(`id`,`type`,`claim_type`) VALUES ('19','Health Maintenance Organization','HM');
INSERT INTO insurance_type_codes(`id`,`type`,`claim_type`) VALUES ('20','Liability','LI');
INSERT INTO insurance_type_codes(`id`,`type`,`claim_type`) VALUES ('21','Liability Medical','LM');
INSERT INTO insurance_type_codes(`id`,`type`,`claim_type`) VALUES ('22','Other Federal Program','OF');
INSERT INTO insurance_type_codes(`id`,`type`,`claim_type`) VALUES ('23','Title V','TV');
INSERT INTO insurance_type_codes(`id`,`type`,`claim_type`) VALUES ('24','Veterans Administration Plan','VA');
INSERT INTO insurance_type_codes(`id`,`type`,`claim_type`) VALUES ('25','Workers Compensation Health Plan','WC');
INSERT INTO insurance_type_codes(`id`,`type`,`claim_type`) VALUES ('26','Mutually Defined','ZZ');
#EndIf

#IfNotColumnTypeDefault insurance_companies alt_cms_id varchar(15) NULL
ALTER TABLE `insurance_companies` MODIFY `alt_cms_id` varchar(15) NULL;
#EndIf

#IfMissingColumn form_vitals uuid
ALTER TABLE `form_vitals` ADD `uuid` binary(16) DEFAULT NULL AFTER `id`;
#EndIf

#IfNotIndex form_vitals uuid
CREATE UNIQUE INDEX `uuid` ON `form_vitals` (`uuid`);
#EndIf

#IfMissingColumn uuid_mapping resource_path
ALTER TABLE `uuid_mapping` ADD `resource_path` VARCHAR(255) DEFAULT NULL;
#EndIf

#IfMissingColumn form_vitals ped_weight_height
ALTER TABLE `form_vitals` ADD `ped_weight_height` FLOAT(4,1) DEFAULT '0.00';
#EndIf

#IfMissingColumn form_vitals ped_bmi
ALTER TABLE `form_vitals` ADD `ped_bmi` FLOAT(4,1) DEFAULT '0.00';
#EndIf

#IfMissingColumn form_vitals ped_head_circ
ALTER TABLE `form_vitals` ADD `ped_head_circ` FLOAT(4,1) DEFAULT '0.00';
#EndIf

#IfMissingColumn history_data uuid
ALTER TABLE `history_data` ADD `uuid` binary(16) DEFAULT NULL AFTER `id`;
#EndIf

#IfNotIndex history_data uuid
CREATE UNIQUE INDEX `uuid` ON `history_data` (`uuid`);
#EndIf

#IfMissingColumn form_clinical_notes form_id
ALTER TABLE `form_clinical_notes` CHANGE `id` `form_id` bigint(20) NOT NULL;
ALTER TABLE `form_clinical_notes` ADD COLUMN `id` bigint(20) NOT NULL AUTO_INCREMENT PRIMARY KEY FIRST;
#EndIf

#IfMissingColumn form_clinical_notes uuid
ALTER TABLE `form_clinical_notes` ADD `uuid` binary(16) DEFAULT NULL AFTER `id`;
#EndIf

#IfNotIndex form_clinical_notes uuid
CREATE UNIQUE INDEX `uuid` ON `form_clinical_notes` (`uuid`);
#EndIf

#IfMissingColumn documents uuid
ALTER TABLE `documents` ADD `uuid` binary(16) DEFAULT NULL AFTER `id`;
#EndIf

#IfNotIndex documents uuid
CREATE UNIQUE INDEX `uuid` ON `documents` (`uuid`);
#EndIf

#IfNotRow list_options list_id Clinical_Note_Category
INSERT INTO `list_options` (`list_id`, `option_id`, `title`, `seq`, `is_default`, `option_value`, `mapping`
    , `notes`, `codes`, `toggle_setting_1`, `toggle_setting_2`, `activity`, `subtype`, `edit_options`)
VALUES
       ('lists','Clinical_Note_Category','Clinical Note Category',1,0,0,'','',0,0,0,1,'',1);
INSERT INTO `list_options`(`list_id`, `option_id`, `title`, `seq`, `is_default`, `option_value`, `mapping`
    , `notes`, `codes`, `toggle_setting_1`, `toggle_setting_2`, `activity`, `subtype`, `edit_options`, `timestamp`)
VALUES
    ('Clinical_Note_Category','cardiology','Cardiology',10,0,0,'','LOINC:LP29708-2',0,0,0,1,'',1,NOW()),
    ('Clinical_Note_Category','pathology','Pathology',20,0,0,'','LOINC:LP7839-6',0,0,0,1,'',1,NOW()),
    ('Clinical_Note_Category','radiology','Radiology',30,0,0,'','LOINC:LP29684-5',0,0,0,1,'',1,NOW());
#EndIf

#IfMissingColumn form_clinical_notes clinical_notes_category
ALTER TABLE `form_clinical_notes` ADD COLUMN `clinical_notes_category` varchar(100) DEFAULT NULL;
#EndIf


#IfRow3D list_options list_id Clinical_Note_Type option_id consultation_note notes LOINC:81222-2
UPDATE `list_options` SET notes="LOINC:11488-4" WHERE list_id="Clinical_Note_Type" AND option_id="consultation_note" AND notes="LOINC:81222-2";
#EndIf

#IfMissingColumn procedure_report uuid
ALTER TABLE `procedure_report` ADD `uuid` binary(16) DEFAULT NULL AFTER `procedure_report_id`;
#EndIf

#IfNotIndex procedure_report uuid
CREATE UNIQUE INDEX `uuid` ON `procedure_report` (`uuid`);
#EndIf

#IfMissingColumn procedure_providers uuid
ALTER TABLE `procedure_providers` ADD `uuid` binary(16) DEFAULT NULL AFTER `ppid`;
#EndIf

#IfNotIndex procedure_providers uuid
CREATE UNIQUE INDEX `uuid` ON `procedure_providers` (`uuid`);
#EndIf

#IfMissingColumn patient_data dupscore
ALTER TABLE `patient_data` ADD COLUMN `dupscore` INT NOT NULL default -9;
#EndIf

#IfMissingColumn procedure_type procedure_type_name
ALTER TABLE `procedure_type` ADD `procedure_type_name` VARCHAR(64) NULL;
#EndIf

#IfNotIndex external_procedures ep_pid
CREATE INDEX `ep_pid` ON `external_procedures` (`ep_pid`);
#EndIf

#IfNotIndex users abook_type
CREATE INDEX `abook_type` ON `users` (`abook_type`);
#EndIf


#IfNotIndex procedure_type ptype_procedure_code
ALTER TABLE `procedure_type` ADD INDEX `ptype_procedure_code`(`procedure_code`);
#EndIf

#IfNotTable form_vital_details
CREATE TABLE `form_vital_details` (
`id` bigint(20) NOT NULL AUTO_INCREMENT,
`form_id` bigint(20) NOT NULL COMMENT 'FK to vital_forms.id',
`vitals_column` varchar(64) NOT NULL COMMENT 'Column name from form_vitals',
`interpretation_list_id` varchar(100) DEFAULT NULL COMMENT 'FK to list_options.list_id for observation_interpretation',
`interpretation_option_id` varchar(100) DEFAULT NULL COMMENT 'FK to list_options.option_id for observation_interpretation',
`interpretation_codes` varchar(255) DEFAULT NULL COMMENT 'Archived original codes value from list_options observation_interpretation',
`interpretation_title` varchar(255) DEFAULT NULL COMMENT 'Archived original title value from list_options observation_interpretation',
PRIMARY KEY (`id`),
KEY `fk_form_id` (`form_id`),
KEY `fk_list_options_id` (`interpretation_list_id`, `interpretation_option_id`)
) ENGINE=InnoDB COMMENT='Detailed information of each vital_forms observation column';
#EndIf

#IfNotRow2D list_options list_id lists option_id vitals-interpretation
INSERT INTO list_options (list_id,option_id,title, seq, is_default, option_value) VALUES ('lists','vitals-interpretation','Observation Interpretation',0, 1, 0);
INSERT INTO list_options (list_id,option_id,title,seq,is_default,activity) VALUES ('vitals-interpretation','N','Normal',10,0,1);
INSERT INTO list_options (list_id,option_id,title,seq,is_default,activity) VALUES ('vitals-interpretation','H','High',20,0,1);
INSERT INTO list_options (list_id,option_id,title,seq,is_default,activity) VALUES ('vitals-interpretation','L','Low',30,0,1);
INSERT INTO list_options (list_id,option_id,title,seq,is_default,activity) VALUES ('vitals-interpretation','A','Abnormal',40,0,1);
INSERT INTO list_options (list_id,option_id,title,seq,is_default,activity) VALUES ('vitals-interpretation','AA','Critical abnormal',50,0,1);
INSERT INTO list_options (list_id,option_id,title,seq,is_default,activity) VALUES ('vitals-interpretation','HH','Critical high',60,0,1);
INSERT INTO list_options (list_id,option_id,title,seq,is_default,activity) VALUES ('vitals-interpretation','LL','Critical low',70,0,1);
INSERT INTO list_options (list_id,option_id,title,seq,is_default,activity) VALUES ('vitals-interpretation','HU','Significantly high',80,0,1);
INSERT INTO list_options (list_id,option_id,title,seq,is_default,activity) VALUES ('vitals-interpretation','LU','Significantly low',90,0,1);
#EndIf

#IfRow2D list_options list_id page_validation option_id messages#new_note
UPDATE `list_options` SET `notes` = '{"form_datetime":{"futureDate":{"message": "Must be future date"}}, "reply_to":{"presence": {"message": "Please choose a patient"}}, "note":{"presence": {"message": "Please enter a note"}}}' where option_id = 'messages#new_note';
#EndIf

#IfNotRow2D list_options list_id lists option_id discharge-disposition
INSERT INTO list_options (list_id,option_id,title, seq, is_default, option_value) VALUES ('lists','discharge-disposition','Discharge Disposition',0, 1, 0);
INSERT INTO list_options (list_id,option_id,title,seq,is_default,activity) VALUES ('discharge-disposition','home','Home',10,1,1);
INSERT INTO list_options (list_id,option_id,title,seq,is_default,activity) VALUES ('discharge-disposition','alt-home','Alternative Home',20,0,1);
INSERT INTO list_options (list_id,option_id,title,seq,is_default,activity) VALUES ('discharge-disposition','other-hcf','Other healthcare facility',30,0,1);
INSERT INTO list_options (list_id,option_id,title,seq,is_default,activity) VALUES ('discharge-disposition','hosp','Hospice',40,0,1);
INSERT INTO list_options (list_id,option_id,title,seq,is_default,activity) VALUES ('discharge-disposition','long','Long-term care',50,0,1);
INSERT INTO list_options (list_id,option_id,title,seq,is_default,activity) VALUES ('discharge-disposition','aadvice','Left against advice',60,0,1);
INSERT INTO list_options (list_id,option_id,title,seq,is_default,activity) VALUES ('discharge-disposition','exp','Expired',70,0,1);
INSERT INTO list_options (list_id,option_id,title,seq,is_default,activity) VALUES ('discharge-disposition','psy','Psychiatric hospital',80,0,1);
INSERT INTO list_options (list_id,option_id,title,seq,is_default,activity) VALUES ('discharge-disposition','rehab','Rehabilitation',90,0,1);
INSERT INTO list_options (list_id,option_id,title,seq,is_default,activity) VALUES ('discharge-disposition','snf','Skilled nursing facility',100,0,1);
INSERT INTO list_options (list_id,option_id,title,seq,is_default,activity) VALUES ('discharge-disposition','oth','Other',110,0,1);
#EndIf

#IfMissingColumn form_encounter discharge_disposition
ALTER TABLE `form_encounter` ADD COLUMN `discharge_disposition` varchar(100) NULL DEFAULT NULL;
#EndIf
#IfMissingColumn form_vitals inhaled_oxygen_concentration
ALTER TABLE `form_vitals` ADD `inhaled_oxygen_concentration` float(4,1) DEFAULT '0.00';
#EndIf

UPDATE `list_options` SET `notes` = 'LOINC:11502-2' WHERE `list_options`.`list_id` = 'Clinical_Note_Type' AND `list_options`.`option_id` = 'laboratory_report_narrative';

#IfMissingColumn patient_data care_team_status
ALTER TABLE patient_data ADD COLUMN care_team_status TEXT;
UPDATE `patient_data` SET `care_team_status` = 'active' WHERE `care_team_status` = '' OR `care_team_status` IS NULL;
#EndIf

#IfNotTable patient_history
CREATE TABLE `patient_history` (
    `id` BIGINT(20) NOT NULL AUTO_INCREMENT
    , `uuid` BINARY(16) NULL
    , `date` DATETIME NOT NULL DEFAULT CURRENT_TIMESTAMP
    , `care_team_provider` TEXT
    , `care_team_facility` TEXT
    , `pid` BIGINT(20) NOT NULL
    , PRIMARY KEY (`id`)
    , UNIQUE `uuid` (`uuid`)
) ENGINE = InnoDB;
#EndIf

#IfNotRow2D layout_options form_id DEM field_id care_team_status
SET @group_id = (SELECT group_id FROM layout_options WHERE field_id='care_team_provider' AND form_id='DEM');
SET @backup_group_id = (SELECT group_id FROM layout_options WHERE field_id='DOB' AND form_id='DEM');
SET @seq = (SELECT MAX(seq) FROM layout_options WHERE group_id = COALESCE(@group_id,@backup_group_id) AND form_id='DEM');
INSERT INTO `layout_options` (`form_id`,`field_id`,`group_id`,`title`,`seq`,`data_type`,`uor`,`fld_length`,`max_length`,`list_id`,`titlecols`,`datacols`,`default_value`,`edit_options`,`description`,`fld_rows`)
        VALUES ('DEM', 'care_team_status', COALESCE(@group_id,@backup_group_id), 'Care Team Status', @seq+1, 1, 1, 0, 0, 'Care_Team_Status', 1, 1, '', '', 'Indicates whether the care team is current , represents future intentions or is now a historical record.', 0);
#EndIf

#IfNotRow3D list_options list_id Care_Team_Status option_id entered-in-error notes The care team should have never existed.
UPDATE `list_options` SET `notes` = 'This list originally comes from http://hl7.org/fhir/R4/valueset-care-team-status.html' WHERE `list_id` = 'lists' AND `option_id` = 'Care_Team_Status';
UPDATE `list_options` SET `seq` = 10, `notes` = 'The care team has been drafted and proposed, but not yet participating in the coordination and delivery of patient care.' WHERE `list_id` = 'Care_Team_Status' AND `option_id` = 'proposed';
UPDATE `list_options` SET `is_default` = 1, `seq` = 20, `notes` = 'The care team is currently participating in the coordination and delivery of care.' WHERE `list_id` = 'Care_Team_Status' AND `option_id` = 'active';
UPDATE `list_options` SET `seq` = 30, `notes` = 'The care team is temporarily on hold or suspended and not participating in the coordination and delivery of care.' WHERE `list_id` = 'Care_Team_Status' AND `option_id` = 'suspended';
UPDATE `list_options` SET `seq` = 40, `notes` = 'The care team was, but is no longer, participating in the coordination and delivery of care.' WHERE `list_id` = 'Care_Team_Status' AND `option_id` = 'inactive';
UPDATE `list_options` SET `seq` = 50, `notes` = 'The care team should have never existed.' WHERE `list_id` = 'Care_Team_Status' AND `option_id` = 'entered-in-error';
#EndIf

#IfMissingColumn prescriptions drug_dosage_instructions
ALTER TABLE `prescriptions` ADD COLUMN drug_dosage_instructions longtext COMMENT 'Medication dosage instructions';
#EndIf

#IfMissingColumn prescriptions usage_category
ALTER TABLE `prescriptions` ADD COLUMN `usage_category` VARCHAR(100) NULL COMMENT 'option_id in list_options.list_id=medication-usage-category';
ALTER TABLE `prescriptions` ADD COLUMN `usage_category_title` VARCHAR(255) NOT NULL COMMENT 'title in list_options.list_id=medication-usage-category';
ALTER TABLE `prescriptions` ADD COLUMN `request_intent` VARCHAR(100) NULL COMMENT 'option_id in list_options.list_id=medication-request-intent';
ALTER TABLE `prescriptions` ADD COLUMN `request_intent_title` VARCHAR(255) NOT NULL COMMENT 'title in list_options.list_id=medication-request-intent';
#EndIf

#IfNotTable lists_medication
CREATE TABLE `lists_medication` (
    `id` BIGINT(20) NOT NULL AUTO_INCREMENT
    , `list_id` BIGINT(20) NULL COMMENT 'FK Reference to lists.id'
    , `drug_dosage_instructions` LONGTEXT COMMENT 'Free text dosage instructions for taking the drug'
    , `usage_category` VARCHAR(100) NULL COMMENT 'option_id in list_options.list_id=medication-usage-category'
    , `usage_category_title` VARCHAR(255) NOT NULL COMMENT 'title in list_options.list_id=medication-usage-category'
    , `request_intent` VARCHAR(100) NULL COMMENT 'option_id in list_options.list_id=medication-request-intent'
    , `request_intent_title` VARCHAR(255) NOT NULL COMMENT 'title in list_options.list_id=medication-request-intent'
    , PRIMARY KEY (`id`)
    , INDEX `lists_med_usage_category_idx`(`usage_category`)
    , INDEX `lists_med_request_intent_idx`(`request_intent`)
    , INDEX `lists_medication_list_idx` (`list_id`)
) ENGINE = InnoDB COMMENT = 'Holds additional data about patient medications.';
#EndIf

#IfNotRow2D list_options list_id lists option_id medication-usage-category
INSERT INTO list_options (list_id,option_id,title, seq, is_default, option_value, notes) VALUES ('lists','medication-usage-category','Medication Usage Category',0, 1, 0, 'Values taken from http://hl7.org/fhir/R4/valueset-medicationrequest-category.html');
INSERT INTO list_options (list_id,option_id,title,seq,is_default,activity, notes) VALUES ('medication-usage-category','inpatient','Inpatient',10,0,1, 'Includes requests for medications to be administered or consumed in an inpatient or acute care setting');
INSERT INTO list_options (list_id,option_id,title,seq,is_default,activity, notes) VALUES ('medication-usage-category','outpatient','Outpatient',20,0,1, 'Includes requests for medications to be administered or consumed in an outpatient setting (for example, Emergency Department, Outpatient Clinic, Outpatient Surgery, Doctor''s office)');
INSERT INTO list_options (list_id,option_id,title,seq,is_default,activity, notes) VALUES ('medication-usage-category','community','Home/Community',30,1,1, 'Includes requests for medications to be administered or consumed by the patient in their home (this would include long term care or nursing homes, hospices, etc.)');
INSERT INTO list_options (list_id,option_id,title,seq,is_default,activity, notes) VALUES ('medication-usage-category','discharge','Discharge',40,0,1, 'Includes requests for medications created when the patient is being released from a facility');
#EndIf

#IfNotRow2D list_options list_id lists option_id medication-request-intent
INSERT INTO list_options (list_id,option_id,title, seq, is_default, option_value, notes) VALUES ('lists','medication-request-intent','Medication Request Intent',0, 1, 0, 'Values taken from http://hl7.org/fhir/R4/valueset-medicationrequest-intent.html');
INSERT INTO list_options (list_id,option_id,title,seq,is_default,activity, notes) VALUES ('medication-request-intent','proposal','Proposal',10,0,1, 'The request is a suggestion made by someone/something that doesn''t have an intention to ensure it occurs and without providing an authorization to act.');
INSERT INTO list_options (list_id,option_id,title,seq,is_default,activity, notes) VALUES ('medication-request-intent','plan','Plan',20,0,1, 'The request represents an intention to ensure something occurs without providing an authorization for others to act.');
INSERT INTO list_options (list_id,option_id,title,seq,is_default,activity, notes) VALUES ('medication-request-intent','order','Order',30,1,1, 'The request represents a request/demand and authorization for action');
INSERT INTO list_options (list_id,option_id,title,seq,is_default,activity, notes) VALUES ('medication-request-intent','original-order','Original Order',40,0,1, 'The request represents the original authorization for the medication request.');
INSERT INTO list_options (list_id,option_id,title,seq,is_default,activity, notes) VALUES ('medication-request-intent','reflex-order','Reflex Order',50,0,1, 'The request represents an automatically generated supplemental authorization for action based on a parent authorization together with initial results of the action taken against that parent authorization.');
INSERT INTO list_options (list_id,option_id,title,seq,is_default,activity, notes) VALUES ('medication-request-intent','filler-order','Filler Order',60,0,1, 'The request represents the view of an authorization instantiated by a fulfilling system representing the details of the fulfiller''s intention to act upon a submitted order.');
INSERT INTO list_options (list_id,option_id,title,seq,is_default,activity, notes) VALUES ('medication-request-intent','instance-order','Instance Order',70,0,1, 'The request represents an instance for the particular order, for example a medication administration record.');
INSERT INTO list_options (list_id,option_id,title,seq,is_default,activity, notes) VALUES ('medication-request-intent','option','Option',80,0,1, 'The request represents a component or option for a RequestGroup that establishes timing, conditionality and/or other constraints among a set of requests.');
#EndIf

#IfMissingColumn api_token revoked
ALTER TABLE `api_token` ADD COLUMN `revoked` TINYINT(1) NOT NULL DEFAULT 0 COMMENT '1=revoked,0=not revoked';
#EndIf

#IfNotTable api_refresh_token
CREATE TABLE `api_refresh_token` (
    `id` BIGINT(20) NOT NULL AUTO_INCREMENT,
    `user_id` VARCHAR(40) DEFAULT NULL,
    `client_id` VARCHAR(80) DEFAULT NULL,
    `token` VARCHAR(128) NOT NULL,
    `expiry` DATETIME DEFAULT NULL,
    `revoked` TINYINT(1) NOT NULL DEFAULT 0 COMMENT '1=revoked,0=not revoked',
    PRIMARY KEY (`id`),
    UNIQUE KEY (`token`),
    INDEX `api_refresh_token_usr_client_idx` (`client_id`, `user_id`)
) ENGINE = InnoDB COMMENT = 'Holds information about api refresh tokens.';
#EndIf

#IfMissingColumn patient_history history_type_key
ALTER TABLE `patient_history` ADD `history_type_key` VARCHAR(36) NULL, ADD `previous_name_prefix` TEXT, ADD `previous_name_first` TEXT, ADD `previous_name_middle` TEXT, ADD `previous_name_last` TEXT, ADD `previous_name_suffix` TEXT, ADD `previous_name_enddate` DATE DEFAULT NULL;
#EndIf

#IfNotRow2D layout_options form_id DEM field_id name_history
SET @group_id = (SELECT group_id FROM layout_options WHERE field_id='billing_note' AND form_id='DEM');
SET @backup_group_id = (SELECT group_id FROM layout_options WHERE field_id='DOB' AND form_id='DEM');
SET @seq = (SELECT MAX(seq) FROM layout_options WHERE group_id = COALESCE(@group_id,@backup_group_id) AND form_id='DEM');
INSERT INTO `layout_options` (`form_id`, `field_id`, `group_id`, `title`, `seq`, `data_type`, `uor`, `fld_length`, `max_length`, `list_id`, `titlecols`, `datacols`, `default_value`, `edit_options`, `description`, `fld_rows`) VALUES ('DEM','name_history', COALESCE(@group_id,@backup_group_id),'Previous Names',@seq+1,52,1,0,80,'',1,3,'','[\"EP\"]','Patient Previous names',0);
#EndIf

#IfNotColumnType modules mod_ui_name varchar(64)
ALTER TABLE `modules` MODIFY `mod_ui_name` VARCHAR(64) NOT NULL DEFAULT '';
UPDATE `modules` SET `mod_ui_name` = 'Syndromicsurveillance' WHERE `mod_ui_name` = 'Syndromicsurveillanc';
#EndIf

#IfNotRow modules mod_name Immunization
INSERT INTO `modules` (`mod_name`, `mod_directory`, `mod_parent`, `mod_type`, `mod_active`, `mod_ui_name`, `mod_relative_link`, `mod_ui_order`, `mod_ui_active`, `mod_description`, `mod_nick_name`, `mod_enc_menu`, `permissions_item_table`, `directory`, `date`, `sql_run`, `type`, `sql_version`, `acl_version`) VALUES ('Immunization', 'Immunization', '', '', 1, 'Immunization', 'public/immunization/', 0, 0, '', '', '', NULL, '', NOW(), 1, 1, '0', '');
SET @module_id = (SELECT `mod_id` FROM `modules` WHERE `mod_name` = 'Immunization' LIMIT 1);
SET @section_id = (SELECT MAX(section_id) FROM module_acl_sections);
INSERT INTO `module_acl_sections` (`section_id`, `section_name`, `parent_section`, `section_identifier`, `module_id`) VALUES (IFNULL(@section_id,0)+1, 'Immunization', 0, 'immunization', @module_id);
#EndIf

#IfNotRow modules mod_name Syndromicsurveillance
INSERT INTO `modules` (`mod_name`, `mod_directory`, `mod_parent`, `mod_type`, `mod_active`, `mod_ui_name`, `mod_relative_link`, `mod_ui_order`, `mod_ui_active`, `mod_description`, `mod_nick_name`, `mod_enc_menu`, `permissions_item_table`, `directory`, `date`, `sql_run`, `type`, `sql_version`, `acl_version`) VALUES ('Syndromicsurveillance', 'Syndromicsurveillance', '', '', 1, 'Syndromicsurveillance', 'public/syndromicsurveillance/', 0, 0, '', '', '', NULL, '', NOW(), 1, 1, '0', '');
SET @module_id = (SELECT `mod_id` FROM `modules` WHERE `mod_name` = 'Syndromicsurveillance' LIMIT 1);
SET @section_id = (SELECT MAX(section_id) FROM module_acl_sections);
INSERT INTO `module_acl_sections` (`section_id`, `section_name`, `parent_section`, `section_identifier`, `module_id`) VALUES (IFNULL(@section_id,0)+1, 'Syndromicsurveillance', 0, 'syndromicsurveillance', @module_id);
#EndIf

#IfNotRow modules mod_name Documents
INSERT INTO `modules` (`mod_name`, `mod_directory`, `mod_parent`, `mod_type`, `mod_active`, `mod_ui_name`, `mod_relative_link`, `mod_ui_order`, `mod_ui_active`, `mod_description`, `mod_nick_name`, `mod_enc_menu`, `permissions_item_table`, `directory`, `date`, `sql_run`, `type`, `sql_version`, `acl_version`) VALUES ('Documents', 'Documents', '', '', 1, 'Documents', 'public/documents/', 0, 0, '', '', '', NULL, '', NOW(), 1, 1, '0', '');
SET @module_id = (SELECT `mod_id` FROM `modules` WHERE `mod_name` = 'Documents' LIMIT 1);
SET @section_id = (SELECT MAX(section_id) FROM module_acl_sections);
INSERT INTO `module_acl_sections` (`section_id`, `section_name`, `parent_section`, `section_identifier`, `module_id`) VALUES (IFNULL(@section_id,0)+1, 'Documents', 0, 'documents', @module_id);
#EndIf

#IfNotRow modules mod_name Ccr
INSERT INTO `modules` (`mod_name`, `mod_directory`, `mod_parent`, `mod_type`, `mod_active`, `mod_ui_name`, `mod_relative_link`, `mod_ui_order`, `mod_ui_active`, `mod_description`, `mod_nick_name`, `mod_enc_menu`, `permissions_item_table`, `directory`, `date`, `sql_run`, `type`, `sql_version`, `acl_version`) VALUES ('Ccr', 'Ccr', '', '', 1, 'Ccr', 'public/ccr/', 0, 0, '', '', '', NULL, '', NOW(), 1, 1, '0', '');
SET @module_id = (SELECT `mod_id` FROM `modules` WHERE `mod_name` = 'Ccr' LIMIT 1);
SET @section_id = (SELECT MAX(section_id) FROM module_acl_sections);
INSERT INTO `module_acl_sections` (`section_id`, `section_name`, `parent_section`, `section_identifier`, `module_id`) VALUES (IFNULL(@section_id,0)+1, 'Ccr', 0, 'ccr', @module_id);
#EndIf

#IfNotRow modules mod_name Carecoordination
INSERT INTO `modules` (`mod_name`, `mod_directory`, `mod_parent`, `mod_type`, `mod_active`, `mod_ui_name`, `mod_relative_link`, `mod_ui_order`, `mod_ui_active`, `mod_description`, `mod_nick_name`, `mod_enc_menu`, `permissions_item_table`, `directory`, `date`, `sql_run`, `type`, `sql_version`, `acl_version`) VALUES ('Carecoordination', 'Carecoordination', '', '', 1, 'Carecoordination', 'public/carecoordination/', 0, 0, '', '', '', NULL, '', NOW(), 1, 1, '0', '');
SET @module_id = (SELECT `mod_id` FROM `modules` WHERE `mod_name` = 'Carecoordination' LIMIT 1);
SET @section_id = (SELECT MAX(section_id) FROM module_acl_sections);
INSERT INTO `module_acl_sections` (`section_id`, `section_name`, `parent_section`, `section_identifier`, `module_id`) VALUES (IFNULL(@section_id,0)+1, 'Carecoordination', 0, 'carecoordination', @module_id);
SET @group_id = (SELECT `id` FROM `gacl_aro_groups` WHERE `value` = 'admin' LIMIT 1);
INSERT INTO `module_acl_group_settings` (`module_id`, `group_id`, `section_id`, `allowed`) VALUES (@module_id, @group_id, @section_id+1, 1);
#EndIf

<<<<<<< HEAD
#IfMissingColumn patient_data name_history
ALTER TABLE `patient_data` ADD COLUMN `name_history` TINYTEXT;
#EndIf

#IfMissingColumn patient_data suffix
ALTER TABLE `patient_data` ADD COLUMN `suffix` TINYTEXT;
#EndIf

#IfNotRow2D layout_options form_id DEM field_id suffix
SET @group_id = (SELECT group_id FROM layout_options WHERE field_id='fname' AND form_id='DEM');
UPDATE `layout_options` SET `seq` = `seq`*10 WHERE group_id = @group_id AND form_id='DEM';
SET @seq_add_to = (SELECT seq FROM layout_options WHERE group_id = @group_id AND field_id='lname' AND form_id='DEM');
INSERT INTO `layout_options` (`form_id`,`field_id`,`group_id`,`title`,`seq`,`data_type`,`uor`,`fld_length`,`max_length`,`list_id`,`titlecols`,`datacols`,`default_value`,`edit_options`,`description`,`fld_rows`) VALUES ('DEM', 'suffix', @group_id, '', @seq_add_to+5, 2, 1, 5, 63, '', 0, 0, '', '[\"EP\"]', 'Name Suffix', 0);
=======
#IfRowIsNull patient_history history_type_key
UPDATE patient_history SET history_type_key = "care_team_history"
WHERE history_type_key IS NULL
        AND (care_team_provider IS NOT NULL OR care_team_facility IS NOT NULL);
>>>>>>> dd064f05
#EndIf<|MERGE_RESOLUTION|>--- conflicted
+++ resolved
@@ -1008,7 +1008,12 @@
 INSERT INTO `module_acl_group_settings` (`module_id`, `group_id`, `section_id`, `allowed`) VALUES (@module_id, @group_id, @section_id+1, 1);
 #EndIf
 
-<<<<<<< HEAD
+#IfRowIsNull patient_history history_type_key
+UPDATE patient_history SET history_type_key = "care_team_history"
+WHERE history_type_key IS NULL
+        AND (care_team_provider IS NOT NULL OR care_team_facility IS NOT NULL);
+#EndIf
+
 #IfMissingColumn patient_data name_history
 ALTER TABLE `patient_data` ADD COLUMN `name_history` TINYTEXT;
 #EndIf
@@ -1022,10 +1027,4 @@
 UPDATE `layout_options` SET `seq` = `seq`*10 WHERE group_id = @group_id AND form_id='DEM';
 SET @seq_add_to = (SELECT seq FROM layout_options WHERE group_id = @group_id AND field_id='lname' AND form_id='DEM');
 INSERT INTO `layout_options` (`form_id`,`field_id`,`group_id`,`title`,`seq`,`data_type`,`uor`,`fld_length`,`max_length`,`list_id`,`titlecols`,`datacols`,`default_value`,`edit_options`,`description`,`fld_rows`) VALUES ('DEM', 'suffix', @group_id, '', @seq_add_to+5, 2, 1, 5, 63, '', 0, 0, '', '[\"EP\"]', 'Name Suffix', 0);
-=======
-#IfRowIsNull patient_history history_type_key
-UPDATE patient_history SET history_type_key = "care_team_history"
-WHERE history_type_key IS NULL
-        AND (care_team_provider IS NOT NULL OR care_team_facility IS NOT NULL);
->>>>>>> dd064f05
 #EndIf