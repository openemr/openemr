--- conflicted
+++ resolved
@@ -85,8 +85,14 @@
 --    arguments: none
 --    behavior: can take a long time.
 
+#IfMissingColumn list_options edit_options
+  ALTER TABLE `list_options` ADD `edit_options` TINYINT(1) NOT NULL DEFAULT '1';
+#Endif
 
-<<<<<<< HEAD
+#IfMissingColumn list_options timestamp
+ALTER TABLE `list_options` ADD `timestamp` TIMESTAMP NOT NULL DEFAULT CURRENT_TIMESTAMP ;
+#Endif
+
 #IfNotTable multiple_db
   CREATE TABLE `multiple_db` (
     `id` int(11) NOT NULL,
@@ -98,15 +104,4 @@
     `port` smallint(4) NOT NULL DEFAULT '3306',
     `date` timestamp NOT NULL DEFAULT CURRENT_TIMESTAMP ON UPDATE CURRENT_TIMESTAMP
   ) ENGINE=InnoDB;
-#EndIf
-
-=======
-
-#IfMissingColumn list_options edit_options
-  ALTER TABLE `list_options` ADD `edit_options` TINYINT(1) NOT NULL DEFAULT '1';
-#Endif
-
-#IfMissingColumn list_options timestamp
-ALTER TABLE `list_options` ADD `timestamp` TIMESTAMP NOT NULL DEFAULT CURRENT_TIMESTAMP ;
-#Endif
->>>>>>> 24a2c73f
+#EndIf