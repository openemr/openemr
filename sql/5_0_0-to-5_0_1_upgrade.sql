--- conflicted
+++ resolved
@@ -406,11 +406,6 @@
 INSERT INTO list_options ( `list_id`, `option_id`, `title`, `seq`, `is_default`, `notes` ) VALUES ('apptstat','^','^ Pending',70,0,'FEFDCF|0');
 #EndIf
 
-<<<<<<< HEAD
-#IfNotRow background_services name ccdaservice
-INSERT INTO `background_services` (`name`, `title`, `execute_interval`, `function`, `require_once`, `sort_order`) VALUES ('ccdaservice', 'C-CDA Node Service', 1, 'runCheck', '/ccdaservice/ssmanager.php', 95);
-ALTER TABLE `background_services` CHANGE `running` `running` TINYINT(1) NOT NULL DEFAULT '-1' COMMENT 'True indicates managed service is busy. Skip this interval.';
-=======
 #IfMissingColumn registry aco_spec
 ALTER TABLE `registry` ADD `aco_spec` varchar(63) NOT NULL default 'encounters|notes';
 UPDATE `registry` SET `aco_spec` = 'patients|appt'     WHERE directory = 'newpatient';
@@ -430,5 +425,9 @@
 
 #IfMissingColumn categories aco_spec
 ALTER TABLE `categories` ADD `aco_spec` varchar(63) NOT NULL default 'patients|docs';
->>>>>>> e207462d
+#EndIf
+
+#IfNotRow background_services name ccdaservice
+INSERT INTO `background_services` (`name`, `title`, `execute_interval`, `function`, `require_once`, `sort_order`) VALUES ('ccdaservice', 'C-CDA Node Service', 1, 'runCheck', '/ccdaservice/ssmanager.php', 95);
+ALTER TABLE `background_services` CHANGE `running` `running` TINYINT(1) NOT NULL DEFAULT '-1' COMMENT 'True indicates managed service is busy. Skip this interval.';
 #EndIf