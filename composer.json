{
    "name" : "openemr/openemr",
    "description" : "OpenEMR is a Free and Open Source electronic health records and medical practice management application",
    "license" : "GPL",
    "support" : {
        "website" : "https://www.open-emr.org/",
        "issues" : "https://github.com/openemr/openemr/issues",
        "forum" : "https://community.open-emr.org/",
        "wiki" : "https://www.open-emr.org/wiki/index.php/OpenEMR_Wiki_Home_Page",
        "source" : "https://github.com/openemr/openemr"
    },
    "require" : {
        "php" : ">=7.1.0",
        "adldap2/adldap2" : "10.0.8",
        "adodb/adodb-php" : "5.20.14",
        "doctrine/common" : "2.10.0",
        "doctrine/couchdb" : "1.0-beta4",
        "doctrine/orm" : "2.6.3",
        "dompdf/dompdf" : "0.8.3",
        "ezyang/htmlpurifier" : "4.10.0",
        "knplabs/knp-snappy" : "1.1.0",
        "mobiledetect/mobiledetectlib": "2.8.33",
        "mpdf/mpdf" : "8.0.0",
        "phpmailer/phpmailer" : "6.0.7",
        "phpoffice/phpspreadsheet": "1.6.0",
        "phpseclib/phpseclib" : "2.0.15",
        "rospdf/pdf-php" : "0.12.49",
        "smarty/smarty" : "2.6.31",
        "symfony/config" : "3.4.24",
        "symfony/dependency-injection" : "3.4.24",
        "symfony/event-dispatcher" : "3.4.24",
        "symfony/http-foundation" : "3.4.24",
        "symfony/yaml" : "3.4.24",
        "twig/twig" : "2.7.4",
        "vlucas/phpdotenv" : "3.3.3",
        "yubico/u2flib-server" : "1.0.2",
        "zendframework/zendframework" : "2.5.3",
        "particle/validator": "2.3.4",
        "guzzlehttp/guzzle": "6.3.3",
        "kamermans/guzzle-oauth2-subscriber": "1.0.6",
        "league/omnipay": "3.0.2",
        "academe/omnipay-authorizenetapi": "3.1.1",
        "omnipay/stripe": "3.0.1",
<<<<<<< HEAD
        "waryway/php-traits-library": "^1.0",
        "paragonie/multi-factor": "0.2.2",
        "ramsey/uuid": "^3.8"
=======
        "waryway/php-traits-library": "1.0.4",
        "paragonie/multi-factor": "0.2.2"
>>>>>>> cec7d8eb
    },
    "config": {
        "platform": {
            "php": "7.1"
        }
    },
    "require-dev" : {
    },
    "repositories" : [{
        "type" : "vcs",
        "url" : "https://github.com/openemr/wkhtmltopdf-openemr"
        }
    ],
    "autoload" : {
        "exclude-from-classmap" : [
            "common/compatibility/Checker.php",
            "library/classes/ClinicalTypes/",
            "library/classes/rulesets/",
            "library/classes/smtp/",
            "library/classes/Prescription.class.php"
        ],
        "classmap" : [
            "library/classes"
        ],
        "files" : [
            "library/htmlspecialchars.inc.php",
            "library/formdata.inc.php",
            "library/sanitize.inc.php",
            "library/formatting.inc.php",
            "library/date_functions.php",
            "library/validation/validate_core.php",
            "library/translation.inc.php",
            "library/crypto.php"
        ],
        "psr-4" : {
            "OpenEMR\\Common\\Compatibility\\" : "common/compatibility",
            "OpenEMR\\Common\\Database\\" : "common/database",
            "OpenEMR\\Common\\Http\\" : "common/http",
            "OpenEMR\\Common\\Logging\\" : "common/logging",
            "OpenEMR\\Common\\Utils\\" : "common/utils",
            "OpenEMR\\Entities\\" : "entities",
            "OpenEMR\\Services\\" : "services",
            "OpenEMR\\RestControllers\\" : "rest_controllers",
            "OpenEMR\\Repositories\\" : "repositories",
            "OpenEMR\\Admin\\" : "library/admin/src",
            "OpenEMR\\Core\\" : "library/core/src",
            "OpenEMR\\Menu\\" : "library/menu/src",
            "OpenEMR\\Calendar\\" : "library/calendar/src",
            "OpenEMR\\Sample\\" : "library/sample/src",
            "OpenEMR\\Reminder\\" : "library/reminder/src",
            "OpenEMR\\Billing\\" : "library/billing/src",
            "OpenEMR\\Pdf\\" : "library/pdf/src",
            "OpenEMR\\Tabs\\" : "library/tabs/src",
            "OpenEMR\\Rx\\Weno\\" : "library/weno/src",
            "HL7\\FHIR\\STU3\\": "phpfhir/HL7/FHIR/STU3/src",
            "OpenEMR\\OeUI\\" : "library/oeUI/src"
        }
    }
}<|MERGE_RESOLUTION|>--- conflicted
+++ resolved
@@ -41,14 +41,9 @@
         "league/omnipay": "3.0.2",
         "academe/omnipay-authorizenetapi": "3.1.1",
         "omnipay/stripe": "3.0.1",
-<<<<<<< HEAD
-        "waryway/php-traits-library": "^1.0",
+        "waryway/php-traits-library": "1.0.4",
         "paragonie/multi-factor": "0.2.2",
         "ramsey/uuid": "^3.8"
-=======
-        "waryway/php-traits-library": "1.0.4",
-        "paragonie/multi-factor": "0.2.2"
->>>>>>> cec7d8eb
     },
     "config": {
         "platform": {
