--- conflicted
+++ resolved
@@ -10,9 +10,6 @@
 // Its purpose is to upgrade the MySQL OpenEMR database as needed
 // for the new release.
 
-<<<<<<< HEAD
-// Disable PHP timeout. This will not work in safe mode.
-=======
 // Checks if the server's PHP version is compatible with OpenEMR:
 require_once(dirname(__FILE__) . "/common/compatibility/checker.php");
 
@@ -22,7 +19,6 @@
 }
 
 // Disable PHP timeout.  This will not work in safe mode.
->>>>>>> ae597545
 ini_set('max_execution_time', '0');
 
 $ignoreAuth = true; // no login required
