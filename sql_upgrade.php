<?php
// Copyright (C) 2008-2010 Rod Roark <rod@sunsetsystems.com>
//
// This program is free software; you can redistribute it and/or
// modify it under the terms of the GNU General Public License
// as published by the Free Software Foundation; either version 2
// of the License, or (at your option) any later version.
//
// This may be run after an upgraded OpenEMR has been installed.
// Its purpose is to upgrade the MySQL OpenEMR database as needed
// for the new release.

// Disable PHP timeout.  This will not work in safe mode.
ini_set('max_execution_time', '0');

$ignoreAuth = true; // no login required

require_once('interface/globals.php');
require_once('library/sql.inc');
require_once('library/sql_upgrade_fx.php');

// Force logging off
$GLOBALS["enable_auditlog"]=0;

$versions = array();
$sqldir = "$webserver_root/sql";
$dh = opendir($sqldir);
if (! $dh) die("Cannot read $sqldir");
while (false !== ($sfname = readdir($dh))) {
  if (substr($sfname, 0, 1) == '.') continue;
  if (preg_match('/^(\d+)_(\d+)_(\d+)-to-\d+_\d+_\d+_upgrade.sql$/', $sfname, $matches)) {
    $version = $matches[1] . '.' . $matches[2] . '.' . $matches[3];
    $versions[$version] = $sfname;
  }
}
closedir($dh);
ksort($versions);
?>
<html>
<head>
<title>OpenEMR Database Upgrade</title>
<link rel='STYLESHEET' href='interface/themes/style_blue.css'>
</head>
<body>
<center>
<span class='title'>OpenEMR Database Upgrade</span>
<br>
</center>
<?php
$version_info = sqlQuery("SELECT * FROM version");
$version_from  = $version_info['v_major'] . '.' . $version_info['v_minor'] . '.' . $version_info['v_patch'];

if (!empty($_POST['form_submit'])) {
  foreach ($versions as $version => $filename) {
    if (strcmp($version, $version_from) < 0) continue;
    upgradeFromSqlFile($filename);
  }

  if (!empty($GLOBALS['ippf_specific'])) {
    // Upgrade custom stuff for IPPF.
    upgradeFromSqlFile('ippf_upgrade.sql');
  }

  if ( (!empty($v_realpatch)) && ($v_realpatch != "") && ($v_realpatch > 0) ) {
    // This release contains a patch file, so process it.
    upgradeFromSqlFile('patch.sql');
  }

  flush();

  echo "<font color='green'>Updating global configuration defaults...</font><br />\n";
  require_once("library/globals.inc.php");
  foreach ($GLOBALS_METADATA as $grpname => $grparr) {
    foreach ($grparr as $fldid => $fldarr) {
      list($fldname, $fldtype, $flddef, $flddesc) = $fldarr;
      if (substr($fldtype, 0, 2) !== 'm_') {
        $row = sqlQuery("SELECT count(*) AS count FROM globals WHERE gl_name = '$fldid'");
        if (empty($row['count'])) {
          sqlStatement("INSERT INTO globals ( gl_name, gl_index, gl_value ) " .
            "VALUES ( '$fldid', '0', '$flddef' )");
        }
      }
    }
  }

  echo "<font color='green'>Updating Access Controls...</font><br />\n";
  require("acl_upgrade.php");
  echo "<br />\n";

  echo "<font color='green'>Updating version indicators...</font><br />\n";
  sqlStatement("UPDATE version SET v_major = '$v_major', v_minor = '$v_minor', " .
    "v_patch = '$v_patch', v_tag = '$v_tag', v_database = '$v_database'");

  if ( (!empty($v_realpatch)) && ($v_realpatch != "") && ($v_realpatch > 0) ) {
    // This release contains a patch file, so update patch indicator.
    echo "<font color='green'>Patch was also installed, so update version patch indicator...</font><br />\n";
    sqlStatement("UPDATE version SET v_realpatch = '$v_realpatch'");
  }

  echo "<p><font color='green'>Database and Access Control upgrade finished.</font></p>\n";
  echo "</body></html>\n";
  exit();
}

?>
<center>
<form method='post' action='sql_upgrade.php'>
<p>Openemr prior release has being selected from the version table:
<?php
<<<<<<< HEAD
echo $version_from;
=======
foreach ($versions as $version => $filename) {
  echo " <option value='$version'";
  // Defaulting to most recent version, which is now 4.2.0.
  if ($version === '4.2.0') echo " selected";
  echo ">$version</option>\n";
}
>>>>>>> 226e0ddf
?>
</p>
<p>Click to continuo upgrade.</p>
<p><input type='submit' name='form_submit' value='Upgrade Database' /></p>
</form>
</center>
</body>
</html><|MERGE_RESOLUTION|>--- conflicted
+++ resolved
@@ -107,16 +107,12 @@
 <form method='post' action='sql_upgrade.php'>
 <p>Openemr prior release has being selected from the version table:
 <?php
-<<<<<<< HEAD
-echo $version_from;
-=======
 foreach ($versions as $version => $filename) {
   echo " <option value='$version'";
   // Defaulting to most recent version, which is now 4.2.0.
   if ($version === '4.2.0') echo " selected";
   echo ">$version</option>\n";
 }
->>>>>>> 226e0ddf
 ?>
 </p>
 <p>Click to continuo upgrade.</p>
