{
  "name": "openemr-interface",
  "version": "0.2.0",
  "description": "UI toolkit, theme and component library for OpenEMR",
  "main": "index.js",
  "scripts": {
    "postinstall": "napa && gulp -i",
    "build": "gulp -b",
    "dev-build": "npm run gulp-build",
    "dev": "gulp --dev && gulp watch",
    "dev-sync": "gulp --dev --sync-only --p 80",
    "gulp-build": "gulp -b --dev",
    "gulp-watch": "gulp watch",
    "test": "echo \"Error: no test specified\" && exit 1"
  },
  "keywords": [
    "openemr"
  ],
  "author": "d3sandoval",
  "license": "GNU GPL",
  "devDependencies": {
    "babel-core": "^6.26.3",
    "browser-sync": "^2.24.4",
    "del": "^3.0.0",
    "glob": "^7.1.2",
    "gulp": "^3.9.1",
    "gulp-append-prepend": "^1.0.4",
    "gulp-autoprefixer": "^5.0.0",
    "gulp-csso": "^3.0.1",
    "gulp-if": "^2.0.2",
    "gulp-rename": "^1.2.3",
    "gulp-sass": "^4.0.1",
    "gulp-sourcemaps": "^2.6.4",
    "gulp-watch": "^5.0.1",
    "minimist": "^1.2.0",
    "napa": "^3.0.0",
    "replace-in-file": "^3.4.2",
    "run-sequence": "^2.2.1"
  },
  "dependencies": {
    "angular": "1.5.8",
    "angular-sanitize": "1.5.8",
    "angular-summernote": "0.8.1",
    "anythingslider": "https://github.com/CSS-Tricks/AnythingSlider/archive/v1.9.4.tar.gz",
    "backbone": "1.3.3",
    "bootstrap": "3.3.4",
    "bootstrap-rtl": "3.3.4",
    "chart.js": "2.1.3",
    "checklist-model": "0.10.0",
    "ckeditor": "4.11.1",
    "datatables.net": "1.10.13",
    "datatables.net-bs": "1.10.13",
    "datatables.net-colreorder": "1.3.2",
    "datatables.net-colreorder-dt": "1.3.2",
    "datatables.net-dt": "1.10.13",
    "datatables.net-jqui": "1.10.13",
    "datatables.net-scroller": "1.4.2",
    "datatables.net-scroller-jqui": "1.4.2",
    "dropzone": "4.3.0",
    "dwv": "0.25.2",
    "emodal": "1.2.67",
    "flot": "0.8.0-alpha",
    "font-awesome": "4.6.3",
    "gritter": "1.7.4",
    "i18next": "9.0.1",
    "i18next-browser-languagedetector": "2.0.0",
    "i18next-xhr-backend": "1.4.3",
    "jquery": "3.1.1",
    "jquery-datetimepicker": "2.5.20",
    "jscolor": "EastDesire/jscolor",
    "jszip": "3.1.5",
    "knockout": "3.4.0",
    "konva": "1.6.8",
    "magic-wand-js": "1.0.0",
    "moment": "2.23.0",
    "numeral": "1.5.3",
<<<<<<< HEAD
    "react": "16.3.2",
    "react-dom": "16.3.2",
    "select2": "4.0.8",
=======
    "select2": "4.0.3",
>>>>>>> e39cf139
    "select2-bootstrap-theme": "0.1.0-beta.10",
    "summernote": "0.8.2",
    "underscore": "1.8.3",
    "validate.js": "0.12.0"
  },
  "napa": {
    "bootstrap-sidebar": "https://github.com/asyraf9/bootstrap-sidebar/archive/v0.2.2.tar.gz",
    "jquery-1-7-2": "https://github.com/jquery/jquery/archive/1.7.2.tar.gz",
    "jquery-1-9-1": "https://github.com/jquery/jquery/archive/1.9.1.tar.gz",
    "jquery-1-10-2": "https://github.com/jquery/jquery/archive/1.10.2.tar.gz",
    "jquery-creditcardvalidator": "https://github.com/PawelDecowski/jquery-creditcardvalidator/archive/v1.1.0.tar.gz",
    "jquery-panelslider": "https://github.com/eduardomb/jquery-panelslider/archive/0.1.1.tar.gz",
    "jquery-ui-1-10-4": "https://jqueryui.com/resources/download/jquery-ui-1.10.4.zip",
    "jquery-ui-1-11-4": "https://jqueryui.com/resources/download/jquery-ui-1.11.4.zip",
    "jquery-ui": "https://jqueryui.com/resources/download/jquery-ui-1.12.1.zip",
    "jquery-ui-themes-1-10-4": "https://jqueryui.com/resources/download/jquery-ui-themes-1.10.4.zip",
    "jquery-ui-themes-1-11-4": "https://jqueryui.com/resources/download/jquery-ui-themes-1.11.4.zip",
    "jquery-ui-themes": "https://jqueryui.com/resources/download/jquery-ui-themes-1.12.1.zip",
    "jquery-validation": "https://github.com/jquery-validation/jquery-validation/releases/download/1.13.1/jquery-validation-1.13.1.zip",
    "literallycanvas": "https://github.com/literallycanvas/literallycanvas/archive/v0.4.13.tar.gz",
    "pure": "https://github.com/pure-css/pure/releases/download/v0.5.0/pure-0.5.0.tar.gz",
    "react-15-1-0": "https://github.com/facebook/react/releases/download/v15.1.0/react-15.1.0.zip",
    "summernote-nugget": "https://github.com/pHAlkaline/summernote-plugins"
  },
  "napa-config": {
    "cache": false
  }
}<|MERGE_RESOLUTION|>--- conflicted
+++ resolved
@@ -74,13 +74,9 @@
     "magic-wand-js": "1.0.0",
     "moment": "2.23.0",
     "numeral": "1.5.3",
-<<<<<<< HEAD
     "react": "16.3.2",
     "react-dom": "16.3.2",
     "select2": "4.0.8",
-=======
-    "select2": "4.0.3",
->>>>>>> e39cf139
     "select2-bootstrap-theme": "0.1.0-beta.10",
     "summernote": "0.8.2",
     "underscore": "1.8.3",
