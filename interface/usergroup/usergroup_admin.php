--- conflicted
+++ resolved
@@ -198,7 +198,6 @@
             sqlStatement("update users set weno_prov_id = '$erxprid' where id = ? ", array($_POST["id"]));
         }
 
-<<<<<<< HEAD
         // Set the access control group of user
         $user_data = sqlFetchArray(sqlStatement("select username from users where id= ?", array($_POST["id"])));
         set_user_aro(
@@ -208,19 +207,6 @@
             formData('mname', 'P'),
             formData('lname', 'P')
         );
-=======
-        if (isset($phpgacl_location) && acl_check('admin', 'acl')) {
-            // Set the access control group of user
-            $user_data = sqlFetchArray(sqlStatement("select username from users where id= ?", array($_POST["id"])));
-            set_user_aro(
-                $_POST['access_group'],
-                $user_data["username"],
-                formData('fname', 'P'),
-                formData('mname', 'P'),
-                formData('lname', 'P')
-            );
-        }
->>>>>>> 34e9bbdf
     }
 }
 
