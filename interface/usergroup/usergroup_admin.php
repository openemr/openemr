--- conflicted
+++ resolved
@@ -62,15 +62,10 @@
       if (isset($_POST["username"])) {
         // $tqvar = addslashes(trim($_POST["username"]));
         $tqvar = trim(formData('username','P'));
-<<<<<<< HEAD
+
         $user_data = sqlFetchArray(sqlStatement("select * from users where id= ? ", array($_POST["id"])));
         sqlStatement("update users set username='$tqvar' where id= ? ", array($_POST["id"]));
         sqlStatement("update groups set user='$tqvar' where user= ?", array($user_data["username"]));
-=======
-        $user_data = sqlFetchArray(sqlStatement("select * from users where id={$_POST["id"]}"));
-        sqlStatement("update users set username='$tqvar' where id={$_POST["id"]}");
-        sqlStatement("update groups set user='$tqvar' where user='". $user_data["username"]  ."'");
->>>>>>> fa72a347
         //echo "query was: " ."update groups set user='$tqvar' where user='". $user_data["username"]  ."'" ;
       }
       if ($_POST["taxid"]) {
@@ -212,11 +207,9 @@
 	  
       if (isset($phpgacl_location) && acl_check('admin', 'acl')) {
         // Set the access control group of user
-<<<<<<< HEAD
+
         $user_data = sqlFetchArray(sqlStatement("select username from users where id= ?", array($_POST["id"])));
-=======
-        $user_data = sqlFetchArray(sqlStatement("select username from users where id={$_POST["id"]}"));
->>>>>>> fa72a347
+
         set_user_aro($_POST['access_group'], $user_data["username"],
           formData('fname','P'), formData('mname','P'), formData('lname','P'));
       }
