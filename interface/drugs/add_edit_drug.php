<?php

// Copyright (C) 2006-2021 Rod Roark <rod@sunsetsystems.com>
//
// This program is free software; you can redistribute it and/or
// modify it under the terms of the GNU General Public License
// as published by the Free Software Foundation; either version 2
// of the License, or (at your option) any later version.

require_once("../globals.php");
require_once("drugs.inc.php");
require_once("$srcdir/options.inc.php");

use OpenEMR\Common\Acl\AclMain;
use OpenEMR\Common\Csrf\CsrfUtils;
use OpenEMR\Common\Twig\TwigContainer;
use OpenEMR\Core\Header;

$alertmsg = '';
$drug_id = $_REQUEST['drug'];
$info_msg = "";
$tmpl_line_no = 0;

if (!AclMain::aclCheckCore('admin', 'drugs')) {
    echo (new TwigContainer(null, $GLOBALS['kernel']))->getTwig()->render('core/unauthorized.html.twig', ['pageTitle' => xl("Edit/Add Drug")]);
    exit;
}

// Write a line of data for one template to the form.
//
function writeTemplateLine($selector, $dosage, $period, $quantity, $refills, $prices, $taxrates, $pkgqty): void
{
    global $tmpl_line_no;
    ++$tmpl_line_no;

    echo " <tr>\n";
    echo "  <td class='tmplcell drugsonly'>";
    echo "<input class='form-control' name='form_tmpl[" . attr($tmpl_line_no) . "][selector]' value='" . attr($selector) . "' size='8' maxlength='100'>";
    echo "</td>\n";
    echo "  <td class='tmplcell drugsonly'>";
    echo "<input class='form-control' name='form_tmpl[" . attr($tmpl_line_no) . "][dosage]' value='" . attr($dosage) . "' size='6' maxlength='10'>";
    echo "</td>\n";
    echo "  <td class='tmplcell drugsonly'>";
    generate_form_field([
        'data_type' => 1,
        'field_id' => 'tmpl[' . attr($tmpl_line_no) . '][period]',
        'list_id' => 'drug_interval',
        'empty_title' => 'SKIP'
    ], $period);
    echo "</td>\n";
    echo "  <td class='tmplcell drugsonly'>";
    echo "<input class='form-control' name='form_tmpl[" . attr($tmpl_line_no) . "][quantity]' value='" . attr($quantity) . "' size='3' maxlength='7'>";
    echo "</td>\n";
    echo "  <td class='tmplcell drugsonly'>";
    echo "<input class='form-control' name='form_tmpl[" . attr($tmpl_line_no) . "][refills]' value='" . attr($refills) . "' size='3' maxlength='5'>";
    echo "</td>\n";

    /******************************************************************
     * echo "  <td class='tmplcell drugsonly'>";
     * echo "<input type='text' class='form-control' name='form_tmpl[" . attr($tmpl_line_no) .
     * "][pkgqty]' value='" . attr($pkgqty) . "' size='3' maxlength='5'>";
     * echo "</td>\n";
     ******************************************************************/

    foreach ($prices as $pricelevel => $price) {
        echo "  <td class='tmplcell'>";
        echo "<input class='form-control' name='form_tmpl[" . attr($tmpl_line_no) . "][price][" . attr($pricelevel) . "]' value='" . attr($price) . "' size='6' maxlength='12'>";
        echo "</td>\n";
    }

    $pres = sqlStatement("SELECT option_id FROM list_options " .
        "WHERE list_id = 'taxrate' AND activity = 1 ORDER BY seq");
    while ($prow = sqlFetchArray($pres)) {
        echo "  <td class='tmplcell'>";
        echo "<input type='checkbox' name='form_tmpl[" . attr($tmpl_line_no) . "][taxrate][" . attr($prow['option_id']) . "]' value='1'";
        if (str_contains(":$taxrates", (string)$prow['option_id'])) {
            echo " checked";
        }

        echo " /></td>\n";
    }

    echo " </tr>\n";
}

?>
<html>
<head>
    <title><?php echo $drug_id ? xlt("Edit") : xlt("Add New");
        echo ' ' . xlt('Drug'); ?></title>

    <?php Header::setupHeader(["opener"]); ?>

    <style>

        <?php if ($GLOBALS['sell_non_drug_products'] == 2) { // "Products but no prescription drugs and no templates" ?>
        .drugsonly {
          display: none;
        }

        <?php } else { ?>
        .drugsonly {
        }

        <?php } ?>

        <?php if (empty($GLOBALS['ippf_specific'])) { ?>
        .ippfonly {
          display: none;
        }

        <?php } else { ?>
        .ippfonly {
        }

        <?php } ?>

    </style>

    <script>

        <?php require($GLOBALS['srcdir'] . "/restoreSession.php"); ?>

        // This is for callback by the find-code popup.
        // Appends to or erases the current list of related codes.
        // The target element is set by the find-code popup
        // (this allows use of this in multiple form elements on the same page)
        function set_related_target(codetype, code, selector, codedesc, target_element, limit = 0) {
            var f = document.forms[0];
            var s = f[target_element].value;
            if (code) {
                if (limit > 0) {
                    s = codetype + ':' + code;
                } else {
                    if (codetype != 'PROD') {
                        // Return an error message if a service code is already selected.
                        if (s.indexOf(codetype + ':') == 0 || s.indexOf(';' + codetype + ':') > 0) {
                            return <?php echo xlj('A code of this type is already selected. Erase the field first if you need to replace it.') ?>;
                        }
                    }
                    if (s.length > 0) {
                        s += ';';
                    }
                    s += codetype + ':' + code;
                }
            } else {
                s = '';
            }
            f[target_element].value = s;
            return '';
        }

        // This is for callback by the find-code popup.
        // Returns the array of currently selected codes with each element in codetype:code format.
        function get_related() {
            return document.forms[0].form_related_code.value.split(';');
        }

        // This is for callback by the find-code popup.
        // Deletes the specified codetype:code from the currently selected list.
        function del_related(s) {
            my_del_related(s, document.forms[0].form_related_code, false);
        }

        // This invokes the find-code popup.
        function sel_related(getter = '') {
            dlgopen('../patient_file/encounter/find_code_dynamic.php' + getter, '_blank', 900, 800);
        }

        // onclick handler for "allow inventory" checkbox.
        function dispensable_changed() {
            var f = document.forms[0];
            var dis = !f.form_dispensable.checked;
            f.form_allow_multiple.disabled = dis;
            f.form_allow_combining.disabled = dis;
            return true;
        }

        function validate(f) {
            let saving = !!f.form_save.clicked;
            f.form_save.clicked = false;
            if (saving) {
                if (f.form_name.value.search(/[^\s]/) < 0) {
                    alert(<?php echo xlj('Product name is required'); ?>);
                    return false;
                }
            }
            let deleting = !!f.form_delete?.clicked;
            f.form_delete.clicked = false;
            if (deleting) {
                if (!confirm(<?php echo xlj('This will permanently delete all lots of this product. Related reports will be incomplete or incorrect. Are you sure?'); ?>)) {
                    return false;
                }
            }
            top.restoreSession();
            return true;
        }

    </script>

</head>

<body class="body_top">
    <?php
    // If we are saving, then save and close the window.
    // First check for duplicates.
    //
    if (!empty($_POST['form_save'])) {
        if (!CsrfUtils::verifyCsrfToken($_POST["csrf_token_form"])) {
            CsrfUtils::csrfNotVerified();
        }

        $drugName = trim((string)$_POST['form_name']);
        if ($drugName === '') {
            $alertmsg = xl('Drug name is required');
        } else {
            $crow = sqlQuery(
                "SELECT COUNT(*) AS count FROM drugs WHERE " .
                "name = ? AND " .
                "form = ? AND " .
                "size = ? AND " .
                "unit = ? AND " .
                "route = ? AND " .
                "drug_id != ?",
                [
                    trim((string)$_POST['form_name']),
                    trim((string)$_POST['form_form']),
                    trim((string)$_POST['form_size']),
                    trim((string)$_POST['form_unit']),
                    trim((string)$_POST['form_route']),
                    $drug_id
                ]
            );
            if ($crow['count']) {
                $alertmsg = xl('Cannot add this entry because it already exists!');
            }
        }
    }

    if ((!empty($_POST['form_save']) || !empty($_POST['form_delete'])) && !$alertmsg) {
        if (!CsrfUtils::verifyCsrfToken($_POST["csrf_token_form"])) {
            CsrfUtils::csrfNotVerified();
        }

        $new_drug = false;
        if ($drug_id) {
            if ($_POST['form_save']) { // updating an existing drug
                sqlStatement(
                    "UPDATE drugs SET " .
                    "name = ?, " .
                    "ndc_number = ?, " .
                    "drug_code = ?, " .
                    "on_order = ?, " .
                    "reorder_point = ?, " .
                    "max_level = ?, " .
                    "form = ?, " .
                    "size = ?, " .
                    "unit = ?, " .
                    "route = ?, " .
                    "cyp_factor = ?, " .
                    "related_code = ?, " .
                    "dispensable = ?, " .
                    "allow_multiple = ?, " .
                    "allow_combining = ?, " .
                    "active = ?, " .
                    "consumable = ? " .
                    "WHERE drug_id = ?",
                    [
                        trim((string)$_POST['form_name']),
                        trim((string)$_POST['form_ndc_number']),
                        trim((string)$_POST['form_drug_code']),
                        trim((string)$_POST['form_on_order']),
                        trim((string)$_POST['form_reorder_point']),
                        trim((string)$_POST['form_max_level']),
                        trim((string)$_POST['form_form']),
                        trim((string)$_POST['form_size']),
                        trim((string)$_POST['form_unit']),
                        trim((string)$_POST['form_route']),
                        trim((string)$_POST['form_cyp_factor']),
                        trim((string)$_POST['form_related_code']),
                        (empty($_POST['form_dispensable']) ? 0 : 1),
                        (empty($_POST['form_allow_multiple']) ? 0 : 1),
                        (empty($_POST['form_allow_combining']) ? 0 : 1),
                        (empty($_POST['form_active']) ? 0 : 1),
                        (empty($_POST['form_consumable']) ? 0 : 1),
                        $drug_id
                    ]
                );
                sqlStatement("DELETE FROM drug_templates WHERE drug_id = ?", [$drug_id]);
            } else { // deleting
                if (AclMain::aclCheckCore('admin', 'super')) {
                    sqlStatement("DELETE FROM drug_inventory WHERE drug_id = ?", [$drug_id]);
                    sqlStatement("DELETE FROM drug_templates WHERE drug_id = ?", [$drug_id]);
                    sqlStatement("DELETE FROM drugs WHERE drug_id = ?", [$drug_id]);
                    sqlStatement("DELETE FROM prices WHERE pr_id = ? AND pr_selector != ''", [$drug_id]);
                }
            }
        } elseif ($_POST['form_save']) { // saving a new drug
            $new_drug = true;
            $drug_id = sqlInsert(
                "INSERT INTO drugs ( " .
                "name, ndc_number, drug_code, on_order, reorder_point, max_level, form, " .
                "size, unit, route, cyp_factor, related_code, " .
                "dispensable, allow_multiple, allow_combining, active, consumable " .
                ") VALUES ( " .
                "?, " .
                "?, " .
                "?, " .
                "?, " .
                "?, " .
                "?, " .
                "?, " .
                "?, " .
                "?, " .
                "?, " .
                "?, " .
                "?, " .
                "?, " .
                "?, " .
                "?, " .
                "?, " .
                "?)",
                [
                    trim((string)$_POST['form_name']),
                    trim((string)$_POST['form_ndc_number']),
                    trim((string)$_POST['form_drug_code']),
                    trim((string)$_POST['form_on_order']),
                    trim((string)$_POST['form_reorder_point']),
                    trim((string)$_POST['form_max_level']),
                    trim((string)$_POST['form_form']),
                    trim((string)$_POST['form_size']),
                    trim((string)$_POST['form_unit']),
                    trim((string)$_POST['form_route']),
                    trim((string)$_POST['form_cyp_factor']),
                    trim((string)$_POST['form_related_code']),
                    (empty($_POST['form_dispensable']) ? 0 : 1),
                    (empty($_POST['form_allow_multiple']) ? 0 : 1),
                    (empty($_POST['form_allow_combining']) ? 0 : 1),
                    (empty($_POST['form_active']) ? 0 : 1),
                    (empty($_POST['form_consumable']) ? 0 : 1)
                ]
            );
        }

        if ($_POST['form_save'] && $drug_id) {
            $tmpl = $_POST['form_tmpl'];
            // If using the simplified drug form, then force the one and only
            // selector name to be the same as the product name.
            if ($GLOBALS['sell_non_drug_products'] == 2) {
                $tmpl["1"]['selector'] = $_POST['form_name'];
            }

            sqlStatement("DELETE FROM prices WHERE pr_id = ? AND pr_selector != ''", [$drug_id]);
            for ($lino = 1; isset($tmpl["$lino"]['selector']); ++$lino) {
                $iter = $tmpl["$lino"];
                $selector = trim((string)$iter['selector']);
                if ($selector) {
                    $taxrates = "";
                    if (!empty($iter['taxrate'])) {
                        foreach ($iter['taxrate'] as $key => $value) {
                            $taxrates .= "$key:";
                        }
                    }

                    sqlStatement(
                        "INSERT INTO drug_templates ( " .
                        "drug_id, selector, dosage, period, quantity, refills, taxrates, pkgqty " .
                        ") VALUES ( ?, ?, ?, ?, ?, ?, ?, ? )",
                        [
                            $drug_id,
                            $selector,
                            trim((string)$iter['dosage']),
                            trim((string)$iter['period']),
                            trim((string)$iter['quantity']),
                            trim((string)$iter['refills']),
                            $taxrates,
                            // floatval(trim($iter['pkgqty']))
                            1.0
                        ]
                    );

                    // Add prices for this drug ID and selector.
                    foreach ($iter['price'] as $key => $value) {
                        if ($value) {
                            $value += 0;
                            sqlStatement(
                                "INSERT INTO prices ( " .
                                "pr_id, pr_selector, pr_level, pr_price ) VALUES ( " .
                                "?, ?, ?, ? )",
                                [$drug_id, $selector, $key, $value]
                            );
                        }
                    } // end foreach price
                } // end if selector is present
            } // end for each selector
            // Save warehouse-specific mins and maxes for this drug.
            sqlStatement("DELETE FROM product_warehouse WHERE pw_drug_id = ?", [$drug_id]);
            foreach ($_POST['form_wh_min'] as $whid => $whmin) {
                $whmin = 0 + $whmin;
                $whmax = 0 + $_POST['form_wh_max'][$whid];
                if ($whmin != 0 || $whmax != 0) {
                    sqlStatement("INSERT INTO product_warehouse ( " .
                        "pw_drug_id, pw_warehouse, pw_min_level, pw_max_level ) VALUES ( " .
                        "?, ?, ?, ? )", [$drug_id, $whid, $whmin, $whmax]);
                }
            }
        } // end if saving a drug

        // Close this window and redisplay the updated list of drugs.
        //
        echo "<script>\n";
        if ($info_msg) {
            echo " alert('" . addslashes($info_msg) . "');\n";
        }

        echo " if (opener.refreshme) opener.refreshme();\n";
        if ($new_drug) {
            echo " window.location.href='add_edit_lot.php?drug=" . attr_url($drug_id) . "&lot=0'\n";
        } else {
            echo " window.close();\n";
        }

        echo "</script></body></html>\n";
        exit();
    }

    if ($drug_id) {
        $row = sqlQuery("SELECT * FROM drugs WHERE drug_id = ?", [$drug_id]);
        $tres = sqlStatement("SELECT * FROM drug_templates WHERE " .
            "drug_id = ? ORDER BY selector", [$drug_id]);
    } else {
        $row = [
            'name' => '',
            'active' => '1',
            'dispensable' => '1',
            'allow_multiple' => '1',
            'allow_combining' => '',
            'consumable' => '0',
            'ndc_number' => '',
            'on_order' => '0',
            'reorder_point' => '0',
            'max_level' => '0',
            'form' => '',
            'size' => '',
            'unit' => '',
            'route' => '',
            'cyp_factor' => '',
            'related_code' => '',
        ];
    }
    $title = $drug_id ? xl("Update Drug") : xl("Add Drug");
    ?>
    <h3 class="ml-1"><?php echo text($title); ?></h3>
    <form method='post' name='theform' action='add_edit_drug.php?drug=<?php echo attr_url($drug_id); ?>'
        onsubmit='return validate(this);'>
        <input type="hidden" name="csrf_token_form" value="<?php echo attr(CsrfUtils::collectCsrfToken()); ?>" />

        <div class="form-group">
            <label><?php echo xlt('Name'); ?>:</label>
            <input class="form-control" size="40" name="form_name" maxlength="80" value='<?php echo attr($row['name']) ?>' />
        </div>

        <div class="form-group mt-3">
            <label><?php echo xlt('Attributes'); ?>:</label>
            <input type='checkbox' name='form_active' value='1'<?php
            if ($row['active']) {
                echo ' checked';
            } ?> />
            <?php echo xlt('Active{{Drug}}'); ?>
            <input type='checkbox' name='form_consumable' value='1'<?php
            if ($row['consumable']) {
                echo ' checked';
            } ?> />
            <?php echo xlt('Consumable'); ?>
        </div>

        <div class="form-group mt-3">
            <label><?php echo xlt('Allow'); ?>:</label>
            <input type='checkbox' name='form_dispensable' value='1' onclick='dispensable_changed();'<?php
            if ($row['dispensable']) {
                echo ' checked';
            } ?> />
            <?php echo xlt('Inventory'); ?>
            <input type='checkbox' name='form_allow_multiple' value='1'<?php
            if ($row['allow_multiple']) {
                echo ' checked';
            } ?> />
            <?php echo xlt('Multiple Lots'); ?>
            <input type='checkbox' name='form_allow_combining' value='1'<?php
            if ($row['allow_combining']) {
                echo ' checked';
            } ?> />
            <?php echo xlt('Combining Lots'); ?>
        </div>

        <div class="form-group mt-3">
            <label><?php echo xlt('NDC Number'); ?>:</label>
            <input class="form-control w-100" size="40" name="form_ndc_number" maxlength="20" value='<?php echo attr($row['ndc_number']) ?>' onkeyup='maskkeyup(this,"<?php echo attr(addslashes((string)$GLOBALS['gbl_mask_product_id'])); ?>")' onblur='maskblur(this,"<?php echo attr(addslashes((string)$GLOBALS['gbl_mask_product_id'])); ?>")' />
        </div>

        <div class="form-group mt-3">
            <label><?php echo xlt('RXCUI Code'); ?>:</label>
            <input class="form-control w-100" type="text" size="50" name="form_drug_code" value='<?php echo attr($row['drug_code']) ?>'
                onclick='sel_related("?codetype=RXCUI&limit=1&target_element=form_drug_code")' title='<?php echo xla('Click to select RXCUI code'); ?>' data-toggle="tooltip" data-placement="top" readonly />
        </div>

        <div class="form-group mt-3">
            <label><?php echo xlt('On Order'); ?>:</label>
            <input class="form-control" size="5" name="form_on_order" maxlength="7" value='<?php echo attr($row['on_order']) ?>' />
        </div>

        <div class="form-group mt-3">
            <label><?php echo xlt('Limits'); ?>:</label>
            <table class="table table-borderless pl-5">
                <tr>
                    <td class="align-top ">
                        <?php echo !empty($GLOBALS['gbl_min_max_months']) ? xlt('Months') : xlt('Units'); ?>
                    </td>
                    <td class="align-top"><?php echo xlt('Global'); ?></td>
                    <?php
                    // One column header per warehouse title.
                    $pwarr = [];
                    $pwres = sqlStatement(
                        "SELECT lo.option_id, lo.title, " .
                        "pw.pw_min_level, pw.pw_max_level " .
                        "FROM list_options AS lo " .
                        "LEFT JOIN product_warehouse AS pw ON " .
                        "pw.pw_drug_id = ? AND " .
                        "pw.pw_warehouse = lo.option_id WHERE " .
                        "lo.list_id = 'warehouse' AND lo.activity = 1 ORDER BY lo.seq, lo.title",
                        [$drug_id]
                    );
                    while ($pwrow = sqlFetchArray($pwres)) {
                        $pwarr[] = $pwrow;
                        echo "     <td class='align-top'>" . text($pwrow['title']) . "</td>\n";
                    }
                    ?>
                </tr>
                <tr>
                    <td class="align-top"><?php echo xlt('Min'); ?>&nbsp;</td>
                    <td class="align-top">
                        <input class="form-control" size='5' name='form_reorder_point' maxlength='7' value='<?php echo attr($row['reorder_point']) ?>' title='<?php echo xla('Reorder point, 0 if not applicable'); ?>' data-toggle="tooltip" data-placement="top" />
                    </td>
                    <?php
                    foreach ($pwarr as $pwrow) {
                        echo "     <td class='align-top'>";
                        echo "<input class='form-control' name='form_wh_min[" .
                            attr($pwrow['option_id']) .
                            "]' value='" . attr(0 + $pwrow['pw_min_level']) . "' size='5' " .
                            "title='" . xla('Warehouse minimum, 0 if not applicable') . "' data-toggle='tooltip' data-placement='top' />";
                        echo "&nbsp;&nbsp;</td>\n";
                    }
                    ?>
                </tr>
                <tr>
                    <td class="align-top"><?php echo xlt('Max'); ?>&nbsp;</td>
                    <td>
                        <input class='form-control' size='5' name='form_max_level' maxlength='7' value='<?php echo attr($row['max_level']) ?>' title='<?php echo xla('Maximum reasonable inventory, 0 if not applicable'); ?>' data-toggle="tooltip" data-placement="top" />
                    </td>
                    <?php
                    foreach ($pwarr as $pwrow) {
                        echo "     <td class='align-top'>";
                        echo "<input class='form-control' name='form_wh_max[" .
                            attr($pwrow['option_id']) .
                            "]' value='" . attr(0 + $pwrow['pw_max_level']) . "' size='5' " .
                            "title='" . xla('Warehouse maximum, 0 if not applicable') . "' data-toggle='tooltip' data-placement='top' />";
                        echo "</td>\n";
                    }
                    ?>
                </tr>
            </table>
        </div>

        <div class="form-group mt-3 drugsonly">
            <label><?php echo xlt('Form'); ?>:</label>
            <?php
            generate_form_field(['data_type' => 1, 'field_id' => 'form', 'list_id' => 'drug_form', 'empty_title' => 'SKIP'], $row['form']);
            ?>
        </div>

        <div class="form-group mt-3 drugsonly">
            <label><?php echo xlt('Size'); ?>:</label>
            <input class="form-control" size="5" name="form_size" maxlength="7" value='<?php echo attr($row['size']) ?>' />
        </div>

        <div class="form-group mt-3 drugsonly" title='<?php echo xlt('Measurement Units'); ?>'>
            <label><?php echo xlt('Units'); ?>:</label>
            <?php
            generate_form_field(['data_type' => 1, 'field_id' => 'unit', 'list_id' => 'drug_units', 'empty_title' => 'SKIP'], $row['unit']);
            ?>
        </div>

        <div class="form-group mt-3 drugsonly">
            <label><?php echo xlt('Route'); ?>:</label>
            <?php
            generate_form_field(['data_type' => 1, 'field_id' => 'route', 'list_id' => 'drug_route', 'empty_title' => 'SKIP'], $row['route']);
            ?>
        </div>

        <div class="form-group mt-3 ippfonly" style='display:none'> <!-- Removed per CV 2017-03-29 -->
            <label><?php echo xlt('CYP Factor'); ?>:</label>
            <input class="form-control" size="10" name="form_cyp_factor" maxlength="20" value='<?php echo attr($row['cyp_factor']) ?>' />
        </div>

        <div class="form-group mt-3 drugsonly">
            <label><?php echo xlt('Relate To'); ?>:</label>
            <input class="form-control w-100" type="text" size="50" name="form_related_code" value='<?php echo attr($row['related_code']) ?>'
                onclick='sel_related("?target_element=form_related_code")' title='<?php echo xla('Click to select related code'); ?>' data-toggle="tooltip" data-placement="top" readonly />
        </div>

        <div class="form-group mt-3">
            <label>
                <?php echo $GLOBALS['sell_non_drug_products'] == 2 ? xlt('Fees') : xlt('Templates'); ?>:
            </label>
            <table class='table table-borderless'>
                <thead>
                <tr>
                    <th class='drugsonly'><?php echo xlt('Name'); ?></th>
                    <th class='drugsonly'><?php echo xlt('Schedule'); ?></th>
                    <th class='drugsonly'><?php echo xlt('Interval'); ?></th>
                    <th class='drugsonly'><?php echo xlt('Basic Units'); ?></th>
                    <th class='drugsonly'><?php echo xlt('Refills'); ?></th>
                    <?php
                    // Show a heading for each price level.  Also create an array of prices
                    // for new template lines.
                    $emptyPrices = [];
                    $pres = sqlStatement("SELECT option_id, title FROM list_options " .
                        "WHERE list_id = 'pricelevel' AND activity = 1 ORDER BY seq");
                    while ($prow = sqlFetchArray($pres)) {
                        $emptyPrices[$prow['option_id']] = '';
                        echo "     <th>" .
                            generate_display_field(['data_type' => '1', 'list_id' => 'pricelevel'], $prow['option_id']) .
                            "</th>\n";
                    }

                    // Show a heading for each tax rate.
                    $pres = sqlStatement("SELECT option_id, title FROM list_options " .
                        "WHERE list_id = 'taxrate' AND activity = 1 ORDER BY seq");
                    while ($prow = sqlFetchArray($pres)) {
                        echo "     <th>" .
                            generate_display_field(['data_type' => '1', 'list_id' => 'taxrate'], $prow['option_id']) .
                            "</th>\n";
                    }
                    ?>
                </tr>
                </thead>
                <tbody>
                <?php
                $blank_lines = $GLOBALS['sell_non_drug_products'] == 2 ? 1 : 3;
                if ($tres) {
                    while ($trow = sqlFetchArray($tres)) {
                        $blank_lines = $GLOBALS['sell_non_drug_products'] == 2 ? 0 : 1;
                        $selector = $trow['selector'];
                        // Get array of prices.
                        $prices = [];
                        $pres = sqlStatement(
                            "SELECT lo.option_id, p.pr_price " .
                            "FROM list_options AS lo LEFT OUTER JOIN prices AS p ON " .
                            "p.pr_id = ? AND p.pr_selector = ? AND " .
                            "p.pr_level = lo.option_id " .
                            "WHERE lo.list_id = 'pricelevel' AND lo.activity = 1 ORDER BY lo.seq",
                            [$drug_id, $selector]
                        );
                        while ($prow = sqlFetchArray($pres)) {
                            $prices[$prow['option_id']] = $prow['pr_price'];
                        }

                        writeTemplateLine(
                            $selector,
                            $trow['dosage'],
                            $trow['period'],
                            $trow['quantity'],
                            $trow['refills'],
                            $prices,
                            $trow['taxrates'],
                            $trow['pkgqty']
                        );
                    }
                }

                for ($i = 0; $i < $blank_lines; ++$i) {
                    $selector = $GLOBALS['sell_non_drug_products'] == 2 ? $row['name'] : '';
                    writeTemplateLine($selector, '', '', '', '', $emptyPrices, '', '1');
                }
                ?>
                </tbody>
            </table>
        </div>

        <div class="btn-group">
            <button type='submit' class="btn btn-primary btn-save" name='form_save'
                value='<?php echo $drug_id ? xla('Update') : xla('Add'); ?>'
                onclick='return this.clicked = true;'
            ><?php echo $drug_id ? xlt('Update') : xlt('Add'); ?></button>
            <?php if (AclMain::aclCheckCore('admin', 'super') && $drug_id) { ?>
                <button class="btn btn-danger" type='submit' name='form_delete'
                    onclick='return this.clicked = true;' value='<?php echo xla('Delete'); ?>'
                ><?php echo xlt('Delete'); ?></button>
            <?php } ?>
            <button type='button' class="btn btn-secondary btn-cancel" onclick='window.close()'><?php echo xlt('Cancel'); ?></button>
        </div>
    </form>

    <script>

        $(function () {
            $('[data-toggle="tooltip"]').tooltip();
        });

        dispensable_changed();

<<<<<<< HEAD
        <?php
        if ($alertmsg) {
            echo "alert('" . addslashes($alertmsg) . "');\n";
        }
        ?>
=======
<?php
if ($alertmsg) {
    echo "alert('" . addslashes($alertmsg) . "');\n";
}
?>
>>>>>>> 081ed85b

    </script>

</body>
</html><|MERGE_RESOLUTION|>--- conflicted
+++ resolved
@@ -1,11 +1,11 @@
 <?php
 
-// Copyright (C) 2006-2021 Rod Roark <rod@sunsetsystems.com>
-//
-// This program is free software; you can redistribute it and/or
-// modify it under the terms of the GNU General Public License
-// as published by the Free Software Foundation; either version 2
-// of the License, or (at your option) any later version.
+ // Copyright (C) 2006-2021 Rod Roark <rod@sunsetsystems.com>
+ //
+ // This program is free software; you can redistribute it and/or
+ // modify it under the terms of the GNU General Public License
+ // as published by the Free Software Foundation; either version 2
+ // of the License, or (at your option) any later version.
 
 require_once("../globals.php");
 require_once("drugs.inc.php");
@@ -42,10 +42,10 @@
     echo "</td>\n";
     echo "  <td class='tmplcell drugsonly'>";
     generate_form_field([
-        'data_type' => 1,
-        'field_id' => 'tmpl[' . attr($tmpl_line_no) . '][period]',
-        'list_id' => 'drug_interval',
-        'empty_title' => 'SKIP'
+    'data_type'   => 1,
+    'field_id'    => 'tmpl[' . attr($tmpl_line_no) . '][period]',
+    'list_id'     => 'drug_interval',
+    'empty_title' => 'SKIP'
     ], $period);
     echo "</td>\n";
     echo "  <td class='tmplcell drugsonly'>";
@@ -56,11 +56,11 @@
     echo "</td>\n";
 
     /******************************************************************
-     * echo "  <td class='tmplcell drugsonly'>";
-     * echo "<input type='text' class='form-control' name='form_tmpl[" . attr($tmpl_line_no) .
-     * "][pkgqty]' value='" . attr($pkgqty) . "' size='3' maxlength='5'>";
-     * echo "</td>\n";
-     ******************************************************************/
+    echo "  <td class='tmplcell drugsonly'>";
+    echo "<input type='text' class='form-control' name='form_tmpl[" . attr($tmpl_line_no) .
+        "][pkgqty]' value='" . attr($pkgqty) . "' size='3' maxlength='5'>";
+    echo "</td>\n";
+    ******************************************************************/
 
     foreach ($prices as $pricelevel => $price) {
         echo "  <td class='tmplcell'>";
@@ -69,11 +69,11 @@
     }
 
     $pres = sqlStatement("SELECT option_id FROM list_options " .
-        "WHERE list_id = 'taxrate' AND activity = 1 ORDER BY seq");
+    "WHERE list_id = 'taxrate' AND activity = 1 ORDER BY seq");
     while ($prow = sqlFetchArray($pres)) {
         echo "  <td class='tmplcell'>";
         echo "<input type='checkbox' name='form_tmpl[" . attr($tmpl_line_no) . "][taxrate][" . attr($prow['option_id']) . "]' value='1'";
-        if (str_contains(":$taxrates", (string)$prow['option_id'])) {
+        if (str_contains(":$taxrates", (string) $prow['option_id'])) {
             echo " checked";
         }
 
@@ -82,442 +82,432 @@
 
     echo " </tr>\n";
 }
-
 ?>
 <html>
 <head>
-    <title><?php echo $drug_id ? xlt("Edit") : xlt("Add New");
-        echo ' ' . xlt('Drug'); ?></title>
-
-    <?php Header::setupHeader(["opener"]); ?>
-
-    <style>
-
-        <?php if ($GLOBALS['sell_non_drug_products'] == 2) { // "Products but no prescription drugs and no templates" ?>
-        .drugsonly {
-          display: none;
+<title><?php echo $drug_id ? xlt("Edit") : xlt("Add New");
+echo ' ' . xlt('Drug'); ?></title>
+
+<?php Header::setupHeader(["opener"]); ?>
+
+<style>
+
+<?php if ($GLOBALS['sell_non_drug_products'] == 2) { // "Products but no prescription drugs and no templates" ?>
+.drugsonly { display:none; }
+<?php } else { ?>
+.drugsonly { }
+<?php } ?>
+
+<?php if (empty($GLOBALS['ippf_specific'])) { ?>
+.ippfonly { display:none; }
+<?php } else { ?>
+.ippfonly { }
+<?php } ?>
+
+</style>
+
+<script>
+
+<?php require($GLOBALS['srcdir'] . "/restoreSession.php"); ?>
+
+// This is for callback by the find-code popup.
+// Appends to or erases the current list of related codes.
+// The target element is set by the find-code popup
+// (this allows use of this in multiple form elements on the same page)
+function set_related_target(codetype, code, selector, codedesc, target_element, limit=0) {
+    var f = document.forms[0];
+    var s = f[target_element].value;
+    if (code) {
+        if (limit > 0) {
+            s = codetype + ':' + code;
         }
-
-        <?php } else { ?>
-        .drugsonly {
-        }
-
-        <?php } ?>
-
-        <?php if (empty($GLOBALS['ippf_specific'])) { ?>
-        .ippfonly {
-          display: none;
-        }
-
-        <?php } else { ?>
-        .ippfonly {
-        }
-
-        <?php } ?>
-
-    </style>
-
-    <script>
-
-        <?php require($GLOBALS['srcdir'] . "/restoreSession.php"); ?>
-
-        // This is for callback by the find-code popup.
-        // Appends to or erases the current list of related codes.
-        // The target element is set by the find-code popup
-        // (this allows use of this in multiple form elements on the same page)
-        function set_related_target(codetype, code, selector, codedesc, target_element, limit = 0) {
-            var f = document.forms[0];
-            var s = f[target_element].value;
-            if (code) {
-                if (limit > 0) {
-                    s = codetype + ':' + code;
-                } else {
-                    if (codetype != 'PROD') {
-                        // Return an error message if a service code is already selected.
-                        if (s.indexOf(codetype + ':') == 0 || s.indexOf(';' + codetype + ':') > 0) {
-                            return <?php echo xlj('A code of this type is already selected. Erase the field first if you need to replace it.') ?>;
-                        }
-                    }
-                    if (s.length > 0) {
-                        s += ';';
-                    }
-                    s += codetype + ':' + code;
-                }
-            } else {
-                s = '';
-            }
-            f[target_element].value = s;
-            return '';
-        }
-
-        // This is for callback by the find-code popup.
-        // Returns the array of currently selected codes with each element in codetype:code format.
-        function get_related() {
-            return document.forms[0].form_related_code.value.split(';');
-        }
-
-        // This is for callback by the find-code popup.
-        // Deletes the specified codetype:code from the currently selected list.
-        function del_related(s) {
-            my_del_related(s, document.forms[0].form_related_code, false);
-        }
-
-        // This invokes the find-code popup.
-        function sel_related(getter = '') {
-            dlgopen('../patient_file/encounter/find_code_dynamic.php' + getter, '_blank', 900, 800);
-        }
-
-        // onclick handler for "allow inventory" checkbox.
-        function dispensable_changed() {
-            var f = document.forms[0];
-            var dis = !f.form_dispensable.checked;
-            f.form_allow_multiple.disabled = dis;
-            f.form_allow_combining.disabled = dis;
-            return true;
-        }
-
-        function validate(f) {
-            let saving = !!f.form_save.clicked;
-            f.form_save.clicked = false;
-            if (saving) {
-                if (f.form_name.value.search(/[^\s]/) < 0) {
-                    alert(<?php echo xlj('Product name is required'); ?>);
-                    return false;
+        else {
+            if (codetype != 'PROD') {
+                // Return an error message if a service code is already selected.
+                if (s.indexOf(codetype + ':') == 0 || s.indexOf(';' + codetype + ':') > 0) {
+                    return <?php echo xlj('A code of this type is already selected. Erase the field first if you need to replace it.') ?>;
                 }
             }
-            let deleting = !!f.form_delete?.clicked;
-            f.form_delete.clicked = false;
-            if (deleting) {
-                if (!confirm(<?php echo xlj('This will permanently delete all lots of this product. Related reports will be incomplete or incorrect. Are you sure?'); ?>)) {
-                    return false;
-                }
+            if (s.length > 0) {
+                s += ';';
             }
-            top.restoreSession();
-            return true;
+            s += codetype + ':' + code;
         }
-
-    </script>
+    } else {
+        s = '';
+    }
+    f[target_element].value = s;
+    return '';
+}
+
+// This is for callback by the find-code popup.
+// Returns the array of currently selected codes with each element in codetype:code format.
+function get_related() {
+ return document.forms[0].form_related_code.value.split(';');
+}
+
+// This is for callback by the find-code popup.
+// Deletes the specified codetype:code from the currently selected list.
+function del_related(s) {
+ my_del_related(s, document.forms[0].form_related_code, false);
+}
+
+// This invokes the find-code popup.
+function sel_related(getter = '') {
+ dlgopen('../patient_file/encounter/find_code_dynamic.php' + getter, '_blank', 900, 800);
+}
+
+// onclick handler for "allow inventory" checkbox.
+function dispensable_changed() {
+ var f = document.forms[0];
+ var dis = !f.form_dispensable.checked;
+ f.form_allow_multiple.disabled = dis;
+ f.form_allow_combining.disabled = dis;
+ return true;
+}
+
+function validate(f) {
+ var saving = f.form_save.clicked ? true : false;
+ f.form_save.clicked = false;
+ if (saving) {
+  if (f.form_name.value.search(/[^\s]/) < 0) {
+   alert(<?php echo xlj('Product name is required'); ?>);
+   return false;
+  }
+ }
+ var deleting = f.form_delete.clicked ? true : false;
+ f.form_delete.clicked = false;
+ if (deleting) {
+  if (!confirm(<?php echo xlj('This will permanently delete all lots of this product. Related reports will be incomplete or incorrect. Are you sure?'); ?>)) {
+   return false;
+  }
+ }
+ top.restoreSession();
+ return true;
+}
+
+</script>
 
 </head>
 
 <body class="body_top">
-    <?php
-    // If we are saving, then save and close the window.
-    // First check for duplicates.
-    //
-    if (!empty($_POST['form_save'])) {
-        if (!CsrfUtils::verifyCsrfToken($_POST["csrf_token_form"])) {
-            CsrfUtils::csrfNotVerified();
+<?php
+// If we are saving, then save and close the window.
+// First check for duplicates.
+//
+if (!empty($_POST['form_save'])) {
+    if (!CsrfUtils::verifyCsrfToken($_POST["csrf_token_form"])) {
+        CsrfUtils::csrfNotVerified();
+    }
+
+    $drugName = trim((string) $_POST['form_name']);
+    if ($drugName === '') {
+        $alertmsg = xl('Drug name is required');
+    } else {
+        $crow = sqlQuery(
+            "SELECT COUNT(*) AS count FROM drugs WHERE " .
+            "name = ? AND " .
+            "form = ? AND " .
+            "size = ? AND " .
+            "unit = ? AND " .
+            "route = ? AND " .
+            "drug_id != ?",
+            [
+                trim((string) $_POST['form_name']),
+                trim((string) $_POST['form_form']),
+                trim((string) $_POST['form_size']),
+                trim((string) $_POST['form_unit']),
+                trim((string) $_POST['form_route']),
+                $drug_id
+            ]
+        );
+        if ($crow['count']) {
+            $alertmsg = xl('Cannot add this entry because it already exists!');
         }
-
-        $drugName = trim((string)$_POST['form_name']);
-        if ($drugName === '') {
-            $alertmsg = xl('Drug name is required');
-        } else {
-            $crow = sqlQuery(
-                "SELECT COUNT(*) AS count FROM drugs WHERE " .
-                "name = ? AND " .
-                "form = ? AND " .
-                "size = ? AND " .
-                "unit = ? AND " .
-                "route = ? AND " .
-                "drug_id != ?",
+    }
+}
+
+if ((!empty($_POST['form_save']) || !empty($_POST['form_delete'])) && !$alertmsg) {
+    if (!CsrfUtils::verifyCsrfToken($_POST["csrf_token_form"])) {
+        CsrfUtils::csrfNotVerified();
+    }
+
+    $new_drug = false;
+    if ($drug_id) {
+        if ($_POST['form_save']) { // updating an existing drug
+            sqlStatement(
+                "UPDATE drugs SET " .
+                "name = ?, " .
+                "ndc_number = ?, " .
+                "drug_code = ?, " .
+                "on_order = ?, " .
+                "reorder_point = ?, " .
+                "max_level = ?, " .
+                "form = ?, " .
+                "size = ?, " .
+                "unit = ?, " .
+                "route = ?, " .
+                "cyp_factor = ?, " .
+                "related_code = ?, " .
+                "dispensable = ?, " .
+                "allow_multiple = ?, " .
+                "allow_combining = ?, " .
+                "active = ?, " .
+                "consumable = ? " .
+                "WHERE drug_id = ?",
                 [
-                    trim((string)$_POST['form_name']),
-                    trim((string)$_POST['form_form']),
-                    trim((string)$_POST['form_size']),
-                    trim((string)$_POST['form_unit']),
-                    trim((string)$_POST['form_route']),
+                    trim((string) $_POST['form_name']),
+                    trim((string) $_POST['form_ndc_number']),
+                    trim((string) $_POST['form_drug_code']),
+                    trim((string) $_POST['form_on_order']),
+                    trim((string) $_POST['form_reorder_point']),
+                    trim((string) $_POST['form_max_level']),
+                    trim((string) $_POST['form_form']),
+                    trim((string) $_POST['form_size']),
+                    trim((string) $_POST['form_unit']),
+                    trim((string) $_POST['form_route']),
+                    trim((string) $_POST['form_cyp_factor']),
+                    trim((string) $_POST['form_related_code']),
+                    (empty($_POST['form_dispensable'    ]) ? 0 : 1),
+                    (empty($_POST['form_allow_multiple' ]) ? 0 : 1),
+                    (empty($_POST['form_allow_combining']) ? 0 : 1),
+                    (empty($_POST['form_active']) ? 0 : 1),
+                    (empty($_POST['form_consumable'     ]) ? 0 : 1),
                     $drug_id
                 ]
             );
-            if ($crow['count']) {
-                $alertmsg = xl('Cannot add this entry because it already exists!');
+            sqlStatement("DELETE FROM drug_templates WHERE drug_id = ?", [$drug_id]);
+        } else { // deleting
+            if (AclMain::aclCheckCore('admin', 'super')) {
+                sqlStatement("DELETE FROM drug_inventory WHERE drug_id = ?", [$drug_id]);
+                sqlStatement("DELETE FROM drug_templates WHERE drug_id = ?", [$drug_id]);
+                sqlStatement("DELETE FROM drugs WHERE drug_id = ?", [$drug_id]);
+                sqlStatement("DELETE FROM prices WHERE pr_id = ? AND pr_selector != ''", [$drug_id]);
             }
         }
-    }
-
-    if ((!empty($_POST['form_save']) || !empty($_POST['form_delete'])) && !$alertmsg) {
-        if (!CsrfUtils::verifyCsrfToken($_POST["csrf_token_form"])) {
-            CsrfUtils::csrfNotVerified();
+    } elseif ($_POST['form_save']) { // saving a new drug
+        $new_drug = true;
+        $drug_id = sqlInsert(
+            "INSERT INTO drugs ( " .
+            "name, ndc_number, drug_code, on_order, reorder_point, max_level, form, " .
+            "size, unit, route, cyp_factor, related_code, " .
+            "dispensable, allow_multiple, allow_combining, active, consumable " .
+            ") VALUES ( " .
+            "?, " .
+            "?, " .
+            "?, " .
+            "?, " .
+            "?, " .
+            "?, " .
+            "?, " .
+            "?, " .
+            "?, " .
+            "?, " .
+            "?, " .
+            "?, " .
+            "?, " .
+            "?, " .
+            "?, " .
+            "?, " .
+            "?)",
+            [
+                trim((string) $_POST['form_name']),
+                trim((string) $_POST['form_ndc_number']),
+                trim((string) $_POST['form_drug_code']),
+                trim((string) $_POST['form_on_order']),
+                trim((string) $_POST['form_reorder_point']),
+                trim((string) $_POST['form_max_level']),
+                trim((string) $_POST['form_form']),
+                trim((string) $_POST['form_size']),
+                trim((string) $_POST['form_unit']),
+                trim((string) $_POST['form_route']),
+                trim((string) $_POST['form_cyp_factor']),
+                trim((string) $_POST['form_related_code']),
+                (empty($_POST['form_dispensable'    ]) ? 0 : 1),
+                (empty($_POST['form_allow_multiple' ]) ? 0 : 1),
+                (empty($_POST['form_allow_combining']) ? 0 : 1),
+                (empty($_POST['form_active'         ]) ? 0 : 1),
+                (empty($_POST['form_consumable'     ]) ? 0 : 1)
+            ]
+        );
+    }
+
+    if ($_POST['form_save'] && $drug_id) {
+        $tmpl = $_POST['form_tmpl'];
+       // If using the simplified drug form, then force the one and only
+       // selector name to be the same as the product name.
+        if ($GLOBALS['sell_non_drug_products'] == 2) {
+            $tmpl["1"]['selector'] = $_POST['form_name'];
         }
 
-        $new_drug = false;
-        if ($drug_id) {
-            if ($_POST['form_save']) { // updating an existing drug
+        sqlStatement("DELETE FROM prices WHERE pr_id = ? AND pr_selector != ''", [$drug_id]);
+        for ($lino = 1; isset($tmpl["$lino"]['selector']); ++$lino) {
+            $iter = $tmpl["$lino"];
+            $selector = trim((string) $iter['selector']);
+            if ($selector) {
+                $taxrates = "";
+                if (!empty($iter['taxrate'])) {
+                    foreach ($iter['taxrate'] as $key => $value) {
+                        $taxrates .= "$key:";
+                    }
+                }
+
                 sqlStatement(
-                    "UPDATE drugs SET " .
-                    "name = ?, " .
-                    "ndc_number = ?, " .
-                    "drug_code = ?, " .
-                    "on_order = ?, " .
-                    "reorder_point = ?, " .
-                    "max_level = ?, " .
-                    "form = ?, " .
-                    "size = ?, " .
-                    "unit = ?, " .
-                    "route = ?, " .
-                    "cyp_factor = ?, " .
-                    "related_code = ?, " .
-                    "dispensable = ?, " .
-                    "allow_multiple = ?, " .
-                    "allow_combining = ?, " .
-                    "active = ?, " .
-                    "consumable = ? " .
-                    "WHERE drug_id = ?",
+                    "INSERT INTO drug_templates ( " .
+                    "drug_id, selector, dosage, period, quantity, refills, taxrates, pkgqty " .
+                    ") VALUES ( ?, ?, ?, ?, ?, ?, ?, ? )",
                     [
-                        trim((string)$_POST['form_name']),
-                        trim((string)$_POST['form_ndc_number']),
-                        trim((string)$_POST['form_drug_code']),
-                        trim((string)$_POST['form_on_order']),
-                        trim((string)$_POST['form_reorder_point']),
-                        trim((string)$_POST['form_max_level']),
-                        trim((string)$_POST['form_form']),
-                        trim((string)$_POST['form_size']),
-                        trim((string)$_POST['form_unit']),
-                        trim((string)$_POST['form_route']),
-                        trim((string)$_POST['form_cyp_factor']),
-                        trim((string)$_POST['form_related_code']),
-                        (empty($_POST['form_dispensable']) ? 0 : 1),
-                        (empty($_POST['form_allow_multiple']) ? 0 : 1),
-                        (empty($_POST['form_allow_combining']) ? 0 : 1),
-                        (empty($_POST['form_active']) ? 0 : 1),
-                        (empty($_POST['form_consumable']) ? 0 : 1),
-                        $drug_id
+                        $drug_id,
+                        $selector,
+                        trim((string) $iter['dosage']),
+                        trim((string) $iter['period']),
+                        trim((string) $iter['quantity']),
+                        trim((string) $iter['refills']),
+                        $taxrates,
+                        // floatval(trim($iter['pkgqty']))
+                        1.0
                     ]
                 );
-                sqlStatement("DELETE FROM drug_templates WHERE drug_id = ?", [$drug_id]);
-            } else { // deleting
-                if (AclMain::aclCheckCore('admin', 'super')) {
-                    sqlStatement("DELETE FROM drug_inventory WHERE drug_id = ?", [$drug_id]);
-                    sqlStatement("DELETE FROM drug_templates WHERE drug_id = ?", [$drug_id]);
-                    sqlStatement("DELETE FROM drugs WHERE drug_id = ?", [$drug_id]);
-                    sqlStatement("DELETE FROM prices WHERE pr_id = ? AND pr_selector != ''", [$drug_id]);
-                }
+
+                // Add prices for this drug ID and selector.
+                foreach ($iter['price'] as $key => $value) {
+                    if ($value) {
+                         $value += 0;
+                         sqlStatement(
+                             "INSERT INTO prices ( " .
+                             "pr_id, pr_selector, pr_level, pr_price ) VALUES ( " .
+                             "?, ?, ?, ? )",
+                             [$drug_id, $selector, $key, $value]
+                         );
+                    }
+                } // end foreach price
+            } // end if selector is present
+        } // end for each selector
+       // Save warehouse-specific mins and maxes for this drug.
+        sqlStatement("DELETE FROM product_warehouse WHERE pw_drug_id = ?", [$drug_id]);
+        foreach ($_POST['form_wh_min'] as $whid => $whmin) {
+            $whmin = 0 + $whmin;
+            $whmax = 0 + $_POST['form_wh_max'][$whid];
+            if ($whmin != 0 || $whmax != 0) {
+                sqlStatement("INSERT INTO product_warehouse ( " .
+                "pw_drug_id, pw_warehouse, pw_min_level, pw_max_level ) VALUES ( " .
+                "?, ?, ?, ? )", [$drug_id, $whid, $whmin, $whmax]);
             }
-        } elseif ($_POST['form_save']) { // saving a new drug
-            $new_drug = true;
-            $drug_id = sqlInsert(
-                "INSERT INTO drugs ( " .
-                "name, ndc_number, drug_code, on_order, reorder_point, max_level, form, " .
-                "size, unit, route, cyp_factor, related_code, " .
-                "dispensable, allow_multiple, allow_combining, active, consumable " .
-                ") VALUES ( " .
-                "?, " .
-                "?, " .
-                "?, " .
-                "?, " .
-                "?, " .
-                "?, " .
-                "?, " .
-                "?, " .
-                "?, " .
-                "?, " .
-                "?, " .
-                "?, " .
-                "?, " .
-                "?, " .
-                "?, " .
-                "?, " .
-                "?)",
-                [
-                    trim((string)$_POST['form_name']),
-                    trim((string)$_POST['form_ndc_number']),
-                    trim((string)$_POST['form_drug_code']),
-                    trim((string)$_POST['form_on_order']),
-                    trim((string)$_POST['form_reorder_point']),
-                    trim((string)$_POST['form_max_level']),
-                    trim((string)$_POST['form_form']),
-                    trim((string)$_POST['form_size']),
-                    trim((string)$_POST['form_unit']),
-                    trim((string)$_POST['form_route']),
-                    trim((string)$_POST['form_cyp_factor']),
-                    trim((string)$_POST['form_related_code']),
-                    (empty($_POST['form_dispensable']) ? 0 : 1),
-                    (empty($_POST['form_allow_multiple']) ? 0 : 1),
-                    (empty($_POST['form_allow_combining']) ? 0 : 1),
-                    (empty($_POST['form_active']) ? 0 : 1),
-                    (empty($_POST['form_consumable']) ? 0 : 1)
-                ]
-            );
         }
-
-        if ($_POST['form_save'] && $drug_id) {
-            $tmpl = $_POST['form_tmpl'];
-            // If using the simplified drug form, then force the one and only
-            // selector name to be the same as the product name.
-            if ($GLOBALS['sell_non_drug_products'] == 2) {
-                $tmpl["1"]['selector'] = $_POST['form_name'];
-            }
-
-            sqlStatement("DELETE FROM prices WHERE pr_id = ? AND pr_selector != ''", [$drug_id]);
-            for ($lino = 1; isset($tmpl["$lino"]['selector']); ++$lino) {
-                $iter = $tmpl["$lino"];
-                $selector = trim((string)$iter['selector']);
-                if ($selector) {
-                    $taxrates = "";
-                    if (!empty($iter['taxrate'])) {
-                        foreach ($iter['taxrate'] as $key => $value) {
-                            $taxrates .= "$key:";
-                        }
-                    }
-
-                    sqlStatement(
-                        "INSERT INTO drug_templates ( " .
-                        "drug_id, selector, dosage, period, quantity, refills, taxrates, pkgqty " .
-                        ") VALUES ( ?, ?, ?, ?, ?, ?, ?, ? )",
-                        [
-                            $drug_id,
-                            $selector,
-                            trim((string)$iter['dosage']),
-                            trim((string)$iter['period']),
-                            trim((string)$iter['quantity']),
-                            trim((string)$iter['refills']),
-                            $taxrates,
-                            // floatval(trim($iter['pkgqty']))
-                            1.0
-                        ]
-                    );
-
-                    // Add prices for this drug ID and selector.
-                    foreach ($iter['price'] as $key => $value) {
-                        if ($value) {
-                            $value += 0;
-                            sqlStatement(
-                                "INSERT INTO prices ( " .
-                                "pr_id, pr_selector, pr_level, pr_price ) VALUES ( " .
-                                "?, ?, ?, ? )",
-                                [$drug_id, $selector, $key, $value]
-                            );
-                        }
-                    } // end foreach price
-                } // end if selector is present
-            } // end for each selector
-            // Save warehouse-specific mins and maxes for this drug.
-            sqlStatement("DELETE FROM product_warehouse WHERE pw_drug_id = ?", [$drug_id]);
-            foreach ($_POST['form_wh_min'] as $whid => $whmin) {
-                $whmin = 0 + $whmin;
-                $whmax = 0 + $_POST['form_wh_max'][$whid];
-                if ($whmin != 0 || $whmax != 0) {
-                    sqlStatement("INSERT INTO product_warehouse ( " .
-                        "pw_drug_id, pw_warehouse, pw_min_level, pw_max_level ) VALUES ( " .
-                        "?, ?, ?, ? )", [$drug_id, $whid, $whmin, $whmax]);
-                }
-            }
-        } // end if saving a drug
-
-        // Close this window and redisplay the updated list of drugs.
-        //
-        echo "<script>\n";
-        if ($info_msg) {
-            echo " alert('" . addslashes($info_msg) . "');\n";
-        }
-
-        echo " if (opener.refreshme) opener.refreshme();\n";
-        if ($new_drug) {
-            echo " window.location.href='add_edit_lot.php?drug=" . attr_url($drug_id) . "&lot=0'\n";
-        } else {
-            echo " window.close();\n";
-        }
-
-        echo "</script></body></html>\n";
-        exit();
-    }
-
-    if ($drug_id) {
-        $row = sqlQuery("SELECT * FROM drugs WHERE drug_id = ?", [$drug_id]);
-        $tres = sqlStatement("SELECT * FROM drug_templates WHERE " .
-            "drug_id = ? ORDER BY selector", [$drug_id]);
+    } // end if saving a drug
+
+  // Close this window and redisplay the updated list of drugs.
+  //
+    echo "<script>\n";
+    if ($info_msg) {
+        echo " alert('" . addslashes($info_msg) . "');\n";
+    }
+
+    echo " if (opener.refreshme) opener.refreshme();\n";
+    if ($new_drug) {
+        echo " window.location.href='add_edit_lot.php?drug=" . attr_url($drug_id) . "&lot=0'\n";
     } else {
-        $row = [
-            'name' => '',
-            'active' => '1',
-            'dispensable' => '1',
-            'allow_multiple' => '1',
-            'allow_combining' => '',
-            'consumable' => '0',
-            'ndc_number' => '',
-            'on_order' => '0',
-            'reorder_point' => '0',
-            'max_level' => '0',
-            'form' => '',
-            'size' => '',
-            'unit' => '',
-            'route' => '',
-            'cyp_factor' => '',
-            'related_code' => '',
-        ];
-    }
-    $title = $drug_id ? xl("Update Drug") : xl("Add Drug");
-    ?>
-    <h3 class="ml-1"><?php echo text($title); ?></h3>
-    <form method='post' name='theform' action='add_edit_drug.php?drug=<?php echo attr_url($drug_id); ?>'
-        onsubmit='return validate(this);'>
-        <input type="hidden" name="csrf_token_form" value="<?php echo attr(CsrfUtils::collectCsrfToken()); ?>" />
-
-        <div class="form-group">
-            <label><?php echo xlt('Name'); ?>:</label>
-            <input class="form-control" size="40" name="form_name" maxlength="80" value='<?php echo attr($row['name']) ?>' />
-        </div>
-
-        <div class="form-group mt-3">
-            <label><?php echo xlt('Attributes'); ?>:</label>
-            <input type='checkbox' name='form_active' value='1'<?php
-            if ($row['active']) {
-                echo ' checked';
-            } ?> />
-            <?php echo xlt('Active{{Drug}}'); ?>
-            <input type='checkbox' name='form_consumable' value='1'<?php
-            if ($row['consumable']) {
-                echo ' checked';
-            } ?> />
-            <?php echo xlt('Consumable'); ?>
-        </div>
-
-        <div class="form-group mt-3">
-            <label><?php echo xlt('Allow'); ?>:</label>
-            <input type='checkbox' name='form_dispensable' value='1' onclick='dispensable_changed();'<?php
-            if ($row['dispensable']) {
-                echo ' checked';
-            } ?> />
-            <?php echo xlt('Inventory'); ?>
-            <input type='checkbox' name='form_allow_multiple' value='1'<?php
-            if ($row['allow_multiple']) {
-                echo ' checked';
-            } ?> />
-            <?php echo xlt('Multiple Lots'); ?>
-            <input type='checkbox' name='form_allow_combining' value='1'<?php
-            if ($row['allow_combining']) {
-                echo ' checked';
-            } ?> />
-            <?php echo xlt('Combining Lots'); ?>
-        </div>
-
-        <div class="form-group mt-3">
-            <label><?php echo xlt('NDC Number'); ?>:</label>
-            <input class="form-control w-100" size="40" name="form_ndc_number" maxlength="20" value='<?php echo attr($row['ndc_number']) ?>' onkeyup='maskkeyup(this,"<?php echo attr(addslashes((string)$GLOBALS['gbl_mask_product_id'])); ?>")' onblur='maskblur(this,"<?php echo attr(addslashes((string)$GLOBALS['gbl_mask_product_id'])); ?>")' />
-        </div>
-
-        <div class="form-group mt-3">
-            <label><?php echo xlt('RXCUI Code'); ?>:</label>
-            <input class="form-control w-100" type="text" size="50" name="form_drug_code" value='<?php echo attr($row['drug_code']) ?>'
-                onclick='sel_related("?codetype=RXCUI&limit=1&target_element=form_drug_code")' title='<?php echo xla('Click to select RXCUI code'); ?>' data-toggle="tooltip" data-placement="top" readonly />
-        </div>
-
-        <div class="form-group mt-3">
-            <label><?php echo xlt('On Order'); ?>:</label>
-            <input class="form-control" size="5" name="form_on_order" maxlength="7" value='<?php echo attr($row['on_order']) ?>' />
-        </div>
-
-        <div class="form-group mt-3">
-            <label><?php echo xlt('Limits'); ?>:</label>
-            <table class="table table-borderless pl-5">
-                <tr>
-                    <td class="align-top ">
-                        <?php echo !empty($GLOBALS['gbl_min_max_months']) ? xlt('Months') : xlt('Units'); ?>
-                    </td>
-                    <td class="align-top"><?php echo xlt('Global'); ?></td>
-                    <?php
+        echo " window.close();\n";
+    }
+
+    echo "</script></body></html>\n";
+    exit();
+}
+
+if ($drug_id) {
+    $row = sqlQuery("SELECT * FROM drugs WHERE drug_id = ?", [$drug_id]);
+    $tres = sqlStatement("SELECT * FROM drug_templates WHERE " .
+    "drug_id = ? ORDER BY selector", [$drug_id]);
+} else {
+    $row = [
+    'name' => '',
+    'active' => '1',
+    'dispensable' => '1',
+    'allow_multiple' => '1',
+    'allow_combining' => '',
+    'consumable' => '0',
+    'ndc_number' => '',
+    'on_order' => '0',
+    'reorder_point' => '0',
+    'max_level' => '0',
+    'form' => '',
+    'size' => '',
+    'unit' => '',
+    'route' => '',
+    'cyp_factor' => '',
+    'related_code' => '',
+    ];
+}
+$title = $drug_id ? xl("Update Drug") : xl("Add Drug");
+?>
+<h3 class="ml-1"><?php echo text($title);?></h3>
+<form method='post' name='theform' action='add_edit_drug.php?drug=<?php echo attr_url($drug_id); ?>'
+ onsubmit='return validate(this);'>
+    <input type="hidden" name="csrf_token_form" value="<?php echo attr(CsrfUtils::collectCsrfToken()); ?>" />
+
+    <div class="form-group">
+        <label><?php echo xlt('Name'); ?>:</label>
+        <input class="form-control" size="40" name="form_name" maxlength="80" value='<?php echo attr($row['name']) ?>' />
+    </div>
+
+    <div class="form-group mt-3">
+        <label><?php echo xlt('Attributes'); ?>:</label>
+        <input type='checkbox' name='form_active' value='1'<?php
+        if ($row['active']) {
+            echo ' checked';
+        } ?> />
+        <?php echo xlt('Active{{Drug}}'); ?>
+        <input type='checkbox' name='form_consumable' value='1'<?php
+        if ($row['consumable']) {
+            echo ' checked';
+        } ?> />
+        <?php echo xlt('Consumable'); ?>
+    </div>
+
+    <div class="form-group mt-3">
+        <label><?php echo xlt('Allow'); ?>:</label>
+        <input type='checkbox' name='form_dispensable' value='1' onclick='dispensable_changed();'<?php
+        if ($row['dispensable']) {
+            echo ' checked';
+        } ?> />
+        <?php echo xlt('Inventory'); ?>
+        <input type='checkbox' name='form_allow_multiple' value='1'<?php
+        if ($row['allow_multiple']) {
+            echo ' checked';
+        } ?> />
+        <?php echo xlt('Multiple Lots'); ?>
+        <input type='checkbox' name='form_allow_combining' value='1'<?php
+        if ($row['allow_combining']) {
+            echo ' checked';
+        } ?> />
+        <?php echo xlt('Combining Lots'); ?>
+    </div>
+
+    <div class="form-group mt-3">
+        <label><?php echo xlt('NDC Number'); ?>:</label>
+        <input class="form-control w-100" size="40" name="form_ndc_number" maxlength="20" value='<?php echo attr($row['ndc_number']) ?>' onkeyup='maskkeyup(this,"<?php echo attr(addslashes((string) $GLOBALS['gbl_mask_product_id'])); ?>")' onblur='maskblur(this,"<?php echo attr(addslashes((string) $GLOBALS['gbl_mask_product_id'])); ?>")' />
+    </div>
+
+    <div class="form-group mt-3">
+        <label><?php echo xlt('RXCUI Code'); ?>:</label>
+        <input class="form-control w-100" type="text" size="50" name="form_drug_code" value='<?php echo attr($row['drug_code']) ?>'
+             onclick='sel_related("?codetype=RXCUI&limit=1&target_element=form_drug_code")' title='<?php echo xla('Click to select RXCUI code'); ?>' data-toggle="tooltip" data-placement="top" readonly />
+    </div>
+
+    <div class="form-group mt-3">
+        <label><?php echo xlt('On Order'); ?>:</label>
+        <input class="form-control" size="5" name="form_on_order" maxlength="7" value='<?php echo attr($row['on_order']) ?>' />
+    </div>
+
+    <div class="form-group mt-3">
+        <label><?php echo xlt('Limits'); ?>:</label>
+        <table class="table table-borderless pl-5">
+            <tr>
+                <td class="align-top ">
+                    <?php echo !empty($GLOBALS['gbl_min_max_months']) ? xlt('Months') : xlt('Units'); ?>
+                </td>
+                <td class="align-top"><?php echo xlt('Global'); ?></td>
+<?php
                     // One column header per warehouse title.
                     $pwarr = [];
                     $pwres = sqlStatement(
@@ -535,85 +525,85 @@
                         echo "     <td class='align-top'>" . text($pwrow['title']) . "</td>\n";
                     }
                     ?>
-                </tr>
-                <tr>
-                    <td class="align-top"><?php echo xlt('Min'); ?>&nbsp;</td>
-                    <td class="align-top">
-                        <input class="form-control" size='5' name='form_reorder_point' maxlength='7' value='<?php echo attr($row['reorder_point']) ?>' title='<?php echo xla('Reorder point, 0 if not applicable'); ?>' data-toggle="tooltip" data-placement="top" />
-                    </td>
-                    <?php
-                    foreach ($pwarr as $pwrow) {
-                        echo "     <td class='align-top'>";
-                        echo "<input class='form-control' name='form_wh_min[" .
-                            attr($pwrow['option_id']) .
-                            "]' value='" . attr(0 + $pwrow['pw_min_level']) . "' size='5' " .
-                            "title='" . xla('Warehouse minimum, 0 if not applicable') . "' data-toggle='tooltip' data-placement='top' />";
-                        echo "&nbsp;&nbsp;</td>\n";
-                    }
-                    ?>
-                </tr>
-                <tr>
-                    <td class="align-top"><?php echo xlt('Max'); ?>&nbsp;</td>
-                    <td>
-                        <input class='form-control' size='5' name='form_max_level' maxlength='7' value='<?php echo attr($row['max_level']) ?>' title='<?php echo xla('Maximum reasonable inventory, 0 if not applicable'); ?>' data-toggle="tooltip" data-placement="top" />
-                    </td>
-                    <?php
-                    foreach ($pwarr as $pwrow) {
-                        echo "     <td class='align-top'>";
-                        echo "<input class='form-control' name='form_wh_max[" .
-                            attr($pwrow['option_id']) .
-                            "]' value='" . attr(0 + $pwrow['pw_max_level']) . "' size='5' " .
-                            "title='" . xla('Warehouse maximum, 0 if not applicable') . "' data-toggle='tooltip' data-placement='top' />";
-                        echo "</td>\n";
-                    }
-                    ?>
-                </tr>
-            </table>
-        </div>
-
-        <div class="form-group mt-3 drugsonly">
-            <label><?php echo xlt('Form'); ?>:</label>
-            <?php
-            generate_form_field(['data_type' => 1, 'field_id' => 'form', 'list_id' => 'drug_form', 'empty_title' => 'SKIP'], $row['form']);
-            ?>
-        </div>
-
-        <div class="form-group mt-3 drugsonly">
-            <label><?php echo xlt('Size'); ?>:</label>
-            <input class="form-control" size="5" name="form_size" maxlength="7" value='<?php echo attr($row['size']) ?>' />
-        </div>
-
-        <div class="form-group mt-3 drugsonly" title='<?php echo xlt('Measurement Units'); ?>'>
-            <label><?php echo xlt('Units'); ?>:</label>
-            <?php
-            generate_form_field(['data_type' => 1, 'field_id' => 'unit', 'list_id' => 'drug_units', 'empty_title' => 'SKIP'], $row['unit']);
-            ?>
-        </div>
-
-        <div class="form-group mt-3 drugsonly">
-            <label><?php echo xlt('Route'); ?>:</label>
-            <?php
-            generate_form_field(['data_type' => 1, 'field_id' => 'route', 'list_id' => 'drug_route', 'empty_title' => 'SKIP'], $row['route']);
-            ?>
-        </div>
-
-        <div class="form-group mt-3 ippfonly" style='display:none'> <!-- Removed per CV 2017-03-29 -->
-            <label><?php echo xlt('CYP Factor'); ?>:</label>
-            <input class="form-control" size="10" name="form_cyp_factor" maxlength="20" value='<?php echo attr($row['cyp_factor']) ?>' />
-        </div>
-
-        <div class="form-group mt-3 drugsonly">
-            <label><?php echo xlt('Relate To'); ?>:</label>
-            <input class="form-control w-100" type="text" size="50" name="form_related_code" value='<?php echo attr($row['related_code']) ?>'
-                onclick='sel_related("?target_element=form_related_code")' title='<?php echo xla('Click to select related code'); ?>' data-toggle="tooltip" data-placement="top" readonly />
-        </div>
-
-        <div class="form-group mt-3">
-            <label>
-                <?php echo $GLOBALS['sell_non_drug_products'] == 2 ? xlt('Fees') : xlt('Templates'); ?>:
-            </label>
-            <table class='table table-borderless'>
-                <thead>
+            </tr>
+            <tr>
+                <td class="align-top"><?php echo xlt('Min'); ?>&nbsp;</td>
+                <td class="align-top">
+                    <input class="form-control" size='5' name='form_reorder_point' maxlength='7' value='<?php echo attr($row['reorder_point']) ?>' title='<?php echo xla('Reorder point, 0 if not applicable'); ?>' data-toggle="tooltip" data-placement="top" />
+                </td>
+                <?php
+                foreach ($pwarr as $pwrow) {
+                    echo "     <td class='align-top'>";
+                    echo "<input class='form-control' name='form_wh_min[" .
+                    attr($pwrow['option_id']) .
+                    "]' value='" . attr(0 + $pwrow['pw_min_level']) . "' size='5' " .
+                    "title='" . xla('Warehouse minimum, 0 if not applicable') . "' data-toggle='tooltip' data-placement='top' />";
+                    echo "&nbsp;&nbsp;</td>\n";
+                }
+                ?>
+            </tr>
+            <tr>
+                <td class="align-top"><?php echo xlt('Max'); ?>&nbsp;</td>
+                <td>
+                    <input class='form-control' size='5' name='form_max_level' maxlength='7' value='<?php echo attr($row['max_level']) ?>' title='<?php echo xla('Maximum reasonable inventory, 0 if not applicable'); ?>' data-toggle="tooltip" data-placement="top" />
+                </td>
+                <?php
+                foreach ($pwarr as $pwrow) {
+                    echo "     <td class='align-top'>";
+                    echo "<input class='form-control' name='form_wh_max[" .
+                    attr($pwrow['option_id']) .
+                    "]' value='" . attr(0 + $pwrow['pw_max_level']) . "' size='5' " .
+                    "title='" . xla('Warehouse maximum, 0 if not applicable') . "' data-toggle='tooltip' data-placement='top' />";
+                    echo "</td>\n";
+                }
+                ?>
+            </tr>
+        </table>
+    </div>
+
+    <div class="form-group mt-3 drugsonly">
+        <label><?php echo xlt('Form'); ?>:</label>
+        <?php
+            generate_form_field(['data_type' => 1,'field_id' => 'form','list_id' => 'drug_form','empty_title' => 'SKIP'], $row['form']);
+        ?>
+    </div>
+
+    <div class="form-group mt-3 drugsonly">
+        <label><?php echo xlt('Size'); ?>:</label>
+        <input class="form-control" size="5" name="form_size" maxlength="7" value='<?php echo attr($row['size']) ?>' />
+    </div>
+
+    <div class="form-group mt-3 drugsonly" title='<?php echo xlt('Measurement Units'); ?>'>
+        <label><?php echo xlt('Units'); ?>:</label>
+        <?php
+            generate_form_field(['data_type' => 1,'field_id' => 'unit','list_id' => 'drug_units','empty_title' => 'SKIP'], $row['unit']);
+        ?>
+    </div>
+
+    <div class="form-group mt-3 drugsonly">
+        <label><?php echo xlt('Route'); ?>:</label>
+        <?php
+            generate_form_field(['data_type' => 1,'field_id' => 'route','list_id' => 'drug_route','empty_title' => 'SKIP'], $row['route']);
+        ?>
+    </div>
+
+    <div class="form-group mt-3 ippfonly" style='display:none'> <!-- Removed per CV 2017-03-29 -->
+        <label><?php echo xlt('CYP Factor'); ?>:</label>
+        <input class="form-control" size="10" name="form_cyp_factor" maxlength="20" value='<?php echo attr($row['cyp_factor']) ?>' />
+    </div>
+
+    <div class="form-group mt-3 drugsonly">
+        <label><?php echo xlt('Relate To'); ?>:</label>
+        <input class="form-control w-100" type="text" size="50" name="form_related_code" value='<?php echo attr($row['related_code']) ?>'
+             onclick='sel_related("?target_element=form_related_code")' title='<?php echo xla('Click to select related code'); ?>' data-toggle="tooltip" data-placement="top" readonly />
+    </div>
+
+    <div class="form-group mt-3">
+        <label>
+            <?php echo $GLOBALS['sell_non_drug_products'] == 2 ? xlt('Fees') : xlt('Templates'); ?>:
+        </label>
+        <table class='table table-borderless'>
+            <thead>
                 <tr>
                     <th class='drugsonly'><?php echo xlt('Name'); ?></th>
                     <th class='drugsonly'><?php echo xlt('Schedule'); ?></th>
@@ -629,8 +619,8 @@
                     while ($prow = sqlFetchArray($pres)) {
                         $emptyPrices[$prow['option_id']] = '';
                         echo "     <th>" .
-                            generate_display_field(['data_type' => '1', 'list_id' => 'pricelevel'], $prow['option_id']) .
-                            "</th>\n";
+                        generate_display_field(['data_type' => '1','list_id' => 'pricelevel'], $prow['option_id']) .
+                        "</th>\n";
                     }
 
                     // Show a heading for each tax rate.
@@ -638,92 +628,84 @@
                         "WHERE list_id = 'taxrate' AND activity = 1 ORDER BY seq");
                     while ($prow = sqlFetchArray($pres)) {
                         echo "     <th>" .
-                            generate_display_field(['data_type' => '1', 'list_id' => 'taxrate'], $prow['option_id']) .
+                            generate_display_field(['data_type' => '1','list_id' => 'taxrate'], $prow['option_id']) .
                             "</th>\n";
                     }
                     ?>
                 </tr>
-                </thead>
-                <tbody>
-                <?php
-                $blank_lines = $GLOBALS['sell_non_drug_products'] == 2 ? 1 : 3;
-                if ($tres) {
-                    while ($trow = sqlFetchArray($tres)) {
-                        $blank_lines = $GLOBALS['sell_non_drug_products'] == 2 ? 0 : 1;
-                        $selector = $trow['selector'];
-                        // Get array of prices.
-                        $prices = [];
-                        $pres = sqlStatement(
-                            "SELECT lo.option_id, p.pr_price " .
-                            "FROM list_options AS lo LEFT OUTER JOIN prices AS p ON " .
-                            "p.pr_id = ? AND p.pr_selector = ? AND " .
-                            "p.pr_level = lo.option_id " .
-                            "WHERE lo.list_id = 'pricelevel' AND lo.activity = 1 ORDER BY lo.seq",
-                            [$drug_id, $selector]
-                        );
-                        while ($prow = sqlFetchArray($pres)) {
-                            $prices[$prow['option_id']] = $prow['pr_price'];
-                        }
-
-                        writeTemplateLine(
-                            $selector,
-                            $trow['dosage'],
-                            $trow['period'],
-                            $trow['quantity'],
-                            $trow['refills'],
-                            $prices,
-                            $trow['taxrates'],
-                            $trow['pkgqty']
-                        );
+            </thead>
+            <tbody>
+            <?php
+            $blank_lines = $GLOBALS['sell_non_drug_products'] == 2 ? 1 : 3;
+            if ($tres) {
+                while ($trow = sqlFetchArray($tres)) {
+                    $blank_lines = $GLOBALS['sell_non_drug_products'] == 2 ? 0 : 1;
+                    $selector = $trow['selector'];
+                // Get array of prices.
+                    $prices = [];
+                    $pres = sqlStatement(
+                        "SELECT lo.option_id, p.pr_price " .
+                        "FROM list_options AS lo LEFT OUTER JOIN prices AS p ON " .
+                        "p.pr_id = ? AND p.pr_selector = ? AND " .
+                        "p.pr_level = lo.option_id " .
+                        "WHERE lo.list_id = 'pricelevel' AND lo.activity = 1 ORDER BY lo.seq",
+                        [$drug_id, $selector]
+                    );
+                    while ($prow = sqlFetchArray($pres)) {
+                        $prices[$prow['option_id']] = $prow['pr_price'];
                     }
+
+                    writeTemplateLine(
+                        $selector,
+                        $trow['dosage'],
+                        $trow['period'],
+                        $trow['quantity'],
+                        $trow['refills'],
+                        $prices,
+                        $trow['taxrates'],
+                        $trow['pkgqty']
+                    );
                 }
-
-                for ($i = 0; $i < $blank_lines; ++$i) {
-                    $selector = $GLOBALS['sell_non_drug_products'] == 2 ? $row['name'] : '';
-                    writeTemplateLine($selector, '', '', '', '', $emptyPrices, '', '1');
-                }
-                ?>
-                </tbody>
-            </table>
-        </div>
-
-        <div class="btn-group">
-            <button type='submit' class="btn btn-primary btn-save" name='form_save'
-                value='<?php echo $drug_id ? xla('Update') : xla('Add'); ?>'
-                onclick='return this.clicked = true;'
-            ><?php echo $drug_id ? xlt('Update') : xlt('Add'); ?></button>
-            <?php if (AclMain::aclCheckCore('admin', 'super') && $drug_id) { ?>
-                <button class="btn btn-danger" type='submit' name='form_delete'
-                    onclick='return this.clicked = true;' value='<?php echo xla('Delete'); ?>'
-                ><?php echo xlt('Delete'); ?></button>
-            <?php } ?>
-            <button type='button' class="btn btn-secondary btn-cancel" onclick='window.close()'><?php echo xlt('Cancel'); ?></button>
-        </div>
-    </form>
-
-    <script>
-
-        $(function () {
-            $('[data-toggle="tooltip"]').tooltip();
-        });
-
-        dispensable_changed();
-
-<<<<<<< HEAD
-        <?php
-        if ($alertmsg) {
-            echo "alert('" . addslashes($alertmsg) . "');\n";
-        }
-        ?>
-=======
+            }
+
+            for ($i = 0; $i < $blank_lines; ++$i) {
+                $selector = $GLOBALS['sell_non_drug_products'] == 2 ? $row['name'] : '';
+                writeTemplateLine($selector, '', '', '', '', $emptyPrices, '', '1');
+            }
+            ?>
+            </tbody>
+        </table>
+    </div>
+
+    <div class="btn-group">
+        <button type='submit' class="btn btn-primary btn-save" name='form_save'
+         value='<?php echo  $drug_id ? xla('Update') : xla('Add') ; ?>'
+         onclick='return this.clicked = true;'
+         ><?php echo $drug_id ? xlt('Update') : xlt('Add') ; ?></button>
+        <?php if (AclMain::aclCheckCore('admin', 'super') && $drug_id) { ?>
+        <button class="btn btn-danger" type='submit' name='form_delete'
+         onclick='return this.clicked = true;' value='<?php echo xla('Delete'); ?>'
+         ><?php echo xlt('Delete'); ?></button>
+        <?php } ?>
+        <button type='button' class="btn btn-secondary btn-cancel" onclick='window.close()'><?php echo xlt('Cancel'); ?></button>
+    </div>
+</form>
+
+<script>
+
+$(function () {
+  $('[data-toggle="tooltip"]').tooltip();
+});
+
+dispensable_changed();
+
 <?php
 if ($alertmsg) {
     echo "alert('" . addslashes($alertmsg) . "');\n";
 }
 ?>
->>>>>>> 081ed85b
-
-    </script>
+
+</script>
 
 </body>
 </html>