--- conflicted
+++ resolved
@@ -21,17 +21,9 @@
     $ignoreAuth_offsite_portal = false;
 }
 // Same for onsite
-<<<<<<< HEAD
-if (!isset($ignoreAuth_onsite_portal_two)) $ignoreAuth_onsite_portal_two = false;
-=======
 if (!isset($ignoreAuth_onsite_portal_two)) {
     $ignoreAuth_onsite_portal_two = false;
 }
-// Unless specified explicitly, "fake" register_globals.
-if (!isset($fake_register_globals)) {
-    $fake_register_globals = true;
-}
->>>>>>> d84457ae
 
 // Is this windows or non-windows? Create a boolean definition.
 if (!defined('IS_WINDOWS')) {
@@ -572,23 +564,4 @@
 }
 
 // turn off PHP compatibility warnings
-<<<<<<< HEAD
-ini_set("session.bug_compat_warn","off");
-=======
-ini_set("session.bug_compat_warn", "off");
-
-//////////////////////////////////////////////////////////////////
-
-/* Pages with "myadmin" in the URL don't need register_globals. */
-$fake_register_globals =
-    $fake_register_globals && (strpos($_SERVER['REQUEST_URI'], "myadmin") === false);
-
-
-// Emulates register_globals = On.  Moved to the bottom of globals.php to prevent
-// overrides of any variables used during global setup.
-// EXTR_SKIP flag set to prevent overriding any variables defined earlier
-if ($fake_register_globals) {
-    extract($_GET, EXTR_SKIP);
-    extract($_POST, EXTR_SKIP);
-}
->>>>>>> d84457ae
+ini_set("session.bug_compat_warn", "off");