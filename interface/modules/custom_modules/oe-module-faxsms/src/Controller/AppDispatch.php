--- conflicted
+++ resolved
@@ -626,14 +626,6 @@
         return AclMain::aclCheckCore($sect, $v, $u);
     }
 
-<<<<<<< HEAD
-    /**
-     * @return null
-     */
-    protected function index()
-    {
-        return null;
-=======
     public function formatPhoneForSave($number): string
     {
         // this is u.s only. need E-164
@@ -644,6 +636,13 @@
             $n = '+1' . $n;
         }
         return $n;
->>>>>>> 79586c7f
+    }
+
+    /**
+     * @return null
+     */
+    protected function index()
+    {
+        return null;
     }
 }