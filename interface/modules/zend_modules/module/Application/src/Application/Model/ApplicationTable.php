<?php

/**
 * interface/modules/zend_modules/module/Application/src/Application/Model/ApplicationTable.php
 *
 * @package   OpenEMR
 * @link      https://www.open-emr.org
 * @author    Remesh Babu S <remesh@zhservices.com>
 * @copyright Copyright (c) 2013 Z&H Consultancy Services Private Limited <sam@zhservices.com>
 * @license   https://github.com/openemr/openemr/blob/master/LICENSE GNU General Public License 3
 */

namespace Application\Model;

use DateTime;
use Exception;
use Laminas\Db\Adapter\Adapter;
use Laminas\Db\Adapter\Exception\ExceptionInterface;
use Laminas\Db\TableGateway\AbstractTableGateway;
use Laminas\Db\ResultSet\ResultSet;
use Laminas\Db\TableGateway\Feature\GlobalAdapterFeature;
use OpenEMR\Common\Logging\EventAuditLogger;

class ApplicationTable extends AbstractTableGateway
{
    protected $table = 'application';
    protected $adapter;

    /**
     *
     * @param Adapter $adapter
     */
<<<<<<< HEAD
    public function __construct()
=======
    public function __construct(?Adapter $adapter = null)
>>>>>>> d577562d
    {
        // TODO: I can't find any reason why we grab the static adapter instead of injecting a regular DB adapter here...

        $adapter = \Laminas\Db\TableGateway\Feature\GlobalAdapterFeature::getStaticAdapter();
        $this->adapter = $adapter;
        $this->resultSetPrototype = new ResultSet();
        $this->resultSetPrototype->setArrayObjectPrototype(new Application());
        $this->initialize();
    }

    /**
     * Function zQuery
     * All DB Transactions take place
     *
     * @param String  $sql    SQL Query Statment
     * @param array   $params SQL Parameters
     * @param boolean $log    Logging True / False
     * @param boolean $error  Error Display True / False
     * @return type
     */
    public function zQuery($sql, $params = '', $log = true, $error = true)
    {
        $return = false;
        $result = false;

        if (!empty($GLOBALS['debug_ssl_mysql_connection'])) {
            $temp_return = $this->adapter->query("SHOW STATUS LIKE 'Ssl_cipher';")->execute();
            foreach ($temp_return as $temp_row) {
                error_log("CHECK SSL CIPHER IN ZEND: " . errorLogEscape(print_r($temp_row, true)));
            }
        }

        try {
            $statement = $this->adapter->query($sql);
            $return = $statement->execute($params);
            $result = true;
        } catch (\Exception | ExceptionInterface $e) {
            if ($error) {
                $this->errorHandler($e, $sql, $params);
            }
        }

        /**
         * Function auditSQLEvent
         * Logging Mechanism
         *
         * using OpenEMR log function (auditSQLEvent)
         *
         * @see EventAuditLogger::auditSQLEvent
         * Logging, if the $log is true
         */
        if ($log) {
            EventAuditLogger::instance()->auditSQLEvent($sql, $result, $params);
        }

        return $return;
    }

    /**
     * Function errorHandler
     * All error display and log
     * Display the Error, Line and File
     * Same behavior of HelpfulDie fuction in OpenEMR
     * Path /library/sql.inc.php
     *
     * @param type   $e
     * @param string $sql
     * @param array  $binds
     */
    public function errorHandler($e, $sql, $binds = '')
    {
        $escaper = new \Laminas\Escaper\Escaper('utf-8');
        $trace = $e->getTraceAsString();
        $nLast = strpos($trace, '[internal function]');
        $trace = substr($trace, 0, ($nLast - 3));
        $logMsg = '';
        do {
            $logMsg .= "\r Exception: " . $escaper->escapeHtml($e->getMessage());
        } while ($e = $e->getPrevious());
        /** List all Params */
        $processedBinds = "";
        if (is_array($binds)) {
            $firstLoop = true;
            foreach ($binds as $valueBind) {
                if ($firstLoop) {
                    $processedBinds .= "'" . $valueBind . "'";
                    $firstLoop = false;
                } else {
                    $processedBinds .= ",'" . $valueBind . "'";
                }
            }

            if (!empty($processedBinds)) {
                $processedBinds = "(" . $processedBinds . ")";
            }
        }

        echo '<pre><span style="color: red;">';
        echo 'ERROR : ' . $logMsg;
        echo "\r\n";
        echo 'SQL statement : ' . $escaper->escapeHtml($sql);
        echo $escaper->escapeHtml($processedBinds);
        echo '</span></pre>';
        echo '<pre>';
        echo $trace;
        echo '</pre>';
        /** Error Logging */
        $logMsg .= "\n SQL statement : $sql" . $processedBinds;
        $logMsg .= "\n $trace";
        error_log("ERROR: " . errorLogEscape($logMsg), 0);
    }

    /**
     * Function quoteValue
     * Escape Quotes in the value
     *
     * @param type $value
     * @return type
     */
    public function quoteValue($value)
    {
        return $this->adapter->platform->quoteValue($value);
    }

    /**
     * Function zAclCheck
     * Check ACL in Laminas
     *
     * Same Functionality in the OpemEMR
     * for Left Nav ACL Check
     * Path openemr/src/Common/Acl/AclMain.php
     * Function Name zhAclCheck
     *
     * @param int $user_id Auth user Id
     *                     $param String  $section_identifier ACL Section id
     * @return boolean
     */
    public function zAclCheck($user_id, $section_identifier)
    {
        $sql_user_acl = " SELECT
                                COUNT(allowed) AS count
                            FROM
                                module_acl_user_settings AS usr_settings
                                LEFT JOIN module_acl_sections AS acl_sections
                                    ON usr_settings.section_id = acl_sections.`section_id`
                            WHERE
                                acl_sections.section_identifier = ? AND usr_settings.user_id = ? AND usr_settings.allowed = ?";
        $sql_group_acl = " SELECT
                                COUNT(allowed) AS count
                            FROM
                                module_acl_group_settings AS group_settings
                                LEFT JOIN module_acl_sections AS  acl_sections
                                  ON group_settings.section_id = acl_sections.section_id
                            WHERE
                                acl_sections.`section_identifier` = ? AND group_settings.group_id IN (?) AND group_settings.allowed = ?";
        $sql_user_group = " SELECT
                                gagp.id AS group_id
                            FROM
                                gacl_aro AS garo
                                LEFT JOIN `gacl_groups_aro_map` AS gamp
                                    ON garo.id = gamp.aro_id
                                LEFT JOIN `gacl_aro_groups` AS gagp
                                    ON gagp.id = gamp.group_id
                                RIGHT JOIN `users_secure` usr
                                    ON usr. username =  garo.value
                            WHERE
                                garo.section_value = ? AND usr. id = ?";

        $res_groups = $this->zQuery($sql_user_group, array('users', $user_id));
        $groups = array();
        foreach ($res_groups as $row) {
            array_push($groups, $row['group_id']);
        }

        $groups_str = implode(",", $groups);

        $count_user_denied = 0;
        $count_user_allowed = 0;
        $count_group_denied = 0;
        $count_group_allowed = 0;

        $res_user_denied = $this->zQuery($sql_user_acl, array($section_identifier, $user_id, 0));
        foreach ($res_user_denied as $row) {
            $count_user_denied = $row['count'];
        }

        $res_user_allowed = $this->zQuery($sql_user_acl, array($section_identifier, $user_id, 1));
        foreach ($res_user_allowed as $row) {
            $count_user_allowed = $row['count'];
        }

        $res_group_denied = $this->zQuery($sql_group_acl, array($section_identifier, $groups_str, 0));
        foreach ($res_group_denied as $row) {
            $count_group_denied = $row['count'];
        }

        $res_group_allowed = $this->zQuery($sql_group_acl, array($section_identifier, $groups_str, 1));
        foreach ($res_group_allowed as $row) {
            $count_group_allowed = $row['count'];
        }

        if ($count_user_denied > 0) {
            return false;
        } elseif ($count_user_allowed > 0) {
            return true;
        } elseif ($count_group_denied > 0) {
            return false;
        } elseif ($count_group_allowed > 0) {
            return true;
        } else {
            return false;
        }
    }

    /**
     * Auto Suggest
     */
    public function listAutoSuggest($post, $limit)
    {
        $pages = 0;
        $limitEnd = \Application\Plugin\CommonPlugin::escapeLimit($limit);

        if (isset($GLOBALS['set_autosuggest_options'])) {
            if ($GLOBALS['set_autosuggest_options'] == 1) {
                $leading = '%';
            } else {
                $leading = $post->leading;
            }

            if ($GLOBALS['set_autosuggest_options'] == 2) {
                $trailing = '%';
            } else {
                $trailing = $post->trailing;
            }

            if ($GLOBALS['set_autosuggest_options'] == 3) {
                $leading = '%';
                $trailing = '%';
            }
        } else {
            $leading = $post->leading;
            $trailing = $post->trailing;
        }

        $queryString = $post->queryString;


        $page = $post->page;
        $searchType = $post->searchType;
        $searchEleNo = $post->searchEleNo;

        if ($page == '') {
            $limitStart = 0;
        } else {
            $limitStart = \Application\Plugin\CommonPlugin::escapeLimit($page);
        }

        $keyword = $leading . $queryString . $trailing;
        if (strtolower($searchType) == 'patient') {
            $sql = "SELECT fname, mname, lname, pid, DOB FROM patient_data
                WHERE pid LIKE ?
                OR  CONCAT(fname, ' ', lname) LIKE ?
                OR  CONCAT(lname, ' ', fname) LIKE ?
                OR DATE_FORMAT(DOB,'%m-%d-%Y') LIKE ?
                OR DATE_FORMAT(DOB,'%d-%m-%Y') LIKE ?
                OR DATE_FORMAT(DOB,'%Y-%m-%d') LIKE ?
                ORDER BY fname ";
            $result = $this->zQuery($sql, array(
                $keyword,
                $keyword,
                $keyword,
                $keyword,
                $keyword,
                $keyword
            ));
            $rowCount = $result->count();
            $sql .= "LIMIT $limitStart, $limitEnd";
            $result = $this->zQuery($sql, array(
                $keyword,
                $keyword,
                $keyword,
                $keyword,
                $keyword,
                $keyword,

            ));
        } elseif (strtolower($searchType) == 'emrdirect') {
            $sql = "SELECT fname, mname, lname,email_direct AS 'email',id FROM users
                WHERE (CONCAT(fname, ' ', lname) LIKE ?
                OR  CONCAT(lname, ' ', fname) LIKE ?
                OR email_direct LIKE ?)
                AND abook_type = 'emr_direct'
                AND active = 1
                ORDER BY fname ";
            $result = $this->zQuery($sql, array(
                $keyword,
                $keyword,
                $keyword,
            ));
            $rowCount = $result->count();
            $sql .= "LIMIT $limitStart, $limitEnd";
            $result = $this->zQuery($sql, array(
                $keyword,
                $keyword,
                $keyword,
            ));
        }

        $arr = array();
        if ($result) {
            foreach ($result as $row) {
                $arr[] = $row;
            }

            $arr['rowCount'] = $rowCount;
        }

        return $arr;
    }

    /**
     * Converts a given format setting (or string) to a PHP date format.
     *
     * @param mixed $format 0, 1, 2, or a custom format string.
     * @return string        PHP date format string.
     */
    public static function dateFormat($format = null)
    {
        $map = [
            '0' => 'Y-m-d', // e.g. "1920-01-01"
            1 => 'm/d/Y', // e.g. "01/01/1920"
            2 => 'd/m/Y', // e.g. "01/01/1920"
            'yyyy-mm-dd' => 'Y-m-d',
            'mm/dd/yyyy' => 'm/d/Y',
            'dd/mm/yyyy' => 'd/m/Y',
        ];
        if (isset($map[$format])) {
            return $map[$format];
        }

        return $format;
    }

    /*
    * Retrieve the data format from GLOBALS
    *
    * @param    Date format set in GLOBALS
    * @return   Date format in datepicker
    **/
    public static function datePickerFormat($format = null)
    {
        if ($format == "0") {
            $date_format = 'yy-mm-dd';
        } elseif ($format == 1) {
            $date_format = 'mm/dd/yy';
        } elseif ($format == 2) {
            $date_format = 'dd/mm/yy';
        } else {
            $date_format = $format;
        }

        return $date_format;
    }

    /**
     * Converts an input date from one format to another.
     *
     * @param string $input_date    The date to convert.
     * @param mixed  $output_format The desired output format (as defined by dateFormat).
     * @param mixed  $input_format  The format of the input date (as defined by dateFormat).
     *                              If null, the method will attempt to detect the format.
     * @return string|false         The formatted date or false if conversion fails.
     */
    public static function fixDate($input_date, $output_format = null, $input_format = null)
    {
        if (!$input_date) {
            return false;
        }

        $input_date = preg_replace('/[TZ]/', ' ', $input_date);
        $outputFormat = self::dateFormat($output_format);

        if ($input_format) {
            $inputFormat = self::dateFormat($input_format);
        } else {
            if (preg_match('/^\d{8}$/', $input_date)) {
                $inputFormat = 'Ymd';
            } elseif (preg_match('/^\d{14}$/', $input_date)) {
                $inputFormat = 'YmdHis';
            } else {
                $inputFormat = null;
            }
        }
        if ($inputFormat) {
            $dateObj = DateTime::createFromFormat($inputFormat, $input_date);
        } else {
            try {
                $dateObj = new DateTime($input_date);
            } catch (Exception $e) {
                return false;
            }
        }

        if (!$dateObj) {
            return false;
        }

        return $dateObj->format($outputFormat);
    }

    /*
    * Using generate id function from OpenEMR sql.inc.php library file
    * @param  string  $seqname     table name containing sequence (default is adodbseq)
    * @param  integer $startID     id to start with for a new sequence (default is 1)
    * @return integer              returns the sequence integer
    */
    public function generateSequenceID()
    {
        return generate_id();
    }
}<|MERGE_RESOLUTION|>--- conflicted
+++ resolved
@@ -30,15 +30,12 @@
      *
      * @param Adapter $adapter
      */
-<<<<<<< HEAD
-    public function __construct()
-=======
-    public function __construct(?Adapter $adapter = null)
->>>>>>> d577562d
-    {
-        // TODO: I can't find any reason why we grab the static adapter instead of injecting a regular DB adapter here...
-
-        $adapter = \Laminas\Db\TableGateway\Feature\GlobalAdapterFeature::getStaticAdapter();
+    public function __construct(Adapter $adapter = null)
+    {
+        if ($adapter === null) {
+            // Fallback to static adapter if none provided
+            $adapter = GlobalAdapterFeature::getStaticAdapter();
+        }
         $this->adapter = $adapter;
         $this->resultSetPrototype = new ResultSet();
         $this->resultSetPrototype->setArrayObjectPrototype(new Application());
