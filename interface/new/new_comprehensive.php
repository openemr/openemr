--- conflicted
+++ resolved
@@ -6,9 +6,6 @@
 // as published by the Free Software Foundation; either version 2
 // of the License, or (at your option) any later version.
 
-
-
-
 require_once("../globals.php");
 require_once("$srcdir/acl.inc");
 require_once("$srcdir/options.inc.php");
@@ -29,11 +26,13 @@
 $WITH_SEARCH = ($GLOBALS['full_new_patient_form'] == '1' || $GLOBALS['full_new_patient_form'] == '2' || $GLOBALS['full_new_patient_form'] == '4');
 $SHORT_FORM  = ($GLOBALS['full_new_patient_form'] == '2' || $GLOBALS['full_new_patient_form'] == '3' );
 
-
-
-
-
-
+function getLayoutRes() {
+  global $SHORT_FORM;
+  return sqlStatement("SELECT * FROM layout_options " .
+    "WHERE form_id = 'DEM' AND uor > 0 AND field_id != '' " .
+    ($SHORT_FORM ? "AND ( uor > 1 OR edit_options LIKE '%N%' ) " : "") .
+    "ORDER BY group_name, seq");
+}
 
 // Determine layout field search treatment from its data type:
 // 1 = text field
@@ -116,13 +115,6 @@
         print "</script>";
     }
 
-    function getLayoutRes() {
-    global $SHORT_FORM;
-    return sqlStatement("SELECT * FROM layout_options " .
-    "WHERE form_id = 'DEM' AND uor > 0 AND field_id != '' " .
-    ($SHORT_FORM ? "AND ( uor > 1 OR edit_options LIKE '%N%' ) " : "") .
-    "ORDER BY group_name, seq");
-    }
 ?>
 <SCRIPT LANGUAGE="JavaScript"><!--
 //Visolve - sync the radio buttons - Start
@@ -417,9 +409,6 @@
 
 <body class="body_top">
 
-<<<<<<< HEAD
-<form action='new_comprehensive_save.php' name='demographics_form' id="DEM"  method='post' >
-=======
 <?php
 /*Get the constraint from the DB-> LBF forms accordinf the form_id*/
 $constraints = LBF_Validation::generate_validate_constraints("DEM");
@@ -427,7 +416,6 @@
 <script> var constraints = <?php echo $constraints;?>; </script>
 
 <form action='new_comprehensive_save.php' name='demographics_form' id="DEM"  method='post' onsubmit='return submitme(<?php echo $GLOBALS['new_validate'] ? 1 : 0;?>,event,"DEM",constraints)'>
->>>>>>> eaa3baf8
 
 <span class='title'><?php xl('Search or Add Patient','e'); ?></span>
 
