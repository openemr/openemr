<?php

/**
 * Template for rendering specimen rows within a procedure order form.
 *
 * @package   OpenEMR
 * @link      http://www.open-emr.org
 * @author    Jerry Padgett <sjpadgett@gmail.com>
 * @copyright Copyright (c) 2025 Jerry Padgett <sjpadgett@gmail.com>
 * @license   https://github.com/openemr/openemr/blob/master/LICENSE GNU General Public License 3
 */

/** @var array<int, array<string, mixed>> $specimen_by_seq */
/** @var array<string, mixed>|null $oprow */
/** @var int|null $i */

$i = isset($i) ? (int)$i : 0;
$oprow ??= null;

$seq = (int)($oprow['procedure_order_seq'] ?? 0);
$rows = $specimen_by_seq[$seq];
?>
<tr class="specimenContainer collapse" id="specimen_code_<?php echo attr($i); ?>">
    <td colspan="6" class="bg-light">
        <div class="card my-2">
            <div class="card-header py-1 d-flex justify-content-between align-items-center bg-info m-1">
                <span class="font-weight-bold"><?php echo xlt('Specimens for Test') . ' => ' . text($oprow['procedure_name']); ?></span>
                <button type="button"
                        class="btn btn-sm btn-secondary add-specimen-row"
                        data-specimen-line="<?php echo attr($i); ?>">
                    <i class="fa fa-plus mr-1"></i><?php echo xlt('Add Specimen'); ?>
                </button>
            </div>
            <div class="card-body p-2">
                <div class="table-responsive">
                    <table class="table table-sm mb-0">
                        <thead class="thead-light">
                        <tr>
                            <th><?php echo xlt('Identifier'); ?></th>
                            <th><?php echo xlt('Accession'); ?></th>
                            <th><?php echo xlt('Type'); ?></th>
                            <th><?php echo xlt('Method'); ?></th>
                            <th><?php echo xlt('Site'); ?></th>
                            <th><?php echo xlt('Period Start'); ?></th>
                            <th><?php echo xlt('Period End'); ?></th>
                            <th><?php echo xlt('Volume'); ?></th>
                            <th><?php echo xlt('Condition'); ?></th>
                            <th><?php echo xlt('Comments'); ?></th>
                            <th class="text-right"><?php echo xlt('Actions'); ?></th>
                        </tr>
                        </thead>
                        <tbody id="specimen_rows_<?php echo attr($i); ?>">
                        <?php foreach ($rows as $sp) : ?>
                            <tr class="bg-info">
                                <!-- CRITICAL: Hidden field to track specimen ID -->
                                <input type="hidden"
                                       name="form_proc_specimen_id[<?php echo $i; ?>][]"
                                       value="<?php echo attr($sp['procedure_specimen_id']); ?>">
                                <td>
                                    <input type="text" class="form-control"
                                           name="form_proc_specimen_identifier[<?php echo $i; ?>][]"
                                           value="<?php echo attr($sp['specimen_identifier']); ?>"
                                           placeholder="<?php echo xla('Tube barcode / internal id'); ?>">
                                </td>
                                <td>
                                    <input type="text" class="form-control"
                                           name="form_proc_accession_identifier[<?php echo $i; ?>][]"
                                           value="<?php echo attr($sp['accession_identifier']); ?>"
                                           placeholder="<?php echo xla('Lab accession'); ?>">
                                </td>
                                <td>
                                    <input type="text" class="form-control"
                                        name="form_proc_specimen_identifier[<?php echo $i; ?>][]"
                                        value="<?php echo attr($sp['specimen_identifier']); ?>"
                                        placeholder="<?php echo xla('Tube barcode / internal id'); ?>">
                                </td>
                                <td>
                                    <input type="text" class="form-control"
                                        name="form_proc_accession_identifier[<?php echo $i; ?>][]"
                                        value="<?php echo attr($sp['accession_identifier']); ?>"
                                        placeholder="<?php echo xla('Lab accession'); ?>">
                                </td>
                                <td>
                                    <?php
                                    ob_start();
                                    generate_form_field([
                                        'data_type' => 1,
                                        'field_id' => "proc_specimen_type_code[$i][]",
                                        'list_id' => 'specimen_type'
                                    ], $sp['specimen_type_code'] ?? '');
                                    echo ob_get_clean();
                                    ?>
                                    <input type="hidden"
                                           name="form_proc_specimen_type[<?php echo $i; ?>][]"
                                           value="<?php echo attr($sp['specimen_type'] ?? ''); ?>">
                                </td>
                                <td>
                                    <?php
                                    ob_start();
                                    generate_form_field([
                                        'data_type' => 1,
                                        'field_id' => "proc_collection_method_code[$i][]",
                                        'list_id' => 'specimen_collection_method'
                                    ], $sp['collection_method_code'] ?? '');
                                    echo ob_get_clean();
                                    ?>
                                    <input type="hidden"
                                           name="form_proc_collection_method[<?php echo $i; ?>][]"
                                           value="<?php echo attr($sp['collection_method'] ?? ''); ?>">
                                </td>
                                <td>
                                    <?php
                                    ob_start();
                                    generate_form_field([
                                        'data_type' => 1,
                                        'field_id' => "proc_specimen_location_code[$i][]",
                                        'list_id' => 'specimen_location'
                                    ], $sp['specimen_location_code'] ?? '');
                                    echo ob_get_clean();
                                    ?>
                                    <input type="hidden"
                                           name="form_proc_specimen_location[<?php echo $i; ?>][]"
                                           value="<?php echo attr($sp['specimen_location'] ?? ''); ?>">
                                </td>
                                <td>
                                    <input type="text" class="form-control datetimepicker"
                                           name="form_proc_specimen_date_low[<?php echo $i; ?>][]"
                                           value="<?php echo attr($sp['collection_date_low'] ?? ''); ?>"
                                           placeholder="<?php echo xla('Start'); ?>">
                                </td>
                                <td>
                                    <input type="text" class="form-control datetimepicker"
                                           name="form_proc_specimen_date_high[<?php echo $i; ?>][]"
                                           value="<?php echo attr($sp['collection_date_high'] ?? ''); ?>"
                                           placeholder="<?php echo xla('End (optional)'); ?>">
                                </td>
                                <td class="d-flex">
                                    <input type="number" step="0.1" min="0" class="form-control"
                                           name="form_proc_specimen_volume_value[<?php echo $i; ?>][]"
                                           value="<?php echo attr($sp['volume_value'] ?? ''); ?>"
                                           placeholder="<?php echo xla('mL'); ?>">
                                    <input type="hidden"
                                           name="form_proc_specimen_volume_unit[<?php echo $i; ?>][]"
                                           value="<?php echo attr($sp['volume_unit'] ?? 'mL'); ?>">
                                </td>
                                <td>
                                    <?php
                                    ob_start();
                                    generate_form_field([
                                        'data_type' => 1,
                                        'field_id' => "proc_specimen_condition_code[$i][]",
                                        'list_id' => 'specimen_condition'
                                    ], $sp['condition_code'] ?? '');
                                    echo ob_get_clean();
                                    ?>
                                    <input type="hidden"
                                           name="form_proc_specimen_condition[<?php echo $i; ?>][]"
                                           value="<?php echo attr($sp['specimen_condition'] ?? ''); ?>">
                                </td>
                                <td>
                                <textarea class="form-control" rows="1"
                                          name="form_proc_specimen_comments[<?php echo $i; ?>][]"
                                          placeholder="<?php echo xla('Notes'); ?>"><?php echo text($sp['comments'] ?? ''); ?></textarea>
                                </td>
                                <td class="text-right">
                                    <button type="button" class="btn btn-sm btn-link text-danger remove-specimen-row" title="<?php echo xla('Remove'); ?>">
                                        <i class="fa fa-trash"></i>
                                    </button>
                                </td>
                            </tr>
                        <?php endforeach; ?>
                        </tbody>
                    </table>
                </div>
            </div>
        </div>

        <!-- Template for adding new rows -->
        <template id="specimen_row_template_<?php echo attr($i); ?>">
            <tr class="bg-info">
                <!-- CRITICAL: Empty hidden field for new specimens (no ID yet) -->
                <input type="hidden"
<<<<<<< HEAD
                       name="form_proc_specimen_id[<?php echo $i; ?>][]"
                       value="">
                <td>
                    <input type="text" class="form-control"
                           name="form_proc_specimen_identifier[<?php echo $i; ?>][]"
                           placeholder="<?php echo xla('Tube barcode / internal id'); ?>">
                </td>
                <td>
                    <input type="text" class="form-control"
                           name="form_proc_accession_identifier[<?php echo $i; ?>][]"
                           placeholder="<?php echo xla('Lab accession'); ?>">
=======
                    name="form_proc_specimen_id[<?php echo $i; ?>][]"
                    value="">
                <td>
                    <input type="text" class="form-control"
                        name="form_proc_specimen_identifier[<?php echo $i; ?>][]"
                        placeholder="<?php echo xla('Tube barcode / internal id'); ?>">
                </td>
                <td>
                    <input type="text" class="form-control"
                        name="form_proc_accession_identifier[<?php echo $i; ?>][]"
                        placeholder="<?php echo xla('Lab accession'); ?>">
>>>>>>> 46f6f7ee
                </td>

                <td>
                    <?php
                    ob_start();
                    generate_form_field([
                        'data_type' => 1,
                        'field_id' => "proc_specimen_type_code[$i][]",
                        'list_id' => 'specimen_type'
                    ], '');
                    echo ob_get_clean();
                    ?>
                    <input type="hidden" name="form_proc_specimen_type[<?php echo $i; ?>][]" value="">
                </td>
                <td>
                    <?php
                    ob_start();
                    generate_form_field([
                        'data_type' => 1,
                        'field_id' => "proc_collection_method_code[$i][]",
                        'list_id' => 'specimen_collection_method'
                    ], '');
                    echo ob_get_clean();
                    ?>
                    <input type="hidden" name="form_proc_collection_method[<?php echo $i; ?>][]" value="">
                </td>
                <td>
                    <?php
                    ob_start();
                    generate_form_field([
                        'data_type' => 1,
                        'field_id' => "proc_specimen_location_code[$i][]",
                        'list_id' => 'specimen_location'
                    ], '');
                    echo ob_get_clean();
                    ?>
                    <input type="hidden" name="form_proc_specimen_location[<?php echo $i; ?>][]" value="">
                </td>
                <td>
                    <input type="text" class="form-control datetimepicker"
                           name="form_proc_specimen_date_low[<?php echo $i; ?>][]"
                           placeholder="<?php echo xla('Start'); ?>">
                </td>
                <td>
                    <input type="text" class="form-control datetimepicker"
                           name="form_proc_specimen_date_high[<?php echo $i; ?>][]"
                           placeholder="<?php echo xla('End (optional)'); ?>">
                </td>
                <td class="d-flex">
                    <input type="number" step="0.1" min="0" class="form-control"
                           name="form_proc_specimen_volume_value[<?php echo $i; ?>][]"
                           placeholder="<?php echo xla('mL'); ?>">
                    <input type="hidden" name="form_proc_specimen_volume_unit[<?php echo $i; ?>][]" value="mL">
                </td>
                <td>
                    <?php
                    ob_start();
                    generate_form_field([
                        'data_type' => 1,
                        'field_id' => "proc_specimen_condition_code[$i][]",
                        'list_id' => 'specimen_condition'
                    ], '');
                    echo ob_get_clean();
                    ?>
                    <input type="hidden" name="form_proc_specimen_condition[<?php echo $i; ?>][]" value="">
                </td>
                <td>
                    <textarea class="form-control" rows="1"
                              name="form_proc_specimen_comments[<?php echo $i; ?>][]"
                              placeholder="<?php echo xla('Notes'); ?>"></textarea>
                </td>
                <td class="text-right">
                    <button type="button" class="btn btn-sm btn-link text-danger remove-specimen-row" title="<?php echo xla('Remove'); ?>">
                        <i class="fa fa-trash"></i>
                    </button>
                </td>
            </tr>
        </template>
    </td>
</tr><|MERGE_RESOLUTION|>--- conflicted
+++ resolved
@@ -54,20 +54,8 @@
                             <tr class="bg-info">
                                 <!-- CRITICAL: Hidden field to track specimen ID -->
                                 <input type="hidden"
-                                       name="form_proc_specimen_id[<?php echo $i; ?>][]"
-                                       value="<?php echo attr($sp['procedure_specimen_id']); ?>">
-                                <td>
-                                    <input type="text" class="form-control"
-                                           name="form_proc_specimen_identifier[<?php echo $i; ?>][]"
-                                           value="<?php echo attr($sp['specimen_identifier']); ?>"
-                                           placeholder="<?php echo xla('Tube barcode / internal id'); ?>">
-                                </td>
-                                <td>
-                                    <input type="text" class="form-control"
-                                           name="form_proc_accession_identifier[<?php echo $i; ?>][]"
-                                           value="<?php echo attr($sp['accession_identifier']); ?>"
-                                           placeholder="<?php echo xla('Lab accession'); ?>">
-                                </td>
+                                    name="form_proc_specimen_id[<?php echo $i; ?>][]"
+                                    value="<?php echo attr($sp['procedure_specimen_id']); ?>">
                                 <td>
                                     <input type="text" class="form-control"
                                         name="form_proc_specimen_identifier[<?php echo $i; ?>][]"
@@ -180,19 +168,6 @@
             <tr class="bg-info">
                 <!-- CRITICAL: Empty hidden field for new specimens (no ID yet) -->
                 <input type="hidden"
-<<<<<<< HEAD
-                       name="form_proc_specimen_id[<?php echo $i; ?>][]"
-                       value="">
-                <td>
-                    <input type="text" class="form-control"
-                           name="form_proc_specimen_identifier[<?php echo $i; ?>][]"
-                           placeholder="<?php echo xla('Tube barcode / internal id'); ?>">
-                </td>
-                <td>
-                    <input type="text" class="form-control"
-                           name="form_proc_accession_identifier[<?php echo $i; ?>][]"
-                           placeholder="<?php echo xla('Lab accession'); ?>">
-=======
                     name="form_proc_specimen_id[<?php echo $i; ?>][]"
                     value="">
                 <td>
@@ -204,7 +179,6 @@
                     <input type="text" class="form-control"
                         name="form_proc_accession_identifier[<?php echo $i; ?>][]"
                         placeholder="<?php echo xla('Lab accession'); ?>">
->>>>>>> 46f6f7ee
                 </td>
 
                 <td>
