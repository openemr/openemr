<?php

/**
 * Encounter form for entering procedure orders.
 *
 * @package   OpenEMR
 * @link      http://www.open-emr.org
 * @author    Rod Roark <rod@sunsetsystems.com>
 * @author    Brady Miller <brady.g.miller@gmail.com>
 * @author    Sherwin Gaddis <sherwingaddis@gmail.com>
 * @author    Jerry Padgett <sjpadgett@gmail.com>
 * @author    Ranganath Pathak <pathak@scrs1.org>
 * @copyright Copyright (c) 2010-2017 Rod Roark <rod@sunsetsystems.com>
 * @copyright Copyright (c) 2017-2019 Brady Miller <brady.g.miller@gmail.com>
 * @copyright Copyright (c) 2019 Ranganath Pathak <pathak@scrs1.org>
 * @license   https://github.com/openemr/openemr/blob/master/LICENSE GNU General Public License 3
 */

require_once(__DIR__ . "/../../globals.php");
require_once("$srcdir/api.inc");
require_once("$srcdir/forms.inc");
require_once("$srcdir/options.inc.php");
require_once(__DIR__ . "/../../orders/qoe.inc.php");
require_once(__DIR__ . "/../../../custom/code_types.inc.php");

use OpenEMR\Common\Csrf\CsrfUtils;
use OpenEMR\Core\Header;

if (!$encounter) { // comes from globals.php
    die("Internal error: we do not seem to be in an encounter!");
}

// Defaults for new orders.
$provider_id = getProviderIdOfEncounter($encounter);
$row = array(
    'provider_id' => $provider_id,
    'date_ordered' => date('Y-m-d'),
    //'date_collected' => date('Y-m-d H:i'),
);

if ($_POST['bn_save_ereq']) { //labcorp
    $_POST['bn_xmit'] = "transmit";
}

$patient = sqlQueryNoLog("SELECT * FROM `patient_data` WHERE `pid` = ?", array($pid));

global $gbl_lab, $gbl_lab_title, $gbl_client_acct;

function get_lab_name($id): string
{
    global $gbl_lab_title, $gbl_lab, $gbl_client_acct;
    $tmp = sqlQuery("SELECT name, send_fac_id as clientid, npi FROM procedure_providers Where ppid = ?", array($id));
    $gbl_lab = stripos($tmp['name'], 'quest') !== false ? 'quest' : 'ammon';
    $gbl_lab = stripos($tmp['name'], 'labcorp') !== false ? 'labcorp' : $gbl_lab;
    $gbl_lab = stripos($tmp['name'], 'clarity') !== false ? 'clarity' : $gbl_lab;
    $gbl_lab_title = trim($tmp['name']);
    $gbl_client_acct = trim($tmp['clientid']);
    return $gbl_lab;
}

if (!function_exists('ucname')) {
    function ucname($string): string
    {
        $string = ucwords(strtolower($string));
        foreach (array('-', '\'') as $delimiter) {
            if (strpos($string, $delimiter) !== false) {
                $string = implode($delimiter, array_map('ucfirst', explode($delimiter, $string)));
            }
        }
        return $string;
    }
}

function cbvalue($cbname): string
{
    return $_POST[$cbname] ? '1' : '0';
}

function cbinput($name, $colname)
{
    global $row;
    $ret = "<input type='checkbox' name='" . attr($name) . "' value='1'";
    if ($row[$colname]) {
        $ret .= " checked";
    }
    $ret .= " />";
    return $ret;
}

function cbcell($name, $desc, $colname): string
{
    return "<td width='25%' nowrap>" . cbinput($name, $colname) . text($desc) . "</td>\n";
}

function QuotedOrNull($fld)
{
    if (empty($fld)) {
        return null;
    }

    return $fld;
}

function getListOptions($list_id, $fieldnames = array('option_id', 'title', 'seq')): array
{
    $output = array();
    $query = sqlStatement("SELECT " . implode(',', $fieldnames) . " FROM list_options where list_id = ? AND activity = 1 order by seq", array($list_id));
    while ($ll = sqlFetchArray($query)) {
        foreach ($fieldnames as $val) {
            $output[$ll['option_id']][$val] = $ll[$val];
        }
    }
    return $output;
}

// do not change from $_REQUEST.
$formid = (int)($_REQUEST['id'] ?? 0);

$reload_url = $rootdir . '/patient_file/encounter/view_form.php?formname=procedure_order&id=' . urlencode($formid);
$req_url = $GLOBALS['web_root'] . '/controller.php?document&retrieve&patient_id=' . urlencode($pid) . '&document_id=';
$reqStr = "";

// If Save or Transmit was clicked, save the info.
//
if ($_POST['bn_save'] || !empty($_POST['bn_xmit']) || !empty($_POST['bn_save_exit'])) {
    if (!CsrfUtils::verifyCsrfToken($_POST["csrf_token_form"])) {
        CsrfUtils::csrfNotVerified();
    }
    $ppid = (int)$_POST['form_lab_id'];
    if (get_lab_name($ppid) === 'labcorp') {
        if (!empty($_POST['form_account_facility'])) {
            $location = sqlQueryNoLog("SELECT f.id, f.facility_code, f.name FROM facility as f " .
                "WHERE f.id = ?", array($_POST['form_account_facility']));
            $_POST['form_account'] = $location['facility_code'];
        } else {
            $_POST['form_account'] = '';
        }
    }
    $sets =
        "date_ordered = ?, " .
        "provider_id = ?, " .
        "lab_id = ?, " .
        "date_collected = ?, " .
        "order_priority = ?, " .
        "order_status = ?, " .
        "billing_type = ?, " .
        "order_psc = ?, " .
        "specimen_fasting = ?, " .
        "specimen_volume = ?, " .
        "clinical_hx = ?, " .
        "patient_instructions = ?, " .
        "patient_id = ?, " .
        "encounter_id = ?, " .
        "history_order = ?, " .
        "order_abn = ?, " .
        "order_diagnosis = ?, " .
        "account = ?, " .
        "account_facility = ?, " .
        "collector_id = ?, " .
        "procedure_order_type = ?";
    $set_array = array(
        QuotedOrNull($_POST['form_date_ordered']),
        (int)$_POST['form_provider_id'],
        $ppid,
        QuotedOrNull($_POST['form_date_collected']),
        $_POST['form_order_priority'],
        $_POST['form_order_status'],
        $_POST['form_billing_type'],
        $_POST['form_order_psc'],
        $_POST['form_specimen_fasting'] ?? '',
        $_POST['form_specimen_volume'] ?? '',
        trim($_POST['form_clinical_hx']),
        trim($_POST['form_patient_instructions']),
        $pid,
        $encounter,
        trim($_POST['form_history_order']),
        trim($_POST['form_order_abn']),
        trim($_POST['form_order_diagnosis']),
        trim($_POST['form_account']),
        (int)$_POST['form_account_facility'],
        (int)$_POST['form_collector_id'],
        trim($_POST['procedure_type_names']),
    );
// If updating an existing form...
//
    if ($formid) {
        $query = "UPDATE procedure_order SET $sets WHERE procedure_order_id = ?";
        $set_array_temp = $set_array;
        $set_array_temp[] = $formid;
        sqlStatement($query, $set_array_temp);
        $gbl_lab = get_lab_name($ppid);
        $lab_title = $gbl_lab_title . "-$formid";
        $query = "UPDATE forms SET form_name = ? WHERE encounter = ? AND form_id = ? AND formdir = ?";
        sqlStatement($query, array($lab_title, $encounter, $formid, 'procedure_order'));
    } else {
        $query = "INSERT INTO procedure_order SET $sets";
        $formid = sqlInsert($query, $set_array);
        $gbl_lab = get_lab_name($ppid);
        $lab_title = $gbl_lab_title . "-$formid";
        addForm($encounter, $lab_title, $formid, "procedure_order", $pid, $userauthorized);
        $mode = 'update';
        $viewmode = true;
    }

    $log_file = $GLOBALS["OE_SITE_DIR"] . "/documents/labs/" . check_file_dir_name(get_lab_name($ppid)) . "/logs/" . check_file_dir_name($formid) . "_order_log.log";
    $order_log = $_POST['order_log'] ?? '';
    if ($order_log) {
        file_put_contents($log_file, $order_log);
    }
    // Remove any existing procedures and their answers for this order and
    // replace them from the form.
    sqlStatement(
        "DELETE FROM procedure_answers WHERE procedure_order_id = ?",
        array($formid)
    );
    sqlStatement(
        "DELETE FROM procedure_order_code WHERE procedure_order_id = ?",
        array($formid)
    );

    for ($i = 0; isset($_POST['form_proc_type'][$i]); ++$i) {
        $ptid = $_POST['form_proc_type'][$i] + 0;
        if ($ptid <= 0) {
            continue;
        }

        $prefix = "ans$i" . "_";

        sqlBeginTrans();
        $procedure_order_seq = sqlQuery("SELECT IFNULL(MAX(procedure_order_seq),0) + 1 AS increment FROM procedure_order_code WHERE procedure_order_id = ? ", array($formid));
        $poseq = sqlInsert(
            "INSERT INTO procedure_order_code SET " .
            "procedure_order_id = ?, " .
            "diagnoses = ?, " .
            "procedure_order_title = ?, " .
            "transport = ?, " .
            "procedure_code = (SELECT procedure_code FROM procedure_type WHERE procedure_type_id = ?), " .
            "procedure_name = (SELECT name FROM procedure_type WHERE procedure_type_id = ?)," .
            "procedure_order_seq = ? ",
            array(
                $formid,
                trim($_POST['form_proc_type_diag'][$i]),
                trim($_POST['form_proc_order_title'][$i]),
                trim($_POST['form_transport'][$i]),
                $ptid,
                $ptid,
                $procedure_order_seq['increment']
            )
        );
        sqlCommitTrans();

        $poseq = $procedure_order_seq['increment'];

        $qres = sqlStatement("SELECT " .
            "q.procedure_code, q.question_code, q.options, q.fldtype " .
            "FROM procedure_type AS t " .
            "JOIN procedure_questions AS q ON q.lab_id = t.lab_id " .
            "AND q.procedure_code = t.procedure_code AND q.activity = 1 " .
            "WHERE t.procedure_type_id = ? " .
            "ORDER BY q.seq, q.question_text", array($ptid));

        while ($qrow = sqlFetchArray($qres)) {
            $options = trim($qrow['options']);
            $qcode = trim($qrow['question_code']);
            $pcode = trim($qrow['procedure_code']);
            $fldtype = $qrow['fldtype'];
            $data = '';
            if ($fldtype == 'G') {
                if ($_POST["G1_$prefix$qcode"]) {
                    $data = $_POST["G1_$prefix$qcode"] * 7 + $_POST["G2_$prefix$qcode"];
                }
            } else {
                $data = $_POST["$prefix$qcode"];
            }

            if (!isset($data) || $data === '') {
                continue;
            }

            if (!is_array($data)) {
                $data = array($data);
            }

            foreach ($data as $datum) {
                // Note this will auto-assign the seq value.
                sqlBeginTrans();
                $answer_seq = sqlQuery("SELECT IFNULL(MAX(answer_seq),0) + 1 AS increment FROM procedure_answers WHERE procedure_order_id = ? AND procedure_order_seq = ? AND question_code = ? ", array($formid, $poseq, $qcode));
                sqlStatement(
                    "INSERT INTO procedure_answers SET " .
                    "procedure_order_id = ?, " .
                    "procedure_order_seq = ?, " .
                    "question_code = ?, " .
                    "answer_seq = ?, " .
                    "answer = ?, " .
                    "procedure_code = ?",
                    array($formid, $poseq, $qcode, $answer_seq['increment'], trim($datum), $pcode)
                );
                sqlCommitTrans();
            }
        }
    }

    if (isset($_POST['bn_save_exit'])) {
        formHeader("Redirecting....");
        if ($alertmsg) {
            $msg = xl('Transmit failed') . ': ' . $alertmsg;
            echo "\n<script>alert("  . js_escape($msg) . ")</script>\n";
        }
        formJump();
        formFooter();
        exit;
    }

    $alertmsg = '';
    if (!empty($_POST['bn_xmit'])) {
        // Validate, log and send order. Sets up documents and requisition buttons
        $gbl_lab = get_lab_name($ppid);
        $hl7 = '';
        $order_data = '';
        if ($_POST['form_provider_id'] + 0 < 1) {
            $order_data .= "\n" . xlt("Ordering Provider is required but not selected!");
        }
        $diag_flag = 0;
        foreach ($_POST['form_proc_type_diag'] as $diag) {
            $diag_flag = (!empty($diag) || !empty($_POST['form_order_diagnosis'])) ? (++$diag_flag) : $diag_flag;
        }
        if ($diag_flag === 0) {
            $order_data .= "\n" . xlt("At least one diagnosis is required! Please add a diagnosis for this order.");
        }
        if ($_POST['form_order_abn'] === 'required') {
            $order_data .= "\n" . xlt("ABN is required but not signed!");
        }
        if (!$_POST['form_date_collected'] && !$_POST['form_order_psc']) {
            $order_data .= "\n" . xlt("Specimen Collections date has not been entered and this is not a PSC Hold Order!");
        }
        if ($order_data) {
            $alertmsg = date('Y-m-d H:i') . " " . xlt("Prior Validations Errors") . $order_data;
            $order_data .= "\n<span class='text-danger'>" . "- " .
                xlt("Please resolve errors and resubmit order.") .
                "</span>";
            $order_data = nl2br($order_data);
            if ($order_log) {
                $alertmsg = $order_log . "\n" . $alertmsg;
                $order_log = $alertmsg; // persist log
            } else {
                $order_log = $alertmsg;
                $alertmsg = '';
            }
            file_put_contents($log_file, $order_log);
        } else { // drop through if no errors..
            if ($gbl_lab === 'ammon' || $gbl_lab === 'clarity') {
                require_once(__DIR__ . "/../../procedure_tools/gen_universal_hl7/gen_hl7_order.inc.php");
                $alertmsg = gen_hl7_order($formid, $hl7);
            } elseif ($gbl_lab === 'labcorp') {
                require_once(__DIR__ . "/../../procedure_tools/labcorp/ereq_form.php");
                require_once(__DIR__ . "/../../procedure_tools/labcorp/gen_hl7_order.inc.php");
                $alertmsg = gen_hl7_order($formid, $hl7, $reqStr);
            } else { // Default lab. Add more labs here.
                require_once(__DIR__ . "/../../orders/gen_hl7_order.inc.php");
                $alertmsg = gen_hl7_order($formid, $hl7);
            }
            if (empty($alertmsg)) {
                if (empty($_POST['bn_save_ereq'])) {
                    $alertmsg = send_hl7_order($ppid, $hl7);
                }
            } else {
                $order_data .= $alertmsg;
            }
            if (empty($alertmsg)) {
                $savereq = true;
                if (empty($_POST['bn_save_ereq'])) {
                    sqlStatement("UPDATE procedure_order SET date_transmitted = NOW() WHERE procedure_order_id = ?", array($formid));
                    $order_log .= "\n" . date('Y-m-d H:i') . " " .
                        xlt("Order Successfully Sent") . "...\n" .
                        xlt("Order HL7 Content") .
                        ":\n" . $hl7 . "\n";
                    if ($_POST['form_order_psc']) {
                        if ($gbl_lab === 'labcorp') {
                            $order_log .= "\n" . date('Y-m-d H:i') . " " .
                            xlt("Generating and charting requisition for PSC Hold Order") . "...\n";
                            ereqForm($pid, $encounter, $formid, $reqStr, $savereq);
                        }
                    }
                } else {
                    if (isset($_POST['bn_save_ereq'])) {
                        $savereq = false;
                    }
                    if ($gbl_lab === 'labcorp') {
                        // Manual requisition
                        $order_log .= "\n" . date('Y-m-d H:i') . " " .
                            xlt("Generating requisition based on order HL7 content") . "...\n" . $hl7 . "\n";
                        ereqForm($pid, $encounter, $formid, $reqStr, $savereq);
                    }
                }
                file_put_contents($log_file, $order_log);
            } else {
                if ($order_log) {
                    $alertmsg = $order_log . "\n" . $alertmsg;
                    $order_log = $alertmsg; // persist log
                } else {
                    $order_log = $alertmsg;
                }
                file_put_contents($log_file, $order_log);
            }
        }
        unset($_POST['bn_xmit']);
    }
    unset($_POST['bn_save']);
    $reload_url = $rootdir . '/patient_file/encounter/view_form.php?formname=procedure_order&id=' . attr($formid);
    if (empty($order_data)) {
        header('Location:' . $reload_url);
    }
}

if (!empty($formid)) {
    $row = sqlQuery("SELECT * FROM procedure_order WHERE procedure_order_id = ?", array($formid));
}

$enrow = sqlQuery(
    "SELECT p.fname, p.mname, p.lname, fe.date FROM " .
    "form_encounter AS fe, forms AS f, patient_data AS p WHERE " .
    "p.pid = ? AND f.pid = p.pid AND f.encounter = ? AND " .
    "f.formdir = 'newpatient' AND f.deleted = 0 AND " .
    "fe.id = f.form_id LIMIT 1",
    array($pid, $encounter)
);

$bill_type = $row['billing_type'];
$gbl_lab = get_lab_name($row['lab_id']);

if ($formid) {
    $location = sqlQueryNoLog("SELECT f.id, f.facility_code, f.name FROM facility as f " .
        "WHERE f.id = ?", array($row['account_facility']));
} else {
    $location = sqlQueryNoLog("SELECT f.id, f.facility_code, f.name FROM users as u " .
        "INNER JOIN facility as f ON u.facility_id = f.id WHERE u.id = ?", array($row['provider_id']));
}
$account = $location['facility_code'];
$account_name = $location['name'];
$account_facility = $location['id'];
if (!empty($row['lab_id'])) {
    $log_file = $GLOBALS["OE_SITE_DIR"] . "/documents/labs/" . check_file_dir_name(get_lab_name($row['lab_id'])) . "/logs/";

    if (!is_dir($log_file)) {
        if (!mkdir($log_file, 0755, true) && !is_dir($log_file)) {
            throw new Exception(sprintf('Directory "%s" was not created', $log_file));
        }
    }
// filename
    $log_file .= check_file_dir_name($formid) . '_order_log.log';
    if (file_exists($log_file)) {
        $order_log = file_get_contents($log_file);
    }
}
?>
<!DOCTYPE html>
<html>
<head>
    <?php Header::setupHeader(['datetime-picker']); ?>

<script>
// Some JS Globals that will be useful.
var gbl_formseq;
var currentLabId = <?php echo js_escape($row['lab_id']); ?>;
var currentLab = <?php echo js_escape($gbl_lab); ?>;
var currentLabTitle = <?php echo js_escape($gbl_lab_title); ?>;
var viewmode = <?php echo !empty($viewmode) ? 1 : 0 ?>;
var refreshForm = <?php echo js_escape($reload_url); ?>;

function processSubmit(od) { // not used yet
    $("#form_order_abn").val(od.order_abn);
    $("#bn_save").click();
}

function initCalendars() {
    var datepicker = {
        <?php $datetimepicker_timepicker = false; ?>
        <?php $datetimepicker_showseconds = false; ?>
        <?php $datetimepicker_formatInput = false; ?>
        <?php require($GLOBALS['srcdir'] . '/js/xl/jquery-datetimepicker-2-5-4.js.php'); ?>
    };
    var datetimepicker = {
        <?php $datetimepicker_timepicker = true; ?>
        <?php $datetimepicker_showseconds = false; ?>
        <?php $datetimepicker_formatInput = false; ?>
        <?php require($GLOBALS['srcdir'] . '/js/xl/jquery-datetimepicker-2-5-4.js.php'); ?>
    };
    $('.datepicker').datetimepicker(datepicker);
    $('.datetimepicker').datetimepicker(datetimepicker);
}

function initDeletes() {
    $(".itemDelete").on("click", function (event) {
        deleteRow(event);
    });
}

function deleteRow(event) {
    event.preventDefault();
    event.stopPropagation();
    let target = $(event.currentTarget).closest('tr').find("input[name^='form_proc_type_desc']").val();
    let yn = true;
    if (target)
        yn = confirm(<?php echo xlj("Confirm to remove item") ?> + "\n" + target);
    if (yn)
        $(event.currentTarget).closest(".proc-table").remove();
}

// This invokes the find-procedure-type popup.
// formseq = 0-relative index in the form.
function sel_proc_type(formseq) {
    let f = document.forms[0];
    gbl_formseq = formseq;
    let ptvarname = 'form_proc_type[' + formseq + ']';

    let title = <?php echo xlj("Find Procedure Order"); ?>;
// This replaces the previous search for an easier/faster order picker tool.
    dlgopen('../../orders/find_order_popup.php' +
    '?labid=' + encodeURIComponent(f.form_lab_id.value) +
    '&order=' + encodeURIComponent(f[ptvarname].value) +
    '&formid=' + <?php echo js_url($formid); ?> +
        '&formseq=' + encodeURIComponent(formseq),
        '_blank', 850, 500, '', title);
}

// This is for callback by the find-procedure-type popup.
// Sets both the selected type ID and its descriptive name.
// Also set diagnosis if supplied in configuration and custom test groups.
function set_proc_type(typeid, typename, diagcodes = '', temptype, typetitle, testid, newCnt = 0) {
    let f = document.forms[0];
    let ptvarname = 'form_proc_type[' + gbl_formseq + ']';
    let ptdescname = 'form_proc_type_desc[' + gbl_formseq + ']';
    let ptcodes = 'form_proc_type_diag[' + gbl_formseq + ']';
    let pttransport = 'form_transport[' + gbl_formseq + ']';
    let ptproccode = 'form_proc_code[' + gbl_formseq + ']';
    let ptproctypename = 'form_proc_order_title[' + gbl_formseq + ']';
    let psc = '';

    f[pttransport].value = temptype;
    f[ptvarname].value = typeid;
    f[ptdescname].value = typename;
    f[ptproccode].value = testid;
    f[ptproctypename].value = typetitle ? typetitle : 'procedure';
    if (diagcodes)
        f[ptcodes].value = diagcodes;
    if (newCnt > 1) {
        gbl_formseq = addProcLine(true);
    }
}

// This is also for callback by the find-procedure-type popup.
// Sets the contents of the table containing the form fields for questions.
function set_proc_html(s, js) {
    document.getElementById('qoetable[' + gbl_formseq + ']').innerHTML = s;
    initCalendars();
}

// New lab selected so clear all procedures and questions from the form.
function lab_id_changed(el) {
    if (viewmode) {
        let msg = "Changing Labs will clear this order.\nAre you sure you want to continue?";
        if (!confirm(msg)) {
            $("#form_lab_id").val(currentLabId);
            return false;
        }
    }
    top.restoreSession();
    let lab = $("#form_lab_id option:selected").text();
    if (lab.toLowerCase().indexOf('quest') !== -1) currentLab = 'quest';
    if (lab.toLowerCase().indexOf('ammon') !== -1) currentLab = 'ammon';
    if (lab.toLowerCase().indexOf('labcorp') !== -1) currentLab = 'labcorp';
    if (lab.toLowerCase().indexOf('clarity') !== -1) currentLab = 'clarity';

    let f = document.forms[0];
    for (let i = 0; true; ++i) {
        let ix = '[' + i + ']';
        if (!f['form_proc_type' + ix]) break;
        let target = '#procedures_item_' + i;
        $(target).closest(".proc-table").remove();
    }

    if (viewmode) {
        $("#bn_save").click();
    } else {
        addProcLine(false);
    }
}

function addProcedure() {
    $(".procedure-order-container").append($(".procedure-order").clone());
    let newOrder = $(".procedure-order-container .procedure-order:last");
    $(newOrder + " label:first").append("1");
}

function addProcLine(flag = false) {
    let f = document.forms[0];
    let i = 0;
    for (; f['form_proc_type[' + i + ']']; ++i) ;
    // build new item html.. a hidden html block to clone may be better here.
    let cell = "<table class='table table-sm proc-table'><tr>" +
        "<input type='hidden' name='form_proc_code[" + i + "]' value= />" +
        "<td onclick='deleteRow(event)' class='itemDelete'><i class='fa fa-trash'></i></td>" +
        "<td class='itemTransport quest'><input readonly class='itemTransport form-control' type='text' onclick='getDetails(event, " + i + ")' name='form_transport[" + i + "]' value=''></td>" +
        "<td class='procedure-div'><input type='hidden' name='form_proc_order_title[" + i + "]' value=procedure>" +
        "<input type='text' class='form-control c-hand' name='form_proc_type_desc[" + i + "]' onclick='sel_proc_type(" + i + ")' " +
        "onfocus='this.blur()' title='<?php echo xla('Click to select the desired procedure'); ?>' readonly /> " +
        "<input type='hidden' name='form_proc_type[" + i + "]' value='-1' /></td>" +
        "<td class='diagnosis-div input-group'>" +
        "<div class='input-group-prepend'><span class='btn btn-secondary input-group-text'>" +
        "<i onclick='current_diagnoses(this)' class='fa fa-search fa-lg' title='<?php echo xla('Click to search past and current diagnoses history'); ?>'></i></span></div>" +
        "<input type='text' class='form-control c-hand' name='form_proc_type_diag[" + i + "]' onclick='sel_related(this.name)'" +
        "title='<?php echo xla('Click to add diagnosis for this test'); ?>' onfocus='this.blur()' readonly /></td>" +
        "<td><div class='table-responsive' id='qoetable[" + i + "]'></div></td></tr></table>";

    $(".procedure-order-container").append(cell); // add the new item to procedures list

    initForm();

    if (!flag) {// flag true indicates add procedure item from custom group callback with current index.
        sel_proc_type(i);
        return false;
    } else {
        return i;
    }
}

// The name of the form field for find-code popup results.
var rcvarname, targetElement, targetProcedure;

function current_diagnoses(whereElement) {
    targetProcedure = whereElement.parentElement.parentElement.parentElement.previousElementSibling;
    targetElement = whereElement.parentElement.parentElement.nextElementSibling;
    let title = <?php echo xlj("Diagnosis Codes History"); ?>;
    dlgopen('find_code_history.php', 'dxDialog', 'modal-mlg', 450, '', title, {
        buttons: [
            {text: '<?php echo xla('Save'); ?>', id: 'saveDx', style: 'primary btn-save'},
            {text: '<?php echo xla('Help'); ?>', id: 'showTips', style: 'primary btn-show'},
            {text: '<?php echo xla('Cancel'); ?>', close: true, style: 'secondary btn-cancel'},
        ],
        type: 'iframe'
    });
}
// This is for callback by the find-code popup.
// Appends to or erases the current list of related codes.
function set_related(codetype, code, selector, codedesc) {
    var f = document.forms[0];
    var s = f[rcvarname].value;
    if (code) {
        if (s.length > 0) s += ';';
        s += codetype + ':' + code;
    } else {
        s = '';
    }
    f[rcvarname].value = s;
}

// This invokes the find-code popup.
function sel_related(varname) {
    rcvarname = varname;
// codetype is just to make things easier and avoid mistakes.
// Might be nice to have a lab parameter for acceptable code types.
// Also note the controlling script here runs from interface/patient_file/encounter/.
    let title = '<?php echo xla("Select Diagnosis Codes"); ?>';
    <?php /*echo attr(collect_codetypes("diagnosis", "csv")); */?>
    dlgopen(top.webroot_url + '/interface/patient_file/encounter/find_code_dynamic.php?codetype=ICD10,SNOMED', '_blank', 985, 750, '', title);
}

// This is for callback by the find-code popup.
// Returns the array of currently selected codes with each element in codetype:code format.
function get_related() {
    return document.forms[0][rcvarname].value.split(';');
}

// This is for callback by the find-code popup.
// Deletes the specified codetype:code from the currently selected list.
function del_related(s) {
    my_del_related(s, document.forms[0][rcvarname], false);
}

var transmitting = false;

// Issue a Cancel/OK warning if a previously transmitted order is being transmitted again.
function validate(f, e) {
    <?php if (!empty($row['date_transmitted'])) { ?>
    if (transmitting) {
    if (!confirm(<?php echo xlj('This order was already transmitted on') ?> + ' ' +
        <?php echo js_escape($row['date_transmitted']) ?> + '. ' +
        <?php echo xlj('Are you sure you want to transmit it again?'); ?>)) {
            return false;
        }
    }
    <?php } ?>
    $(".wait").removeClass('d-none');
    top.restoreSession();
    return true;
}

$(function () {
    // calendars need to be available to init dynamically for procedure item adds.
    initCalendars();
    initDeletes();
    initForm();
    $(function () {
        $.ajaxSetup({
            error: function (jqXHR, exception) {
                if (jqXHR.status === 0) {
                    alert('Not connected to network.');
                } else if (jqXHR.status == 404) {
                    alert('Requested page not found. [404]');
                } else if (jqXHR.status == 500) {
                    alert('Internal Server Error [500].');
                } else if (exception === 'parsererror') {
                    alert('Requested JSON parse failed.');
                } else if (exception === 'timeout') {
                    alert('Time out error.');
                } else if (exception === 'abort') {
                    alert('Ajax request aborted.');
                } else {
                    alert('Uncaught Error.\n' + jqXHR.responseText);
                }
            }
        })
        return false;
    });
    <?php if ($row['date_transmitted']) { ?>
    $("#summary").collapse("toggle");
    <?php } ?>
});

function getDetails(e, id) {
    top.restoreSession();
    let f = document.forms[0];
    let codeattr = 'form_proc_code[' + id + ']';
    let codetitle = 'form_proc_type_desc[' + id + ']';
    let code = f[codeattr].value;
    let url = top.webroot_url + "/interface/procedure_tools/libs/labs_ajax.php";
    url += "?action=code_detail)&code=" + encodeURIComponent(code) +
        "&csrf_token_form=" + <?php echo js_url(CsrfUtils::collectCsrfToken()); ?>;
    let title = <?php echo xlj("Test") ?> + ": " + code + " " + f[codetitle].value;
    dlgopen(url, 'details', 'modal-md', 200, '', title, {
        buttons: [
            {text: '<?php echo xla('Got It'); ?>', close: true, style: 'secondary btn-sm'}
        ]
    });
}

function initForm(reload = false) {
    if (reload) {
        location.reload();
    }
    $(".ammon").hide();
    $(".quest").hide();
    $(".labcorp").hide();
    $(".clarity").hide();
    $(".defaultProcedure").hide();

    if (currentLab === 'ammon') {
        $(".ammon").show();
    } else if (currentLab === 'quest') {
        $(".quest").show();
    } else if (currentLab === 'labcorp') {
        $(".labcorp").show();
    } else if (currentLab === 'clarity') {
        $(".clarity").show();
    } else if (currentLab === '') {
        $(".defaultProcedure").show();
    }
}

function createLabels(e) {
    e.preventDefault();
    let prmt = <?php echo js_escape(xla("How many sets of specimen labels to create?") .
        "\n" . xla("Each test in order gets a label.")); ?>;
    let count = prompt(prmt, '1');
    if (!count) return false;
    let tarray = "";
    let f = document.forms[0];
    let transport = '';
    let i = 0;
    for (; f['form_transport[' + i + ']']; ++i) {
        transport = f['form_transport[' + i + ']'].value;
        transport = transport > '' ? transport : 'none';
        tarray += transport + ";";
    }
    let printer = 'file';
    let acctid = <?php echo js_escape($gbl_client_acct); ?>;
    let order = f.id.value;
    let patient = <?php echo js_escape($patient['lname'] . ', ' . $patient['fname'] . ' ' . $patient['mname']); ?>;
    let pid = <?php echo js_escape($patient['pid']);  ?>;
    let url = top.webroot_url + "/interface/procedure_tools/libs/labs_ajax.php";
    // this escapes above
    let uri = "?action=print_labels&count=" + encodeURIComponent(count) + "&order=" + encodeURIComponent(order) + "&pid=" + encodeURIComponent(pid) +
        "&acctid=" + encodeURIComponent(acctid) + "&patient=" + encodeURIComponent(patient) + "&specimen=" + encodeURIComponent(tarray) +
        "&csrf_token_form=" + <?php echo js_url(CsrfUtils::collectCsrfToken()); ?>;

    // retrieve the labels
    dlgopen(url + uri, 'pdf', 'modal-md', 750, '');
}

function doWait(e){
    $(".wait").removeClass('d-none');
    return true;
}
</script>
<style>
    @media only screen and (max-width: 768px) {
        [class*="col-"] {
            width: 100%;
            text-align: left !important;
        }
    }

    .qoe-table {
        margin-bottom: 0px;
    }

    .proc-table {
        margin-bottom: 5px;
    }

    .proc-table .itemDelete {
        width: 25px;
        color: var(--danger);
        cursor: pointer;
    }

    .proc-table .itemTransport {
        width: 45px;
        margin: 5px 2px;
        padding: 2px 2px;
        cursor: hand;
    }

    .proc-table .procedure-div {
        min-width: 40%;
    }

    .proc-table .diagnosis-div {
        min-width: 20%;
    }

    .c-hand {
        cursor: pointer;
    }
</style>
</head>
<?php
$name = $enrow['fname'] . ' ';
$name .= (!empty($enrow['mname'])) ? $enrow['mname'] . ' ' . $enrow['lname'] : $enrow['lname'];
$date = xl('on') . ' ' . oeFormatShortDate(substr($enrow['date'], 0, 10));
$title = array(xl('Order for'), $name, $date);
?>
<body class="body_top" onsubmit="doWait(event)">
    <div class="container">
        <div class="page-header">
            <h2><?php echo implode(" ", $title); ?></h2>
        </div>
        <div class="col-md-12">
            <form class="form form-horizontal" method="post" action="" onsubmit="return validate(this,event)">
                <input type="hidden" name="csrf_token_form" value="<?php echo attr(CsrfUtils::collectCsrfToken()); ?>" />
                <input type='hidden' name='id' value='<?php echo attr($formid) ?>' />
                <fieldset class="row">
                    <legend data-toggle="collapse" data-target="#orderOptions">
                        <i class="fa fa-plus"></i>
                        <?php echo xlt('Select Options for Current Order Id') . ' ' . (text($formid) ? text($formid) : 'New Order') ?>
                    </legend>
                    <div class="col-md-12 collapse show" id="orderOptions">
                        <div class="form-group form-row">
                            <label for="provider_id" class="col-form-label col-md-2"><?php echo xlt('Ordering Provider'); ?></label>
                            <div class="col-md-2">
                                <?php generate_form_field(array('data_type' => 10, 'field_id' => 'provider_id'), $row['provider_id']); ?>
                            </div>
                            <label for="form_date_ordered" class="col-form-label col-md-2"><?php echo xlt('Order Date'); ?></label>
                            <div class="col-md-2">
                                <input type='text' class='datepicker form-control'
                                    name='form_date_ordered'
                                    id='form_date_ordered'
                                    value="<?php echo attr($row['date_ordered']); ?>"
                                    title="<?php echo xla('Date of this order'); ?>" />
                            </div>
                            <label for="lab_id" class="col-form-label col-md-2"><?php echo xlt('Sending To'); ?></label>
                            <div class="col-md-2">
                                <select name='form_lab_id' id='form_lab_id' onchange='lab_id_changed(this)' class='form-control'>
                                    <?php
                                    $ppres = sqlStatement("SELECT `ppid`, name FROM `procedure_providers` WHERE `active` = 1 ORDER BY name, ppid");
                                    while ($pprow = sqlFetchArray($ppres)) {
                                        echo "<option value='" . attr($pprow['ppid']) . "'";
                                        if ($pprow['ppid'] == $row['lab_id']) {
                                            echo " selected";
                                            $gbl_lab = get_lab_name($pprow['ppid']);
                                        }
                                        echo ">" . text($pprow['name']) . "</option>";
                                    }
                                    ?>
                                </select>
                            </div>
                            <div class="clearfix"></div>
                        </div>
                        <div class="form-group form-row">
                            <label for="form_order_psc" class="col-form-label col-md-2"><?php echo xlt('PSC Hold Order'); ?></label>
                            <div class="col-md-2">
                                <?php
                                $pscOrderOpts = array(
                                    'data_type' => 1,
                                    'field_id' => 'order_psc',
                                    'list_id' => 'boolean'
                                );
                                generate_form_field($pscOrderOpts, $row['order_psc']);
                                ?>
                            </div>
                            <label for="form_date_collected" class="col-form-label col-md-2"><?php echo xlt('Time Collected'); ?></label>
                            <div class="col-md-2">
                                <input class='datetimepicker form-control'
                                    type='text'
                                    name='form_date_collected'
                                    id='form_date_collected'
                                    value="<?php echo attr(substr($row['date_collected'], 0, 16)); ?>"
                                    title="<?php echo xla('Date and time that the sample was collected'); ?>" />
                            </div>
                            <label for="form_account_facility" class="col-form-label col-md-2 labcorp"><?php echo xlt('Sending From'); ?></label>
                            <div class="col-md-2 labcorp">
                                <select name='form_account_facility' id='form_account_facility' class='form-control'>
                                    <option value=""><?php echo xlt('Select Location'); ?></option>
                                    <?php
                                    $ppres = sqlStatement("SELECT id, name, facility_code FROM facility WHERE facility_code > '' ORDER BY name, id");
                                    while ($facrow = sqlFetchArray($ppres)) {
                                        echo "<option value='" . attr($facrow['id']) . "'";
                                        if ($facrow['id'] == $row['account_facility'] && !$formid) {
                                            $account = $facrow['facility_code'];
                                            $account_facility = $facrow['account_facility'];
                                            $account_name = $facrow['name'];
                                            echo " selected";
                                        } elseif ($facrow['id'] == $account_facility) {
                                            echo " selected";
                                            $account = $facrow['facility_code'];
                                            $account_facility = $facrow['account_facility'];
                                            $account_name = $facrow['name'];
                                        }
                                        echo ">" . text($facrow['name']) . "</option>";
                                    }
                                    ?>
                                </select>
                                <input readonly type='hidden' class="input-sm" name="form_account" value="<?php echo attr($account); ?>">
                            </div>
                            <div class="clearfix"></div>
                        </div>
                        <!--------------------Collections--------------------------->
                        <div class="form-group form-row">
                            <label for="form_specimen_fasting" class="col-form-label col-md-2"><?php echo xlt('Fasting'); ?></label>
                            <div class="col-md-2">
                                <?php
                                generate_form_field(array('data_type' => 1, 'field_id' => 'specimen_fasting',
                                    'list_id' => 'yesno'), $row['specimen_fasting']);
                                ?>
                            </div>
                            <label for="collector_id" class="col-form-label col-md-2"><?php echo xlt('Collected By'); ?></label>
                            <div class="col-md-2">
                                <?php generate_form_field(array('data_type' => 10, 'field_id' => 'collector_id'), $row['collector_id']); ?>
                            </div>
                            <label for='form_order_abn' class="col-form-label col-md-2"><?php echo xlt('ABN Status'); ?></label>
                            <div class="col-md-2">
                                <select name='form_order_abn' id='form_order_abn' class='form-control'>
                                    <option value="not_required" <?php echo $row['order_abn'] === 'not_required' ? ' selected' : '' ?>><?php echo xlt('Not Required'); ?></option>
                                    <option value="required" <?php echo $row['order_abn'] === 'required' ? ' selected' : '' ?>><?php echo xlt('Required'); ?></option>
                                    <option value="signed" <?php echo $row['order_abn'] === 'signed' ? ' selected' : '' ?>><?php echo xlt('Signed'); ?></option>
                                </select>
                            </div>
                            <div class="clearfix"></div>
                        </div>
                        <div class="form-group form-row">
                            <label for="form_order_priority"
                                class="col-form-label col-md-2"><?php echo xlt('Priority'); ?></label>
                            <div class="col-md-2">
                                <?php
                                generate_form_field(array('data_type' => 1, 'field_id' => 'order_priority',
                                    'list_id' => 'ord_priority'), $row['order_priority']);
                                ?>
                            </div>
                            <label for="form_order_status"
                                class="col-form-label col-md-2"><?php echo xlt('Status'); ?></label>
                            <div class="col-md-2">
                                <?php
                                generate_form_field(array('data_type' => 1, 'field_id' => 'order_status',
                                    'list_id' => 'ord_status'), $row['order_status']);
                                ?>
                            </div>
                            <label for="form_billing_type"
                                class="col-form-label col-md-2"><?php echo xlt('Billing'); ?></label>
                            <div class="col-md-2">
                                <?php
                                generate_form_field(array('data_type' => 1, 'field_id' => 'billing_type',
                                    'list_id' => 'procedure_billing'), $row['billing_type']);
                                ?>
                            </div>
                            <div class="clearfix"></div>
                        </div>
                        <div class="form-group form-row">
                            <label for="form_history_order"
                                class="col-form-label col-md-2"><?php echo xlt('History Order'); ?></label>
                            <div class="col-md-2">
                                <?php
                                $historyOrderOpts = array(
                                    'data_type' => 1,
                                    'field_id' => 'history_order',
                                    'list_id' => 'boolean'
                                );
                                generate_form_field($historyOrderOpts, $row['history_order']); ?>
                            </div>
                            <div class="clearfix"></div>
                        </div>
                        <div class="form-group form-row">
                            <label for="form_clinical_hx" class="col-form-label col-md-1"><?php echo xlt('Clinical History'); ?></label>
                            <div class="col-md-5">
                                <textarea name="form_clinical_hx" id="form_clinical_hx"
                                class="text" rows="2" cols="60" wrap="hard"><?php echo text($row['clinical_hx']); ?></textarea>
                            </div>
                            <label for="form_data_ordered" class="col-form-label col-md-1"><?php echo xlt('Patient Instructions'); ?></label>
                            <div class="col-md-5">
                            <textarea rows='2' cols="60" wrap="hard" id='form_patient_instructions'
                                name='form_patient_instructions' class='text'><?php echo text($row['patient_instructions']) ?></textarea>
                            </div>
                        </div>
                    </div>
                </fieldset>
                <fieldset class="row">
                     <legend><?php $t = "<span>" .
                        ($gbl_lab === "labcorp" ? "Location Account: $account_name $account" : "") . "</span>";
                        echo xlt('Procedure Order Details') . " " . text($gbl_lab_title) . " " . $t; ?>
                    </legend>
                    <?php if ($order_data) { ?>
                        <div id="errorAlerts" class="alert alert-danger alert-dismissible col-6 offset-3" role="alert">
                            <button type="button" class="close" data-dismiss="alert"><span class="text-dark">&times;</span></button>
                            <p>
                                <?php echo $order_data;
                                unset($order_data); ?>
                            </p>
                        </div>
                    <?php } ?>
                    <div class="col-md-12 procedure-order-container table-responsive">
                        <div class="form-group form-row bg-dark text-light my-2 py-1">
                            <label for="form_order_diagnosis" class="col-form-label"><?php echo xlt('Primary Diagnosis'); ?></label>
                            <div class="col-md-4">
                                <?php
                                if (!$formid) {
                                    $diagres = sqlStatement(
                                        "SELECT diagnosis FROM lists " .
                                        "Where activity = 1 And type = ? And pid = ?",
                                        array('medical_problem', $pid)
                                    );
                                    $problem_diags = '';
                                    while ($probrow = sqlFetchArray($diagres)) {
                                        if (strpos($probrow['diagnosis'], 'ICD') === false) {
                                            continue;
                                        }
                                        $problem_diags .= $probrow['diagnosis'] . ';';
                                    }
                                } ?>
                                <input class='form-control c-hand' type='text' name='form_order_diagnosis' id='form_order_diagnosis'
                                    value='<?php echo $problem_diags ? attr($problem_diags) : attr($row['order_diagnosis']) ?>'
                                    onclick='sel_related(this.name)'
                                    title='<?php echo xla('Required Primary Diagnosis for Order. This will be automatically added to any missing test order diagnosis.'); ?>'
                                    readonly onfocus='this.blur()' />
                            </div>
                            <!-- @TODO keep for future use -->
                            <label for="procedure_type_names" class="col-form-label d-none"><?php echo xlt('Default Procedure Type'); ?></label>
                            <div class="col-md-4 d-none">
                                <?php $procedure_order_type = getListOptions('order_type', array('option_id', 'title')); ?>
                                <select name="procedure_type_names" id="procedure_type_names" class='form-control'>
                                    <?php foreach ($procedure_order_type as $ordered_types) { ?>
                                        <option value="<?php echo attr($ordered_types['option_id']); ?>"
                                            <?php echo $ordered_types['option_id'] == $row['procedure_order_type'] ? " selected" : ""; ?>><?php echo text(xl_list_label($ordered_types['title'])); ?>
                                        </option>
                                    <?php } ?>
                                </select>
                            </div>
                        </div>
                        <?php
                        // This section merits some explanation. :)
                        //
                        // If any procedures have already been saved for this form, then a top-level table row is
                        // created for each of them, and includes the relevant questions and any existing answers.
                        // Otherwise a single empty table row is created for entering the first or only procedure.
                        //
                        // If a new procedure is selected or changed, the questions for it are (re)generated from
                        // the dialog window from which the procedure is selected, via JavaScript.  The sel_proc_type
                        // function and the types.php script that it invokes collaborate to support this feature.
                        //
                        // The generate_qoe_html function in qoe.inc.php contains logic to generate the HTML for
                        // the questions, and can be invoked either from this script or from types.php.
                        //
                        // The $i counter that you see below is to resolve the need for unique names for form fields
                        // that may occur for each of the multiple procedure requests within the same order.
                        // procedure_order_seq serves a similar need for uniqueness at the database level.

                        $oparr = array();
                        if ($formid) {
                            $opres = sqlStatement(
                                "SELECT " .
                                "pc.procedure_order_seq, pc.procedure_code, pc.procedure_name, " .
                                "pc.diagnoses, pc.procedure_order_title, pc.transport," .
                                // In case of duplicate procedure codes this gets just one.
                                "(SELECT pt.procedure_type_id FROM procedure_type AS pt WHERE " .
                                "(pt.procedure_type LIKE 'ord%' OR pt.procedure_type LIKE 'for%' OR pt.procedure_type LIKE 'pro%') AND pt.lab_id = ? AND " .
                                "pt.procedure_code = pc.procedure_code ORDER BY " .
                                "pt.activity DESC, pt.procedure_type_id LIMIT 1) AS procedure_type_id " .
                                "FROM procedure_order_code AS pc " .
                                "WHERE pc.procedure_order_id = ? " .
                                "ORDER BY pc.procedure_order_seq",
                                array($row['lab_id'], $formid)
                            );
                            while ($oprow = sqlFetchArray($opres)) {
                                $oparr[] = $oprow;
                            }
                            $reqres = $opres = sqlStatement(
                                "Select id, url, documentationOf From documents where foreign_id = ? And list_id = ? Order By id",
                                array($pid, $formid)
                            );
<<<<<<< HEAD
                            $req = []; // initialize this to empty to fix php8 issue.
=======
                            $req = array();
>>>>>>> 611600b5
                            while ($oprow = sqlFetchArray($reqres)) {
                                $doc_type = stripos($oprow['url'], 'ABN') ? 'ABN' : 'REQ';
                                if ($gbl_lab === "labcorp") {
                                    $doc_type = "eREQ";
                                }
                                $this_req = $req_url . $oprow['id'];
                                $this_name = $oprow['documentationOf'];
                                $this_name = $this_name && $this_name !== "ABN" ? ($doc_type . '_' . $this_name) : $doc_type;
                                $req[] = array('url' => $this_req, 'type' => $doc_type, 'name' => $this_name);
                            }
                            $req_count = count($req);
                        }
                        if (empty($oparr)) {
                            $oparr[] = array('procedure_name' => '');
                        }
                        ?>
                        <?php
                        $i = 0;
                        foreach ($oparr as $oprow) {
                            $ptid = -1; // -1 means no procedure is selected yet
                            if (!empty($oprow['procedure_type_id'])) {
                                $ptid = $oprow['procedure_type_id'];
                            }
                            ?>
                            <table class="table table-sm proc-table" id="procedures_item_<?php echo (string)attr($i) ?>">
                                <?php if ($i < 1) { ?>
                                    <thead>
                                    <tr>
                                        <th>&nbsp;</th>
                                        <th class="quest">&nbsp;</th>
                                        <th><?php echo xlt('Procedure Test'); ?></th>
                                        <th><?php echo xlt('Diagnosis Codes'); ?></th>
                                        <th><?php echo xlt("Order Questions"); ?></th>
                                    </tr>
                                    </thead>
                                <?php } ?>
                                <tbody>
                                <tr>
                                    <input type='hidden' name='form_proc_code[<?php echo $i; ?>]' value='<?php echo attr($oprow['procedure_code']) ?>' />
                                    <td class="itemDelete"><i class="fa fa-trash fa-lg"></i></td>
                                    <td class="itemTransport quest">
                                        <input class="itemTransport form-control" readonly
                                            name='form_transport[<?php echo $i; ?>]' onclick='getDetails(event, <?php echo $i; ?>)'
                                            placeholder='<?php echo xla('Click to review the Directory of Service for this test'); ?>'
                                            value='<?php echo attr($oprow['transport']) ?>'>
                                    </td>
                                    <td class="procedure-div">
                                        <?php if (empty($formid) || empty($oprow['procedure_order_title'])) : ?>
                                            <input type="hidden" name="form_proc_order_title[<?php echo $i; ?>]"
                                                value="procedure">
                                        <?php else : ?>
                                            <input type='hidden' name='form_proc_order_title[<?php echo $i; ?>]'
                                                value='<?php echo attr($oprow['procedure_order_title']) ?>'>
                                        <?php endif; ?>
                                        <input type='text' name='form_proc_type_desc[<?php echo $i; ?>]'
                                            value='<?php echo attr($oprow['procedure_name']) ?>'
                                            onclick="sel_proc_type(<?php echo $i; ?>)"
                                            onfocus='this.blur()'
                                            title='<?php echo xla('Click to select the desired procedure'); ?>'
                                            placeholder='<?php echo xla('Click to select the desired procedure'); ?>'
                                            class='form-control c-hand' readonly />
                                        <input type='hidden' name='form_proc_type[<?php echo $i; ?>]' value='<?php echo attr($ptid); ?>' />
                                    </td>
                                    <td class='diagnosis-div input-group'>
                                        <div class='input-group-prepend'>
                                            <span class='btn btn-secondary input-group-text'>
                                                <i onclick='current_diagnoses(this)' class='fa fa-search fa-lg' title='<?php echo xla('Click to search past and current diagnoses history'); ?>'></i>
                                            </span>
                                        </div>
                                        <input class='form-control c-hand' type='text'
                                            name='form_proc_type_diag[<?php echo $i; ?>]'
                                            value='<?php echo attr($oprow['diagnoses']) ?>'
                                            onclick='sel_related(this.name)'
                                            title='<?php echo xla('Click to add diagnosis for this test'); ?>'
                                            onfocus='this.blur()' readonly />
                                    </td>
                                    <td>
                                        <!-- MSIE innerHTML property for a TABLE element is read-only, so using a DIV here. -->
                                        <div class="table-responsive" id='qoetable[<?php echo attr($i); ?>]'>
                                            <?php
                                            $qoe_init_javascript = '';
                                            echo generate_qoe_html($ptid, $formid, ($oprow['procedure_order_seq'] ?? null), $i);
                                            if ($qoe_init_javascript) {
                                                echo "<script>$qoe_init_javascript</script>";
                                            }
                                            ?>
                                        </div>
                                    </td>
                                </tr>
                                </tbody>
                            </table>
                            <?php
                            ++$i;
                        }
                        ?>
                    </div>
                    <div class="ml-4">
                        <button type="button" class="btn btn-success btn-add" onclick="addProcLine()"><?php echo xlt('Add Procedure'); ?>
                        </button>
                    </div>
                </fieldset>
                <div class="row card clearfix">
                    <legend class="card-heading collapsed" data-toggle="collapse" data-target="#summary">
                        <i class="fa fa-plus mr-2"></i><?php echo xlt("Order Documents and Logs"); ?>
                        <i class="wait fa fa-cog fa-spin ml-2 d-none"></i>
                    </legend>
                    <div class="card-body collapse" id="summary">
                        <div class="form-group"> <!--Order document links-->
                            <div class="col-md-12 text-left position-override">
                                <legend class="bg-dark text-light"><?php echo xlt("Order Documents"); ?></legend>
                                <div class="btn-group" role="group">
                                    <?php
                                    foreach ($req as $reqdoc) {
                                        $title = $reqdoc['name'];
                                        $rpath = $reqdoc['url']; ?>
                                        <a class="btn btn-outline-primary" href="<?php echo attr($rpath); ?>"><?php echo text($title) ?></a>
                                    <?php } ?>
                                    <a class='btn btn-success ml-1' href='#'
                                        onclick="createLabels(event, this)"><?php echo xlt('Labels'); ?></a>
                                    <?php
                                    if ($gbl_lab === "labcorp") { ?>
                                    <button type="submit" class="btn btn-outline-primary btn-save"
                                        name='bn_save_ereq' id='bn_save_ereq' value="save_ereq"
                                        onclick='transmitting = false;'><?php echo xlt('Manual eREQ'); ?>
                                    </button>
                                    <?php } elseif ($gbl_lab === 'clarity') {
                                        echo "<a class='btn btn-outline-primary' target='_blank' href='$rootdir/procedure_tools/clarity/ereq_form.php?debug=1&formid=" . attr_url($formid) . "'>" . xlt("Manual eREQ") . "</a>";
                                    }
                                    ?>
                                </div>
                            </div>
                        </div>
                        <div class="col-md-12">
                            <legend class="bg-dark text-light"><?php echo xlt('Order Log'); ?></legend>
                            <div class="jumbotron m-0 px-2 py-0 overflow-auto" id="processLog" style="max-height: 500px;">
                                <?php
                                if (!empty($order_log)) {
                                    $alertmsg = $order_log;
                                } else {
                                    $order_log = $alertmsg;
                                }
                                if (!empty($alertmsg)) {
                                    echo nl2br(text($alertmsg));
                                }
                                ?>
                                <input type="hidden" name="order_log" value="<?php echo text($order_log); ?>">
                            </div>
                        </div>
                    </div>
                </div>
                <div class="row form-group clearfix">
                    <div class="float-left position-override mt-2">
                        <div class="btn-group" role="group">
                            <button type="submit" class="btn btn-primary btn-save"
                                name="bn_save" id="bn_save" value="save"
                                onclick='transmitting = false;'><?php echo xlt('Save Current'); ?>
                            </button>
                            <button type="submit" class="btn btn-success btn-save"
                                name='bn_save_exit' id='bn_save_exit' value="save_exit"
                                onclick='transmitting = false;'><?php echo xlt('Save'); ?>
                            </button>
                            <button type="submit" class="btn btn-primary btn-transmit"
                                name='bn_xmit' value="transmit"
                                onclick='transmitting = true;'><?php echo xlt('Transmit Order'); ?>
                            </button>
                            <button type="button" class="btn btn-secondary btn-cancel"
                                onclick="top.restoreSession();location='<?php echo $GLOBALS['form_exit_url']; ?>'"><?php echo xlt('Cancel/Exit'); ?>
                            </button>
                        </div>
                        <span class="wait fa fa-cog fa-spin fa-2x ml-2 d-none"></span>
                    </div>
                </div>
            </form>
        </div>
    </div><!--end of .container -->
</body>
</html><|MERGE_RESOLUTION|>--- conflicted
+++ resolved
@@ -1115,11 +1115,7 @@
                                 "Select id, url, documentationOf From documents where foreign_id = ? And list_id = ? Order By id",
                                 array($pid, $formid)
                             );
-<<<<<<< HEAD
-                            $req = []; // initialize this to empty to fix php8 issue.
-=======
                             $req = array();
->>>>>>> 611600b5
                             while ($oprow = sqlFetchArray($reqres)) {
                                 $doc_type = stripos($oprow['url'], 'ABN') ? 'ABN' : 'REQ';
                                 if ($gbl_lab === "labcorp") {
