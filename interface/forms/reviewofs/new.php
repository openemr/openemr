--- conflicted
+++ resolved
@@ -638,9 +638,6 @@
                             </div>
                         </div>
                     </div>
-<<<<<<< HEAD
-                </form>
-=======
                 </div>
             </fieldset>
             <fieldset>
@@ -1020,12 +1017,16 @@
                 </div>
             </fieldset>
             <fieldset>
-                    <legend><?php echo xlt('Additional Notes');?></legend>
-                        <div class="form-group">
-                            <div class="col-sm-10 offset-sm-1">
-                                <textarea name="additional_notes" class="form-control" cols="80" rows="5" ></textarea>
-                            </div>
-                        </div>
+              <legend><?php echo xlt('Additional Notes');?></legend>
+              <div class="container">
+                  <div class="row">
+                      <div class="col-12">
+                           <div class="form-group">
+                               <textarea name="additional_notes" class="form-control" cols="80" rows="5" ></textarea>
+                           </div>
+                      </div>
+                  </div>
+              </div>
             </fieldset>
                 <div class="form-group clearfix">
                     <div class="col-sm-12 offset-sm-1 position-override">
@@ -1034,7 +1035,6 @@
                         <button type="button" class="btn btn-link btn-cancel" onclick="top.restoreSession(); parent.closeTab(window.name, false);"><?php echo xlt('Cancel');?></button>
                     </div>
                 </div>
->>>>>>> 502f744e
             </div>
         </div>
     </div>
