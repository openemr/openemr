--- conflicted
+++ resolved
@@ -55,18 +55,10 @@
                                 </div>
                             </div>
                         </fieldset>
-                    <div class="form-group clearfix">
-<<<<<<< HEAD
+                    <div class="form-group">
                         <div class="btn-group" role="group">
                             <button type='submit' onclick='top.restoreSession()' class="btn btn-primary btn-save"><?php echo xlt('Save'); ?></button>
                             <button type="button" class="btn btn-secondary btn-cancel" onclick="top.restoreSession(); parent.closeTab(window.name, false);"><?php echo xlt('Cancel');?></button>
-=======
-                        <div class="col-sm-12 offset-sm-1 position-override">
-                            <div class="btn-group" role="group">
-                                <button type='submit' onclick='top.restoreSession()' class="btn btn-secondary btn-save"><?php echo xlt('Save'); ?></button>
-                                <button type="button" class="btn btn-link btn-cancel" onclick="top.restoreSession(); parent.closeTab(window.name, false);"><?php echo xlt('Cancel');?></button>
-                            </div>
->>>>>>> 502f744e
                         </div>
                     </div>
                 </form>
