--- conflicted
+++ resolved
@@ -1459,13 +1459,9 @@
                     <div class="form-group">
                         <div class="col-sm-12 position-override">
                             <div class="btn-group" role="group">
-<<<<<<< HEAD
                                 <button type='button' class='btn btn-primary btn-calendar' onclick='newEvt()'>
                                     <?php echo xlt('New Appointment');?>
                                 </button>
-=======
-                                <button type='button' class='btn btn-secondary btn-calendar' onclick='newEvt()'><?php echo xlt('New Appointment');?></button>
->>>>>>> 906003db
                                 <?php if (!$isBilled) { // visit is not yet billed ?>
                                     <button type='submit' name='bn_refresh' class='btn btn-primary btn-refresh' value='<?php echo xla('Refresh');?>' onclick='return this.clicked = true;'>
                                         <?php echo xlt('Refresh');?>
@@ -1499,17 +1495,11 @@
                                         <?php echo xlt('Add More Items'); ?>
                                     </button>
                                 <?php } // end billed ?>
-<<<<<<< HEAD
-                                    <button type='button' class='btn btn-secondary btn-cancel btn-separate-left' onclick="top.restoreSession();location='<?php echo $GLOBALS['form_exit_url']; ?>'">
-                                        <?php echo xlt('Cancel');?>
-                                    </button>
-=======
                                     <button type='button' class='btn btn-link btn-cancel' onclick="top.restoreSession();location='<?php echo $GLOBALS['form_exit_url']; ?>'">
                                     <?php echo xlt('Cancel');?></button>
                                     <input type='hidden' name='form_has_charges' value='<?php echo $fs->hasCharges ? 1 : 0; ?>' />
                                     <input type='hidden' name='form_checksum' value='<?php echo attr($current_checksum); ?>' />
                                     <input type='hidden' name='form_alertmsg' value='<?php echo attr($alertmsg); ?>' />
->>>>>>> 906003db
                             </div>
                             <input type='hidden' name='form_has_charges' value='<?php echo $fs->hasCharges ? 1 : 0; ?>' />
                             <input type='hidden' name='form_checksum' value='<?php echo attr($current_checksum); ?>' />
