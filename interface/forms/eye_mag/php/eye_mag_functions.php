<?php

/**
 * forms/eye_mag/php/eye_mag_functions.php
 *
 * Functions which extend clinical forms
 *
 * @package   OpenEMR
 * @link      https://www.open-emr.org
 * @author    Ray Magauran <rmagauran@gmail.com>
 * @copyright Copyright (c) 2016- Raymond Magauran <rmagauran@gmail.com>
 * @license   https://github.com/openemr/openemr/blob/master/LICENSE GNU General Public License 3
 */

$form_folder = "eye_mag";
require_once(dirname(__FILE__) . "/../../../../custom/code_types.inc.php");
require_once(dirname(__FILE__) . "/../../../../library/options.inc.php");
global $PMSFH;

    use OpenEMR\Common\Acl\AclMain;
    use OpenEMR\Services\FacilityService;

    $facilityService = new FacilityService();

/**
 *  This function returns HTML old record selector widget when needed (4 input values)
 *
 * @param string $zone options ALL,EXT,ANTSEG,RETINA,NEURO, DRAW_PRIORS_$zone
 * @param string $visit_date Future functionality to limit result set. UTC DATE Formatted
 * @param string $pid value = patient id
 * @param string $type options text(default) image
 * @return string returns the HTML old record/image selector widget for the desired zone and type
 */
function priors_select($zone, $orig_id, $id_to_show, $pid, $type = 'text')
{
    global $priors;
    global $form_id;
    global $earlier;

    if ($type == "canvas") {
        $zone = $zone . "_canvas";
    }

    $tables = array('form_eye_hpi','form_eye_ros','form_eye_vitals',
                'form_eye_acuity','form_eye_refraction','form_eye_biometrics',
                'form_eye_external', 'form_eye_antseg','form_eye_postseg',
                'form_eye_neuro','form_eye_locking');
    $output_return = "<span id='" . attr($zone) . "_prefix_oldies' name='" . attr($zone) . "_prefix_oldies' class='oldies_prefix'>";
    $selected = '';
    $current = '';
    if (!$priors) { //we have to build it
        $query = "select form_encounter.date as encounter_date,form_eye_base.id as form_id, form_eye_base.*
                    from form_eye_base,forms,form_encounter
                    where
                    form_encounter.encounter = forms.encounter and
                    form_eye_base.id=forms.form_id and
                    forms.deleted != '1' and
                    forms.pid =form_eye_base.pid and
                    forms.formdir='eye_mag' and form_eye_base.pid=? ORDER BY encounter_date DESC LIMIT 20";
                    // Unlike the obj data(PMSFH,Clinical,IMPPLAN etc), this data is static.
                    // It only needs to be passed once to the client side.
        $result     = sqlStatement($query, array($pid));
        $counter    = sqlNumRows($result);
        $priors     = array();
        if ($counter < 2) {
            return;
        }

        $i = "0";
        while ($prior = sqlFetchArray($result)) {
            $dated = new DateTime($prior['encounter_date']);
            $dated = $dated->format('Y-m-d');
            $oeexam_date = oeFormatShortDate($dated);
            foreach ($tables as $table) {
                $sql = "SELECT * from " . $table . " WHERE id=?";
                $sub_data = sqlStatement($sql, array($prior['id']));
                $data = sqlFetchArray($sub_data);
                if ($data) {
                    $prior = array_merge($prior, $data);
                }
            }
            $priors[$i] = $prior;
            $priors[$i]['encounter_date'] = $oeexam_date;

            if (($i > 0) && ($prior['PLAN'])) {
                //this plan is a todo list for next visit, which is $i-1 actually
                $j = $i - 1;
                $priors[$j]['TODO'] = array();
                $priors[$j]['TODO'] = $prior['PLAN'];
            }

            $selected = '';
            $priors[$i]['visit_date'] = $oeexam_date;
            $priors[$i]['exam_date'] = $oeexam_date;
            if ($id_to_show == $prior['form_id']) {
                $selected = 'selected="selected"';
                $current = $i;
            }

            if (!empty($output)) {
                $output .= "<option value='" . attr($prior['id']) . "' " . attr($selected) . ">" . text($oeexam_date) . "</option>";
            } else {
                $output = "<option value='" . attr($prior['id']) . "' " . attr($selected) . ">" . text($oeexam_date) . "</option>";
            }
            $selected = '';
            $i++;
        }
    } else {
        //priors[] exists, containing the visits data AND the priors[earlier] field at the end, so iterate through all but the last one.
        //$visit_count = count($priors) - 1;
        for ($i = 0; $i < count($priors); $i++) {
            if ($form_id == $priors[$i]['id']) {
                $selected = 'selected=selected';
                $current = $i;
            } else {
                $selected = '';
            }

            if (!empty($output)) {
                $output .= "<option value='" . attr($priors[$i]['id']) . "' " . attr($selected) . ">" . text($priors[$i]['exam_date']) . "</option>";
            } else {
                $output = "<option value='" . attr($priors[$i]['id']) . "' " . attr($selected) . ">" . text($priors[$i]['exam_date']) . "</option>";
            }
        }
    }

    $i--;
    if ($current < $i) {
        $earlier = $current + 1;
    } else {
        $earlier = $current;
    }

    if ($current > '0') {
        $later   = ($current - 1);
    } else {
        $later   = "0";
    }


    //current visit =[0]
    if (!$priors[$current]['PLAN']) {
        $priors[$current]['PLAN'] = array();
        $query = "SELECT * from form_eye_mag_orders where form_id=?";
        $orders = sqlStatement($query, array($priors[$earlier]['id']));
        while ($row = sqlFetchArray($orders)) {
            $priors[$current]["PLAN"][] = $row;
            $priors[$later]["TODO"][] = $row;
        }
    }
    if ($id_to_show != $orig_id) {
        $output_return .= '
                <span title="' . xla($zone) . ': ' . xla("Copy these values into current visit.") . '
                ' . xla("Updated fields will be purple.") . '"

                    id="COPY_' . attr($zone) . '"
                    name="COPY_' . attr($zone) . '"
                    value="' . attr($id_to_show) . '" onclick=\'$("#COPY_SECTION").val("' . attr($zone) . '-' . attr($id_to_show) . '").trigger("change");\'>
                    <i class="fa fa-paste fa-lg"></i>
                </span>
                &nbsp;&nbsp;';
    }

    $output_return .= '
        <span onclick=\'$("#PRIOR_' . attr($zone) . '").val("' . attr($priors[$i]['id']) . '").trigger("change");\'
                id="PRIORS_' . attr($zone) . '_earliest"
                name="PRIORS_' . attr($zone) . '_earliest"
                class="fa fa-fast-backward fa-sm PRIORS"
                title="' . attr($zone) . ': ' . attr($priors[$i]['encounter_date']) . '">
        </span>
        &nbsp;
        <span onclick=\'$("#PRIOR_' . attr($zone) . '").val("' . attr($priors[$earlier]['id']) . '").trigger("change");\'
                id="PRIORS_' . attr($zone) . '_minus_one"
                name="PRIORS_' . attr($zone) . '_minus_one"
                class="fa fa-step-backward fa-sm PRIORS"
                title="' . attr($zone) . ': ' . attr($priors[$earlier]['encounter_date']) . '">
        </span>&nbsp;&nbsp;
        <select name="PRIOR_' . attr($zone) . '"
                id="PRIOR_' . attr($zone) . '"
                style="padding:0 0;font-size:1.2em;"
                class="PRIORS">
                ' . ($output ?? '') . '
        </select>
                  &nbsp;
        <span onclick=\'$("#PRIOR_' . attr($zone) . '").val("' . attr($priors[$later]['id']) . '").trigger("change");\'
                id="PRIORS_' . attr($zone) . '_plus_one"
                name="PRIORS_' . attr($zone) . '_plus_one"
                class="fa  fa-step-forward PRIORS"
                title="' . attr($zone) . ': ' . attr($priors[$later]['encounter_date']) . '">
        </span>&nbsp;&nbsp;
        <span onclick=\'$("#PRIOR_' . attr($zone) . '").val("' . attr($priors[0]['id']) . '").trigger("change");\'
                id="PRIORS_' . attr($zone) . '_latest"
                name="PRIORS_' . attr($zone) . '_latest"
                class="fa  fa-fast-forward PRIORS"
                title="' . attr($zone) . ': ' . attr($priors[0]['encounter_date']) . '"> &nbsp;
        </span>
    </span>';
    return $output_return;
}

/**
 *  This function returns ZONE specific HTML for a PRIOR record (3 input values)
 *
 *  This is where the magic of displaying the old records happens.
 *  Each section is a duplicate of the base html except the values are from a prior visit,
 *    the background and background-color are different, and the input fields are disabled.
 *
 * @param string $zone options ALL,EXT,ANTSEG,RETINA,NEURO. DRAW_PRIORS_$zone and IMPPLAN to do.
 * @param string $visit_date. Future functionality to limit result set. UTC DATE Formatted
 * @param string $pid value = patient id
 * @return outputs the ZONE specific HTML for a prior record + "priors_select" widget for the desired zone
 */
function display_PRIOR_section($zone, $orig_id, $id_to_show, $pid, $report = '0')
{
    global $form_folder;

    $query  = "SELECT * FROM form_eye_mag_prefs
                where PEZONE='PREFS' AND id=?
                ORDER BY ZONE_ORDER,ordering";

    $result = sqlStatement($query, array($_SESSION['authUserID']));
    while ($prefs = sqlFetchArray($result)) {
        ${$prefs['LOCATION']} = $prefs['GOVALUE'];
    }

     $query = "SELECT  *
               from form_eye_base,
                form_eye_hpi,form_eye_ros,form_eye_vitals,
                form_eye_acuity,form_eye_refraction,form_eye_biometrics,
                form_eye_external, form_eye_antseg,form_eye_postseg,
                form_eye_neuro,form_eye_locking
              where
                    form_eye_base.id=form_eye_hpi.id and
                    form_eye_base.id=form_eye_ros.id and
                    form_eye_base.id=form_eye_vitals.id and
                    form_eye_base.id=form_eye_acuity.id and
                    form_eye_base.id=form_eye_refraction.id and
                    form_eye_base.id=form_eye_biometrics.id and
                    form_eye_base.id=form_eye_external.id and
                    form_eye_base.id=form_eye_antseg.id and
                    form_eye_base.id=form_eye_postseg.id and
                    form_eye_base.id=form_eye_neuro.id and
                    form_eye_base.id=form_eye_locking.id and
                    form_eye_base.pid =? and
                    form_eye_base.id=?";
    $result = sqlQuery($query, array($pid,$id_to_show));
    @extract($result);
    ob_start();
    if ($zone == "REFRACTIONS") {
        //TODO maybe just sql _refraction+acuity
        display_refractive_data($result);
    } elseif ($zone == "EXT") {
        if ($report == '0') {
            $output = priors_select($zone, $orig_id, $id_to_show, $pid);
        }
        ?>
        <input disabled type="hidden" id="PRIORS_<?php echo attr($zone); ?>_prefix" name="PRIORS_<?php echo attr($zone); ?>_prefix" value="">
        <span class="closeButton float-right fas fa-times" id="Close_PRIORS_<?php echo attr($zone); ?>" name="Close_PRIORS_<?php echo attr($zone); ?>"></span>
            <div name="prior_selector">
                    <?php
                    echo $output;//prior visit selector - already sanitized
                    ?>
            </div>
                <span style="font-weight:bold;">
                    <?php
                    if ($report == '0') {
                        echo xlt('Prior Exam');
                    } else {
                        echo xlt($zone);
                    } ?>: </span>
                <br />
                <div id="PRIORS_EXT_left_1">
                    <table>
                        <?php
                            list($imaging,$episode) = display($pid, $encounter ?? '', "EXT");
                            echo $episode;
                        ?>
                    </table>
                    <table>
                        <tr>
                            <td></td><td><?php echo xlt('R'); ?></td><td><?php echo xlt('L{{left}}'); ?></td>
                        </tr>
                        <tr>
                            <td class="right"><?php echo xlt('Lev Fn{{levator function}}'); ?></td>
                            <td><input disabled  type="text" size="1" name="PRIOR_RLF" id="PRIOR_RLF" value="<?php echo attr($RLF); ?>"></td>
                            <td><input disabled  type="text" size="1" name="PRIOR_LLF" id="PRIOR_LLF" value="<?php echo attr($LLF); ?>"></td>
                        </tr>
                        <tr>
                            <td class="right"><?php echo xlt('MRD{{marginal reflex distance}}'); ?></td>
                            <td><input disabled type="text" size="1" name="PRIOR_RMRD" id="PRIOR_RMRD" value="<?php echo attr($RMRD); ?>"></td>
                            <td><input disabled type="text" size="1" name="PRIOR_LMRD" id="PRIOR_LMRD" value="<?php echo attr($LMRD); ?>"></td>
                        </tr>
                        <tr>
                            <td class="right"><?php echo xlt('Vert Fissure{{vertical fissure height}}'); ?></td>
                            <td><input disabled type="text" size="1" name="PRIOR_RVFISSURE" id="PRIOR_RVFISSURE" value="<?php echo attr($RVFISSURE); ?>"></td>
                            <td><input disabled type="text" size="1" name="PRIOR_LVFISSURE" id="PRIOR_LVFISSURE" value="<?php echo attr($LVFISSURE); ?>"></td>
                        </tr>
                          <tr>
                            <td class="right"><?php echo xlt('Carotid Bruit'); ?></td>
                            <td><input  disabled type="text"  name="PRIOR_RCAROTID" id="PRIOR_RCAROTID" value="<?php echo attr($RCAROTID); ?>"></td>
                            <td><input  disabled type="text"  name="PRIOR_LCAROTID" id="PRIOR_LCAROTID" value="<?php echo attr($LCAROTID); ?>"></td>
                        </tr>
                        <tr>
                            <td class="right"><?php echo xlt('Temporal Art.{{Temporal Artery}}'); ?></td>
                            <td><input  disabled type="text" size="1" name="PRIOR_RTEMPART" id="PRIOR_RTEMPART" value="<?php echo attr($RTEMPART); ?>"></td>
                            <td><input  disabled type="text" size="1" name="PRIOR_LTEMPART" id="PRIOR_LTEMPART" value="<?php echo attr($LTEMPART); ?>"></td>
                        </tr>
                        <tr>
                            <td class="right"><?php echo xlt('CN V{{cranial nerve five}}'); ?></td>
                            <td><input  disabled type="text" size="1" name="PRIOR_RCNV" id="PRIOR_RCNV" value="<?php echo attr($RCNV); ?>"></td>
                            <td><input  disabled type="text" size="1" name="PRIOR_LCNV" id="PRIOR_LCNV" value="<?php echo attr($LCNV); ?>"></td>
                        </tr>
                        <tr>
                            <td class="right"><?php echo xlt('CN VII{{cranial nerve seven}}'); ?></td>
                            <td><input disabled type="text" size="1" name="PRIOR_RCNVII" id="PRIOR_RCNVII" value="<?php echo attr($RCNVII); ?>"></td>
                            <td><input disabled type="text" size="1" name="PRIOR_LCNVII" id="PRIOR_LCNVII" value="<?php echo attr($LCNVII); ?>"></td>
                        </tr>
                        <tr><td colspan=3 class="underline"><?php echo xlt('Hertel Exophthalmometry'); ?></td></tr>
                        <tr class="center">
                            <td>
                                <input disabled type=text size=1 id="PRIOR_ODHERTEL" name="PRIOR_ODHERTEL" value="<?php echo attr($ODHERTEL); ?>">
                                <i class="fa fa-minus"></i>
                            </td>
                            <td>
                                <input disabled type=text size=3  id="PRIOR_HERTELBASE" name="PRIOR_HERTELBASE" value="<?php echo attr($HERTELBASE); ?>">
                                <i class="fa fa-minus"></i>
                            </td>
                            <td>
                                <input disabled type=text size=1  id="PRIOR_OSHERTEL" name="PRIOR_OSHERTEL" value="<?php echo attr($OSHERTEL); ?>">
                            </td>
                        </tr>
                        <tr><td>&nbsp;</td></tr>
                    </table>
                </div>

            <?php ($EXT_VIEW ?? '' == 1) ? ($display_EXT_view = "wide_textarea") : ($display_EXT_view = "narrow_textarea");?>
            <?php ($display_EXT_view == "wide_textarea") ? ($marker = "fa-minus-square-o") : ($marker = "fa-plus-square-o");?>
            <div id="PRIOR_EXT_text_list" name="PRIOR_EXT_text_list" class="borderShadow PRIORS <?php echo attr($display_EXT_view); ?>" >
                <span class="top_right fa <?php echo attr($marker); ?>" name="PRIOR_EXT_text_view" id="PRIOR_EXT_text_view"></span>
                <table cellspacing="0" cellpadding="0" >
                    <tr>
                        <th><?php echo xlt('Right'); ?></th><td style="width:100px;"></td><th><?php echo xlt('Left'); ?> </th>
                    </tr>
                    <tr>
                        <td><textarea disabled name="PRIOR_RBROW" id="PRIOR_RBROW" class="right EXT"><?php echo text($RBROW); ?></textarea></td>
                        <td class="ident"><?php echo xlt('Brow'); ?></td>
                        <td><textarea disabled name="PRIOR_LBROW" id="PRIOR_LBROW" class=""><?php echo text($LBROW); ?></textarea></td>
                    </tr>
                    <tr>
                        <td><textarea disabled name="PRIOR_RUL" id="PRIOR_RUL" class="right"><?php echo text($RUL); ?></textarea></td>
                        <td class="ident"><?php echo xlt('Upper Lids'); ?></td>
                        <td><textarea disabled name="PRIOR_LUL" id="PRIOR_LUL" class=""><?php echo text($LUL); ?></textarea></td>
                    </tr>
                    <tr>
                        <td><textarea disabled name="PRIOR_RLL" id="PRIOR_RLL" class="right"><?php echo text($RLL); ?></textarea></td>
                        <td class="ident"><?php echo xlt('Lower Lids'); ?></td>
                        <td><textarea disabled name="PRIOR_LLL" id="PRIOR_LLL" class=""><?php echo text($LLL); ?></textarea></td>
                    </tr>
                    <tr>
                        <td><textarea disabled name="PRIOR_RMCT" id="PRIOR_RMCT" class="right"><?php echo text($RMCT); ?></textarea></td>
                        <td class="ident"><?php echo xlt('Medial Canthi'); ?></td>
                        <td><textarea disabled name="PRIOR_LMCT" id="PRIOR_LMCT" class=""><?php echo text($LMCT); ?></textarea></td>
                    </tr>
                     <tr>
                        <td><textarea disabled name="PRIOR_RADNEXA" id="PRIOR_RADNEXA" class="right"><?php echo text($RADNEXA); ?></textarea></td>
                        <td class="ident"><?php echo xlt('Adnexa'); ?></td>
                        <td><textarea disabled name="PRIOR_LADNEXA" id="PRIOR_LADNEXA" class=""><?php echo text($LADNEXA); ?></textarea></td>
                    </tr>
                </table>
            </div>
            <br />
            <div class="QP_lengthen">
                <span style="font-weight:bold;"><?php echo xlt('Comments'); ?>:</span>
                <br />
                <textarea disabled id="PRIOR_EXT_COMMENTS" name="PRIOR_EXT_COMMENTS"><?php echo text($EXT_COMMENTS); ?></textarea>
            </div>

            <?php
    } elseif ($zone == "ANTSEG") {
        if ($report == '0') {
            $output = priors_select($zone, $orig_id, $id_to_show, $pid);
        }
        ?>
        <input disabled type="hidden" id="PRIORS_<?php echo attr($zone); ?>_prefix" name="PRIORS_<?php echo attr($zone); ?>_prefix" value="">
        <span class="closeButton float-right fas fa-times" id="Close_PRIORS_<?php echo attr($zone); ?>" name="Close_PRIORS_<?php echo attr($zone); ?>"></span>
        <div name="prior_selector">
                <?php
                echo $output;
                ?>
        </div>

        <span style="font-weight:bold;"> <?php echo xlt('Prior Exam'); ?>:</span>
        <br />
        <div class="text_clinical" id="PRIORS_ANTSEG_left_1">
            <table>
                <?php
                    list($imaging,$episode) = display($pid, $encounter ?? '', "ANTSEG");
                    echo $episode;
                ?>
            </table>
            <table>
                <tr >
                    <td></td><td><?php echo xlt('R{{right}}'); ?></td><td><?php echo xlt('L{{left}}'); ?></td>
                </tr>
                <tr>
                    <td class="right" ><?php echo xlt('Gonio{{Gonioscopy abbreviation}}'); ?></td>
                    <td><input disabled  type="text" name="PRIOR_ODGONIO" id="PRIOR_ODGONIO" value="<?php echo attr($ODGONIO); ?>"></td>
                    <td><input disabled  type="text" name="PRIOR_OSGONIO" id="PRIOR_OSGONIO" value="<?php echo attr($OSGONIO); ?>"></td>
                </tr>
                <tr>
                    <td class="right" ><?php echo xlt('Pachymetry'); ?></td>
                    <td><input disabled type="text" name="PRIOR_ODKTHICKNESS" id="PRIOR_ODKTHICKNESS" value="<?php echo attr($ODKTHICKNESS); ?>"></td>
                    <td><input disabled type="text" name="PRIOR_OSKTHICKNESS" id="PRIOR_OSKTHICKNESS" value="<?php echo attr($OSKTHICKNESS); ?>"></td>
                </tr>
                <tr>
                    <td class="right" title="<?php echo xla('Schirmers I (w/o anesthesia)'); ?>"><?php echo xlt('Schirmer I'); ?></td>
                    <td><input disabled type="text" name="PRIOR_ODSCHIRMER1" id="PRIOR_ODSCHIRMER1" value="<?php echo attr($ODSCHIRMER1); ?>"></td>
                    <td><input disabled type="text" name="PRIOR_OSSCHRIMER2" id="PRIOR_OSSCHIRMER1" value="<?php echo attr($OSSCHIRMER1); ?>"></td>
                </tr>
                <tr>
                    <td class="right" title="<?php echo xla('Schirmers II (w/ anesthesia)'); ?>"><?php echo xlt('Schirmer II'); ?></td>
                    <td><input disabled type="text" name="PRIOR_ODSCHIRMER2" id="PRIOR_ODSCHIRMER2" value="<?php echo attr($ODSCHIRMER2); ?>"></td>
                    <td><input disabled type="text" name="PRIOR_OSSCHRIMER2" id="PRIOR_OSSCHIRMER2" value="<?php echo attr($OSSCHIRMER2); ?>"></td>
                </tr>
                <tr>
                    <td class="right" title="<?php echo xla('Tear Break Up Time'); ?>"><?php echo xlt('TBUT{{tear breakup time}}'); ?></td>
                    <td><input disabled type="text" name="PRIOR_ODTBUT" id="PRIOR_ODTBUT" value="<?php echo attr($ODTBUT); ?>"></td>
                    <td><input disabled type="text" name="PRIOR_OSTBUT" id="PRIOR_OSTBUT" value="<?php echo attr($OSTBUT); ?>"></td>
                </tr>
                <tr>
                  <td colspan="3" rowspan="4" id="PRIORS_dil_box" nowrap="">
                    <br />
                    <?php
                    // This is going to be based off a list in the near future
                    // to allow for end-user customization
                    ?>
                    <span id="PRIORS_dil_listbox_title"><?php echo xlt('Dilation'); ?>:</span>
                      <span id="PRIORS_dil_meds" class="float-right"><?php
                        if ($DIL_MEDS) {
                            echo text($DIL_MEDS);
                        }
                        ?></span>
                    <br />
                    <table id="PRIORS_dil_listbox">
                      <tr>
                        <td>
                            <input disabled type="checkbox" class="dil_drug" id="PRIORS_CycloMydril" name="PRIORS_CYCLOMYDRIL" value="Cyclomydril" <?php
                            if ($CYCLOMYDRIL == 'Cyclomydril') {
                                echo "checked='checked'";
                            } ?> />
                            <label for="CycloMydril" class="input-helper input-helper--checkbox"><?php echo text('CycloMydril'); ?></label>
                        </td>
                        <td>
                            <input disabled type="checkbox" class="dil_drug" id="PRIORS_Tropicamide" name="PRIORS_TROPICAMIDE" value="Tropicamide 2.5%" <?php
                            if ($TROPICAMIDE == 'Tropicamide 2.5%') {
                                echo "checked='checked'";
                            } ?> />
                            <label for="Tropicamide" class="input-helper input-helper--checkbox"><?php echo text('Tropic 2.5%'); ?></label>
                        </td>
                      </tr>
                      <tr>
                        <td>
                            <input disabled type="checkbox" class="dil_drug" id="PRIORS_Neo25" name="PRIORS_NEO25" value="Neosynephrine 2.5%"  <?php
                            if ($NEO25 == 'Neosynephrine 2.5%') {
                                echo "checked='checked'";
                            } ?> />
                            <label for="Neo25" class="input-helper input-helper--checkbox"><?php echo text('Neo 2.5%'); ?></label>
                        </td>
                        <td>
                            <input disabled type="checkbox" class="dil_drug" id="PRIORS_Neo10" name="PRIORS_NEO10" value="Neosynephrine 10%"  <?php
                            if ($NEO10 ?? '' == 'Neosynephrine 10%') {
                                echo "checked='checked'";
                            } ?> />
                            <label for="Neo10" class="input-helper input-helper--checkbox"><?php echo text('Neo 10%'); ?></label>
                        </td>
                      </tr>
                      <tr>
                        <td>
                            <input disabled type="checkbox" class="dil_drug" id="PRIORS_Cyclogyl" style="left:150px;" name="PRIORS_CYCLOGYL" value="Cyclopentolate 1%"  <?php
                            if ($CYCLOGYL == 'Cyclopentolate 1%') {
                                echo "checked='checked'";
                            } ?> />
                            <label for="Cyclogyl" class="input-helper input-helper--checkbox"><?php echo text('Cyclo 1%'); ?></label>
                        </td>
                        <td>
                            <input disabled type="checkbox" class="dil_drug" id="PRIORS_Atropine" name="PRIORS_ATROPINE" value="Atropine 1%"  <?php
                            if ($ATROPINE == 'Atropine 1%') {
                                echo "checked='checked'";
                            } ?> />
                            <label for="Atropine" class="input-helper input-helper--checkbox"><?php echo text('Atropine 1%'); ?></label>
                        </td>
                      </tr>
                    </table>
                  </td>
                </tr>
            </table>
        </div>
        <?php ($ANTSEG_VIEW ?? '' == '1') ? ($display_ANTSEG_view = "wide_textarea") : ($display_ANTSEG_view = "narrow_textarea");?>
        <?php ($display_ANTSEG_view == "wide_textarea") ? ($marker = "fa-minus-square-o") : ($marker = "fa-plus-square-o");?>
        <div id="PRIOR_ANTSEG_text_list"  name="PRIOR_ANTSEG_text_list" class="borderShadow PRIORS <?php echo attr($display_ANTSEG_view); ?>" >
                <span class="top_right fa <?php echo attr($marker); ?>" name="PRIOR_ANTSEG_text_view" id="PRIOR_ANTSEG_text_view"></span>
                <table>
                    <tr>
                        <th><?php echo xlt('OD{{right eye}}'); ?></th><th></th><th><?php echo xlt('OS{{left eye}}'); ?></th></td>
                    </tr>
                    <tr>
                        <td><textarea disabled name="PRIOR_ODCONJ" id="PRIOR_ODCONJ" class="right"><?php echo text($ODCONJ); ?></textarea></td>
                        <td class="ident"><?php echo xlt('Conj{{Conjunctiva}}'); ?> / <?php echo xlt('Sclera'); ?></td>
                        <td><textarea disabled name="PRIOR_OSCONJ" id="PRIOR_OSCONJ" class=""><?php echo text($OSCONJ); ?></textarea></td>
                    </tr>
                    <tr>
                        <td><textarea disabled name="PRIOR_ODCORNEA" id="PRIOR_ODCORNEA" class="right"><?php echo text($ODCORNEA); ?></textarea></td>
                        <td class="ident"><?php echo xlt('Cornea'); ?></td>
                        <td><textarea disabled name="PRIOR_OSCORNEA" id="PRIOR_OSCORNEA" class=""><?php echo text($OSCORNEA); ?></textarea></td>
                    </tr>
                    <tr>
                        <td><textarea disabled name="PRIOR_ODAC" id="PRIOR_ODAC" class="right"><?php echo text($ODAC); ?></textarea></td>
                        <td class="ident"><?php echo xlt('A/C{{anterior chamber}}'); ?></td>
                        <td><textarea disabled name="PRIOR_OSAC" id="PRIOR_OSAC" class=""><?php echo text($OSAC); ?></textarea></td>
                    </tr>
                    <tr>
                        <td><textarea disabled name="PRIOR_ODLENS" id="PRIOR_ODLENS" class=" right"><?php echo text($ODLENS); ?></textarea></td>
                        <td class="ident" ><?php echo xlt('Lens'); ?></td>
                        <td><textarea disabled name="PRIOR_OSLENS" id="PRIOR_OSLENS" class=""><?php echo text($OSLENS); ?></textarea></td>
                    </tr>
                    <tr>
                        <td><textarea disabled name="PRIOR_ODIRIS" id="PRIOR_ODIRIS" class="right"><?php echo text($ODIRIS); ?></textarea></td>
                        <td class="ident"><?php echo xlt('Iris'); ?></td>
                        <td><textarea disabled name="PRIOR_OSIRIS" id="PRIOR_OSIRIS" class=""><?php echo text($OSIRIS); ?></textarea></td>
                    </tr>
                </table>
        </div>
        <br />
        <div class="QP_lengthen">
            <span style="font-weight:bold;"><?php echo xlt('Comments'); ?>:</span>
            <br />
            <textarea disabled id="PRIOR_ANTSEG_COMMENTS" name="PRIOR_ANTSEG_COMMENTS"><?php echo text($ANTSEG_COMMENTS); ?></textarea>
        </div>

        <?php
    } elseif ($zone == "RETINA") {
        if ($report == '0') {
            $output = priors_select($zone, $orig_id, $id_to_show, $pid);
        }
        ?>
        <input disabled type="hidden" id="PRIORS_<?php echo attr($zone); ?>_prefix" name="PRIORS_<?php echo attr($zone); ?>_prefix" value="">
        <span class="closeButton float-right fas fa-times" id="Close_PRIORS_<?php echo attr($zone); ?>" name="Close_PRIORS_<?php echo attr($zone); ?>"></span>
        <div name="prior_selector">
                <?php
                echo $output;
                ?>
        </div>
        <span style="font-weight:bold;"><?php echo xlt('Prior Exam'); ?>:</span>
        <br />
        <div id="PRIORS_RETINA_left_1" class="text_clinical">
            <table>
                <?php
                list($imaging,$episode) = display($pid, $encounter ?? '', "POSTSEG");
                echo $episode;
                ?>
            </table>
            <br />
            <table>
                <tr class="bold">
                    <td></td>
                    <td><?php echo xlt('OD{{right eye}}'); ?> </td><td><?php echo xlt('OS{{left eye}}'); ?> </td>
                </tr>
                <tr>
                    <td class="bold right"><?php echo xlt('C/D Ratio{{cup to disc ration}}'); ?>:</td>
                    <td>
                        <input type="text" disabled name="PRIOR_ODCUP" size="4" id="PRIOR_ODCUP" value="<?php echo attr($ODCUP); ?>">
                    </td>
                    <td>
                        <input type="text" disabled name="PRIOR_OSCUP" size="4" id="PRIOR_OSCUP" value="<?php echo attr($OSCUP); ?>">
                    </td>
                </tr>

                <tr>
                    <td class="bold right">
                        <?php echo xlt('CMT{{Central Macular Thickness}}'); ?>:</td>
                    <td>
                        <input type="text" disabled name="PRIOR_ODCMT" size="4" id="PRIOR_ODCMT" value="<?php echo attr($ODCMT); ?>">
                    </td>
                    <td>
                        <input type="text" disabled name="PRIOR_OSCMT" size="4" id="PRIOR_OSCMT" value="<?php echo attr($OSCMT); ?>">
                    </td>
                </tr>
            </table>
            <br />
            <table>
                <?php
                list($imaging,$episode) = display($pid, $encounter ?? '', "NEURO");
                echo $episode;
                ?>
            </table>
        </div>

        <?php ($RETINA_VIEW ?? '' == 1) ? ($display_RETINA_view = "wide_textarea") : ($display_RETINA_view = "narrow_textarea");?>
        <?php ($display_RETINA_view == "wide_textarea") ? ($marker = "fa-minus-square-o") : ($marker = "fa-plus-square-o");?>
        <div>
            <div id="PRIOR_RETINA_text_list" name="PRIOR_RETINA_text_list" class="borderShadow PRIORS <?php echo attr($display_RETINA_view); ?>">
                    <span class="top_right fa <?php echo attr($marker); ?>" name="PRIOR_RETINA_text_view" id="PRIOR_RETINA_text_view"></span>
                    <table cellspacing="0" cellpadding="0">
                        <tr>
                            <th><?php echo xlt('OD{{right eye}}'); ?></th><td style="width:100px;"></td><th><?php echo xlt('OS{{left eye}}'); ?></th></td>
                        </tr>
                        <tr>
                            <td><textarea disabled name="PRIOR_ODDISC" id="PRIOR_ODDISC" class="right"><?php echo text($ODDISC); ?></textarea></td>
                            <td style="text-align:center;font-size:0.9em;"><?php echo xlt('Disc'); ?></td>
                            <td><textarea disabled name="PRIOR_OSDISC" id="PRIOR_OSDISC"><?php echo text($OSDISC); ?></textarea></td>
                        </tr>
                        <tr>
                            <td><textarea disabled name="ODMACULA" id="ODMACULA" class="right"><?php echo text($ODMACULA); ?></textarea></td>
                            <td style="text-align:center;font-size:0.9em;"><?php echo xlt('Macula'); ?></td>
                            <td><textarea disabled name="PRIOR_OSMACULA" id="PRIOR_OSMACULA"><?php echo text($OSMACULA); ?></textarea></td>
                        </tr>
                        <tr>
                            <td><textarea disabled name="PRIOR_ODVESSELS" id="PRIOR_ODVESSELS" class="right"><?php echo text($ODVESSELS); ?></textarea></td>
                            <td style="text-align:center;font-size:0.9em;"><?php echo xlt('Vessels'); ?></td>
                            <td><textarea disabled name="PRIOR_OSVESSELS" id="PRIOR_OSVESSELS"><?php echo text($OSVESSELS); ?></textarea></td>
                        </tr>
                        <tr>
                            <td><textarea name="PRIOR_ODVITREOUS" id="PRIOR_ODVITREOUS" class="right"><?php echo text($ODVITREOUS); ?></textarea></td>
                            <td style="text-align:center;font-size:0.9em;" ><?php echo xlt('Vitreous'); ?></td>
                            <td><textarea name="PRIOR_OSVITREOUS" id="PRIOR_OSVITREOUS"><?php echo text($OSVITREOUS); ?></textarea></td>
                        </tr>
                        <tr>
                            <td><textarea disabled name="PRIOR_ODPERIPH" id="PRIOR_ODPERIPH" class="right"><?php echo text($ODPERIPH); ?></textarea></td>
                            <td style="text-align:center;font-size:0.9em;" class=""><?php echo xlt('Periph'); ?></td>
                            <td><textarea disabled name="PRIOR_OSPERIPH" id="PRIOR_OSPERIPH"><?php echo text($OSPERIPH); ?></textarea></td>
                        </tr>
                    </table>
            </div>
        </div>
        <br />
        <br />
        <div class="QP_lengthen">
            <SPAN style="font-weight:bold;"><?php echo xlt('Comments'); ?>:</SPAN>
            <br />
            <textarea disabled id="PRIOR_RETINA_COMMENTS" name="PRIOR_RETINA_COMMENTS" style="width:4.0in;height:3.0em;"><?php echo text($RETINA_COMMENTS); ?></textarea>
        </div>
        <?php
    } elseif ($zone == "NEURO") {
        if ($report == '0') {
            $output = priors_select($zone, $orig_id, $id_to_show, $pid);
        }
        ?>
        <input disabled type="hidden" id="PRIORS_<?php echo attr($zone); ?>_prefix" name="PRIORS_<?php echo attr($zone); ?>_prefix" value="">
        <span class="closeButton float-right fas fa-times" id="Close_PRIORS_<?php echo attr($zone); ?>" name="Close_PRIORS_<?php echo attr($zone); ?>"></span>
        <div name="prior_selector">
                <?php
                echo $output;
                ?>
        </div>
        <span style="font-weight:bold;"><?php echo xlt('Prior Exam'); ?>:</span>
        <br />
        <div style="float:left;margin-top:0.8em;font-size:0.8em;">
            <div id="PRIOR_NEURO_text_list" class="borderShadow PRIORS" style="border:1pt solid black;float:left;width:195px;padding:10px;text-align:center;margin:2 2;font-weight:bold;">
                <table style="font-size:1.0em;font-weight:600;">
                    <tr>
                        <td></td><td style="text-align:center;"><?php echo xlt('OD{{right eye}}'); ?></td><td style="text-align:center;"><?php echo xlt('OS{{left eye}}'); ?></td></tr>
                    <tr>
                        <td class="right">
                            <?php echo xlt('Color'); ?>:
                        </td>
                        <td>
                            <input disabled type="text" id="PRIOR_ODCOLOR" name="PRIOR_ODCOLOR" value="<?php
                            if ($ODCOLOR) {
                                echo  attr($ODCOLOR);
                            } else {
                                echo "   /   ";
                            } ?>"/>
                        </td>
                        <td>
                            <input disabled type="text" id="PRIOR_OSCOLOR" name="PRIOR_OSCOLOR" value="<?php
                            if ($OSCOLOR) {
                                echo  attr($OSCOLOR);
                            } else {
                                echo "   /   ";
                            } ?>"/>
                        </td>
                        <td style="text-align:bottom;">
                                               &nbsp;<span title="<?php echo xla('Insert normals - 11/11'); ?>" class="fa fa-reply"></span>
                                            </td>
                                        </tr>
                    <tr>
                        <td class="right" style="white-space: nowrap;font-size:0.9em;">
                            <span title="<?php echo xla('Variation in red color discrimination between the eyes (eg. OD=100, OS=75)'); ?>"><?php echo xlt('Red Desat{{red desaturation}}'); ?>:</span>
                        </td>
                        <td>
                            <input disabled type="text" size="6" name="PRIOR_ODREDDESAT" id="PRIOR_ODREDDESAT" value="<?php echo attr($ODREDDESAT); ?>"/>
                        </td>
                        <td>
                            <input disabled type="text" size="6" name="PRIOR_OSREDDESAT" id="PRIOR_OSREDDESAT" value="<?php echo attr($OSREDDESAT); ?>"/>
                        </td>
                        <td>&nbsp;
                            <span id="" class="fa fa-reply" name="" title="<?php echo xla('Insert normals - 100/100'); ?>"></span>
                        </td>
                    </tr>
                    <tr>
                        <td class="right" style="white-space: nowrap;font-size:0.9em;">
                            <span title="<?php echo xla('Variation in white (muscle) light brightness discrimination between the eyes (eg. OD=$1.00, OS=$0.75)'); ?>"><?php echo xlt('Coins'); ?>:</span>
                        </td>
                        <td>
                            <input disabled type="text" size="6" name="PRIOR_ODCOINS" id="PRIOR_ODCOINS" value="<?php echo attr($ODCOINS); ?>"/>
                        </td>
                        <td>
                            <input disabled type="text" size="6" name="PRIOR_OSCOINS" id="PRIOR_OSCOINS" value="<?php echo attr($OSCOINS); ?>"/>
                        </td>
                        <td>&nbsp;
                            <span id="" class="fa fa-reply" name="" title="<?php echo xla('Insert normals - 100/100'); ?>"></span>
                         </td>
                    </tr>
                </table>
            </div>
            <div class="borderShadow" style="position: relative;

float: right;

text-align: center;

width: 260px;

z-index: 1;

margin: 2px 0 2px 2px;">
                <span class="closeButton fa fa-th" id="PRIOR_Close_ACTMAIN" name="PRIOR_Close_ACTMAIN"></span>
                <table class="ACT_top bold">
                    <tr style="text-align:left;height:26px;vertical-align:middle;width:180px;">
                        <td >
                            <span id="PRIOR_ACTTRIGGER" name="PRIOR_ACTTRIGGER" style="text-decoration:underline;"><?php echo ('Alternate Cover Test'); ?>:</span>
                        </td>
                        <td>
                            <span id="PRIOR_ACTNORMAL_CHECK" name="PRIOR_ACTNORMAL_CHECK">
                            <label for="PRIOR_ACT" class="input-helper input-helper--checkbox"><?php echo xlt('Ortho'); ?></label>
                            <input disabled type="checkbox" name="PRIOR_ACT" id="PRIOR_ACT" checked="<?php
                            if ($ACT == '1') {
                                echo "checked";
                            } ?>"></span>
                        </td>
                    </tr>
                    <tr>
                        <td colspan="2" style="text-align:center;">
                            <br />
                            <div id="PRIOR_ACTMAIN" name="PRIOR_ACTMAIN" class="ACT_TEXT nodisplay" style="position:relative;z-index:1;margin 10 auto;">
                               <table cellpadding="0" style="position:relative;margin: 7 5 19 5;">
                                    <tr>
                                        <td id="PRIOR_ACT_tab_SCDIST" name="PRIOR_ACT_tab_SCDIST" class="ACT_selected"> <?php echo xlt('scDist{{ACT without Correction Distance}}'); ?> </td>
                                        <td id="PRIOR_ACT_tab_CCDIST" name="PRIOR_ACT_tab_CCDIST" class="ACT_deselected"> <?php echo xlt('ccDist{{ACT with Correction Distance}}'); ?> </td>
                                        <td id="PRIOR_ACT_tab_SCNEAR" name="PRIOR_ACT_tab_SCNEAR" class="ACT_deselected"> <?php echo xlt('scNear{{ACT without Correction Near}}'); ?> </td>
                                        <td id="PRIOR_ACT_tab_CCNEAR" name="PRIOR_ACT_tab_CCNEAR" class="ACT_deselected"> <?php echo xlt('ccNear{{ACT with Correction Near}}'); ?> </td>
                                    </tr>
                                    <tr>
                                        <td colspan="4" style="text-align:center;font-size:0.8em;">
                                            <div id="PRIOR_ACT_SCDIST" name="PRIOR_ACT_SCDIST" class="ACT_box">
                                                <br />
                                                <table>
                                                    <tr>
                                                        <td class="text-center"><?php echo xlt('R{{right}}'); ?></td>
                                                        <td style="border-right:1pt solid black;border-bottom:1pt solid black;text-align:right;">
                                                        <textarea disabled id="PRIOR_ACT1SCDIST" name="PRIOR_ACT1SCDIST" class="ACT"><?php echo text($ACT1SCDIST); ?></textarea></td>
                                                        <td style="border:1pt solid black;border-top:0pt;text-align:center;">
                                                        <textarea disabled id="PRIOR_ACT2SCDIST"  name="PRIOR_ACT2SCDIST"class="ACT"><?php echo text($ACT2SCDIST); ?></textarea></td>
                                                        <td style="border-left:1pt solid black;border-bottom:1pt solid black;text-align:left;">
                                                        <textarea disabled id="PRIOR_ACT3SCDIST"  name="PRIOR_ACT3SCDIST" class="ACT"><?php echo text($ACT3SCDIST); ?></textarea></td>
                                                        <td class="text-center"><?php echo xlt('L{{left}}'); ?></td>
                                                    </tr>
                                                    <tr>
                                                        <td class="text-center"><i class="fa fa-reply rotate-left"></i></td>
                                                        <td style="border:1pt solid black;border-left:0pt;text-align:right;">
                                                        <textarea disabled id="PRIOR_ACT4SCDIST" name="PRIOR_ACT4SCDIST" class="ACT"><?php echo text($ACT4SCDIST); ?></textarea></td>
                                                        <td style="border:1pt solid black;text-align:center;">
                                                        <textarea disabled id="PRIOR_ACT5SCDIST" name="PRIOR_ACT5SCDIST" class="ACT"><?php echo text($ACT5SCDIST); ?></textarea></td>
                                                        <td style="border:1pt solid black;border-right:0pt;text-align:left;">
                                                        <textarea disabled id="PRIOR_ACT6SCDIST" name="PRIOR_ACT6SCDIST" class="ACT"><?php echo text($ACT6SCDIST); ?></textarea></td>
                                                        <td class="text-center"><i class="fa fa-reply flip-left"></i></td>
                                                    </tr>
                                                    <tr>
                                                        <td style="border:0; border-top:2pt solid black;border-right:2pt solid black;text-align:right;">
                                                            <textarea disabled id="PRIOR_ACT10SCDIST" name="PRIOR_ACT10SCDIST" class="ACT"><?php echo text($ACT10SCDIST); ?></textarea></td>
                                                        <td style="border-right:1pt solid black;border-top:1pt solid black;text-align:right;">
                                                            <textarea disabled id="PRIOR_ACT7SCDIST" name="PRIOR_ACT7SCDIST" class="ACT"><?php echo text($ACT7SCDIST); ?></textarea></td>
                                                        <td style="border:1pt solid black;border-bottom:0pt;text-align:center;">
                                                            <textarea disabled id="PRIOR_ACT8SCDIST" name="PRIOR_ACT8SCDIST" class="ACT"><?php echo text($ACT8SCDIST); ?></textarea></td>
                                                        <td style="border-left:1pt solid black;border-top:1pt solid black;text-align:left;">
                                                            <textarea disabled id="PRIOR_ACT9SCDIST" name="PRIOR_ACT9SCDIST" class="ACT"><?php echo text($ACT9SCDIST); ?></textarea></td>
                                                        <td style="border:0; border-top:2pt solid black;border-left:2pt solid black;text-align:left;vertical-align:middle;">
                                                            <textarea disabled id="PRIOR_ACT11SCDIST" name="PRIOR_ACT11SCDIST" class="ACT"><?php echo text($ACT11SCDIST); ?></textarea>
                                                        </td>
                                                    </tr>
                                                </table>
                                                <br />
                                            </div>
                                            <div id="PRIOR_ACT_CCDIST" name="PRIOR_ACT_CCDIST" class="nodisplay ACT_box">
                                                <br />
                                                <table>
                                                   <tr>
                                                        <td class="text-center"><?php echo xlt('R{{right}}'); ?></td>
                                                        <td style="border-right:1pt solid black;border-bottom:1pt solid black;text-align:right;">
                                                        <textarea disabled id="PRIOR_ACT1CCDIST" name="PRIOR_ACT1CCDIST" class="ACT"><?php echo text($ACT1CCDIST); ?></textarea></td>
                                                        <td style="border:1pt solid black;border-top:0pt;text-align:center;">
                                                        <textarea disabled id="PRIOR_ACT2CCDIST"  name="PRIOR_ACT2CCDIST"class="ACT"><?php echo text($ACT2CCDIST); ?></textarea></td>
                                                        <td style="border-left:1pt solid black;border-bottom:1pt solid black;text-align:left;">
                                                        <textarea disabled id="PRIOR_ACT3CCDIST"  name="PRIOR_ACT3CCDIST" class="ACT"><?php echo text($ACT3CCDIST); ?></textarea></td>
                                                        <td class="text-center"><?php echo xlt('L{{left}}'); ?></td>
                                                    </tr>
                                                    <tr>
                                                        <td class="text-center"><i class="fa fa-reply rotate-left"></i></td>
                                                        <td style="border:1pt solid black;border-left:0pt;text-align:right;">
                                                        <textarea disabled id="PRIOR_ACT4CCDIST" name="PRIOR_ACT4CCDIST" class="ACT"><?php echo text($ACT4CCDIST); ?></textarea></td>
                                                        <td style="border:1pt solid black;text-align:center;">
                                                        <textarea disabled id="PRIOR_ACT5CCDIST" name="PRIOR_ACT5CCDIST" class="ACT"><?php echo text($ACT5CCDIST); ?></textarea></td>
                                                        <td class="text-center">
                                                        <textarea disabled id="PRIOR_ACT6CCDIST" name="PRIOR_ACT6CCDIST" class="ACT"><?php echo text($ACT6CCDIST); ?></textarea></td>
                                                        <td><i class="fa fa-reply flip-left"></i></td>
                                                    </tr>
                                                    <tr>
                                                        <td style="border:0; border-top:2pt solid black;border-right:2pt solid black;text-align:right;">
                                                            <textarea disabled id="PRIOR_ACT10CCDIST" name="PRIOR_ACT10CCDIST" class="ACT"><?php echo text($ACT10CCDIST); ?></textarea></td>
                                                        <td style="border-right:1pt solid black;border-top:1pt solid black;text-align:right;">
                                                            <textarea disabled id="PRIOR_ACT7CCDIST" name="PRIOR_ACT7CCDIST" class="ACT"><?php echo text($ACT7CCDIST); ?></textarea></td>
                                                        <td style="border:1pt solid black;border-bottom:0pt;text-align:center;">
                                                            <textarea disabled id="PRIOR_ACT8CCDIST" name="PRIOR_ACT8CCDIST" class="ACT"><?php echo text($ACT8CCDIST); ?></textarea></td>
                                                        <td style="border-left:1pt solid black;border-top:1pt solid black;text-align:left;">
                                                            <textarea disabled id="PRIOR_ACT9CCDIST" name="PRIOR_ACT9CCDIST" class="ACT"><?php echo text($ACT9CCDIST); ?></textarea></td>
                                                        <td style="border:0; border-top:2pt solid black;border-left:2pt solid black;text-align:left;vertical-align:middle;">
                                                            <textarea disabled id="PRIOR_ACT11CCDIST" name="PRIOR_ACT11CCDIST" class="ACT"><?php echo text($ACT11CCDIST); ?></textarea></td>
                                                    </tr>
                                                </table>
                                                <br />
                                            </div>
                                            <div id="PRIOR_ACT_SCNEAR" name="PRIOR_ACT_SCNEAR" class="nodisplay ACT_box">
                                                <br />
                                                <table>
                                                    <tr>
                                                        <td class="text-center"><?php echo xlt('R{{right}}'); ?></td>
                                                        <td style="border-right:1pt solid black;border-bottom:1pt solid black;text-align:right;">
                                                        <textarea disabled id="PRIOR_ACT1SCNEAR" name="PRIOR_ACT1SCNEAR" class="ACT"><?php echo text($ACT1SCNEAR); ?></textarea></td>
                                                        <td style="border:1pt solid black;border-top:0pt;text-align:center;">
                                                        <textarea disabled id="PRIOR_ACT2SCNEAR"  name="PRIOR_ACT2SCNEAR"class="ACT"><?php echo text($ACT2SCNEAR); ?></textarea></td>
                                                        <td style="border-left:1pt solid black;border-bottom:1pt solid black;text-align:left;">
                                                        <textarea disabled id="PRIOR_ACT3SCNEAR"  name="PRIOR_ACT3SCNEAR" class="ACT"><?php echo text($ACT3SCNEAR); ?></textarea></td>
                                                        <td style="text-align:center;"><?php echo xlt('L{{left}}'); ?></td>
                                                    </tr>
                                                    <tr>
                                                        <td class="text-center"><i class="fa fa-reply rotate-left"></i></td>
                                                        <td style="border:1pt solid black;border-left:0pt;text-align:right;">
                                                        <textarea disabled id="PRIOR_ACT4SCNEAR" name="PRIOR_ACT4SCNEAR" class="ACT"><?php echo text($ACT4SCNEAR); ?></textarea></td>
                                                        <td style="border:1pt solid black;text-align:center;">
                                                        <textarea disabled id="PRIOR_ACT5SCNEAR" name="PRIOR_ACT5SCNEAR" class="ACT"><?php echo text($ACT5SCNEAR); ?></textarea></td>
                                                        <td style="border:1pt solid black;border-right:0pt;text-align:left;">
                                                        <textarea disabled id="PRIOR_ACT6SCNEAR" name="PRIOR_ACT6SCNEAR" class="ACT"><?php echo text($ACT6SCNEAR); ?></textarea></td>
                                                        <td class="text-center"><i class="fa fa-reply flip-left"></i></td>
                                                    </tr>
                                                    <tr>
                                                        <td style="border:0; border-top:2pt solid black;border-right:2pt solid black;text-align:right;">
                                                            <textarea disabled id="PRIOR_ACT10SCNEAR" name="PRIOR_ACT10SCNEAR" class="ACT"><?php echo text($ACT10SCNEAR); ?></textarea></td>
                                                        <td style="border-right:1pt solid black;border-top:1pt solid black;text-align:right;">
                                                            <textarea disabled id="PRIOR_ACT7SCNEAR" name="PRIOR_ACT7SCNEAR" class="ACT"><?php echo text($ACT7SCNEAR); ?></textarea></td>
                                                        <td style="border:1pt solid black;border-bottom:0pt;text-align:center;">
                                                            <textarea disabled id="PRIOR_ACT8SCNEAR" name="PRIOR_ACT8SCNEAR" class="ACT"><?php echo text($ACT8SCNEAR); ?></textarea></td>
                                                        <td style="border-left:1pt solid black;border-top:1pt solid black;text-align:left;">
                                                            <textarea disabled id="PRIOR_ACT9SCNEAR" name="PRIOR_ACT9SCNEAR" class="ACT"><?php echo text($ACT9SCNEAR); ?></textarea></td>
                                                        <td style="border:0; border-top:2pt solid black;border-left:2pt solid black;text-align:left;vertical-align:middle;">
                                                            <textarea disabled id="PRIOR_ACT11SCNEAR" name="PRIOR_ACT11SCNEAR" class="ACT"><?php echo text($ACT11SCNEAR); ?></textarea>
                                                        </td>
                                                    </tr>
                                                </table>
                                                <br />
                                            </div>
                                            <div id="PRIOR_ACT_CCNEAR" name="PRIOR_ACT_CCNEAR" class="nodisplay ACT_box">
                                                <br />
                                                <table>
                                                    <tr>
                                                        <td class="text-center"><?php echo xlt('R{{right}}'); ?></td>
                                                        <td style="border-right:1pt solid black;border-bottom:1pt solid black;text-align:right;">
                                                        <textarea disabled id="PRIOR_ACT1CCNEAR" name="PRIOR_ACT1CCNEAR" class="ACT"><?php echo text($ACT1CCNEAR); ?></textarea></td>
                                                        <td style="border:1pt solid black;border-top:0pt;text-align:center;">
                                                        <textarea disabled id="PRIOR_ACT2CCNEAR"  name="PRIOR_ACT2CCNEAR"class="ACT"><?php echo text($ACT2CCNEAR); ?></textarea></td>
                                                        <td style="border-left:1pt solid black;border-bottom:1pt solid black;text-align:left;">
                                                        <textarea disabled id="PRIOR_ACT3CCNEAR"  name="PRIOR_ACT3CCNEAR" class="ACT"><?php echo text($ACT3CCNEAR); ?></textarea></td>
                                                        <td class="text-center"><?php echo xlt('L{{left}}'); ?></td>
                                                    </tr>
                                                    <tr>
                                                        <td class="text-center"><i class="fa fa-reply rotate-left"></i></td>
                                                        <td style="border:1pt solid black;border-left:0pt;text-align:right;">
                                                        <textarea disabled id="PRIOR_ACT4CCNEAR" name="PRIOR_ACT4CCNEAR" class="ACT"><?php echo text($ACT4CCNEAR); ?></textarea></td>
                                                        <td style="border:1pt solid black;text-align:center;">
                                                        <textarea disabled id="PRIOR_ACT5CCNEAR" name="PRIOR_ACT5CCNEAR" class="ACT"><?php echo text($ACT5CCNEAR); ?></textarea></td>
                                                        <td style="border:1pt solid black;border-right:0pt;text-align:left;">
                                                        <textarea disabled id="PRIOR_ACT6CCNEAR" name="PRIOR_ACT6CCNEAR" class="ACT"><?php echo text($ACT6CCNEAR); ?></textarea></td>
                                                        <td class="text-center"><i class="fa fa-reply flip-left"></i></td>
                                                    </tr>
                                                    <tr>
                                                        <td style="border:0; border-top:2pt solid black;border-right:2pt solid black;text-align:right;">
                                                            <textarea disabled id="PRIOR_ACT10CCNEAR" name="PRIOR_ACT10CCNEAR" class="ACT"><?php echo text($ACT10CCNEAR); ?></textarea></td>
                                                        <td style="border-right:1pt solid black;border-top:1pt solid black;text-align:right;">
                                                            <textarea disabled id="PRIOR_ACT7CCNEAR" name="PRIOR_ACT7CCNEAR" class="ACT"><?php echo text($ACT7CCNEAR); ?></textarea></td>
                                                        <td style="border:1pt solid black;border-bottom:0pt;text-align:center;">
                                                            <textarea disabled id="PRIOR_ACT8CCNEAR" name="PRIOR_ACT8CCNEAR" class="ACT"><?php echo text($ACT8CCNEAR); ?></textarea></td>
                                                        <td style="border-left:1pt solid black;border-top:1pt solid black;text-align:left;">
                                                            <textarea disabled id="PRIOR_ACT9CCNEAR" name="PRIOR_ACT9CCNEAR" class="ACT"><?php echo text($ACT9CCNEAR); ?></textarea></td>
                                                        <td style="border:0; border-top:2pt solid black;border-left:2pt solid black;text-align:left;vertical-align:middle;">
                                                            <textarea disabled id="PRIOR_ACT11CCNEAR" name="PRIOR_ACT11CCNEAR" class="ACT"><?php echo text($ACT11CCNEAR); ?></textarea>
                                                        </td>
                                                    </tr>
                                                </table>
                                               <br />
                                            </div>
                                        </td>
                                    </tr>
                               </table>
                            </div>
                        </td>
                    </tr>
                </table>
                <br />
                <div id="PRIOR_NPCNPA" name="PRIOR_NPCNPA">
                    <table style="position:relative;float:left;text-align:center;margin: 4 2;width:100%;font-size:1.0em;padding:4px;">
                        <tr style="">
                            <td style="width:50%;"></td>
                            <td style="font-weight:bold;"><?php echo xlt('OD{{right eye}}'); ?></td>
                            <td style="font-weight:bold;"><?php echo xlt('OS{{left eye}}'); ?></td>
                        </tr>
                        <tr>
                            <td class="right"><span title="<?php echo xla('Near Point of Accomodation'); ?>"><?php echo xlt('NPA{{near point of accomodation}}'); ?>:</span></td>
                            <td><input disabled type="text" id="PRIOR_ODNPA" style="width:70%;" name="PRIOR_ODNPA" value="<?php echo attr($ODNPA); ?>"></td>
                            <td><input disabled type="text" id="PRIOR_OSNPA" style="width:70%;" name="PRIOR_OSNPA" value="<?php echo attr($OSNPA); ?>"></td>
                        </tr>
                        <tr>
                            <td class="right"><span title="<?php echo xla('Near Point of Convergence'); ?>"><?php echo xlt('NPC{{near point of convergence}}'); ?>:</span></td>
                            <td colspan="2" ><input disabled type="text" style="width:85%;" id="PRIOR_NPC" name="PRIOR_NPC" value="<?php echo attr($NPC); ?>">
                            </td>
                        </tr>
                         <tr>
                            <td class="right">
                                <?php echo xlt('Stereopsis'); ?>:
                            </td>
                            <td colspan="2">
                                <input disabled type="text" style="width:85%;" name="PRIOR_STEREOPSIS" id="PRIOR_STEREOPSIS" value="<?php echo attr($STEREOPSIS); ?>">
                            </td>
                        </tr>
                        <tr>
                            <td colspan="3">&nbsp;</td>
                        </tr>
                        <tr><td class="bold underline"><?php echo xlt('Amplitudes'); ?>:</td>
                            <td ><?php echo xlt('Distance'); ?></td>
                            <td><?php echo xlt('Near'); ?></td>
                        </tr>
                        <tr>
                            <td style="text-align:right;"><?php echo xlt('Divergence'); ?>:</td>
                            <td><input disabled type="text" id="PRIOR_DACCDIST" name="PRIOR_DACCDIST" value="<?php echo attr($DACCDIST); ?>"></td>
                            <td><input disabled type="text" id="PRIOR_DACCNEAR" name="PRIOR_DACCNEAR" value="<?php echo attr($DACCNEAR); ?>"></td></tr>
                        <tr>
                            <td style="text-align:right;"><?php echo xlt('Convergence'); ?>:</td>
                            <td><input disabled type="text" id="PRIOR_CACCDIST" name="PRIOR_CACCDIST" value="<?php echo attr($CACCDIST); ?>"></td>
                            <td><input disabled type="text" id="PRIOR_CACCNEAR" name="PRIOR_CACCNEAR" value="<?php echo attr($CACCNEAR); ?>"></td></tr>
                        </tr>
                         <tr>
                            <td class="right">
                                <?php echo xlt('Vertical Fusional'); ?>:
                            </td>
                            <td colspan="2">
                                <input disabled type="text" style="width:90%;" name="PRIOR_VERTFUSAMPS" id="PRIOR_VERTFUSAMPS" value="<?php echo attr($VERTFUSAMPS); ?>">
                                <br />
                            </td>
                        </tr>
                    </table>
                </div>

            </div>
                <?php
                $hash_tag = '<i class="fa fa-minus"></i>';
                if ($MOTILITY_RS > '0') {
                    $PRIOR_MOTILITYNORMAL = '';
                    for ($index = 1; $index <= $MOTILITY_RS; ++$index) {
                        $here = "PRIOR_MOTILITY_RS_" . $index;
                        $$here = $hash_tag;
                    }
                }

                if ($MOTILITY_RI > '0') {
                    $PRIOR_MOTILITYNORMAL = '';
                    for ($index = 1; $index <= $MOTILITY_RI; ++$index) {
                        $here = "PRIOR_MOTILITY_RI_" . $index;
                        $$here = $hash_tag;
                    }
                }

                if ($MOTILITY_LS > '0') {
                    $PRIOR_MOTILITYNORMAL = '';
                    for ($index = 1; $index <= $MOTILITY_LS; ++$index) {
                        $here = "PRIOR_MOTILITY_LS_" . $index;
                        $$here = $hash_tag;
                    }
                }

                if ($MOTILITY_LI > '0') {
                    $PRIOR_MOTILITYNORMAL = '';
                    for ($index = 1; $index <= $MOTILITY_LI; ++$index) {
                        $here = "PRIOR_MOTILITY_LI_" . $index;
                        $$here = $hash_tag;
                    }
                }

                if ($MOTILITY_RRSO > '0') {
                    $PRIOR_MOTILITYNORMAL = '';
                    for ($index = 1; $index <= $MOTILITY_RRSO; ++$index) {
                        $here = "PRIOR_MOTILITY_RRSO_" . $index;
                        $$here = $hash_tag;
                    }
                }

                if ($MOTILITY_LRSO > '0') {
                    $PRIOR_MOTILITYNORMAL = '';
                    for ($index = 1; $index <= $MOTILITY_LRSO; ++$index) {
                        $here = "PRIOR_MOTILITY_LRSO_" . $index;
                        $$here = $hash_tag;
                    }
                }

                if ($MOTILITY_RLIO > '0') {
                    $PRIOR_MOTILITYNORMAL = '';
                    for ($index = 1; $index <= $MOTILITY_RLIO; ++$index) {
                        $here = "PRIOR_MOTILITY_RLIO_" . $index;
                        $$here = $hash_tag;
                    }
                }

                if ($MOTILITY_LLIO > '0') {
                    $PRIOR_MOTILITYNORMAL = '';
                    for ($index = 1; $index <= $MOTILITY_LLIO; ++$index) {
                        $here = "PRIOR_MOTILITY_LLIO_" . $index;
                        $$here = $hash_tag;
                    }
                }

                if ($MOTILITY_RLSO > '0') {
                    $PRIOR_MOTILITYNORMAL = '';
                    for ($index = 1; $index <= $MOTILITY_RLSO; ++$index) {
                        $here = "PRIOR_MOTILITY_RLSO_" . $index;
                        $$here = $hash_tag;
                    }
                }

                if ($MOTILITY_LLSO > '0') {
                    $PRIOR_MOTILITYNORMAL = '';
                    for ($index = 1; $index <= $MOTILITY_LLSO; ++$index) {
                        $here = "PRIOR_MOTILITY_LLSO_" . $index;
                        $$here = $hash_tag;
                    }
                }

                if ($MOTILITY_RRIO > '0') {
                    $PRIOR_MOTILITYNORMAL = '';
                    for ($index = 1; $index <= $MOTILITY_RRIO; ++$index) {
                        $here = "PRIOR_MOTILITY_RRIO_" . $index;
                        $$here = $hash_tag;
                    }
                }

                if ($MOTILITY_LRIO > '0') {
                    $PRIOR_MOTILITYNORMAL = '';
                    for ($index = 1; $index <= $MOTILITY_LRIO; ++$index) {
                        $here = "PRIOR_MOTILITY_LRIO_" . $index;
                        $$here = $hash_tag;
                    }
                }


                $hash_tag = '<i class="fa fa-minus rotate-left"></i>';
                if ($MOTILITY_LR > '0') {
                    $PRIOR_MOTILITYNORMAL = '';
                    for ($index = 1; $index <= $MOTILITY_LR; ++$index) {
                        $here = "PRIOR_MOTILITY_LR_" . $index;
                        $$here = $hash_tag;
                    }
                }

                if ($MOTILITY_LL > '0') {
                    $PRIOR_MOTILITYNORMAL = '';
                    for ($index = 1; $index <= $MOTILITY_LL; ++$index) {
                        $here = "PRIOR_MOTILITY_LL_" . $index;
                        $$here = $hash_tag;
                    }
                }

                if ($MOTILITY_RR > '0') {
                    $PRIOR_MOTILITYNORMAL = '';
                    for ($index = 1; $index <= $MOTILITY_RR; ++$index) {
                        $here = "PRIOR_MOTILITY_RR_" . $index;
                        $$here = $hash_tag;
                    }
                }

                if ($MOTILITY_RL > '0') {
                    $PRIOR_MOTILITYNORMAL = '';
                    for ($index = 1; $index <= $MOTILITY_RL; ++$index) {
                        $here = "PRIOR_MOTILITY_RL_" . $index;
                        $$here = $hash_tag;
                    }
                }
                ?>
            <div id="PRIOR_NEURO_MOTILITY" class="text_clinical borderShadow"
                style="float:left;font-size:0.9em;margin:2 2;padding: 0 10;font-weight:bold;height:134px;width:195px;">
                <div>
                    <table style="width:100%;margin:0 0 1 0;">
                        <tr>
                            <td style="width:40%;font-size:0.9em;margin:0 auto;font-weight:bold;"><?php echo xlt('Motility'); ?>:</td>
                            <td style="font-size:0.9em;vertical-align:middle;text-align:right;top:0.0in;right:0.1in;height:30px;">
                                <label for="PRIOR_MOTILITYNORMAL" class="input-helper input-helper--checkbox"><?php echo xlt('Normal'); ?></label>
                                <input disabled id="PRIOR_MOTILITYNORMAL" name="PRIOR_MOTILITYNORMAL" type="checkbox" value="1" <?php
                                if ($MOTILITYNORMAL > '0') {
                                    echo "checked";
                                } ?> disabled>
                            </td>
                        </tr>
                    </table>
                </div>
                <input disabled type="hidden" name="PRIOR_MOTILITY_RS"  id="PRIOR_MOTILITY_RS" value="<?php echo attr($MOTILITY_RS); ?>">
                <input disabled type="hidden" name="PRIOR_MOTILITY_RI"  id="PRIOR_MOTILITY_RI" value="<?php echo attr($MOTILITY_RI); ?>">
                <input disabled type="hidden" name="PRIOR_MOTILITY_RR"  id="PRIOR_MOTILITY_RR" value="<?php echo attr($MOTILITY_RR); ?>">
                <input disabled type="hidden" name="PRIOR_MOTILITY_RL"  id="PRIOR_MOTILITY_RL" value="<?php echo attr($MOTILITY_RL); ?>">
                <input disabled type="hidden" name="PRIOR_MOTILITY_LS"  id="PRIOR_MOTILITY_LS" value="<?php echo attr($MOTILITY_LS); ?>">
                <input disabled type="hidden" name="PRIOR_MOTILITY_LI"  id="PRIOR_MOTILITY_LI" value="<?php echo attr($MOTILITY_LI); ?>">
                <input disabled type="hidden" name="PRIOR_MOTILITY_LR"  id="PRIOR_MOTILITY_LR" value="<?php echo attr($MOTILITY_LR); ?>">
                <input disabled type="hidden" name="PRIOR_MOTILITY_LL"  id="PRIOR_MOTILITY_LL" value="<?php echo attr($MOTILITY_LL); ?>">
                <input disabled type="hidden" name="PRIOR_MOTILITY_RRSO"  id="PRIOR_MOTILITY_RRSO" value="<?php echo attr($MOTILITY_RRSO); ?>">
                <input disabled type="hidden" name="PRIOR_MOTILITY_RLSO"  id="PRIOR_MOTILITY_RLSO" value="<?php echo attr($MOTILITY_RLSO); ?>">
                <input disabled type="hidden" name="PRIOR_MOTILITY_RRIO"  id="PRIOR_MOTILITY_RRIO" value="<?php echo attr($MOTILITY_RRIO); ?>">
                <input disabled type="hidden" name="PRIOR_MOTILITY_RLIO"  id="PRIOR_MOTILITY_RLIO" value="<?php echo attr($MOTILITY_RLIO); ?>">

                <input disabled type="hidden" name="PRIOR_MOTILITY_LRSO"  id="PRIOR_MOTILITY_LRSO" value="<?php echo attr($MOTILITY_LRSO); ?>">
                <input disabled type="hidden" name="PRIOR_MOTILITY_LLSO"  id="PRIOR_MOTILITY_LLSO" value="<?php echo attr($MOTILITY_LLSO); ?>">
                <input disabled type="hidden" name="PRIOR_MOTILITY_LRIO"  id="PRIOR_MOTILITY_LRIO" value="<?php echo attr($MOTILITY_LRIO); ?>">
                <input disabled type="hidden" name="PRIOR_MOTILITY_LLIO"  id="PRIOR_MOTILITY_LLIO" value="<?php echo attr($MOTILITY_LLIO); ?>">

                <div style="float:left;left:0.4in;text-decoration:underline;"><?php echo xlt('OD{{right eye}}'); ?></div>
                <div style="float:right;right:0.4in;text-decoration:underline;"><?php echo xlt('OS{{left eye}}'); ?></div><br />
                <div class="divTable" style="background: url(../../forms/<?php echo $form_folder; ?>/images/eom.bmp) no-repeat center center;background-size: 90% 75%;height:0.77in;width:0.71in;padding:1px;margin:6 1 1 2;">
                    <div class="divRow">
                        <div class="divCell">&nbsp;</div>
                    </div>
                    <div class="divRow">
                        <div class="divCell"><?php echo $PRIOR_MOTILITY_RRSO_4 ?? ''; ?></div>
                        <div class="divCell">&nbsp;</div>
                        <div class="divCell">&nbsp;</div>
                        <div class="divCell">&nbsp;</div>
                        <div class="divCell" name="PRIOR_MOTILITY_RS_4_3" id="PRIOR_MOTILITY_RS_4_3">&nbsp;</div>
                        <div class="divCell" name="PRIOR_MOTILITY_RS_4_1" id="PRIOR_MOTILITY_RS_4_1">&nbsp;</div>
                        <div class="divCell" name="PRIOR_MOTILITY_RS_4" id="PRIOR_MOTILITY_RS_4"><?php echo $PRIOR_MOTILITY_RS_4 ?? ''; ?></div>
                        <div class="divCell" name="PRIOR_MOTILITY_RS_4_2" id="PRIOR_MOTILITY_RS_4_2">&nbsp;</div>
                        <div class="divCell" name="PRIOR_MOTILITY_RS_4_4" id="PRIOR_MOTILITY_RS_4_4">&nbsp;</div>
                        <div class="divCell">&nbsp;</div>
                        <div class="divCell">&nbsp;</div>
                        <div class="divCell">&nbsp;</div>
                        <div class="divCell"><?php echo $PRIOR_MOTILITY_RLSO_4 ?? ''; ?></div>
                    </div>
                    <div class="divRow">
                        <div class="divCell">&nbsp;</div>
                        <div class="divCell"><?php echo $PRIOR_MOTILITY_RRSO_3 ?? ''; ?></div>
                        <div class="divCell">&nbsp;</div>
                        <div class="divCell">&nbsp;</div>
                        <div class="divCell">&nbsp;</div>
                        <div class="divCell" name="PRIOR_MOTILITY_RS_3_1" id="PRIOR_MOTILITY_RS_3_1">&nbsp;</div>
                        <div class="divCell" name="PRIOR_MOTILITY_RS_3" id="PRIOR_MOTILITY_RS_3"><?php echo $PRIOR_MOTILITY_RS_3 ?? ''; ?></div>
                        <div class="divCell" name="PRIOR_MOTILITY_RS_3_2" id="PRIOR_MOTILITY_RS_3_2">&nbsp;</div>
                        <div class="divCell">&nbsp;</div>
                        <div class="divCell">&nbsp;</div>
                        <div class="divCell">&nbsp;</div>
                        <div class="divCell"><?php echo $PRIOR_MOTILITY_RLSO_3 ?? ''; ?></div>
                        <div class="divCell">&nbsp;</div>
                    </div>
                    <div class="divRow">
                        <div class="divCell">&nbsp;</div>
                        <div class="divCell">&nbsp;</div>
                        <div class="divCell"><?php echo $PRIOR_MOTILITY_RRSO_2 ?? ''; ?></div>
                        <div class="divCell">&nbsp;</div>
                        <div class="divCell">&nbsp;</div>
                        <div class="divCell" name="PRIOR_MOTILITY_RS_2_1" id="PRIOR_MOTILITY_RS_2_1">&nbsp;</div>
                        <div class="divCell" name="PRIOR_MOTILITY_RS_2" id="PRIOR_MOTILITY_RS_2"><?php echo $PRIOR_MOTILITY_RS_2 ?? ''; ?></div>
                        <div class="divCell" name="PRIOR_MOTILITY_RS_2_2" id="PRIOR_MOTILITY_RS_2_2">&nbsp;</div>
                        <div class="divCell">&nbsp;</div>
                        <div class="divCell">&nbsp;</div>
                        <div class="divCell"><?php echo $PRIOR_MOTILITY_RLSO_2 ?? ''; ?></div>
                        <div class="divCell">&nbsp;</div>
                        <div class="divCell">&nbsp;</div>
                    </div>
                    <div class="divRow">
                        <div class="divCell">&nbsp;</div>
                        <div class="divCell">&nbsp;</div>
                        <div class="divCell">&nbsp;</div>
                        <div class="divCell"><?php echo $PRIOR_MOTILITY_RRSO_1 ?? ''; ?></div>
                        <div class="divCell">&nbsp;</div>
                        <div class="divCell" name="PRIOR_MOTILITY_RS_1_1" id="PRIOR_MOTILITY_RS_1_1">&nbsp;</div>
                        <div class="divCell" name="PRIOR_MOTILITY_RS_1" id="PRIOR_MOTILITY_RS_1"><?php echo $PRIOR_MOTILITY_RS_1 ?? ''; ?></div>
                        <div class="divCell" name="PRIOR_MOTILITY_RS_1_2" id="PRIOR_MOTILITY_RS_1_2">&nbsp;</div>
                        <div class="divCell">&nbsp;</div>
                        <div class="divCell"><?php echo $PRIOR_MOTILITY_RLSO_1 ?? ''; ?></div>
                        <div class="divCell">&nbsp;</div>
                        <div class="divCell">&nbsp;</div>
                        <div class="divCell">&nbsp;</div>
                    </div>
                    <div class="divRow">
                        <div class="divCell">&nbsp;</div>
                        <div class="divCell">&nbsp;</div>
                        <div class="divCell">&nbsp;</div>
                        <div class="divCell">&nbsp;</div>
                        <div class="divCell">&nbsp;</div>
                        <div class="divCell" name="PRIOR_MOTILITY_RS_0_1" id="PRIOR_MOTILITY_RS_0_1">&nbsp;</div>
                        <div class="divCell" name="PRIOR_MOTILITY_RS_0" id="PRIOR_MOTILITY_RS_0">&nbsp;</div>
                        <div class="divCell" name="PRIOR_MOTILITY_RS_0_1" id="PRIOR_MOTILITY_RS_0_1">&nbsp;</div>
                        <div class="divCell">&nbsp;</div>
                        <div class="divCell">&nbsp;</div>
                        <div class="divCell">&nbsp;</div>
                        <div class="divCell">&nbsp;</div>
                        <div class="divCell">&nbsp;</div>
                    </div>
                    <div class="divMiddleRow">
                        <div class="divCell">&nbsp;</div>
                        <div class="divCell" name="PRIOR_MOTILITY_RR_4" id="PRIOR_MOTILITY_RR_4"><?php echo $PRIOR_MOTILITY_RR_4 ?? ''; ?></div>
                        <div class="divCell" name="PRIOR_MOTILITY_RR_3" id="PRIOR_MOTILITY_RR_3"><?php echo $PRIOR_MOTILITY_RR_3 ?? ''; ?></div>
                        <div class="divCell" name="PRIOR_MOTILITY_RR_2" id="PRIOR_MOTILITY_RR_2"><?php echo $PRIOR_MOTILITY_RR_2 ?? ''; ?></div>
                        <div class="divCell" name="PRIOR_MOTILITY_RR_1" id="PRIOR_MOTILITY_RR_1"><?php echo $PRIOR_MOTILITY_RR_1 ?? ''; ?></div>
                        <div class="divCell" name="PRIOR_MOTILITY_RR_0" id="PRIOR_MOTILITY_RR_0">&nbsp;</div>
                        <div class="divCell" name="PRIOR_MOTILITY_R0" id="PRIOR_MOTILITY_R0">&nbsp;</div>
                        <div class="divCell" name="PRIOR_MOTILITY_RL_0" id="PRIOR_MOTILITY_RL_0">&nbsp;</div>
                        <div class="divCell" name="PRIOR_MOTILITY_RL_1" id="PRIOR_MOTILITY_RL_1"><?php echo $PRIOR_MOTILITY_RL_1 ?? ''; ?></div>
                        <div class="divCell" name="PRIOR_MOTILITY_RL_2" id="PRIOR_MOTILITY_RL_2"><?php echo $PRIOR_MOTILITY_RL_2 ?? ''; ?></div>
                        <div class="divCell" name="PRIOR_MOTILITY_RL_3" id="PRIOR_MOTILITY_RL_3"><?php echo $PRIOR_MOTILITY_RL_3 ?? ''; ?></div>
                        <div class="divCell" name="PRIOR_MOTILITY_RL_4" id="PRIOR_MOTILITY_RL_4"><?php echo $PRIOR_MOTILITY_RL_4 ?? ''; ?></div>
                        <div class="divCell">&nbsp;</div>
                    </div>
                    <div class="divRow">
                        <div class="divCell">&nbsp;</div>
                        <div class="divCell">&nbsp;</div>
                        <div class="divCell">&nbsp;</div>
                        <div class="divCell">&nbsp;</div>
                        <div class="divCell">&nbsp;</div>
                        <div class="divCell" name="PRIOR_MOTILITY_RI_0_1" id="PRIOR_MOTILITY_RI_0_1">&nbsp;</div>
                        <div class="divCell" id="PRIOR_MOTILITY_RI_0" name="PRIOR_MOTILITY_RI_0">&nbsp;</div>
                        <div class="divCell" name="PRIOR_MOTILITY_RI_0_2" id="PRIOR_MOTILITY_RI_0_2">&nbsp;</div>
                        <div class="divCell">&nbsp;</div>
                        <div class="divCell">&nbsp;</div>
                        <div class="divCell">&nbsp;</div>
                        <div class="divCell">&nbsp;</div>
                        <div class="divCell">&nbsp;</div>
                    </div>
                    <div class="divRow">
                        <div class="divCell">&nbsp;</div>
                        <div class="divCell">&nbsp;</div>
                        <div class="divCell">&nbsp;</div>
                        <div class="divCell"><?php echo $PRIOR_MOTILITY_RRIO_1 ?? ''; ?></div>
                        <div class="divCell">&nbsp;</div>
                        <div class="divCell" name="PRIOR_MOTILITY_RI_1_1" id="PRIOR_MOTILITY_RI_1_1">&nbsp;</div>
                        <div class="divCell" id="PRIOR_MOTILITY_RI_1" name="PRIOR_MOTILITY_RI_1"><?php echo $PRIOR_MOTILITY_RI_1 ?? ''; ?></div>
                        <div class="divCell" name="PRIOR_MOTILITY_RI_1_2" id="PRIOR_MOTILITY_RI_1_2">&nbsp;</div>
                        <div class="divCell">&nbsp;</div>
                        <div class="divCell"><?php echo $PRIOR_MOTILITY_RLIO_1 ?? ''; ?></div>
                        <div class="divCell">&nbsp;</div>
                        <div class="divCell">&nbsp;</div>
                        <div class="divCell">&nbsp;</div>
                    </div>
                    <div class="divRow">
                        <div class="divCell">&nbsp;</div>
                        <div class="divCell">&nbsp;</div>
                        <div class="divCell"><?php echo $PRIOR_MOTILITY_RRIO_2 ?? ''; ?></div>
                        <div class="divCell">&nbsp;</div>
                        <div class="divCell">&nbsp;</div>
                        <div class="divCell" name="PRIOR_MOTILITY_RI_2_1" id="PRIOR_MOTILITY_RI_2_1">&nbsp;</div>
                        <div class="divCell" id="PRIOR_MOTILITY_RI_2" name="PRIOR_MOTILITY_RI_2"><?php echo $PRIOR_MOTILITY_RI_2 ?? ''; ?></div>
                        <div class="divCell" name="PRIOR_MOTILITY_RI_2_2" id="PRIOR_MOTILITY_RI_2_2">&nbsp;</div>
                        <div class="divCell">&nbsp;</div>
                        <div class="divCell">&nbsp;</div>
                        <div class="divCell"><?php echo $PRIOR_MOTILITY_RLIO_2 ?? ''; ?></div>
                        <div class="divCell">&nbsp;</div>
                        <div class="divCell">&nbsp;</div>
                    </div>
                    <div class="divRow">
                        <div class="divCell">&nbsp;</div>
                        <div class="divCell"><?php echo $PRIOR_MOTILITY_RRIO_3 ?? ''; ?></div>
                        <div class="divCell">&nbsp;</div>
                        <div class="divCell" name="PRIOR_MOTILITY_RI_3_5" id="PRIOR_MOTILITY_RI_3_5">&nbsp;</div>
                        <div class="divCell" name="PRIOR_MOTILITY_RI_3_3" id="PRIOR_MOTILITY_RI_3_3">&nbsp;</div>
                        <div class="divCell" name="PRIOR_MOTILITY_RI_3_1" id="PRIOR_MOTILITY_RI_3_1">&nbsp;</div>
                        <div class="divCell" id="PRIOR_MOTILITY_RI_3" name="PRIOR_MOTILITY_RI_3"><?php echo $PRIOR_MOTILITY_RI_3 ?? ''; ?></div>
                        <div class="divCell" name="PRIOR_MOTILITY_RI_3_2" id="PRIOR_MOTILITY_RI_3_2">&nbsp;</div>
                        <div class="divCell" name="PRIOR_MOTILITY_RI_3_4" id="PRIOR_MOTILITY_RI_3_4">&nbsp;</div>
                        <div class="divCell" name="PRIOR_MOTILITY_RI_3_6" id="PRIOR_MOTILITY_RI_3_6">&nbsp;</div>
                        <div class="divCell">&nbsp;</div>
                        <div class="divCell"><?php echo $PRIOR_MOTILITY_RLIO_3 ?? ''; ?></div>
                        <div class="divCell"></div>
                    </div>
                    <div class="divRow">
                        <div class="divCell"><?php echo $PRIOR_MOTILITY_RRIO_4 ?? ''; ?></div>
                        <div class="divCell">&nbsp;</div>
                        <div class="divCell">&nbsp;</div>
                        <div class="divCell" name="PRIOR_MOTILITY_RI_4_5" id="PRIOR_MOTILITY_RI_4_5">&nbsp;</div>
                        <div class="divCell" name="PRIOR_MOTILITY_RI_4_3" id="PRIOR_MOTILITY_RI_4_3">&nbsp;</div>
                        <div class="divCell" name="PRIOR_MOTILITY_RI_4_1" id="PRIOR_MOTILITY_RI_4_1">&nbsp;</div>
                        <div class="divCell" id="PRIOR_MOTILITY_RI_4" name="PRIOR_MOTILITY_RI_4"><?php echo $PRIOR_MOTILITY_RI_4 ?? ''; ?></div>
                        <div class="divCell" name="PRIOR_MOTILITY_RI_4_2" id="PRIOR_MOTILITY_RI_4_2">&nbsp;</div>
                        <div class="divCell" name="PRIOR_MOTILITY_RI_4_4" id="PRIOR_MOTILITY_RI_4_4">&nbsp;</div>
                        <div class="divCell" name="PRIOR_MOTILITY_RI_4_6" id="PRIOR_MOTILITY_RI_4_6">&nbsp;</div>
                        <div class="divCell">&nbsp;</div>
                        <div class="divCell">&nbsp;</div>
                        <div class="divCell"><?php echo $PRIOR_MOTILITY_RLIO_4 ?? ''; ?></div>
                    </div>
                    <div class="divRow">
                        <div class="divCell">&nbsp;</div>
                    </div>
                </div>
                <div class="divTable" style="float:right;background: url(../../forms/<?php echo $form_folder; ?>/images/eom.bmp) no-repeat center center;background-size: 90% 75%;height:0.77in;width:0.71in;padding:1px;margin:6 2 0 0;">
                    <div class="divRow">
                        <div class="divCell">&nbsp;</div>
                    </div>
                    <div class="divRow">
                        <div class="divCell"><?php echo $PRIOR_MOTILITY_LRSO_4 ?? ''; ?></div>
                        <div class="divCell">&nbsp;</div>
                        <div class="divCell">&nbsp;</div>
                        <div class="divCell">&nbsp;</div>
                        <div class="divCell" name="PRIOR_MOTILITY_LS_4_3" id="PRIOR_MOTILITY_LS_4_3">&nbsp;</div>
                        <div class="divCell" name="PRIOR_MOTILITY_LS_4_1" id="PRIOR_MOTILITY_LS_4_1">&nbsp;</div>
                        <div class="divCell" name="PRIOR_MOTILITY_LS_4" id="PRIOR_MOTILITY_LS_4"><?php echo $PRIOR_MOTILITY_LS_4 ?? ''; ?></div>
                        <div class="divCell" name="PRIOR_MOTILITY_LS_4_2" id="PRIOR_MOTILITY_LS_4_2">&nbsp;</div>
                        <div class="divCell" name="PRIOR_MOTILITY_LS_4_4" id="PRIOR_MOTILITY_LS_4_4">&nbsp;</div>
                        <div class="divCell">&nbsp;</div>
                        <div class="divCell">&nbsp;</div>
                        <div class="divCell">&nbsp;</div>
                        <div class="divCell"><?php echo $PRIOR_MOTILITY_LLSO_4 ?? ''; ?></div>
                    </div>
                    <div class="divRow">
                        <div class="divCell">&nbsp;</div>
                        <div class="divCell"><?php echo $PRIOR_MOTILITY_LRSO_3 ?? ''; ?></div>
                        <div class="divCell">&nbsp;</div>
                        <div class="divCell">&nbsp;</div>
                        <div class="divCell">&nbsp;</div>
                        <div class="divCell" name="PRIOR_MOTILITY_LS_3_1" id="PRIOR_MOTILITY_LS_3_1">&nbsp;</div>
                        <div class="divCell" name="PRIOR_MOTILITY_LS_3" id="PRIOR_MOTILITY_LS_3"><?php echo $PRIOR_MOTILITY_LS_3 ?? ''; ?></div>
                        <div class="divCell" name="PRIOR_MOTILITY_LS_3_2" id="PRIOR_MOTILITY_LS_3_2">&nbsp;</div>
                        <div class="divCell">&nbsp;</div>
                        <div class="divCell">&nbsp;</div>
                        <div class="divCell">&nbsp;</div>
                        <div class="divCell"><?php echo $PRIOR_MOTILITY_LLSO_3 ?? ''; ?></div>
                        <div class="divCell">&nbsp;</div>
                    </div>
                    <div class="divRow">
                        <div class="divCell">&nbsp;</div>
                        <div class="divCell">&nbsp;</div>
                        <div class="divCell"><?php echo $PRIOR_MOTILITY_LRSO_2 ?? ''; ?></div>
                        <div class="divCell">&nbsp;</div>
                        <div class="divCell">&nbsp;</div>
                        <div class="divCell" name="PRIOR_MOTILITY_LS_2_1" id="PRIOR_MOTILITY_LS_2_1">&nbsp;</div>
                        <div class="divCell" name="PRIOR_MOTILITY_LS_2" id="PRIOR_MOTILITY_LS_2"><?php echo $PRIOR_MOTILITY_LS_2 ?? ''; ?></div>
                        <div class="divCell" name="PRIOR_MOTILITY_LS_2_2" id="PRIOR_MOTILITY_LS_2_2">&nbsp;</div>
                        <div class="divCell">&nbsp;</div>
                        <div class="divCell">&nbsp;</div>
                        <div class="divCell"><?php echo $PRIOR_MOTILITY_LLSO_2 ?? ''; ?></div>
                        <div class="divCell">&nbsp;</div>
                        <div class="divCell">&nbsp;</div>
                    </div>
                    <div class="divRow">
                        <div class="divCell">&nbsp;</div>
                        <div class="divCell">&nbsp;</div>
                        <div class="divCell">&nbsp;</div>
                        <div class="divCell"><?php echo $PRIOR_MOTILITY_LRSO_1 ?? ''; ?></div>
                        <div class="divCell">&nbsp;</div>
                        <div class="divCell" name="PRIOR_MOTILITY_LS_1_1" id="PRIOR_MOTILITY_LS_1_1">&nbsp;</div>
                        <div class="divCell" name="PRIOR_MOTILITY_LS_1" id="PRIOR_MOTILITY_LS_1"><?php echo $PRIOR_MOTILITY_LS_1 ?? ''; ?></div>
                        <div class="divCell" name="PRIOR_MOTILITY_LS_1_2" id="PRIOR_MOTILITY_LS_1_2">&nbsp;</div>
                        <div class="divCell">&nbsp;</div>
                        <div class="divCell"><?php echo $PRIOR_MOTILITY_LLSO_1 ?? ''; ?></div>
                        <div class="divCell">&nbsp;</div>
                        <div class="divCell">&nbsp;</div>
                        <div class="divCell">&nbsp;</div>
                    </div>
                    <div class="divRow">
                        <div class="divCell">&nbsp;</div>
                        <div class="divCell">&nbsp;</div>
                        <div class="divCell">&nbsp;</div>
                        <div class="divCell">&nbsp;</div>
                        <div class="divCell">&nbsp;</div>
                        <div class="divCell" name="PRIOR_MOTILITY_LS_0_1" id="PRIOR_MOTILITY_LS_0_1">&nbsp;</div>
                        <div class="divCell" name="PRIOR_MOTILITY_LS_0" id="PRIOR_MOTILITY_LS_0">&nbsp;</div>
                        <div class="divCell" name="PRIOR_MOTILITY_LS_0_1" id="PRIOR_MOTILITY_LS_0_1">&nbsp;</div>
                        <div class="divCell">&nbsp;</div>
                        <div class="divCell">&nbsp;</div>
                        <div class="divCell">&nbsp;</div>
                        <div class="divCell">&nbsp;</div>
                        <div class="divCell">&nbsp;</div>
                    </div>
                    <div class="divMiddleRow">
                        <div class="divCell">&nbsp;</div>
                        <div class="divCell" name="PRIOR_MOTILITY_LR_4" id="PRIOR_MOTILITY_LR_4"><?php echo $PRIOR_MOTILITY_LR_4 ?? ''; ?></div>
                        <div class="divCell" name="PRIOR_MOTILITY_LR_3" id="PRIOR_MOTILITY_LR_3"><?php echo $PRIOR_MOTILITY_LR_3 ?? ''; ?></div>
                        <div class="divCell" name="PRIOR_MOTILITY_LR_2" id="PRIOR_MOTILITY_LR_2"><?php echo $PRIOR_MOTILITY_LR_2 ?? ''; ?></div>
                        <div class="divCell" name="PRIOR_MOTILITY_LR_1" id="PRIOR_MOTILITY_LR_1"><?php echo $PRIOR_MOTILITY_LR_1 ?? ''; ?></div>
                        <div class="divCell" name="PRIOR_MOTILITY_LR_0" id="PRIOR_MOTILITY_LR_0">&nbsp;</div>
                        <div class="divCell" name="PRIOR_MOTILITY_L0" id="PRIOR_MOTILITY_L0">&nbsp;</div>
                        <div class="divCell" name="PRIOR_MOTILITY_LL_0" id="PRIOR_MOTILITY_LL_0">&nbsp;</div>
                        <div class="divCell" name="PRIOR_MOTILITY_LL_1" id="PRIOR_MOTILITY_LL_1"><?php echo $PRIOR_MOTILITY_LL_1 ?? ''; ?></div>
                        <div class="divCell" name="PRIOR_MOTILITY_LL_2" id="PRIOR_MOTILITY_LL_2"><?php echo $PRIOR_MOTILITY_LL_2 ?? ''; ?></div>
                        <div class="divCell" name="PRIOR_MOTILITY_LL_3" id="PRIOR_MOTILITY_LL_3"><?php echo $PRIOR_MOTILITY_LL_3 ?? ''; ?></div>
                        <div class="divCell" name="PRIOR_MOTILITY_LL_4" id="PRIOR_MOTILITY_LL_4"><?php echo $PRIOR_MOTILITY_LL_4 ?? ''; ?></div>
                        <div class="divCell">&nbsp;</div>
                    </div>
                    <div class="divRow">
                        <div class="divCell">&nbsp;</div>
                        <div class="divCell" name="PRIOR_MOTILITY_LR_4_1" id="PRIOR_MOTILITY_LR_4_1">&nbsp;</div>
                        <div class="divCell" name="PRIOR_MOTILITY_LR_3_1" id="PRIOR_MOTILITY_LR_3_1">&nbsp;</div>
                        <div class="divCell" name="PRIOR_MOTILITY_LR_2_1" id="PRIOR_MOTILITY_LR_2_1">&nbsp;</div>
                        <div class="divCell" name="PRIOR_MOTILITY_RO_I_1" id="PRIOR_MOTILITY_RO_I_1">&nbsp;</div>
                        <div class="divCell">&nbsp;</div>
                        <div class="divCell" id="PRIOR_MOTILITY_LI_0" name="PRIOR_MOTILITY_LI_0">&nbsp;</div>
                        <div class="divCell">&nbsp;</div>
                        <div class="divCell" name="PRIOR_MOTILITY_LO_I_1" id="PRIOR_MOTILITY_LO_I_1">&nbsp;</div>
                        <div class="divCell" name="PRIOR_MOTILITY_LL_2_2" id="PRIOR_MOTILITY_LL_2_2">&nbsp;</div>
                        <div class="divCell" name="PRIOR_MOTILITY_LL_3_2" id="PRIOR_MOTILITY_LL_3_2">&nbsp;</div>
                        <div class="divCell" name="PRIOR_MOTILITY_LL_4_2" id="PRIOR_MOTILITY_LL_4_2">&nbsp;</div>
                        <div class="divCell">&nbsp;</div>
                    </div>
                     <div class="divRow">
                        <div class="divCell">&nbsp;</div>
                        <div class="divCell" name="PRIOR_MOTILITY_LR_4_3" id="PRIOR_MOTILITY_LR_4_3">&nbsp;</div>
                        <div class="divCell" name="PRIOR_MOTILITY_LR_3_3" id="PRIOR_MOTILITY_LR_3_3">&nbsp;</div>
                        <div class="divCell" name="PRIOR_MOTILITY_RO_I_2" id="PRIOR_MOTILITY_RO_I_2"><?php echo $PRIOR_MOTILITY_LRIO_1 ?? ''; ?></div>
                        <div class="divCell">&nbsp;</div>
                        <div class="divCell">&nbsp;</div>
                        <div class="divCell" id="PRIOR_MOTILITY_LI_1" name="PRIOR_MOTILITY_LI_1"><?php echo $PRIOR_MOTILITY_LI_1 ?? ''; ?></div>
                        <div class="divCell">&nbsp;</div>
                        <div class="divCell">&nbsp;</div>
                        <div class="divCell" name="PRIOR_MOTILITY_LO_I_2" id="PRIOR_MOTILITY_LO_I_2"><?php echo $PRIOR_MOTILITY_LLIO_1 ?? ''; ?></div>
                        <div class="divCell" name="PRIOR_MOTILITY_LL_3_4" id="PRIOR_MOTILITY_LL_3_4">&nbsp;</div>
                        <div class="divCell" name="PRIOR_MOTILITY_LL_4_4" id="PRIOR_MOTILITY_LL_4_4">&nbsp;</div>
                        <div class="divCell">&nbsp;</div>
                    </div>
                    <div class="divRow">
                        <div class="divCell" name="PRIOR_MOTILITY_RO_I_3_1" id="PRIOR_MOTILITY_RO_I_3_1">&nbsp;</div>
                        <div class="divCell" name="PRIOR_MOTILITY_RO_I_3" id="PRIOR_MOTILITY_RO_I_3">&nbsp;</div>
                        <div class="divCell"><?php echo $PRIOR_MOTILITY_LRIO_2 ?? ''; ?></div>
                        <div class="divCell">&nbsp;</div>
                        <div class="divCell">&nbsp;</div>
                        <div class="divCell" name="PRIOR_MOTILITY_LI_2_1" id="PRIOR_MOTILITY_LI_2_1">&nbsp;</div>
                        <div class="divCell" id="PRIOR_MOTILITY_LI_2" name="PRIOR_MOTILITY_LI_2"><?php echo $PRIOR_MOTILITY_LI_2 ?? ''; ?></div>
                        <div class="divCell" name="PRIOR_MOTILITY_LI_2_2" id="PRIOR_MOTILITY_LI_2_2">&nbsp;</div>
                        <div class="divCell">&nbsp;</div>
                        <div class="divCell">&nbsp;</div>
                        <div class="divCell"><?php echo $PRIOR_MOTILITY_LLIO_2 ?? ''; ?></div>
                        <div class="divCell" name="PRIOR_MOTILITY_LO_I_2" id="PRIOR_MOTILITY_RO_I_2">&nbsp;</div>
                        <div class="divCell" name="PRIOR_MOTILITY_LO_I_3_1" id="PRIOR_MOTILITY_LO_I_3_1">&nbsp;</div>
                        </div>
                    <div class="divRow">
                        <div class="divCell" name="PRIOR_MOTILITY_LO_I_3" id="PRIOR_MOTILITY_RO_I_3">&nbsp;</div>
                        <div class="divCell"><?php echo $PRIOR_MOTILITY_LRIO_3 ?? ''; ?></div>
                        <div class="divCell">&nbsp;</div>
                        <div class="divCell" name="PRIOR_MOTILITY_LI_3_5" id="PRIOR_MOTILITY_LI_3_5">&nbsp;</div>
                        <div class="divCell" name="PRIOR_MOTILITY_LI_3_3" id="PRIOR_MOTILITY_LI_3_3">&nbsp;</div>
                        <div class="divCell" name="PRIOR_MOTILITY_LI_3_1" id="PRIOR_MOTILITY_LI_3_1">&nbsp;</div>
                        <div class="divCell" name="PRIOR_MOTILITY_LI_3"   id="PRIOR_MOTILITY_LI_3"><?php echo $PRIOR_MOTILITY_LI_3 ?? ''; ?></div>
                        <div class="divCell" name="PRIOR_MOTILITY_LI_3_2" id="PRIOR_MOTILITY_LI_3_2">&nbsp;</div>
                        <div class="divCell" name="PRIOR_MOTILITY_LI_3_4" id="PRIOR_MOTILITY_LI_3_4">&nbsp;</div>
                        <div class="divCell" name="PRIOR_MOTILITY_LI_3_6" id="PRIOR_MOTILITY_LI_3_6">&nbsp;</div>
                        <div class="divCell">&nbsp;</div>
                        <div class="divCell"><?php echo $PRIOR_MOTILITY_LLIO_3 ?? ''; ?></div>
                        <div class="divCell" name="PRIOR_MOTILITY_LO_I_3" id="PRIOR_MOTILITY_LO_I_3">&nbsp;</div>

                    </div>
                    <div class="divRow">
                        <div class="divCell" name="PRIOR_MOTILITY_RO_I_4" id="PRIOR_MOTILITY_RO_I_4"><?php echo $PRIOR_MOTILITY_LRIO_4 ?? ''; ?></div>
                        <div class="divCell">&nbsp;</div>
                        <div class="divCell">&nbsp;</div>
                        <div class="divCell" name="PRIOR_MOTILITY_LI_4_5" id="PRIOR_MOTILITY_LI_4_5">&nbsp;</div>
                        <div class="divCell" name="PRIOR_MOTILITY_LI_4_3" id="PRIOR_MOTILITY_LI_4_3">&nbsp;</div>
                        <div class="divCell" name="PRIOR_MOTILITY_LI_4_1" id="PRIOR_MOTILITY_LI_4_1">&nbsp;</div>
                        <div class="divCell" id="PRIOR_MOTILITY_LI_4" name="PRIOR_MOTILITY_LI_4"><?php echo $PRIOR_MOTILITY_LI_4 ?? ''; ?></div>
                        <div class="divCell" name="PRIOR_MOTILITY_LI_4_2" id="PRIOR_MOTILITY_LI_4_2">&nbsp;</div>
                        <div class="divCell" name="PRIOR_MOTILITY_LI_4_4" id="PRIOR_MOTILITY_LI_4_4">&nbsp;</div>
                        <div class="divCell" name="PRIOR_MOTILITY_LI_4_6" id="PRIOR_MOTILITY_LI_4_6">&nbsp;</div>
                        <div class="divCell">&nbsp;</div>
                        <div class="divCell">&nbsp;</div>
                        <div class="divCell" name="PRIOR_MOTILITY_LO_I_4" id="PRIOR_MOTILITY_LO_I_4"><?php echo $PRIOR_MOTILITY_LLIO_4 ?? ''; ?></div>
                    </div>
                    <div class="divRow"><div class="divCell">&nbsp;</div>
                    </div>
                </div>
            </div>
        </div>
        <br />
        <div class="QP_lengthen">
            <span style="font-weight:bold;"><?php echo xlt('Comments'); ?>:</span>
            <br />
            <textarea disabled id="PRIOR_NEURO_COMMENTS" name="PRIOR_NEURO_COMMENTS"><?php echo text($NEURO_COMMENTS); ?></textarea>
        </div>
        <input type="hidden" name="PRIOR_PREFS_ACT_SHOW"  id="PRIOR_PREFS_ACT_SHOW" value="<?php echo attr($ACT_SHOW ?? ''); ?>">

        <script>
            $("#PRIOR_ACTTRIGGER").mouseover(function() {
                                                   $("#PRIOR_ACTTRIGGER").toggleClass('buttonRefraction_selected').toggleClass('underline');
                                                   });
            $("#PRIOR_ACTTRIGGER").mouseout(function() {
                                                  $("#PRIOR_ACTTRIGGER").toggleClass('buttonRefraction_selected').toggleClass('underline');
                                                  });
            $("#PRIOR_ACTTRIGGER").click(function() {
                                               $("#PRIOR_ACTMAIN").toggleClass('nodisplay'); //.toggleClass('fullscreen');
                                               $("#PRIOR_NPCNPA").toggleClass('nodisplay');
                                               $("#PRIOR_ACTNORMAL_CHECK").toggleClass('nodisplay');
                                               $("#PRIOR_ACTTRIGGER").toggleClass('underline');
                                               $("#PRIOR_Close_ACTMAIN").toggleClass('fa-random').toggleClass('fa-eye');
                                               });
            $("[name^='PRIOR_ACT_tab_']").click(function()  {
                                                var section = this.id.match(/PRIOR_ACT_tab_(.*)/)[1];
                                                $("[name^='PRIOR_ACT_']").addClass('nodisplay');
                                                $("[name^='PRIOR_ACT_tab_']").removeClass('nodisplay').removeClass('ACT_selected').addClass('ACT_deselected');
                                                $("#PRIOR_ACT_tab_" + section).addClass('ACT_selected').removeClass('ACT_deselected');
                                                $("#PRIOR_ACT_" + section).removeClass('nodisplay');
                                                $("#PRIOR_PREFS_ACT_SHOW").val(section);
                                                });

            $("[name^='PRIOR_Close_']").click(function()  {
                                              var section = this.id.match(/PRIOR_Close_(.*)$/)[1];
                                              if (section =="ACTMAIN") {
                                                $("#PRIOR_ACTTRIGGER").trigger( "click" );
                                              } else {
                                                $("#LayerVision_"+section+"_lightswitch").click();
                                              }
                                              });
            if ($("#PREFS_ACT_VIEW").val() == '1') {
                $("#PRIOR_ACTMAIN").toggleClass('nodisplay');
                $("#PRIOR_NPCNPA").toggleClass('nodisplay');
                $("#PRIOR_ACTNORMAL_CHECK").toggleClass('nodisplay');
                $("#PRIOR_ACTTRIGGER").toggleClass('underline');
                var show = $("#PREFS_ACT_SHOW").val();
                $("#PRIOR_ACT_tab_"+show).trigger('click');
            }
        </script>
        <?php
    } elseif ($zone == "IMPPLAN") {
        if ($report == '0') {
            $output =  priors_select($zone, $orig_id, $id_to_show, $pid);
        }
        ?>
        <input disabled type="hidden" id="PRIORS_<?php echo attr($zone); ?>_prefix" name="PRIORS_<?php echo attr($zone); ?>_prefix" value="">
        <span class="closeButton float-right fas fa-times" id="Close_PRIORS_<?php echo attr($zone); ?>" name="Close_PRIORS_<?php echo attr($zone); ?>"></span>
        <div name="prior_selector" class="PRIORS">
                <?php
                echo $output;
                ?>
        </div>
        <span style="font-weight:bold;"> <?php echo xlt('Prior IMP/PLAN'); ?>:</span>
        <br />
        <?php
        $PRIOR_IMPPLAN_items = build_IMPPLAN_items($pid, $id_to_show);

        if ($PRIOR_IMPPLAN_items) {
            echo "<br /><br /><div style='width:90%;'>";
            $i = '0';
            $k = '1';
            foreach ($PRIOR_IMPPLAN_items as $item) {
                echo "<div class='IMPPLAN_class' style='clear:both;margin:10px;'>";
                echo "  <span>$k. " . text($item['title']) . "</span><span class='float-right'>" . $item['code'] . "</span><br />";
                echo '  <div class="fake-textarea-disabled-4">' . nl2br(text($item['plan'])) . '</div>';
                echo '</div>';
                $i++;
                $k++;
            }

            echo "</div>";
        }
    } elseif ($zone == "ALL") {
        echo $selector = priors_select($zone, $orig_id, $id_to_show, $pid);
    } elseif ($zone == "PMSFH") {
        // Check authorization.
        if (AclMain::aclCheckCore('patients', 'med')) {
            $tmp = getPatientData($pid);
        }

        // We are going to build the PMSFH panel.
        // There are two rows in our panel.
        echo "<div style='height:auto;'>";
        echo $display_PMSFH = display_PMSFH('2');
        echo "</div>";
    }

    $output = ob_get_contents();

    ob_end_clean();
    return $output;
}

/**
 * Function to prepare for sending the PMSFH_panel and PMSFH_right_panel
 * via display_PMSFH('2') and show_PMSFH_panel($PMSFH) respectively,
 * to javascript to display changes to the user.
 * @param associative array $PMSFH if it exists
 * @return json encoded string
 */
function send_json_values($PMSFH = "")
{
    global $pid;
    global $form_id;
    if (!$PMSFH) {
        build_PMSFH();
    }

    $send['PMSFH'] = $PMSFH[0]; //actual array
    $send['PMH_panel'] = display_PMSFH('2');//display PMSFH next to the PMSFH Builder
    $send['right_panel'] = show_PMSFH_panel($PMSFH);//display PMSFH in a slidable right-sided panel
    $send['IMPPLAN_items'] = build_IMPPLAN_items($pid, $form_id);
    echo json_encode($send);
}

/**
 *  This function builds the complete PMSFH array for a given patient, including the ROS for this encounter.
 *
 *  It returns the PMSFH array to be used to display it anyway you like.
 *  Currently it is used to display the expanded PMSFH 3 ways:
 *      in the Quick Pick square;
 *      as a persistent/hideable Right Panel;
 *      and in the Printable Report form.
 *  For other specialties, breaking out subtypes of surgeries, meds and
 *  medical_problems should be done here by defining new ISSUE_TYPES which are subcategories of the current
 *  ISSUE_TYPES medical_problem, surgery and medication.  This way we do not change the base install ISSUE_TYPES,
 *  we merely extend them through subcategorization, allowing the reporting features built in for MU1/2/3/100?
 *  to function at their base level.
 *
 * @param string $pid is the patient identifier
 * @return $PMSFH array, access items as $PMSFH[0]
 */
function build_PMSFH($pid)
{
    global $form_id;

    $PMSFH = [];
    $PMSFH['CHRONIC'] = [];
    //Define the PMSFH array elements as you need them:
    $PMSFH_labels = array("POH", "POS", "Eye Meds", "PMH", "Surgery", "Medication", "Allergy", "SOCH", "FH", "ROS");
    foreach ($PMSFH_labels as $panel_type) {
        $PMSFH[$panel_type] = [];
        $subtype = " and (subtype is NULL or subtype ='' )";
        $order = "ORDER BY title";
        if ($panel_type == "FH" || $panel_type == "SOCH" || $panel_type == "ROS") {
            /*
             *  We are going to build SocHx, FH and ROS separately below since they don't feed off of
             *  the pre-existing ISSUE_TYPE array - so for now do nothing
             */
            continue;
        } elseif ($panel_type == 'POH') {
            $focusISSUE = "medical_problem"; //openEMR ISSUE_TYPE
            $subtype = " and subtype ='eye'";
            /* This is an "eye" form: providers would like ophthalmic medical problems listed separately.
             * Thus we split the ISSUE_TYPE 'medical_problem' using subtype "eye"
             * but it could be "GYN", "ONC", "GU" etc - for whoever wants to
             * extend this for their own specific "sub"-lists.
             * Similarly, consider Past Ocular Surgery, or Past GYN Surgery, etc for specialty-specific
             * surgery lists.  They would be subtypes of the ISSUE_TYPE 'surgery'...
             * eg.
             *   if ($panel_type =='POS') { //Past Ocular Surgery
             *   $focusISSUE = "surgery";
             *   $subtype=" and subtype ='eye'";
             *   }
             * The concept is extensible to sub lists for Allergies & Medications too.
             * eg.
             *   if ($panel_type =='OncMeds') {
             *      $focusISSUE = "medication";
             *      $subtype=" and subtype ='onc'";
             *   }
             */
        } elseif ($panel_type == 'POS') {
            $focusISSUE = "surgery"; //openEMR ISSUE_TYPE
            $subtype = " and subtype ='eye'";
        } elseif ($panel_type == 'PMH') {
            $focusISSUE = "medical_problem"; //openEMR ISSUE_TYPE
            $subtype = " and (subtype = '' OR subtype IS NULL)"; //fee_sheet makes subtype=
        } elseif ($panel_type == 'Surgery') {
            $focusISSUE = "surgery"; //openEMR ISSUE_TYPE
            $subtype = "  and (subtype = '' OR subtype IS NULL)";
            $order = "ORDER BY begdate DESC";
        } elseif ($panel_type == 'Allergy') {
            $focusISSUE = "allergy"; //openEMR ISSUE_TYPE
            $subtype = "";
        } elseif ($panel_type == 'Medication') {
            $focusISSUE = "medication"; //openEMR ISSUE_TYPE
            $subtype = "";
        } elseif ($panel_type == 'Eye Meds') {
            $focusISSUE = "medication"; //openEMR ISSUE_TYPE
            $subtype = "and subtype = 'eye'";// and subtype ='eye' ";
        }

        $pres = sqlStatement("SELECT * FROM lists WHERE pid = ? AND type = ? " .
            $subtype . " " . $order, array($pid,$focusISSUE));
        $row_counter = '0';
        while ($row = sqlFetchArray($pres)) {
            $rowid = $row['id'];
            $disptitle = text(trim($row['title'])) ? text($row['title']) : "[" . xlt("Missing Title") . "]";
            //  look up the diag codes
            $codetext = "";
            $codedesc = "";
            $codetype = "";
            $code = "";
            if ($row['diagnosis'] != "") {
                $diags = explode(";", $row['diagnosis']);
                foreach ($diags as $diag) {
                    $codedesc = lookup_code_descriptions($diag);
                    if (strpos($diag, ':') !== false) {
                        list($codetype, $code) = explode(':', $diag);
                    }
                    $order   = array("\r\n", "\n","\r");
                    $codedesc = str_replace($order, '', $codedesc);
                    $codetext .= text($diag) . " (" . text($codedesc) . ")";
                }
            }

            // calculate the status
            if ($row['outcome'] == "1" && $row['enddate'] != null) {
              // Resolved
                $statusCompute = generate_display_field(array('data_type' => '1','list_id' => 'outcome'), $row['outcome']);
            } elseif ($row['enddate'] == null) {
                   $statusCompute = xlt("Active");
            } else {
                   $statusCompute = xlt("Inactive");
            }

            ($row['comments'] != null) ? ($comments = $row['comments']) : ($comments = "");
            $counter_here = count($PMSFH[$panel_type]);
            $newdata =  array (
                'title' => $disptitle,
                'status' => $statusCompute,
                'begdate' => $row['begdate'],
                'enddate' => $row['enddate'],
                'returndate' => $row['returndate'],
                'occurrence' => $row['occurrence'],
                'classification' => $row['classification'],
                'referredby' => $row['referredby'],
                'extrainfo' => $row['extrainfo'],
                'diagnosis' => $row['diagnosis'],
                'activity' => $row['activity'],
                'code' => $code,
                'codedesc' => $codedesc,
                'codetext' => $codetext,
                'codetype' => $codetype,
                'comments' => $comments,
                'issue' => $row['id'],
                'rowid' => $row['id'],
                'row_type' => $row['type'],
                'row_subtype' => $row['subtype'],
                'user' => $row['user'],
                'groupname' => $row['groupname'],
                'outcome' => $row['outcome'],
                'destination' => $row['destination'],
                'reinjury_id' => $row['reinjury_id'],
                'injury_part' => $row['injury_part'],
                'injury_type' => $row['injury_type'],
                'injury_grade' => $row['injury_grade'],
                'reaction' => $row['reaction'],
                'external_allergyid' => $row['external_allergyid'],
                'erx_source' => $row['erx_source'],
                'erx_uploaded' => $row['erx_uploaded'],
                'modifydate' => $row['modifydate'],
                'PMSFH_link' => $panel_type . "_" . $row_counter
            );
            //let the end user decide on display elsewhere...  This is all about the array itself.
            $PMSFH[$panel_type][] = $newdata;
            if ($row['occurrence'] == '4') {
                $PMSFH['CHRONIC'][] = $newdata;
            }

            $row_counter++;
        }
    }

    //Build the SocHx portion of $PMSFH for this patient.
    //$given ="coffee,tobacco,alcohol,sleep_patterns,exercise_patterns,seatbelt_use,counseling,hazardous_activities,recreational_drugs";
    $result1 = sqlQuery("select * from history_data where pid=? order by date DESC limit 0,1", array($pid));

    $group_fields_query = sqlStatement("SELECT * FROM layout_options " .
    "WHERE form_id = 'HIS' AND group_id = '4' AND uor > 0 " .
    "ORDER BY seq");
    $PMSFH['SOCH'] = [];
    while ($group_fields = sqlFetchArray($group_fields_query)) {
        $titlecols  = $group_fields['titlecols'];
        $datacols   = $group_fields['datacols'];
        $data_type  = $group_fields['data_type'];
        $field_id   = $group_fields['field_id'];
        $list_id    = $group_fields['list_id'];
        $currvalue  = '';
        if ((preg_match("/^\|?0\|?\|?/", ($result1[$field_id] ?? ''))) || ($result1[$field_id] == '')) {
            continue;
        } else {
            $currvalue = $result1[$field_id];
        }
        $PMSFH['SOCH'][$field_id] = [];
        if ($data_type == 28 || $data_type == 32) {
            $tmp = explode('|', $currvalue);
            switch (count($tmp)) {
                case "4":
                    $PMSFH['SOCH'][$field_id]['resnote'] = $tmp[0];
                    $PMSFH['SOCH'][$field_id]['restype'] = $tmp[1];
                    $PMSFH['SOCH'][$field_id]['resdate'] = $tmp[2];
                    $PMSFH['SOCH'][$field_id]['reslist'] = $tmp[3];
                    break;
                case "3":
                    $PMSFH['SOCH'][$field_id]['resnote'] = $tmp[0];
                    $PMSFH['SOCH'][$field_id]['restype'] = $tmp[1];
                    $PMSFH['SOCH'][$field_id]['resdate'] = $tmp[2];
                    break;
                case "2":
                    $PMSFH['SOCH'][$field_id]['resnote'] = $tmp[0];
                    $PMSFH['SOCH'][$field_id]['restype'] = $tmp[1];
                    $PMSFH['SOCH'][$field_id]['resdate'] = "";
                    break;
                case "1":
                    $PMSFH['SOCH'][$field_id]['resnote'] = $tmp[0];
                    $PMSFH['SOCH'][$field_id]['resdate'] = $PMSFH['SOCH'][$field_id]['restype'] = "";
                    break;
                default:
                    $PMSFH['SOCH'][$field_id]['restype'] = $PMSFH['SOCH'][$field_id]['resdate'] = $PMSFH['SOCH'][$field_id]['resnote'] = "";
                    break;
            }

            $PMSFH['SOCH'][$field_id]['resnote'] = text($PMSFH['SOCH'][$field_id]['resnote']);
            $PMSFH['SOCH'][$field_id]['resdate'] = text($PMSFH['SOCH'][$field_id]['resdate']);
        } elseif ($data_type == 2) {
            $PMSFH['SOCH'][$field_id]['resnote'] = nl2br(htmlspecialchars($currvalue, ENT_NOQUOTES));
        }

        if ($PMSFH['SOCH'][$field_id]['resnote'] > '') {
            $PMSFH['SOCH'][$field_id]['display'] = substr($PMSFH['SOCH'][$field_id]['resnote'], 0, 10);
        } elseif ($PMSFH['SOCH'][$field_id]['restype']) {
            $PMSFH['SOCH'][$field_id]['display'] = str_replace($field_id, '', $PMSFH['SOCH'][$field_id]['restype']);
        }

        //coffee,tobacco,alcohol,sleep_patterns,exercise_patterns,seatbelt_use,counseling,hazardous_activities,recreational_drugs
        if ($field_id == "coffee") {
            $PMSFH['SOCH'][$field_id]['short_title'] = xlt("Caffeine");
        }

        if ($field_id == "tobacco") {
            $PMSFH['SOCH'][$field_id]['short_title'] = xlt("Cigs");
        }

        if ($field_id == "alcohol") {
            $PMSFH['SOCH'][$field_id]['short_title'] = xlt("ETOH");
        }

        if ($field_id == "sleep_patterns") {
            $PMSFH['SOCH'][$field_id]['short_title'] = xlt("Sleep");
        }

        if ($field_id == "exercise_patterns") {
            $PMSFH['SOCH'][$field_id]['short_title'] = xlt("Exercise");
        }

        if ($field_id == "seatbelt_use") {
            $PMSFH['SOCH'][$field_id]['short_title'] = xlt("Seatbelt");
        }

        if ($field_id == "counseling") {
            $PMSFH['SOCH'][$field_id]['short_title'] = xlt("Therapy");
        }

        if ($field_id == "hazardous_activities") {
            $PMSFH['SOCH'][$field_id]['short_title'] = xlt("Thrills");
        }

        if ($field_id == "recreational_drugs") {
            $PMSFH['SOCH'][$field_id]['short_title'] = xlt("Drug Use");
        }
    }

    //  Drag in Marital status and Employment history to this Social Hx area.
    $patient = getPatientData($pid, "*");
    $PMSFH['SOCH']['marital_status'] = [];
    $PMSFH['SOCH']['occupation'] = [];
    $PMSFH['SOCH']['marital_status']['short_title'] = xlt("Marital");
    $PMSFH['SOCH']['marital_status']['display'] = text($patient['status']);
    $PMSFH['SOCH']['occupation']['short_title'] = xlt("Occupation");
    $PMSFH['SOCH']['occupation']['display'] = text($patient['occupation']);


    // Build the FH portion of $PMSFH,$PMSFH['FH']
    // history_mother  history_father  history_siblings    history_offspring   history_spouse
    // relatives_cancer    relatives_tuberculosis  relatives_diabetes  relatives_high_blood_pressure   relatives_heart_problems    relatives_stroke    relatives_epilepsy  relatives_mental_illness    relatives_suicide
    //  There are two ways FH is stored in the history area, one on a specific relationship basis
    // ie. parent,sibling, offspring has X, or the other by "relatives_disease" basis.
    // Hmmm, neither really meets our needs.  This is an eye form; we do a focused family history.
    // Cataracts, glaucoma, AMD, RD, cancer, heart disease etc.
    // The openEMR people who want to adapt this for another specialty will no doubt
    // have different diseases they want listed in the FH specifically.  We all need to be able to
    // adjust the form.  Perhaps we should use the UserDefined fields at the end of this history_data table?
    // Question 1. is, does anything use this family history data - any higher function like reporting?
    // Also 2., if there is an engine to validate level of exam, how do we tell it that this was completed?
    // First we would need to know the criteria this engine looks for and I don't think in reality there is anything
    // written yet that does validate exams for coding level, so maybe we should create a flag in the user defined area of the history_data
    // table to notate that the FH portion of the exam was completed? TBD.
    /*
    Cancer:     Tuberculosis:
    Diabetes:       High Blood Pressure:
    Heart Problems:     Stroke:
    Epilepsy:       Mental Illness:
    Suicide:
    */
    $group_fields_query = sqlStatement("SELECT * FROM layout_options " .
    "WHERE form_id = 'HIS' AND group_id = '3' AND uor > 0 " .
    "ORDER BY seq");
    while ($group_fields = sqlFetchArray($group_fields_query)) {
        $titlecols  = $group_fields['titlecols'];
        $datacols   = $group_fields['datacols'];
        $data_type  = $group_fields['data_type'];
        $field_id   = $group_fields['field_id'];
        $list_id    = $group_fields['list_id'];
        $currvalue  = '';
        if ((preg_match("/^\|?0\|?\|?/", ($result1[$field_id] ?? ''))) || ($result1[$field_id] == '')) {
            continue;
        } else {
            $currvalue = $result1[$field_id];
        }

        $PMSFH['FH'][$field_id]['resnote'] = nl2br(htmlspecialchars($currvalue, ENT_NOQUOTES));
        if ($PMSFH['FH'][$field_id]['resnote'] > '') {
            $PMSFH['FH'][$field_id]['display'] = substr($PMSFH['FH'][$field_id]['resnote'], 0, 100);
        } elseif ($PMSFH['FH'][$field_id]['restype']) {
            $PMSFH['FH'][$field_id]['display'] = str_replace($field_id, '', $PMSFH['FH'][$field_id]['restype']);
        } else {
            $PMSFH['FH'][$field_id]['display'] = xlt("denies");
        }

        //coffee,tobacco,alcohol,sleep_patterns,exercise_patterns,seatbelt_use,counseling,hazardous_activities,recreational_drugs
        if ($field_id == "relatives_cancer") {
            $PMSFH['FH'][$field_id]['short_title'] = xlt("Cancer");
        }

        if ($field_id == "relatives_diabetes") {
            $PMSFH['FH'][$field_id]['short_title'] = xlt("Diabetes");
        }

        if ($field_id == "relatives_high_blood_pressure") {
            $PMSFH['FH'][$field_id]['short_title'] = xlt("HTN{{hypertension}}");
        }

        if ($field_id == "relatives_heart_problems") {
            $PMSFH['FH'][$field_id]['short_title'] = xlt("Cor Disease");
        }

        if ($field_id == "relatives_epilepsy") {
            $PMSFH['FH'][$field_id]['short_title'] = xlt("Epilepsy");
        }

        if ($field_id == "relatives_mental_illness") {
            $PMSFH['FH'][$field_id]['short_title'] = xlt("Psych");
        }

        if ($field_id == "relatives_suicide") {
            $PMSFH['FH'][$field_id]['short_title'] = xlt("Suicide");
        }

        if ($field_id == "relatives_stroke") {
            $PMSFH['FH'][$field_id]['short_title'] = xlt("Stroke");
        }

        if ($field_id == "relatives_tuberculosis") {
            $PMSFH['FH'][$field_id]['short_title'] = xlt("TB");
        }
    }

    // Now make some of our own using the usertext11-30 fields
    // These can be customized for specialties but remember this is just an array,
    // you will need to check the code re: how it is displayed elsewhere...
    // For now, just changing the short_titles will display intelligently
    // but it is best to change both in the long run.
    // $PMSFH['FH']['my_term']['display'] = (substr($result1['usertext11'],0,10));
    // $PMSFH['FH']['my_term']['short_title'] = xlt("My Term");

    $PMSFH['FH']['glaucoma']['display'] = (substr($result1['usertext11'] ?? '', 0, 100));
    $PMSFH['FH']['glaucoma']['short_title'] = xlt("Glaucoma");
    $PMSFH['FH']['cataract']['display'] = (substr($result1['usertext12'], 0, 100));
    $PMSFH['FH']['cataract']['short_title'] = xlt("Cataract");
    $PMSFH['FH']['amd']['display'] = (substr($result1['usertext13'], 0, 100));
    $PMSFH['FH']['amd']['short_title'] = xlt("AMD{{age related macular degeneration}}");
    $PMSFH['FH']['RD']['display'] = (substr($result1['usertext14'], 0, 100));
    $PMSFH['FH']['RD']['short_title'] = xlt("RD{{retinal detachment}}");
    $PMSFH['FH']['blindness']['display'] = (substr($result1['usertext15'], 0, 100));
    $PMSFH['FH']['blindness']['short_title'] = xlt("Blindness");
    $PMSFH['FH']['amblyopia']['display'] = (substr($result1['usertext16'], 0, 100));
    $PMSFH['FH']['amblyopia']['short_title'] = xlt("Amblyopia");
    $PMSFH['FH']['strabismus']['display'] = (substr($result1['usertext17'], 0, 100));
    $PMSFH['FH']['strabismus']['short_title'] = xlt("Strabismus");
    $PMSFH['FH']['other']['display'] = (substr($result1['usertext18'], 0, 100));
    $PMSFH['FH']['other']['short_title'] = xlt("Other");

    // Thinking this might be a good place to put in last_retinal exam and last_HbA1C?
    // I don't know enough about the reporting parameters - it is probably some alreay in openEMR?
    // Pull it in if it is and put it where?
    // $PMSFH['SOCH'][$field_id]['resnote'] = nl2br(htmlspecialchars($currvalue,ENT_NOQUOTES));

    // Build ROS into $PMSFH['ROS'] also for this patient.
    // ROS is not static and is directly linked to each encounter
    // True it could be a separate table, but it is currently in form_eye_mag for each visit
    // To use this for any other forms, we should consider making this its own separate table with id,pid and ?encounter link,
    // just like we are doing for Impression Plan.  Mybe we can piggybak onto one of the ROS tables already in OpenEMR?

    //define the ROS area to include = $given
    $given = "ROSGENERAL,ROSHEENT,ROSCV,ROSPULM,ROSGI,ROSGU,ROSDERM,ROSNEURO,ROSPSYCH,ROSMUSCULO,ROSIMMUNO,ROSENDOCRINE,ROSCOMMENTS";
    $ROS_table = "form_eye_ros";
    $query = "SELECT $given from " . $ROS_table . " where id = ?";

    $ROS = sqlStatement($query, array($form_id));
    while ($row = sqlFetchArray($ROS)) {
        foreach (explode(',', $given) as $item) {
            $PMSFH['ROS'][$item]['display'] = $row[$item];
        }
    }

    // translator will need to translate each item in $given
    $PMSFH['ROS']['ROSGENERAL']['short_title'] = xlt("GEN{{General}}");
    $PMSFH['ROS']['ROSHEENT']['short_title'] = xlt("HEENT");
    $PMSFH['ROS']['ROSCV']['short_title'] = xlt("CV{{Cardiovascular}}");
    $PMSFH['ROS']['ROSPULM']['short_title'] = xlt("PULM{{Pulmonary}}");
    $PMSFH['ROS']['ROSGI']['short_title'] = xlt("GI{{Gastrointestinal}}");
    $PMSFH['ROS']['ROSGU']['short_title'] = xlt("GU{{Genitourinary}}");
    $PMSFH['ROS']['ROSDERM']['short_title'] = xlt("DERM{{Dermatology}}");
    $PMSFH['ROS']['ROSNEURO']['short_title'] = xlt("NEURO{{Neurology}}");
    $PMSFH['ROS']['ROSPSYCH']['short_title'] = xlt("PSYCH{{Psychiatry}}");
    $PMSFH['ROS']['ROSMUSCULO']['short_title'] = xlt("ORTHO{{Orthopedics}}");
    $PMSFH['ROS']['ROSIMMUNO']['short_title'] = xlt("IMMUNO{{Immunology/Rheumatology}}");
    $PMSFH['ROS']['ROSENDOCRINE']['short_title'] = xlt("ENDO{{Endocrine}}");
    $PMSFH['ROS']['ROSCOMMENTS']['short_title'] = xlt("Comments");

    $PMSFH['ROS']['ROSGENERAL']['title'] = xlt("General");
    $PMSFH['ROS']['ROSHEENT']['title'] = xlt("HEENT");
    $PMSFH['ROS']['ROSCV']['title'] = xlt("Cardiovascular");
    $PMSFH['ROS']['ROSPULM']['title'] = xlt("Pulmonary");
    $PMSFH['ROS']['ROSGI']['title'] = xlt("GI{{Gastrointestinal}}");
    $PMSFH['ROS']['ROSGU']['title'] = xlt("GU{{Genitourinary}}");
    $PMSFH['ROS']['ROSDERM']['title'] = xlt("Dermatology");
    $PMSFH['ROS']['ROSNEURO']['title'] = xlt("Neurology");
    $PMSFH['ROS']['ROSPSYCH']['title'] = xlt("Pyschiatry");
    $PMSFH['ROS']['ROSMUSCULO']['title'] = xlt("Musculoskeletal");
    $PMSFH['ROS']['ROSIMMUNO']['title'] = xlt("Immune System");
    $PMSFH['ROS']['ROSENDOCRINE']['title'] = xlt("Endocrine");
    $PMSFH['ROS']['ROSCOMMENTS']['title'] = xlt("Comments");

    return array($PMSFH); //yowsah!
}
/**
 *  This function uses the complete PMSFH array for a given patient, including the ROS for this encounter
 *  and returns the PMSFH display square.
 *  @param integer rows is the number of rows you want to display
 *  @param option string view defaults to white on beige, versus right sliding panel (text on beige only).
 *  @param option string min_height to set min height for the row
 *  @return $display_PMSFH HTML pane when PMSFH is expanded to two panes.
 */
function display_PMSFH($rows, $view = "pending", $min_height = "min-height:344px;")
{
    global $PMSFH;
    global $pid;
    global $PMSFH_titles;
    if (!($PMFSH ?? '')) {
        $PMSFH = build_PMSFH($pid);
    }

    ob_start();
    // There are two rows in our PMH section, only one in the side panel.
    // If you want it across the bottom in a panel with 8 rows?  Or other wise?
    // This should be able to handle that too.

    // We are building the PMSFH panel.
    // Let's put half in each of the 2 rows... or try to at least.
    // Find out the number of items present now and put half in each column.
    foreach ($PMSFH[0] as $key => $value) {
        if (!empty($total_PMSFH)) {
            $total_PMSFH += count($PMSFH[0][$key]);
            $total_PMSFH += 2; //add two for the title and a space
        } else {
            $total_PMSFH = count($PMSFH[0][$key]);
            $total_PMSFH = 2; //add two for the title and a space
        }
        $count[$key] = count($PMSFH[0][$key]) + 1;
    }

    //SOCH, FH and ROS are listed in $PMSFH even if negative, only count positives
    foreach ($PMSFH[0]['ROS'] as $key => $value) {
        if (empty($value['display'])) {
            if (!empty($total_PMSFH)) {
                $total_PMSFH--;
            }
            $count['ROS']--;
        }
    }

    foreach ($PMSFH[0]['FH'] as $key => $value) {
        if ($value['display'] == '') {
            if (!empty($total_PMSFH)) {
                $total_PMSFH--;
            } else {
                $total_PMSFH = 0;
            }
            $count['FH']--;
        }
    }

    foreach ($PMSFH[0]['SOCH'] as $key => $value) {
        if (($value['display'] == '') || (($item['display'] ?? '') == 'not_applicable')) {
            $total_PMSFH--;
            $count['SOCH']--;
        }
    }

    $counter = "0";
    $column_max = round(($total_PMSFH ?? null) / $rows) + 1;
    if ($column_max < "25") {
        $column_max = '20';
    }

    $open_table = "<div style='float:left' class='table PMSFH_table'>";
    $close_table = "</div>";
    // $div is used when $counter reaches $column_max and a new row is needed.
    // It is used only if $row_count <= $rows, ie. $rows -1 times.
    $div = '</div>
    <div id="PMSFH_block_2" name="PMSFH_block_2" class="QP_block_outer borderShadow text_clinical" style="' . attr($min_height) . '">';

    echo $header = '
            <div id="PMSFH_block_1" name="PMSFH_block_1" class="QP_block borderShadow text_clinical" style="' . attr($min_height) . ';">
             ';
    $row_count = 1;

    foreach ($PMSFH[0] as $key => $value) {
        if ($key == "FH" || $key == "SOCH" || $key == "ROS") {
            // We are going to build SocHx, FH and ROS separately below since they are different..
            continue;
        }

        $table = '';
        $header = '';
        $header .= '    <table class="PMSFH_header">
                <tr>
                    <td width="90%">
                        <span class="left" style="font-weight:800;font-size:0.9em;">' . xlt($key) . '</span>
                    </td>
                    <td>
                        <span class="right btn-sm" href="#PMH_anchor" onclick="alter_issue2(\'0\',' . attr_js($key) . ',\'0\');" style="text-align:right;font-size:8px;">' . xlt("New") . '</span>
                    </td>
                </tr>
                </table>
        ';
        if (count($PMSFH[0][$key]) > '0') {
            $index = 0;
            foreach ($PMSFH[0][$key] as $item) {
                if (
                    ( ($key == "Medication") || ($key == "Eye Meds") )
                    &&
                        ($item['status'] == "Inactive")
                ) {
                    continue;
                }
                if (($key == "Medication") && ( !empty($item['row_subtype']))) {
                    $subtype_Meds[$item['row_subtype']]['name'] = $item['row_subtype'];
                    $subtype_Meds[$item['row_subtype']]['header'] = '
                        <table class="PMSFH_header">
                            <tr>
                                <td width="90%">
                                    <span class="left" style="font-weight:800;font-size:0.9em;">' . xlt(ucwords($item['row_subtype'])) . ' Meds</span>
                                </td>
                                <td>
                                    <span class="right btn-sm" href="#PMH_anchor" onclick="alter_issue2(\'0\',\'Eye Meds\',\'0\');" style="text-align:right;font-size:8px;">' . xlt("New") . '</span>
                                </td>
                            </tr>
                        </table>
                        ';
                    $subtype_Meds[$item['row_subtype']]['table'] = $subtype_Meds[$item['row_subtype']]['table'] ?? '';
                    $subtype_Meds[$item['row_subtype']]['table'] .= "<span name='QP_PMH_" . attr($item['rowid']) . "' href='#PMH_anchor' id='QP_PMH_" . attr($item['rowid']) . "'
                            onclick=\"alter_issue2(" . attr_js($item['rowid']) . ",\"Eye Meds\"," . attr_js($index) . ");\">" . text($item['title']) . "</span><br />";
                    $index++;
                    continue;
                }

                if ($key == "Allergy") {
                    if ($item['reaction']) {
                        $reaction = " (" . text($item['reaction']) . ")";
                    } else {
                        $reaction = "";
                    }

                    $red = "style='color:red;'";
                } else {
                    $red = '';
                }

                $table .= "<span $red name='QP_PMH_" . $item['rowid'] . "' href='#PMH_anchor' id='QP_PMH_" . $item['rowid'] . "'
                onclick=\"alter_issue2(" . attr_js($item['rowid']) . "," . attr_js($key) . "," . attr_js($index) . ");\">" . text($item['title'] . ($reaction ?? '')) . "</span><br />";
                $index++;
            }
        } else {
            if ($key == "Allergy") {
                $table .= xlt("NKDA{{No known drug allergies}}");
            } else {
                $table .= xlt("None");
            }

            $counter++;
        }

        $display_PMSFH[$key] = $header . $open_table . $table . $close_table;
    }

    echo $display_PMSFH['POH'];
    $count = $count['POH'] + $count['PMH'] + 4;
    if ($count >= $column_max) {
        echo $div . $header1;
    }

    echo $display_PMSFH['POS'];
    $count = $count + ($count['POS'] ?? null) + 4;
    if ($count >= $column_max) {
        echo $div . $header1;
    }

    echo $display_PMSFH['Eye Meds'];
    $count = $count + ($count['Surgery'] ?? null) +  4;
    if (($count >= $column_max) && ($row_count < $rows)) {
        echo $div;
        $count = 0;
        $row_count = 2;
    }

    echo $display_PMSFH['PMH'];
    $count = $count + ($count['Surgery'] ?? null) +  4;
    if (($count >= $column_max) && ($row_count < $rows)) {
        echo $div;
        $count = 0;
        $row_count = 2;
    }

    echo $display_PMSFH['Surgery'];

    $count = $count + ($count['Medication'] ?? null) + 4;
    if (($count >= $column_max) && ($row_count < $rows)) {
        echo $div;
        $count = 0;
        $row_count = 2;
    }

    echo $display_PMSFH['Medication'];

    $count = $count + ($count['Allergy'] ?? null) + 4;
    if (($count >= $column_max) && ($row_count < $rows)) {
        echo $div;
        $count = 0;
        $row_count = 2;
    }

    echo $display_PMSFH['Allergy'];

    $count = $count + ($count['FH'] ?? null) + 4;
    if (($count >= $column_max) && ($row_count < $rows)) {
        echo $div;
        $count = 0;
        $row_count = 2;
    } ?>
        <table class="PMSFH_header">
                <tr>
                    <td width="90%">
                        <span class="left" style="font-weight:800;font-size:0.9em;"><?php echo xlt("FH{{Family History}}"); ?></span>
                    </td>
                    <td >
                        <span class="right btn-sm" href="#PMH_anchor" onclick="alter_issue2('0','FH','');" style="text-align:right;font-size:8px;"><?php echo xlt("New"); ?></span>
                    </td>
                </tr>
        </table>
        <?php
        echo $open_table;
        $mention_FH = 0;
        if (count($PMSFH[0]['FH']) > 0) {
            foreach ($PMSFH[0]['FH'] as $item) {
                if (($counter > $column_max) && ($row_count < $rows)) {
                    echo $close_table . $div . $open_table;
                    $counter = "0";
                    $row_count++;
                }

                if ($item['display'] > '') {
                    $counter++;
                    echo "<span name='QP_PMH_" . attr($item['rowid'] ?? '') . "' href='#PMH_anchor' id='QP_PMH_" . attr($item['rowid'] ?? '') . "'
                            onclick=\"alter_issue2('0','FH','');\">" . xlt($item['short_title']) . ": " . text($item['display']) . "</span><br />";
                    $mention_FH++;
                }
            }
        }

        if (empty($mention_FH)) { ?>
                <span href="#PMH_anchor" onclick="alter_issue2('0','FH','');" style="text-align:right;"><?php echo xlt("Negative"); ?></span><br />
                <?php
                $counter = $counter + 3;
        }

        echo $close_table;
        $count = $count + ($count['SOCH'] ?? null) + 4;

        if (($count > $column_max) && ($row_count < $rows)) {
            echo $div;
            $count = 0;
            $row_count = 2;
        } ?>
                <table class="PMSFH_header">
                <tr>
                    <td width="90%">
                        <span class="left" style="font-weight:800;font-size:0.9em;"><?php echo xlt("Social"); ?></span>
                    </td>
                    <td >
                        <span class="right btn-sm" href="#PMH_anchor" onclick="alter_issue2('0','SOCH','');" style="text-align:right;font-size:8px;"><?php echo xlt("New"); ?></span>
                    </td>
                </tr>
                </table>
                <?php
                echo $open_table;
                $mention_SOCH = 0;
                foreach ($PMSFH[0]['SOCH'] as $item) {
                    if (($counter > $column_max) && ($row_count < $rows)) {
                        echo $close_table . $div . $open_table;
                        $counter = "0";
                        $row_count++;
                    }

                    if (($item['display'] > '') && ($item['display'] != 'not_applicable')) {
                        echo "<span name='QP_PMH_" . ($item['rowid'] ?? '') . "' href='#PMH_anchor' id='QP_PMH_" . ($item['rowid'] ?? '') . "'
                                onclick=\"alter_issue2('0','SOCH','');\">" . xlt($item['short_title']) . ": " . text($item['display']) . "</span><br />";
                        $counter++;
                        $mention_SOCH++;
                    }
                }

                if (empty($mention_SOCH)) {
                    ?>
                    <span href="#PMH_anchor"
                    onclick="alter_issue2('0','SOCH','');" style="text-align:right;"><?php echo xlt("Not documented"); ?></span><br />
                    <?php
                    $counter = $counter + 2;
                }

                echo $close_table;
                $count = $count + ($count['ROS'] ?? null) + 4;

                if (($count > $column_max) && ($row_count < $rows)) {
                    echo $div;
                    $count = 0;
                    $row_count = 2;
                } ?>
            <table class="PMSFH_header">
                <tr>
                    <td width="90%">
                        <span class="left" style="font-weight:800;font-size:0.9em;"><?php echo xlt("ROS{{Review of Systems}}"); ?></span>
                    </td>
                    <td >
                        <span class="right btn-sm" href="#PMH_anchor" onclick="alter_issue2('0','ROS','');" style="text-align:right;font-size:8px;"><?php echo xlt("New"); ?></span>
                    </td>
                </tr>
            </table>
            <?php
            echo $open_table;
            $mention = 0;

            foreach ($PMSFH[0]['ROS'] as $item) {
                if (($item['display'] ?? '') > '') {
                    if (($counter > $column_max) && ($row_count < $rows)) {
                        echo $close_table . $div . $open_table;
                        $counter = "0";
                        $row_count++;
                    }

                    //xlt($item['short_title']) - for a list of short_titles, see the predefined ROS categories
                    echo "<span name='QP_PMH_" . attr($item['rowid'] ?? '') . "' href='#PMH_anchor' id='QP_PMH_" . attr($item['rowid'] ?? '') . "'
                             onclick=\"alter_issue2('0','ROS','');\">" . xlt($item['short_title']) . ": " . text($item['display']) . "</span><br />";
                    $mention++;
                    $counter++;
                }
            }

            if (empty($mention)) {
                echo  xlt("Negative") . "<br />";
                $counter = $counter++;
            }

            echo $close_table;
            ?>
        </div>
            <?php
            $PMH_panel = ob_get_contents();
            ob_end_clean();
            return $PMH_panel;
}

/**
 *  This function uses the complete PMSFH array for a given patient, including the ROS for this encounter
 *  and returns the PMSFH/ROS sliding Right Panel
 *
 *  @param array $PMSFH
 *  @return $right_panel html
 */
function show_PMSFH_panel($PMSFH, $columns = '1')
{
    global $pcp_data;
    global $ref_data;
    ob_start();

    //<!-- POH -->
    echo "<br /><span class='panel_title' title='" . xla('Past Ocular History') . "'>" . xlt("POH{{Past Ocular History}}") . ":</span>";
    ?>
    <span class="top-right btn-sm" href="#PMH_anchor"
        onclick="alter_issue2('0','POH','');"
        style="text-align:right;font-size:8px;"><?php echo xlt("Add"); ?></span>
    <br />
    <?php
    if ($PMSFH[0]['POH']) {
        $i = 0;
        foreach ($PMSFH[0]['POH'] as $item) {
            echo "<span name='QP_PMH_" . attr($item['rowid']) . "' href='#PMH_anchor' id='QP_PMH_" . attr($item['rowid']) . "'
            onclick=\"alter_issue2(" . attr_js($item['rowid']) . ",'POH','" . $i . "');\">" . text($item['title']) . "</span><br />";
            $i++;
        }
    } else { ?>
        <span href="#PMH_anchor"
        onclick="alter_issue2('0','POH','');" class="disabled_button"><?php echo xlt("None"); ?><br /></span>
        <?php
    }

    //<!-- POS -->
    echo "<br /><span class='panel_title' title='" . xla('Past Ocular Surgery') . "'>" . xlt("POS{{Past Ocular Surgery}}") . ":</span>";
    ?>
    <span class="top-right btn-sm" href="#PMH_anchor"
        onclick="alter_issue2('0','POS','');"
        style="text-align:right;font-size:8px;"><?php echo xlt("Add"); ?></span>
    <br />
    <?php
    if ($PMSFH[0]['POS']) {
        $i = 0;
        foreach ($PMSFH[0]['POS'] as $item) {
            echo "<span name='QP_PMH_" . attr($item['rowid']) . "' href='#PMH_anchor' id='QP_PMH_" . attr($item['rowid']) . "'
            onclick=\"alter_issue2(" . attr_js($item['rowid']) . ",'POS','" . $i . "');\">" . text($item['title']) . "</span><br />";
            $i++;
        }
    } else { ?>
        <span href="#PMH_anchor"
        onclick="alter_issue2('0','POS','');" class="disabled_button"><?php echo xlt("None"); ?><br /></span>
        <?php
    }

//<!-- Eye Meds -->
    echo "<br /><span class='panel_title' title='" . xla("Eye Meds") . "'>" . xlt("Eye Meds") . ":</span>";
    ?><span class="top-right btn-sm" href="#PMH_anchor"
            onclick="alter_issue2('0','Eye Meds','');" style="text-align:right;font-size:8px;"><?php echo xlt("Add"); ?></span>
    <br />
    <?php
    if ($PMSFH[0]['Eye Meds']) {
         $i = 0;
        foreach ($PMSFH[0]['Eye Meds'] as $item) {
            if (($item['status'] == "Inactive") || ($item['row_subtype'] != "eye")) {
                $i++;
                continue;
            }
            echo "<span name='QP_PMH_" . attr($item['rowid']) . "' href='#PMH_anchor' id='QP_PMH_" . attr($item['rowid']) . "'
            onclick=\"alter_issue2(" . attr_js($item['rowid']) . ",'Eye Meds','" . $i . "');\" > " . text($item['title']) . "</span><br />";
            $i++;
        }
    } else { ?>
        <span href="#PMH_anchor"
        onclick="alter_issue2('0','Medication','');" class="disabled_button"><?php echo xlt("None"); ?><br /></span>
        <?php
    }

    //<!-- PMH -->
    echo "<br /> <span class='panel_title' title='" . xla('Past Medical History') . "'>" . xlt("PMH{{Past Medical History}}") . ":</span>";
    ?><span class="top-right btn-sm" href="#PMH_anchor"
    onclick="alter_issue2('0','PMH','');" style="text-align:right;font-size:8px;"><?php echo xlt("Add"); ?></span>
    <br />
    <?php
    if ($PMSFH[0]['PMH']) {
        $i = 0;
        foreach ($PMSFH[0]['PMH'] as $item) {
            if ($item['enddate'] !== " ") {
                echo "<span name='QP_PMH_" . attr($item['rowid']) . "' href='#PMH_anchor' id='QP_PMH_" . attr($item['rowid']) . "'
            onclick=\"alter_issue2(" . attr_js($item['rowid']) . ",'PMH','" . $i . "');\">" . text($item['title']) . "</span><br />";
                $i++;
            }
        }
    } else { ?>
        <span href="#PMH_anchor"
        onclick="alter_issue2('0','PMH','');" class="disabled_button"><?php echo xlt("None"); ?><br /></span>
        <?php
    }

    //<!-- Surgeries -->
    echo "<br /><span class='panel_title' title='" . xla("Past Surgical History") . "'>" . xlt("Surgery") . ":</span>";
    ?><span class="top-right btn-sm" href="#PMH_anchor"
    onclick="alter_issue2('0','Surgery','');" style="text-align:right;font-size:8px;"><?php echo xlt("Add"); ?></span>
    <br />
    <?php
    if ($PMSFH[0]['Surgery']) {
        $i = 0;
        foreach ($PMSFH[0]['Surgery'] as $item) {
            echo "<span name='QP_PMH_" . attr($item['rowid']) . "' href='#PMH_anchor' id='QP_PMH_" . attr($item['rowid']) . "'
            onclick=\"alter_issue2(" . attr_js($item['rowid']) . ",'Surgery','" . $i . "');\">" . text($item['title']) . "<br /></span>";
            $i++;
        }
    } else { ?>
        <span href="#PMH_anchor"
        onclick="alter_issue2('0','Surgery','');" class="disabled_button"><?php echo xlt("None"); ?><br /></span>
        <?php
    }

    //<!-- Meds -->
    echo "<br /><span class='panel_title' title='" . xla("Medications") . "'>" . xlt("Medication") . ":</span>";
    ?><span class="top-right btn-sm" href="#PMH_anchor"
    onclick="alter_issue2('0','Medication','');" style="text-align:right;font-size:8px;"><?php echo xlt("Add"); ?></span>
    <br />
    <?php
    if ($PMSFH[0]['Medication']) {
        $i = 0;
        foreach ($PMSFH[0]['Medication'] as $item) {
            if (($item['row_subtype'] == "eye") || ($item['status'] == "Inactive")) {
                $i++;
                continue;
            }
            echo "<span name='QP_PMH_" . attr($item['rowid']) . "' href='#PMH_anchor' id='QP_PMH_" . attr($item['rowid']) . "'
            onclick=\"alter_issue2(" . attr_js($item['rowid']) . ",'Medication','" . $i . "');\">" . text($item['title']) . "</span><br />";
            $i++;
        }
    } else { ?>
        <span href="#PMH_anchor"
        onclick="alter_issue2('0','Medication','');" class="disabled_button"><?php echo xlt("None"); ?><br /></span>
        <?php
    }


    //<!-- Allergies -->
    echo "<br /><span class='panel_title' title='" . xla("Allergies") . "'>" . xlt("Allergy") . ":</span>";
    ?><span class="top-right btn-sm" href="#PMH_anchor"
    onclick="alter_issue2('0','Allergy','');" style="text-align:right;font-size:8px;"><?php echo xlt("Add"); ?></span>
    <br />
    <?php
    if ($PMSFH[0]['Allergy']) {
        $i = 0;
        foreach ($PMSFH[0]['Allergy'] as $item) {
            if ($item['reaction']) {
                $reaction = "(" . text($item['reaction']) . ")";
            } else {
                $reaction = "";
            }

            echo "<span style='color:red;' name='QP_PMH_" . attr($item['rowid']) . "' href='#PMH_anchor' id='QP_PMH_" . attr($item['rowid']) . "'
      onclick=\"alter_issue2(" . attr_js($item['rowid']) . ",'Allergy','" . $i . "');\">" . text($item['title']) . " " . $reaction . "</span><br />";
            $i++;
        }
    } else { ?>
        <span href="#PMH_anchor"
        onclick="alter_issue2('0','Allergy','');" ><?php echo xlt("NKDA{{No known drug allergies}}"); ?><br /></span>
        <?php
    }

       //<!-- Social History -->
    echo "<br /><span class='panel_title' title='" . xla("Social History") . "'>" . xlt('Soc Hx{{Social History}}') . ":</span>";
    ?><span class="top-right btn-sm" href="#PMH_anchor"
    onclick="alter_issue2('0','SOCH','');" style="text-align:right;font-size:8px;"><?php echo xlt("Add"); ?>
    </span><br />
    <?php
    $mention_SOCH = 0;
    foreach ($PMSFH[0]['SOCH'] as $k => $item) {
        if (($item['display']) && ($item['display'] != 'not_applicable')) {
            echo "<span name='QP_PMH_" . attr($item['rowid'] ?? '') . "' href='#PMH_anchor' id='QP_PMH_" . attr($item['rowid'] ?? '') . "'
        onclick=\"alter_issue2('0','SOCH','');\">" . xlt($item['short_title']) . ": " . text($item['display']) . "<br /></span>";
            $mention_SOCH++;
        }
    }

    if (empty($mention_SOCH)) {
        ?>
        <span href="#PMH_anchor"
        onclick="alter_issue2('0','SOCH','');" class="disabled_button"><?php echo xlt("Negative"); ?><br /></span>
        <?php
    }

    //<!-- Family History -->
    echo "<br /><span class='panel_title' title='" . xla("Family History") . "'>" . xlt("FH{{Family History}}") . ":</span>";
    ?><span class="top-right btn-sm" href="#PMH_anchor"
    onclick="alter_issue2('0','FH','');" style="text-align:right;font-size:8px;"><?php echo xlt("Add"); ?></span><br />

    <?php
    $mention_FH = 0;
    if (count($PMSFH[0]['FH']) > 0) {
        foreach ($PMSFH[0]['FH'] as $item) {
            if ($item['display'] > '') {
                echo "<span name='QP_PMH_" . attr($item['rowid'] ?? '') . "' href='#PMH_anchor' id='QP_PMH_" . attr($item['rowid'] ?? '') . "'
                onclick=\"alter_issue2('0','FH','');\">" . xlt($item['short_title']) . ": " . text($item['display']) . "<br /></span>";
                $mention_FH++;
            }
        }
    }

    if (empty($mention_FH)) {
        ?>
        <span href="#PMH_anchor"
        onclick="alter_issue2('0','FH','');" class="disabled_button"><?php echo xlt("Negative"); ?><br /></span>
        <?php
    }

    echo "<br /><span class='panel_title' title='" . xla("Review of Systems") . "'>" . xlt("ROS{{Review of Systems}}") . ":</span>";
    ?><span class="top-right btn-sm" href="#PMH_anchor"
    onclick="alter_issue('0','ROS','');" style="text-align:right;font-size:8px;"><?php echo xlt("Add"); ?></span>
    <br />
    <?php
    $mention_ROS = 0;
    foreach ($PMSFH[0]['ROS'] as $item) {
        if ($item['display'] ?? '') {
            echo "<span name='QP_PMH_" . attr($item['rowid'] ?? '') . "' href='#PMH_anchor' id='QP_PMH_" . attr($item['rowid'] ?? '') . "'
            onclick=\"alter_issue2('0','ROS','');\">" . text($item['short_title']) . ": " . text($item['display']) . "</span><br />";
            $mention_ROS++;
        }
    }

    if (empty($mention_ROS)) { ?>
        <span href="#PMH_anchor"
        onclick="alter_issue2('0','ROS','');" class="disabled_button"><?php echo xlt('Negative'); ?><br /></span>
        <?php
    }

    echo "<br /><br /><br />";
        $right_panel = ob_get_contents();

    ob_end_clean();
    return $right_panel;
}

/**
 *  This function displays via echo the PMSFH/ROS in the report
 *
 *  @param array $PMSFH
 *
 */
function show_PMSFH_report($PMSFH)
{
    global $pid;
    global $ISSUE_TYPES;

    //4 panels
    $rows = '4';
    if (!($PMFSH ?? '')) {
        $PMSFH = build_PMSFH($pid);
    }

    // Find out the number of items present now and put 1/4 in each column.
    foreach ($PMSFH[0] as $key => $value) {
        if (!empty($total_PMSFH)) {
            $total_PMSFH += count($PMSFH[0][$key]);
            $total_PMSFH += 2; //add two for the title and a space
        } else {
            $total_PMSFH = count($PMSFH[0][$key]);
            $total_PMSFH = 2; //add two for the title and a space
        }
        $count[$key] = count($PMSFH[0][$key]) + 1;
    }

    //SOCH, FH and ROS are listed in $PMSFH even if negative, only count positives
    foreach ($PMSFH[0]['ROS'] as $key => $value) {
        if (($value['display'] ?? '') == '') {
            if (!empty($total_PMSFH)) {
                $total_PMSFH--;
            } else {
                $total_PMSFH = 0;
            }
            $count['ROS']--;
        }
    }

    foreach ($PMSFH[0]['FH'] as $key => $value) {
        if ($value['display'] == '') {
            if (!empty($total_PMSFH)) {
                $total_PMSFH--;
            } else {
                $total_PMSFH = 0;
            }
            $count['FH']--;
        }
    }

    foreach ($PMSFH[0]['SOCH'] as $key => $value) {
        if (($value['display'] == '') || ($value['display'] == 'not_applicable')) {
            if (!empty($total_PMSFH)) {
                $total_PMSFH--;
            } else {
                $total_PMSFH = 0;
            }
            $count['SOCH']--;
        }
    }

    $counter = "0";
    $column_max = round(($total_PMSFH ?? null) / $rows) ;
    $panel_size = round(($total_PMSFH ?? null) / $rows) ;

    //<!-- POH -->
    $counter++;
    $counter++;
    echo "<table style='width:700px;'>
                <tr>
                    <td style='vertical-align:top;
                               width:150px;
                               padding-left: 14px;
                               padding-right: 4px;
                               text-align: left;'>
                               <br /><span style='font-weight:bold;'>" . xlt("POH{{Past Ocular History}}") . ":</span>";
    //note the HTML2PDF does not like <span style="font-weight:bold;"></span> so we are using the deprecated <b></b>
    ?>
    <br />
    <?php
    if ($PMSFH[0]['POH'] > "") {
        foreach ($PMSFH[0]['POH'] as $item) {
            echo text($item['title']) . " " . text($item['diagnosis']) . "<br />";
            $counter++;
        }
    } else {
        echo xlt("None") . "<br />";
    }

    if (($counter + $count['POS']) > $panel_size) {
        echo "</td><td style='padding-left: 14px;
                              padding-right: 4px;
                              text-align: left;
                              vertical-align:top;
                              width:150px;'>";
        $counter = "0";
    }

    $counter++;
    $counter++;
    //<!-- PMH -->
    echo "<br /><span style='font-weight:bold;'>" . xlt("Eye Surgery") . ":</span>";
    ?>
    <br />
    <?php
    if ($PMSFH[0]['POS'] > "") {
        foreach ($PMSFH[0]['POS'] as $item) {
            echo text($item['title']) . " " . text($item['diagnosis']) . "<br />";
            $counter++;
        }
    } else {
        echo xlt("None") . "<br />";
    }

    if (($counter + $count['PMH']) > $panel_size) {
        echo "</td><td style='padding-left: 14px;
                                padding-right: 4px;
                                text-align: left;
                                vertical-align:top;
                                width:150px;'>";
        $counter = "0";
    }

    $counter++;
    $counter++;
    //<!-- PMH -->
    echo "<br /><span style='font-weight:bold;'>" . xlt("PMH") . ":</span>";
    ?>
    <br />
    <?php
    if ($PMSFH[0]['PMH'] > "") {
        foreach ($PMSFH[0]['PMH'] as $item) {
            echo text($item['title']) . " " . text($item['diagnosis']) . "<br />";
            $counter++;
        }
    } else {
        echo xlt("None") . "<br />";
    }


    if ($counter + $count['Medication'] > $panel_size) {
        echo "</td><td style='padding-left: 14px;
                              padding-right: 4px;
                              text-align: left;
                              vertical-align:top;
                              width:150px;'>";
        $counter = "0";
    }

    $counter++;
    $counter++;
    //<!-- Meds -->
    echo "<br /><span style='font-weight:bold;'>" . xlt("Medication") . ":</span>";
    ?>
    <br />
    <?php
    if ($PMSFH[0]['Medication'] > "") {
        foreach ($PMSFH[0]['Medication'] as $item) {
            echo text($item['title']) . " " . text($item['diagnosis']) . "<br />";
            $counter++;
        }
    } else {
        echo xlt("None") . "<br />";
    }

    if ($counter + $count['Surgery'] > $panel_size) {
        echo "</td><td style='padding-left: 14px;
                              padding-right: 4px;
                              text-align: left;
                              vertical-align:top;
                              width:150px;'>";
        $counter = "0";
    }

    //<!-- Surgeries -->
    $counter++;
    $counter++;
    echo "<br /><span style='font-weight:bold;'>" . xlt("Surgery") . ":</span>";
    ?><br />
    <?php
    if ($PMSFH[0]['Surgery'] > "") {
        foreach ($PMSFH[0]['Surgery'] as $item) {
            echo text($item['title']) . " " . text($item['diagnosis']) . "<br />";
            $counter++;
        }
    } else {
        echo xlt("None") . "<br />";
    }

    if ($counter + $count['Allergy'] > $panel_size) {
        echo "</td><td style='padding-left: 14px;
                                padding-right: 4px;
                                text-align: left;
                                vertical-align:top;
                                width:150px;'>";
        $counter = "0";
    }

    $counter++;
    $counter++;
    //<!-- Allergies -->
    echo "<br /><span style='font-weight:bold;'>" . xlt("Allergy") . ":</span>";
    ?>
    <br />
    <?php
    if ($PMSFH[0]['Allergy'] > "") {
        foreach ($PMSFH[0]['Allergy'] as $item) {
            echo text($item['title']) . "<br />";
            $counter++;
        }
    } else {
        echo xlt("NKDA{{No known drug allergies}}") . "<br />";
    }

    if ($counter + $count['SOCH'] > $panel_size) {
        echo "</td><td style='padding-left: 14px;
                              padding-right: 4px;
                              text-align: left;
                              vertical-align:top;
                              width:150px;'>";
        $counter = "0";
    }

    $counter++;
    $counter++;
    //<!-- SocHx -->
    echo "<br /><span style='font-weight:bold;'>" . xlt("Soc Hx{{Social History}}") . ":</span>";
    ?>
    <br />
    <?php
    $mention_PSOCH = 0;
    foreach ($PMSFH[0]['SOCH'] as $k => $item) {
        if (($item['display']) && ($item['display'] != 'not_applicable')) {
            echo xlt($item['short_title']) . ": " . text($item['display']) . "<br />";
            $mention_PSOCH++;
            $counter++;
        }
    }

    if (empty($mention_PSOCH)) {
        echo xlt("Negative") . "<br />";
    }

    if (($counter + $count['FH']) > $panel_size) {
        echo "</td><td style='padding-left: 14px;
                              padding-right: 4px;
                              text-align: left;
                              vertical-align:top;
                              width:150px;'>";
        $counter = "0";
    }

    $counter++;
    $counter++;
    //<!-- FH -->
    echo "<br /><span style='font-weight:bold;'>" . xlt("FH{{Family History}}") . ":</span>";
    ?>
    <br />
    <?php
    $mention_FH = 0;
    foreach ($PMSFH[0]['FH'] as $item) {
        if ($item['display']) {
            echo xlt($item['short_title']) . ": " . text($item['display']) . "<br />";
            $mention_FH++;
            $counter++;
        }
    }

    if (empty($mention_FH)) {
        echo xlt("Negative") . "<br />";
    }

    if (($counter !== "0") && (($counter + $count['ROS']) > $panel_size)) {
        echo "</td><td style='padding-left: 14px;
                                padding-right: 4px;
                                text-align: left
                                vertical-align:top;
                                width:150px;'>";
        $counter = "0";
    }

    $counter++;
    $counter++;
    //<!-- ROS -->
    echo "<br /><span style='font-weight:bold;'>" . xlt("ROS{{Review of Systems}}") . ":</span>";
    ?><br />
    <?php
    $mention_ROS = 0;
    foreach ($PMSFH[0]['ROS'] as $item) {
        if ($item['display'] ?? '') {
            echo xlt($item['short_title']) . ": " . $item['display'] . "<br />";
            $mention_ROS++;
            $counter++;
        }
    }

    if (empty($mention_ROS)) {
        echo xlt("Negative");
    }

    echo "</td></tr></table>";
}

/**
 *  This function returns the Provider-specific Quick Pick selections for a zone (2 input values)
 *
 *  These selctions are draw from an openEMR list, Eye_QP_$zone_$provider_id.
 *  This list is created from Eye_QP_$zone_defaults when a new provider opens the form.
 *  Because it is a "list", the end-user can modify it.
 *  A link to the list "the pencil icon" is provided to allow customization - displayed in RTop frame.
 *  If frames are ever removed, this will need to be reworked.
 *
 *  @param string $zone options EXT,ANTSEG,RETINA,NEURO
 *  @param string $provider_id
 *  @return QP text: when called directly outputs the ZONE QP lists for this provider
 */
function display_QP($zone, $provider_id)
{
    global $prov_data;
    if (!$zone || !$provider_id) {
        return;
    }

    ob_start();
    $query  = "SELECT * FROM list_options where list_id =?  ORDER BY seq";
    $result = sqlStatement($query, array("Eye_QP_" . $zone . "_$provider_id"));
    if (sqlNumRows($result) < '1') {
        //this provider's list has not been created yet.
        $query = "REPLACE INTO `list_options` (`list_id`, `option_id`, `title`, `seq`, `is_default`, `option_value`) VALUES ('lists', ?, ?, '0', '1', '0')";
        sqlStatement($query, array('Eye_QP_' . $zone . '_' . $provider_id,'Eye QP List ' . $zone . ' for ' . $prov_data['lname']));
        $query = "SELECT * FROM list_options where list_id =? ORDER BY seq";
        $result = sqlStatement($query, array("Eye_QP_" . $zone . "_defaults"));
        $SQL_INSERT = "INSERT INTO `list_options` (`list_id`, `option_id`, `title`, `seq`, `mapping`, `notes`, `codes`, `activity`, `subtype`) VALUES (?,?,?,?,?,?,?,?,?)";
    } else {
        $SQL_INSERT = '';
    }

    while ($QP = sqlFetchArray($result)) {
        if (!empty($SQL_INSERT)) {
            sqlStatement($SQL_INSERT, array("Eye_QP_" . $zone . "_" . $provider_id,$QP['option_id'],$QP['title'],$QP['seq'],$QP['mapping'],$QP['notes'],$QP['codes'],$QP['activity'],$QP['subtype']));
        }

        $here[$QP['title']][$QP['subtype']]['notes']    = $QP['notes'];     //the text to fill into form
        $here[$QP['title']][$QP['subtype']]['codes']    = $QP['codes'];     //the code if attached.
        $here[$QP['title']][$QP['subtype']]['mapping']  = $QP['mapping'];   //the fieldname without laterality eg CONJ
        $here[$QP['title']][$QP['subtype']]['activity'] = $QP['activity'];  //1 to replace, 2 to append
    }

    foreach ($here as $title => $values) { //start QP section items
        $title_show = (strlen($title) > 19) ? substr($title, 0, 16) . '...' : $title;
        if (preg_match('/clear field/', $title)) {
            $title_show = "<em><strong>$title</strong></em>";
        }

        if ($values['OD'] ?? '') {
            if ($values['OD']['activity'] == '0') {
                $action = "ADD";
            }

            if ($values['OD']['activity'] == '1') {
                $action = "REPLACE" ;
            }

            if ($values['OD']['activity'] == '2') {
                $action = "APPEND" ;
            }
            ?>
            <span>
                <a class="underline QP" onclick="fill_QP_field('<?php echo attr($zone); ?>','OD','<?php echo attr($values['OD']['mapping']); ?>','<?php echo attr($values['OD']['notes']); ?>','<?php echo attr($action); ?>');"><?php echo xlt('OD{{right eye}}'); ?></a> |
                <a class="underline QP" onclick="fill_QP_field('<?php echo attr($zone); ?>','OS','<?php echo attr($values['OS']['mapping']); ?>','<?php echo attr($values['OS']['notes']); ?>','<?php echo attr($action); ?>');"><?php echo xlt('OS{{left eye}}'); ?></a> |
                <a class="underline QP" onclick="fill_QP_2fields('<?php echo attr($zone); ?>','OU','<?php echo attr($values['OU']['mapping']); ?>','<?php echo attr($values['OU']['notes']); ?>','<?php echo attr($action); ?>');"><?php echo xlt('OU{{both eyes}}'); ?></a>
            </span>
            &nbsp;
            <?php
        } elseif ($values['R']) {
            if ($values['R']['activity'] == '0') {
                $action = "ADD";
            }

            if ($values['R']['activity'] == '1') {
                $action = "REPLACE" ;
            }

            if ($values['R']['activity'] == '2') {
                $action = "APPEND" ;
            }
            ?>
            <span>
                <a class="underline QP" onclick="fill_QP_field('<?php echo attr($zone); ?>','R','<?php echo attr($values['R']['mapping']); ?>','<?php echo attr($values['R']['notes']); ?>','<?php echo attr($action); ?>');"><?php echo xlt('R{{right side}}'); ?></a> |
                <a class="underline QP" onclick="fill_QP_field('<?php echo attr($zone); ?>','L','<?php echo attr($values['L']['mapping'] ?? ''); ?>','<?php echo attr($values['L']['notes'] ?? ''); ?>','<?php echo attr($action); ?>');"><?php echo xlt('L{{left side}}'); ?></a> |
                <a class="underline QP" onclick="fill_QP_2fields('<?php echo attr($zone); ?>','B','<?php echo attr($values['B']['mapping']); ?>','<?php echo attr($values['B']['notes']); ?>','<?php echo attr($action); ?>');"><?php echo xlt('B{{both sides}}'); ?></a>
            </span>
            &nbsp;
            <?php
        }

        echo $title_show;
        if (!empty($number_rows)) {
            $number_rows++;
        } else {
            $number_rows = 1;
        }
        ?><br />
        <?php
        if (($number_rows ?? null) == 19) {  ?>
          </div>
          <div class="QP_block_outer borderShadow text_clinical" ><?php
        }

        if (($number_rows ?? null) == 38) {
            break;
        }
    } //end QP section items
    ?>
      <a href="JavaScript:void(0);"
         onclick="openNewForm('<?php echo $GLOBALS['webroot']; ?>/interface/super/edit_list.php?list_id=Eye_QP_<?php echo attr($zone) . "_" . attr($provider_id); ?>','QP Editor');"
         title="<?php echo xla('Click here to Edit this Doctor\'s Quick Pick list'); ?>"
         name="provider_todo"
         class="bold black"><i class="closeButton float-right fa fa-pencil-alt fa-fw"></i> </a>
        <?php
        $QP_panel = ob_get_contents();
        ob_end_clean();
        return $QP_panel;
}

function canvas_select($zone, $encounter, $pid)
{
    /* This will provide a way to scroll back through prior VISIT images, to copy forward to today's visit,
     * just like we do in the text fields.
     * Will need to do a lot of thinking to create this.  Jist is ajax call to server for image retrieval.
     * To get this to work we need a way to select an old image to work from, use current or return to baseline.
     * This will require a global BACK button like above (BUTTON_BACK_<?php echo attr($zone); ?>).
     * The Undo Redo buttons are currently javascript client side.
     * The Undo Redo features will only work for changes made since form was loaded locally.

     * If we want to look back at a prior VISITs saved final images,
     * we will need to create this logic.
     * Need to think about how to display this visually so it's intuitive, without cluttering the page...
     * At first glance, using the text PRIORS selection method should work...  Not yet.
     *
     *
     *  $documents['categories']=$categories;
     *  $documents['my_name']=$my_name;
     *  $documents['children_names']=$children_names;
     *  $documents['parent_name'] = $parent_name;
     *  $documents['zones'] = $zones;
     *  $documents['docs_in_zone'] = $docs_in_zone;
     *  $documents['docs_in_cat_id'] = $docs_in_cat_id;
     *  $documents['docs_in_name'] = $docs_in_name;
     *  $documents['docs_by_date'] = $docs_by_date;
     *
     * Let's try $documents['docs_in_name'] where ['name']['zone']
     */
    //iterate through documents?
        // which are in this zone?
    //are any from the same as the encounter?  If so selected=selected
    //
    global $documents;
    $side = "OU";
    $type_name = $side . "_" . $zone . "_VIEW";
    $canvi = [];
    if (!empty($documents['docs_in_name']['Drawings'])) {
        foreach ($documents['docs_in_name']['Drawings'] as $doc) {
            if (!preg_match("/_" . $zone . "_VIEW/", $doc['name'])) {
                continue;
            }
            if (!$doc['encounter_id']) {
                continue;
            }
            $canvi[] = $doc;
        }
    }
    usort($canvi, function ($a, $b) {
        return $b['encounter_date'] <=> $a['encounter_date'];
    });
    if (!empty($canvi)) {
        if ($canvi[0]['encounter_id'] != $encounter) {
            //put today on the front as current, item "0"
            //echo "<pre style='text-align:left;'>".$canvi[0]['id'] ." and ". $encounter['encounter_id'];var_dump($canvi);echo "</pre>";
            //$today_doc = ["Hi"];
            $today_doc['encounter_date'] = 'New';
            array_unshift($canvi, $today_doc);
        }
   //
        if (count($canvi) > '1') {
            $select = '<div class="">';
            $select .= '<span id="old_canvas_leftest_' . attr($zone) . '"
                        name="old_canvas_leftest"
                        class="fa fa-fast-backward fa-sm PRIORS hand"
                        data-target="SELECT_CANVAS_' . attr($zone) . '"
                        data-direction="oldest"
                        title="' . xla('Oldest drawing') . '"></span>';
            $select .= '<span id="old_canvas_left_' . attr($zone) . '"
                        name="old_canvas"
                        class="fa fa-step-backward fa-sm PRIORS hand"
                        data-target="SELECT_CANVAS_' . attr($zone) . '"
                        data-direction="older"
                        title="' . xla('Look back one drawing') . '"></span>';

            $select .= "<select id='SELECT_CANVAS_" . attr($zone) . "' name='CANVAS_selector' data-step='0'>";
            $count = '0';
            foreach ($canvi as $hit) {
                if ($count == '0') {
                    $select .= "<option value='current'>" . text($hit['encounter_date']) . "</option>\n";
                } else {
                    $select .= "<option value='" . attr($hit['document_id']) . "'>" . text($hit['encounter_date']) . "</option>\n";
                }
                $count++;
            }
            $select .= "</select>";
            $select .= '<span id="old_canvas_right_' . attr($zone) . '"
                    name="old_canvas"
                    class="fa  fa-step-forward PRIORS hand"
                    data-target="SELECT_CANVAS_' . attr($zone) . '"
                    data-direction="newer"
                    data-step="1"
                    title="' . xla('Forward one drawing') . '"></span>';
            $select .= '<span id="old_canvas_rightest_' . attr($zone) . '"
                    name="old_canvas_rightest"
                    class="fa fa-fast-forward PRIORS hand"
                    data-target="SELECT_CANVAS_' . attr($zone) . '"
                    data-direction="newest"
                    title="' . xla('Forward to current canvas') . '"></span>

        </div>';
        }
    }
    return $select ?? '';
}
/**
 *  This function returns display the draw/sketch diagram for a zone (4 input values)
 *
 *  If there is already a drawing for this zone in this encounter, it is pulled from
 *  from its stored location:
 *  $GLOBALS['web_root']."/sites/".$_SESSION['site_id']."/".$form_folder."/".$pid."/".$encounter."/".$side."_".$zone."_VIEW.png?".rand();
 *
 *  Otherwise a "BASE" image is pulled from the images directory of the form...  Customizable.
 *
 *  @param string $zone options ALL,EXT,ANTSEG,RETINA,NEURO
 *  @param string $visit_date Future functionality to limit result set. UTC DATE Formatted
 *  @param string $pid value = patient id
 *  @param string OU by default.  Future functionality will allow OD and OS values- not implemented yet.
 *  @return true : when called directly outputs the ZONE specific HTML5 CANVAS widget
 */
function display_draw_section($zone, $encounter, $pid, $side = 'OU', $counter = '')
{
    global $form_folder;
    $filepath = $GLOBALS['oer_config']['documents']['repository'] . $pid . "/";
    $base_name = $pid . "_" . $encounter . "_" . $side . "_" . $zone . "_VIEW";

    $file_history =  $filepath . $base_name;
    //$file_store = $file_history . ".jpg";

    ?>
    <div id="Draw_<?php echo attr($zone); ?>" name="Draw_<?php echo attr($zone); ?>" class="Draw_class canvas">
        <?php
<<<<<<< HEAD
            if ($zone != "SDRETINA") {
        ?>
=======
        if ($zone != "SDRETINA") {
            ?>
>>>>>>> 6dd49085
        <span class="far fa-file-alt closeButton" id="BUTTON_TEXT_<?php echo attr($zone); ?>" name="BUTTON_TEXT_<?php echo attr($zone); ?>"></span>
        <i class="closeButton_2 fas fa-database" id="BUTTON_QP_<?php echo attr($zone); ?>_2" name="BUTTON_QP_<?php echo attr($zone); ?>"></i>
        <i class="closeButton_3 fas fa-user-md" name="Shorthand_kb" title="<?php echo xla("Open the Shorthand Window and display Shorthand Codes"); ?>"></i>

<<<<<<< HEAD
                <?php
            } ?>
=======
            <?php
        } ?>
>>>>>>> 6dd49085
        <?php
            $output = canvas_select($zone, $encounter, $pid);
            echo $output;
        ?>
        <div id="<?php echo attr($zone); ?>_canvas">
            <div class="tools">
                <div id="sketch_tooled_<?php echo attr($zone); ?>_8">
                    <span id="sketch_tool_<?php echo attr($zone);?>_color"
                          class="color_indicator jscolor"
                          data-jscolor="{ previewElement:'#sketch_tool_<?php echo attr($zone); ?>_color',
                                     previewSize:75,
                                     valueElement:'#selColor_<?php echo attr($zone); ?>',
                                     position:'right',
                                     value:'#000',
                                     hash:'true'
                                    }"
                          data-target="selColor_<?php echo attr($zone); ?>"
                    ></span>
                </div>
                <?php

                $sql = "SELECT * from documents where name like ? ORDER by id DESC";
                $doc = sqlQuery($sql, array("%" . $base_name . "%"));
                $base_filetoshow = $GLOBALS['web_root'] . "/interface/forms/" . $form_folder . "/images/" . $side . "_" . $zone . "_BASE.jpg";
                if ((($doc['id'] ?? null) > '0')) {
                    $filetoshow = $GLOBALS['web_root'] . "/controller.php?document&retrieve&patient_id=" . attr($pid) . "&document_id=" . attr($doc['id']) . "&as_file=false&show_original=true&blahblah=" . rand();
                } else {
                    //base image.
                    $filetoshow = $base_filetoshow;
                }
                ?>

                <input type="hidden" id="url_<?php echo attr($zone); ?>" name="url_<?php echo attr($zone); ?>" value="<?php echo $filetoshow; ?>" />
                <input type="hidden" id="base_url_<?php echo attr($zone); ?>" name="base_url_<?php echo attr($zone); ?>" value="<?php echo $base_filetoshow; ?>" />
                <input type="hidden" id="selWidth_<?php echo attr($zone); ?>" value="1">
                <input type="hidden" id="selColor_<?php echo attr($zone); ?>" value="#000" />



                <img id="sketch_tools_<?php echo attr($zone); ?>_1" onclick='$("#selColor_<?php echo attr($zone); ?>").val("#1AA2E1");' src="../../forms/<?php echo $form_folder; ?>/images/pencil_blue.png" style="height:30px;width:15px;">
                <img id="sketch_tools_<?php echo attr($zone); ?>_2" onclick='$("#selColor_<?php echo attr($zone); ?>").val("#ff0");'  src="../../forms/<?php echo $form_folder; ?>/images/pencil_yellow.png" style="height:30px;width:15px;">
                <img id="sketch_tools_<?php echo attr($zone); ?>_3" onclick='$("#selColor_<?php echo attr($zone); ?>").val("#ffad00");' src="../../forms/<?php echo $form_folder; ?>/images/pencil_orange.png" style="height:30px;width:15px;">
                <img id="sketch_tools_<?php echo attr($zone); ?>_4" onclick='$("#selColor_<?php echo attr($zone); ?>").val("#AC8359");' src="../../forms/<?php echo $form_folder; ?>/images/pencil_brown.png" style="height:30px;width:15px;">
                <img id="sketch_tools_<?php echo attr($zone); ?>_5" onclick='$("#selColor_<?php echo attr($zone); ?>").val("#E10A17");' src="../../forms/<?php echo $form_folder; ?>/images/pencil_red.png" style="height:30px;width:15px;">
                <img id="sketch_tools_<?php echo attr($zone); ?>_6" onclick='$("#selColor_<?php echo attr($zone); ?>").val("#000");' src="../../forms/<?php echo $form_folder; ?>/images/pencil_black.png" style="height:50px;width:15px;">
                <img id="sketch_tools_<?php echo attr($zone); ?>_7" onclick='$("#selColor_<?php echo attr($zone); ?>").val("#fff");' src="../../forms/<?php echo $form_folder; ?>/images/pencil_white.png" style="height:30px;width:15px;">

                <span style="min-width:1in;">&nbsp;</span>
                <!-- now to pencil size -->
                <img id="sketch_sizes_<?php echo attr($zone); ?>_1" onclick='$("#selWidth_<?php echo attr($zone); ?>").val("1");' src="../../forms/<?php echo $form_folder; ?>/images/brush_1.png" style="height:20px;width:20px; border-bottom: 2pt solid black;">
                <img id="sketch_sizes_<?php echo attr($zone); ?>_3" onclick='$("#selWidth_<?php echo attr($zone); ?>").val("3");' src="../../forms/<?php echo $form_folder; ?>/images/brush_3.png" style="height:20px;width:20px;">
                <img id="sketch_sizes_<?php echo attr($zone); ?>_5" onclick='$("#selWidth_<?php echo attr($zone); ?>").val("5");' src="../../forms/<?php echo $form_folder; ?>/images/brush_5.png" style="height:20px;width:20px;">
                <img id="sketch_sizes_<?php echo attr($zone); ?>_10" onclick='$("#selWidth_<?php echo attr($zone); ?>").val("10");' src="../../forms/<?php echo $form_folder; ?>/images/brush_10.png" style="height:20px;width:20px;">
                <img id="sketch_sizes_<?php echo attr($zone); ?>_15" onclick='$("#selWidth_<?php echo attr($zone); ?>").val("15");' src="../../forms/<?php echo $form_folder; ?>/images/brush_15.png" style="height:20px;width:20px;">
            </div>

            <div class="borderShadow">
                <canvas id="myCanvas_<?php echo attr($zone); ?>"
                        name="myCanvas_<?php echo attr($zone); ?>"
                    <?php
<<<<<<< HEAD
                        if ($zone == "SDRETINA") {
                            $height_canvas="500";
                            $width_canvas = "1000";
                        } else {
                            $height_canvas="250";
                            $width_canvas = "450";
                        }
=======
                    if ($zone == "SDRETINA") {
                        $height_canvas = "500";
                        $width_canvas = "1000";
                    } else {
                        $height_canvas = "250";
                        $width_canvas = "450";
                    }
>>>>>>> 6dd49085
                    ?>
                        width="<?php echo attr($width_canvas); ?>"
                        height="<?php echo attr($height_canvas); ?>"></canvas>
            </div>
            <div style="margin-top: 7px;">
                <button onclick="javascript:cUndo('<?php echo attr($zone); ?>');return false;" id="Undo_Canvas_<?php echo attr($zone); ?>"><?php echo xlt("Undo"); ?></button>
                <button onclick="javascript:cRedo('<?php echo attr($zone); ?>');return false;" id="Redo_Canvas_<?php echo attr($zone); ?>"><?php echo xlt("Redo"); ?></button>
                <button onclick="javascript:drawImage('<?php echo attr($zone); ?>');return false;" id="Revert_Canvas_<?php echo attr($zone); ?>"><?php echo xlt("Revert"); ?></button>
                <button onclick="javascript:cReload('<?php echo attr($zone); ?>');return false;" id="Clear_Canvas_<?php echo attr($zone); ?>"><?php echo xlt("New"); ?></button>
                <button id="Blank_Canvas_<?php echo attr($zone); ?>"><?php echo xlt("Blank"); ?></button>
            </div>
        </div>
        <div id="<?php echo attr($zone); ?>_olddrawing"></div>
    </div>

    <?php
}

/**
 *  This function returns a JSON object to replace a requested section with copy_forward values (3 input values)
 *  It will not replace the drawings with older encounter drawings... Not yet anyway.
 *
 * @param string $zone options ALL,EXT,ANTSEG,RETINA,NEURO, EXT_DRAW, ANTSEG_DRAW, RETINA_DRAW, NEURO_DRAW
 * @param string $form_id is the form_eye_*.id where the data to carry forward is located
 * @param string $pid value = patient id
 * @return true : when called directly outputs the ZONE specific HTML for a prior record + widget for the desired zone
 */
function copy_forward($zone, $copy_from, $copy_to, $pid)
{
    global $form_id;

    $query = "select  *,form_encounter.date as encounter_date

               from forms,form_encounter,form_eye_base,
                form_eye_hpi,form_eye_ros,form_eye_vitals,
                form_eye_acuity,form_eye_refraction,form_eye_biometrics,
                form_eye_external,form_eye_antseg,form_eye_postseg,
                form_eye_neuro,form_eye_locking
                    where
                    forms.deleted != '1'  and
                    forms.formdir='eye_mag' and
                    forms.encounter=form_encounter.encounter and
                    forms.form_id=form_eye_base.id and
                    forms.form_id=form_eye_hpi.id and
                    forms.form_id=form_eye_ros.id and
                    forms.form_id=form_eye_vitals.id and
                    forms.form_id=form_eye_acuity.id and
                    forms.form_id=form_eye_refraction.id and
                    forms.form_id=form_eye_biometrics.id and
                    forms.form_id=form_eye_external.id and
                    forms.form_id=form_eye_antseg.id and
                    forms.form_id=form_eye_postseg.id and
                    forms.form_id=form_eye_neuro.id and
                    forms.form_id=form_eye_locking.id and
                    forms.pid =? and
                    forms.form_id =? ";

    $objQuery = sqlQuery($query, array($pid,$copy_from));
    if ($zone == "EXT") {
        $result['RUL'] = $objQuery['RUL'];
        $result['LUL'] = $objQuery['LUL'];
        $result['RLL'] = $objQuery['RLL'];
        $result['LLL'] = $objQuery['LLL'];
        $result['RBROW'] = $objQuery['RBROW'];
        $result['LBROW'] = $objQuery['LBROW'];
        $result['RMCT'] = $objQuery['RMCT'];
        $result['LMCT'] = $objQuery['LMCT'];
        $result['RADNEXA'] = $objQuery['RADNEXA'];
        $result['LADNEXA'] = $objQuery['LADNEXA'];
        $result['RMRD'] = $objQuery['RMRD'];
        $result['LMRD'] = $objQuery['LMRD'];
        $result['RLF'] = $objQuery['RLF'];
        $result['LLF'] = $objQuery['LLF'];
        $result['RVFISSURE'] = $objQuery['RVFISSURE'];
        $result['LVFISSURE'] = $objQuery['LVFISSURE'];
        $result['RCAROTID'] = $objQuery['RCAROTID'];
        $result['LCAROTID'] = $objQuery['LCAROTID'];
        $result['RTEMPART'] = $objQuery['RTEMPART'];
        $result['LTEMPART'] = $objQuery['LTEMPART'];
        $result['RCNV'] = $objQuery['RCNV'];
        $result['LCNV'] = $objQuery['LCNV'];
        $result['RCNVII'] = $objQuery['RCNVII'];
        $result['LCNVII'] = $objQuery['LCNVII'];
        $result['ODSCHIRMER1'] = $objQuery['ODSCHIRMER1'];
        $result['OSSCHIRMER1'] = $objQuery['OSSCHIRMER1'];
        $result['ODSCHIRMER2'] = $objQuery['ODSCHIRMER2'];
        $result['OSSCHIRMER2'] = $objQuery['OSSCHIRMER2'];
        $result['ODTBUT'] = $objQuery['ODTBUT'];
        $result['OSTBUT'] = $objQuery['OSTBUT'];
        $result['OSHERTEL'] = $objQuery['OSHERTEL'];
        $result['HERTELBASE'] = $objQuery['HERTELBASE'];
        $result['ODPIC'] = $objQuery['ODPIC'];
        $result['OSPIC'] = $objQuery['OSPIC'];
        $result['EXT_COMMENTS'] = $objQuery['EXT_COMMENTS'];
        $result["json"] = json_encode($result);
        echo json_encode($result);
    } elseif ($zone == "ANTSEG") {
        $result['OSCONJ'] = $objQuery['OSCONJ'];
        $result['ODCONJ'] = $objQuery['ODCONJ'];
        $result['ODCORNEA'] = $objQuery['ODCORNEA'];
        $result['OSCORNEA'] = $objQuery['OSCORNEA'];
        $result['ODAC'] = $objQuery['ODAC'];
        $result['OSAC'] = $objQuery['OSAC'];
        $result['ODLENS'] = $objQuery['ODLENS'];
        $result['OSLENS'] = $objQuery['OSLENS'];
        $result['ODIRIS'] = $objQuery['ODIRIS'];
        $result['OSIRIS'] = $objQuery['OSIRIS'];
        $result['ODKTHICKNESS'] = $objQuery['ODKTHICKNESS'];
        $result['OSKTHICKNESS'] = $objQuery['OSKTHICKNESS'];
        $result['ODGONIO'] = $objQuery['ODGONIO'];
        $result['OSGONIO'] = $objQuery['OSGONIO'];
        $result['ODSHRIMER1'] = $objQuery['ODSHIRMER1'];
        $result['OSSHRIMER1'] = $objQuery['OSSHIRMER1'];
        $result['ODSHRIMER2'] = $objQuery['ODSHIRMER2'];
        $result['OSSHRIMER2'] = $objQuery['OSSHIRMER2'];
        $result['ODTBUT'] = $objQuery['ODTBUT'];
        $result['OSTBUT'] = $objQuery['OSTBUT'];
        $result['ANTSEG_COMMENTS'] = $objQuery['ANTSEG_COMMENTS'];
        $result["json"] = json_encode($result);
        echo json_encode($result);
    } elseif ($zone == "RETINA") {
        $result['ODDISC'] = $objQuery['ODDISC'];
        $result['OSDISC'] = $objQuery['OSDISC'];
        $result['ODCUP'] = $objQuery['ODCUP'];
        $result['OSCUP'] = $objQuery['OSCUP'];
        $result['ODMACULA'] = $objQuery['ODMACULA'];
        $result['OSMACULA'] = $objQuery['OSMACULA'];
        $result['ODVESSELS'] = $objQuery['ODVESSELS'];
        $result['OSVESSELS'] = $objQuery['OSVESSELS'];
        $result['ODVITREOUS'] = $objQuery['ODVITREOUS'];
        $result['OSVITREOUS'] = $objQuery['OSVITREOUS'];
        $result['ODPERIPH'] = $objQuery['ODPERIPH'];
        $result['OSPERIPH'] = $objQuery['OSPERIPH'];
        $result['ODDRAWING'] = $objQuery['ODDRAWING'];
        $result['OSDRAWING'] = $objQuery['OSDRAWING'];
        $result['ODCMT'] = $objQuery['ODCMT'];
        $result['OSCMT'] = $objQuery['OSCMT'];
        $result['RETINA_COMMENTS'] = $objQuery['RETINA_COMMENTS'];
        $result["json"] = json_encode($result);
        echo json_encode($result);
    } elseif ($zone == "NEURO") {
        $result['ACT'] = $objQuery['ACT'];
        $result['ACT5CCDIST'] = $objQuery['ACT5CCDIST'];
        $result['ACT1CCDIST'] = $objQuery['ACT1CCDIST'];
        $result['ACT2CCDIST'] = $objQuery['ACT2CCDIST'];
        $result['ACT3CCDIST'] = $objQuery['ACT3CCDIST'];
        $result['ACT4CCDIST'] = $objQuery['ACT4CCDIST'];
        $result['ACT6CCDIST'] = $objQuery['ACT6CCDIST'];
        $result['ACT7CCDIST'] = $objQuery['ACT7CCDIST'];
        $result['ACT8CCDIST'] = $objQuery['ACT8CCDIST'];
        $result['ACT9CCDIST'] = $objQuery['ACT9CCDIST'];
        $result['ACT10CCDIST'] = $objQuery['ACT10CCDIST'];
        $result['ACT11CCDIST'] = $objQuery['ACT11CCDIST'];
        $result['ACT1SCDIST'] = $objQuery['ACT1SCDIST'];
        $result['ACT2SCDIST'] = $objQuery['ACT2SCDIST'];
        $result['ACT3SCDIST'] = $objQuery['ACT3SCDIST'];
        $result['ACT4SCDIST'] = $objQuery['ACT4SCDIST'];
        $result['ACT5SCDIST'] = $objQuery['ACT5SCDIST'];
        $result['ACT6SCDIST'] = $objQuery['ACT6SCDIST'];
        $result['ACT7SCDIST'] = $objQuery['ACT7SCDIST'];
        $result['ACT8SCDIST'] = $objQuery['ACT8SCDIST'];
        $result['ACT9SCDIST'] = $objQuery['ACT9SCDIST'];
        $result['ACT10SCDIST'] = $objQuery['ACT10SCDIST'];
        $result['ACT11SCDIST'] = $objQuery['ACT11SCDIST'];
        $result['ACT1SCNEAR'] = $objQuery['ACT1SCNEAR'];
        $result['ACT2SCNEAR'] = $objQuery['ACT2SCNEAR'];
        $result['ACT3SCNEAR'] = $objQuery['ACT3SCNEAR'];
        $result['ACT4SCNEAR'] = $objQuery['ACT4SCNEAR'];
        $result['ACT5CCNEAR'] = $objQuery['ACT5CCNEAR'];
        $result['ACT6CCNEAR'] = $objQuery['ACT6CCNEAR'];
        $result['ACT7CCNEAR'] = $objQuery['ACT7CCNEAR'];
        $result['ACT8CCNEAR'] = $objQuery['ACT8CCNEAR'];
        $result['ACT9CCNEAR'] = $objQuery['ACT9CCNEAR'];
        $result['ACT10CCNEAR'] = $objQuery['ACT10CCNEAR'];
        $result['ACT11CCNEAR'] = $objQuery['ACT11CCNEAR'];
        $result['ACT5SCNEAR'] = $objQuery['ACT5SCNEAR'];
        $result['ACT6SCNEAR'] = $objQuery['ACT6SCNEAR'];
        $result['ACT7SCNEAR'] = $objQuery['ACT7SCNEAR'];
        $result['ACT8SCNEAR'] = $objQuery['ACT8SCNEAR'];
        $result['ACT9SCNEAR'] = $objQuery['ACT9SCNEAR'];
        $result['ACT10SCNEAR'] = $objQuery['ACT10SCNEAR'];
        $result['ACT11SCNEAR'] = $objQuery['ACT11SCNEAR'];
        $result['ACT1CCNEAR'] = $objQuery['ACT1CCNEAR'];
        $result['ACT2CCNEAR'] = $objQuery['ACT2CCNEAR'];
        $result['ACT3CCNEAR'] = $objQuery['ACT3CCNEAR'];
        $result['ACT4CCNEAR'] = $objQuery['ACT4CCNEAR'];
        $result['ODVF1'] = $objQuery['ODVF1'];
        $result['ODVF2'] = $objQuery['ODVF2'];
        $result['ODVF3'] = $objQuery['ODVF3'];
        $result['ODVF4'] = $objQuery['ODVF4'];
        $result['OSVF1'] = $objQuery['OSVF1'];
        $result['OSVF2'] = $objQuery['OSVF2'];
        $result['OSVF3'] = $objQuery['OSVF3'];
        $result['OSVF4'] = $objQuery['OSVF4'];
        $result['MOTILITY_RS'] = $objQuery['MOTILITY_RS'];
        $result['MOTILITY_RI'] = $objQuery['MOTILITY_RI'];
        $result['MOTILITY_RR'] = $objQuery['MOTILITY_RR'];
        $result['MOTILITY_RL'] = $objQuery['MOTILITY_RL'];
        $result['MOTILITY_LS'] = $objQuery['MOTILITY_LS'];
        $result['MOTILITY_LI'] = $objQuery['MOTILITY_LI'];
        $result['MOTILITY_LR'] = $objQuery['MOTILITY_LR'];
        $result['MOTILITY_LL'] = $objQuery['MOTILITY_LL'];
        $result['NEURO_COMMENTS'] = $objQuery['NEURO_COMMENTS'];
        $result['STEREOPSIS'] = $objQuery['STEREOPSIS'];
        $result['ODNPA'] = $objQuery['ODNPA'];
        $result['OSNPA'] = $objQuery['OSNPA'];
        $result['VERTFUSAMPS'] = $objQuery['VERTFUSAMPS'];
        $result['DIVERGENCEAMPS'] = $objQuery['DIVERGENCEAMPS'];
        $result['NPC'] = $objQuery['NPC'];
        $result['DACCDIST'] = $objQuery['DACCDIST'];
        $result['DACCNEAR'] = $objQuery['DACCNEAR'];
        $result['CACCDIST'] = $objQuery['CACCDIST'];
        $result['CACCNEAR'] = $objQuery['CACCNEAR'];
        $result['ODCOLOR'] = $objQuery['ODCOLOR'];
        $result['OSCOLOR'] = $objQuery['OSCOLOR'];
        $result['ODCOINS'] = $objQuery['ODCOINS'];
        $result['OSCOINS'] = $objQuery['OSCOINS'];
        $result['ODREDDESAT'] = $objQuery['ODREDDESAT'];
        $result['OSREDDESAT'] = $objQuery['OSREDDESAT'];
        $result['ODPUPILSIZE1'] = $objQuery['ODPUPILSIZE1'];
        $result['ODPUPILSIZE2'] = $objQuery['ODPUPILSIZE2'];
        $result['ODPUPILREACTIVITY'] = $objQuery['ODPUPILREACTIVITY'];
        $result['ODAPD'] = $objQuery['ODAPD'];
        $result['OSPUPILSIZE1'] = $objQuery['OSPUPILSIZE1'];
        $result['OSPUPILSIZE2'] = $objQuery['OSPUPILSIZE2'];
        $result['OSPUPILREACTIVITY'] = $objQuery['OSPUPILREACTIVITY'];
        $result['OSAPD'] = $objQuery['OSAPD'];
        $result['DIMODPUPILSIZE1'] = $objQuery['DIMODPUPILSIZE1'];
        $result['DIMODPUPILSIZE2'] = $objQuery['DIMODPUPILSIZE2'];
        $result['DIMODPUPILREACTIVITY'] = $objQuery['DIMODPUPILREACTIVITY'];
        $result['DIMOSPUPILSIZE1'] = $objQuery['DIMOSPUPILSIZE1'];
        $result['DIMOSPUPILSIZE2'] = $objQuery['DIMOSPUPILSIZE2'];
        $result['DIMOSPUPILREACTIVITY'] = $objQuery['DIMOSPUPILREACTIVITY'];
        $result['PUPIL_COMMENTS'] = $objQuery['PUPIL_COMMENTS'];
        $result["json"] = json_encode($result);
        echo json_encode($result);
    } elseif ($zone == "IMPPLAN") {
        $result['IMPPLAN'] = build_IMPPLAN_items($pid, $copy_from);
        echo json_encode($result);
    } elseif ($zone == "ALL") {
        $result['RUL'] = $objQuery['RUL'];
        $result['LUL'] = $objQuery['LUL'];
        $result['RLL'] = $objQuery['RLL'];
        $result['LLL'] = $objQuery['LLL'];
        $result['RBROW'] = $objQuery['RBROW'];
        $result['LBROW'] = $objQuery['LBROW'];
        $result['RMCT'] = $objQuery['RMCT'];
        $result['LMCT'] = $objQuery['LMCT'];
        $result['RADNEXA'] = $objQuery['RADNEXA'];
        $result['LADNEXA'] = $objQuery['LADNEXA'];
        $result['RMRD'] = $objQuery['RMRD'];
        $result['LMRD'] = $objQuery['LMRD'];
        $result['RLF'] = $objQuery['RLF'];
        $result['LLF'] = $objQuery['LLF'];
        $result['RVFISSURE'] = $objQuery['RVFISSURE'];
        $result['LVFISSURE'] = $objQuery['LVFISSURE'];
        $result['ODHERTEL'] = $objQuery['ODHERTEL'];
        $result['OSHERTEL'] = $objQuery['OSHERTEL'];
        $result['HERTELBASE'] = $objQuery['HERTELBASE'];
        $result['ODPIC'] = $objQuery['ODPIC'];
        $result['OSPIC'] = $objQuery['OSPIC'];
        $result['EXT_COMMENTS'] = $objQuery['EXT_COMMENTS'];

        $result['OSCONJ'] = $objQuery['OSCONJ'];
        $result['ODCONJ'] = $objQuery['ODCONJ'];
        $result['ODCORNEA'] = $objQuery['ODCORNEA'];
        $result['OSCORNEA'] = $objQuery['OSCORNEA'];
        $result['ODAC'] = $objQuery['ODAC'];
        $result['OSAC'] = $objQuery['OSAC'];
        $result['ODLENS'] = $objQuery['ODLENS'];
        $result['OSLENS'] = $objQuery['OSLENS'];
        $result['ODIRIS'] = $objQuery['ODIRIS'];
        $result['OSIRIS'] = $objQuery['OSIRIS'];
        $result['ODKTHICKNESS'] = $objQuery['ODKTHICKNESS'];
        $result['OSKTHICKNESS'] = $objQuery['OSKTHICKNESS'];
        $result['ODGONIO'] = $objQuery['ODGONIO'];
        $result['OSGONIO'] = $objQuery['OSGONIO'];
        $result['ANTSEG_COMMENTS'] = $objQuery['ANTSEG_COMMENTS'];

        $result['ODDISC'] = $objQuery['ODDISC'];
        $result['OSDISC'] = $objQuery['OSDISC'];
        $result['ODCUP'] = $objQuery['ODCUP'];
        $result['OSCUP'] = $objQuery['OSCUP'];
        $result['ODMACULA'] = $objQuery['ODMACULA'];
        $result['OSMACULA'] = $objQuery['OSMACULA'];
        $result['ODVESSELS'] = $objQuery['ODVESSELS'];
        $result['OSVESSELS'] = $objQuery['OSVESSELS'];
        $result['ODVITREOUS'] = $objQuery['ODVITREOUS'];
        $result['OSVITREOUS'] = $objQuery['OSVITREOUS'];
        $result['ODPERIPH'] = $objQuery['ODPERIPH'];
        $result['OSPERIPH'] = $objQuery['OSPERIPH'];
        $result['ODDRAWING'] = $objQuery['ODDRAWING'];
        $result['OSDRAWING'] = $objQuery['OSDRAWING'];
        $result['ODCMT'] = $objQuery['ODCMT'];
        $result['OSCMT'] = $objQuery['OSCMT'];
        $result['RETINA_COMMENTS'] = $objQuery['RETINA_COMMENTS'];

        $result['ACT'] = $objQuery['ACT'];
        $result['ACT5CCDIST'] = $objQuery['ACT5CCDIST'];
        $result['ACT1CCDIST'] = $objQuery['ACT1CCDIST'];
        $result['ACT2CCDIST'] = $objQuery['ACT2CCDIST'];
        $result['ACT3CCDIST'] = $objQuery['ACT3CCDIST'];
        $result['ACT4CCDIST'] = $objQuery['ACT4CCDIST'];
        $result['ACT6CCDIST'] = $objQuery['ACT6CCDIST'];
        $result['ACT7CCDIST'] = $objQuery['ACT7CCDIST'];
        $result['ACT8CCDIST'] = $objQuery['ACT8CCDIST'];
        $result['ACT9CCDIST'] = $objQuery['ACT9CCDIST'];
        $result['ACT10CCDIST'] = $objQuery['ACT10CCDIST'];
        $result['ACT11CCDIST'] = $objQuery['ACT11CCDIST'];
        $result['ACT1SCDIST'] = $objQuery['ACT1SCDIST'];
        $result['ACT2SCDIST'] = $objQuery['ACT2SCDIST'];
        $result['ACT3SCDIST'] = $objQuery['ACT3SCDIST'];
        $result['ACT4SCDIST'] = $objQuery['ACT4SCDIST'];
        $result['ACT5SCDIST'] = $objQuery['ACT5SCDIST'];
        $result['ACT6SCDIST'] = $objQuery['ACT6SCDIST'];
        $result['ACT7SCDIST'] = $objQuery['ACT7SCDIST'];
        $result['ACT8SCDIST'] = $objQuery['ACT8SCDIST'];
        $result['ACT9SCDIST'] = $objQuery['ACT9SCDIST'];
        $result['ACT10SCDIST'] = $objQuery['ACT10SCDIST'];
        $result['ACT11SCDIST'] = $objQuery['ACT11SCDIST'];
        $result['ACT1SCNEAR'] = $objQuery['ACT1SCNEAR'];
        $result['ACT2SCNEAR'] = $objQuery['ACT2SCNEAR'];
        $result['ACT3SCNEAR'] = $objQuery['ACT3SCNEAR'];
        $result['ACT4SCNEAR'] = $objQuery['ACT4SCNEAR'];
        $result['ACT5CCNEAR'] = $objQuery['ACT5CCNEAR'];
        $result['ACT6CCNEAR'] = $objQuery['ACT6CCNEAR'];
        $result['ACT7CCNEAR'] = $objQuery['ACT7CCNEAR'];
        $result['ACT8CCNEAR'] = $objQuery['ACT8CCNEAR'];
        $result['ACT9CCNEAR'] = $objQuery['ACT9CCNEAR'];
        $result['ACT10CCNEAR'] = $objQuery['ACT10CCNEAR'];
        $result['ACT11CCNEAR'] = $objQuery['ACT11CCNEAR'];
        $result['ACT5SCNEAR'] = $objQuery['ACT5SCNEAR'];
        $result['ACT6SCNEAR'] = $objQuery['ACT6SCNEAR'];
        $result['ACT7SCNEAR'] = $objQuery['ACT7SCNEAR'];
        $result['ACT8SCNEAR'] = $objQuery['ACT8SCNEAR'];
        $result['ACT9SCNEAR'] = $objQuery['ACT9SCNEAR'];
        $result['ACT10SCNEAR'] = $objQuery['ACT10SCNEAR'];
        $result['ACT11SCNEAR'] = $objQuery['ACT11SCNEAR'];
        $result['ACT1CCNEAR'] = $objQuery['ACT1CCNEAR'];
        $result['ACT2CCNEAR'] = $objQuery['ACT2CCNEAR'];
        $result['ACT3CCNEAR'] = $objQuery['ACT3CCNEAR'];
        $result['ACT4CCNEAR'] = $objQuery['ACT4CCNEAR'];
        $result['ODVF1'] = $objQuery['ODVF1'];
        $result['ODVF2'] = $objQuery['ODVF2'];
        $result['ODVF3'] = $objQuery['ODVF3'];
        $result['ODVF4'] = $objQuery['ODVF4'];
        $result['OSVF1'] = $objQuery['OSVF1'];
        $result['OSVF2'] = $objQuery['OSVF2'];
        $result['OSVF3'] = $objQuery['OSVF3'];
        $result['OSVF4'] = $objQuery['OSVF4'];
        $result['MOTILITY_RS'] = $objQuery['MOTILITY_RS'];
        $result['MOTILITY_RI'] = $objQuery['MOTILITY_RI'];
        $result['MOTILITY_RR'] = $objQuery['MOTILITY_RR'];
        $result['MOTILITY_RL'] = $objQuery['MOTILITY_RL'];
        $result['MOTILITY_LS'] = $objQuery['MOTILITY_LS'];
        $result['MOTILITY_LI'] = $objQuery['MOTILITY_LI'];
        $result['MOTILITY_LR'] = $objQuery['MOTILITY_LR'];
        $result['MOTILITY_LL'] = $objQuery['MOTILITY_LL'];
        $result['NEURO_COMMENTS'] = $objQuery['NEURO_COMMENTS'];
        $result['STEREOPSIS'] = $objQuery['STEREOPSIS'];
        $result['ODNPA'] = $objQuery['ODNPA'];
        $result['OSNPA'] = $objQuery['OSNPA'];
        $result['VERTFUSAMPS'] = $objQuery['VERTFUSAMPS'];
        $result['DIVERGENCEAMPS'] = $objQuery['DIVERGENCEAMPS'];
        $result['NPC'] = $objQuery['NPC'];
        $result['DACCDIST'] = $objQuery['DACCDIST'];
        $result['DACCNEAR'] = $objQuery['DACCNEAR'];
        $result['CACCDIST'] = $objQuery['CACCDIST'];
        $result['CACCNEAR'] = $objQuery['CACCNEAR'];
        $result['ODCOLOR'] = $objQuery['ODCOLOR'];
        $result['OSCOLOR'] = $objQuery['OSCOLOR'];
        $result['ODCOINS'] = $objQuery['ODCOINS'];
        $result['OSCOINS'] = $objQuery['OSCOINS'];
        $result['ODREDDESAT'] = $objQuery['ODREDDESAT'];
        $result['OSREDDESAT'] = $objQuery['OSREDDESAT'];
        $result['ODPUPILSIZE1'] = $objQuery['ODPUPILSIZE1'];
        $result['ODPUPILSIZE2'] = $objQuery['ODPUPILSIZE2'];
        $result['ODPUPILREACTIVITY'] = $objQuery['ODPUPILREACTIVITY'];
        $result['ODAPD'] = $objQuery['ODAPD'];
        $result['OSPUPILSIZE1'] = $objQuery['OSPUPILSIZE1'];
        $result['OSPUPILSIZE2'] = $objQuery['OSPUPILSIZE2'];
        $result['OSPUPILREACTIVITY'] = $objQuery['OSPUPILREACTIVITY'];
        $result['OSAPD'] = $objQuery['OSAPD'];
        $result['DIMODPUPILSIZE1'] = $objQuery['DIMODPUPILSIZE1'];
        $result['DIMODPUPILSIZE2'] = $objQuery['DIMODPUPILSIZE2'];
        $result['DIMODPUPILREACTIVITY'] = $objQuery['DIMODPUPILREACTIVITY'];
        $result['DIMOSPUPILSIZE1'] = $objQuery['DIMOSPUPILSIZE1'];
        $result['DIMOSPUPILSIZE2'] = $objQuery['DIMOSPUPILSIZE2'];
        $result['DIMOSPUPILREACTIVITY'] = $objQuery['DIMOSPUPILREACTIVITY'];
        $result['PUPIL_COMMENTS'] = $objQuery['PUPIL_COMMENTS'];
        $result['IMP'] = $objQuery['IMP'];
        $result["json"] = json_encode($result);
        echo json_encode($result);
    } elseif ($zone == "READONLY") {
        $result = $objQuery;
        $count_rx = '0';
        $query1 = "select * from form_eye_mag_wearing where PID=? and ENCOUNTER=? and FORM_ID >'0' ORDER BY RX_NUMBER";
        $wear = sqlStatement($query1, array($pid,$_SESSION['encounter']));
        while ($wearing = sqlFetchArray($wear)) {
            ${"display_W_$count_rx"}        = '';
                  ${"ODSPH_$count_rx"}            = $wearing['ODSPH'];
                  ${"ODCYL_$count_rx"}            = $wearing['ODCYL'];
                  ${"ODAXIS_$count_rx"}           = $wearing['ODAXIS'];
                  ${"OSSPH_$count_rx"}            = $wearing['OSSPH'];
                  ${"OSCYL_$count_rx"}            = $wearing['OSCYL'];
                  ${"OSAXIS_$count_rx"}           = $wearing['OSAXIS'];
                  ${"ODMIDADD_$count_rx"}         = $wearing['ODMIDADD'];
                  ${"OSMIDADD_$count_rx"}         = $wearing['OSMIDADD'];
                  ${"ODADD_$count_rx"}            = $wearing['ODADD'];
                  ${"OSADD_$count_rx"}            = $wearing['OSADD'];
                  ${"ODVA_$count_rx"}             = $wearing['ODVA'];
                  ${"OSVA_$count_rx"}             = $wearing['OSVA'];
                  ${"ODNEARVA_$count_rx"}         = $wearing['ODNEARVA'];
                  ${"OSNEARVA_$count_rx"}         = $wearing['OSNEARVA'];
                  ${"ODPRISM_$count_rx"}          = $wearing['ODPRISM'] ?? '';
                  ${"OSPRISM_$count_rx"}          = $wearing['OSPRISM'] ?? '';
                  ${"W_$count_rx"}                = '1';
                  ${"RX_TYPE_$count_rx"}          = $wearing['RX_TYPE'];
                  ${"ODHPD_$count_rx"}            = $wearing['ODHPD'];
                  ${"ODHBASE_$count_rx"}          = $wearing['ODHBASE'];
                  ${"ODVPD_$count_rx"}            = $wearing['ODVPD'];
                  ${"ODVBASE_$count_rx"}          = $wearing['ODVBASE'];
                  ${"ODSLABOFF_$count_rx"}        = $wearing['ODSLABOFF'];
                  ${"ODVERTEXDIST_$count_rx"}     = $wearing['ODVERTEXDIST'];
                  ${"OSHPD_$count_rx"}            = $wearing['OSHPD'];
                  ${"OSHBASE_$count_rx"}          = $wearing['OSHBASE'];
                  ${"OSVPD_$count_rx"}            = $wearing['OSVPD'];
                  ${"OSVBASE_$count_rx"}          = $wearing['OSVBASE'];
                  ${"OSSLABOFF_$count_rx"}        = $wearing['OSSLABOFF'];
                  ${"OSVERTEXDIST_$count_rx"}     = $wearing['OSVERTEXDIST'];
                  ${"ODMPDD_$count_rx"}           = $wearing['ODMPDD'];
                  ${"ODMPDN_$count_rx"}           = $wearing['ODMPDN'];
                  ${"OSMPDD_$count_rx"}           = $wearing['OSMPDD'];
                  ${"OSMPDN_$count_rx"}           = $wearing['OSMPDN'];
                  ${"BPDD_$count_rx"}             = $wearing['BPDD'];
                  ${"BPDN_$count_rx"}             = $wearing['BPDN'];
                  ${"LENS_MATERIAL_$count_rx"}    = $wearing['LENS_MATERIAL'];
                  ${"LENS_TREATMENTS_$count_rx"}  = $wearing['LENS_TREATMENTS'];
                  ${"COMMENTS_$count_rx"}         = $wearing['COMMENTS'];
        }
        $result['IMPPLAN'] = build_IMPPLAN_items($pid, $copy_from);
        $result['query'] = $query;
        $result["json"] = json_encode($result);
        echo json_encode($result);
    }
}

/**
 *  This builds the IMPPLAN_items variable for a given pid and form_id.
 *  @param string $pid patient_id
 *  @param string $form_id field id in table form_eye_mag
 *  @return object IMPPLAN_items
 */
function build_IMPPLAN_items($pid, $form_id)
{
    global $form_folder;
    $query = "select * from form_" . $form_folder . "_impplan where form_id=? and pid=? ORDER BY IMPPLAN_order";
    $newdata = array();
    $fres = sqlStatement($query, array($form_id,$pid));
    $i = 0;
    while ($frow = sqlFetchArray($fres)) {
        $IMPPLAN_items[$i]['form_id'] = $frow['form_id'];
        $IMPPLAN_items[$i]['pid'] = $frow['pid'];
        $IMPPLAN_items[$i]['id'] = $frow['id'];
        $IMPPLAN_items[$i]['title'] = $frow['title'];
        $IMPPLAN_items[$i]['code'] = $frow['code'];
        $IMPPLAN_items[$i]['codetype'] = $frow['codetype'];
        $IMPPLAN_items[$i]['codedesc'] = $frow['codedesc'];
        $IMPPLAN_items[$i]['codetext'] = $frow['codetext'];
        $IMPPLAN_items[$i]['plan'] = $frow['plan'];
        $IMPPLAN_items[$i]['PMSFH_link'] = $frow['PMSFH_link'];
        $IMPPLAN_items[$i]['IMPPLAN_order'] = $frow['IMPPLAN_order'];
        $i++;
    }

    return $IMPPLAN_items ?? [];
}

            /**
             *  This builds the CODING_items variable for a given pid and encounter.
             *  @param string $pid patient_id
             *  @param string $encounter field id in table form_encounters
             *  @return object CODING_items
             */
function build_CODING_items($pid, $encounter)
{
    $query = "select * from billing where encounter=? and pid=? ORDER BY id";
    $fres = sqlStatement($query, array($encounter,$pid));
    $i = 0;

    while ($frow = sqlFetchArray($fres)) {
        $CODING_items[$i]['encounter'] = $frow['encounter'];
        $CODING_items[$i]['pid'] = $frow['pid'];
        $CODING_items[$i]['id'] = $frow['id'];
        $CODING_items[$i]['codetype'] = $frow['code_type'];
        $CODING_items[$i]['codedesc'] = $frow['code_desc'] ?? '';
        $CODING_items[$i]['codetext'] = $frow['code_text'];
        $CODING_items[$i]['justify'] = $frow['justify'];
        $i++;
    }

    return $CODING_items ?? '';
}

/**
 *  This function builds an array of documents for this patient ($pid).
 *  We first list all the categories this practice has created by name and by category_id
 *  for this patient ($pid)
 *  Each document info from documents table is added to these as arrays
 *
 *  @param string $pid patient_id
 *  @return array($documents)
 */
function document_engine($pid)
{
    $sql1 =  sqlStatement("Select * from categories");
    while ($row1 = sqlFetchArray($sql1)) {
        $categories[] = $row1;
        $row1['name'] = preg_replace('/ - Eye/', '', $row1['name']);

        $my_name[$row1['id']] = $row1['name'];
        $children_names[$row1['parent'] ?? ''][] = $row1['name'] ?? '';
        if (!empty($parent_name)) {
            $parent_name[$row1['name']] = $my_name[$row1['parent']];
        }
        if (($row1['value'] ?? '') > '') {
            //if there is a value, tells us what segment of exam ($zone) this belongs in...
            $zones[$row1['value']][] = $row1;
        } else {
            if ($row1['name'] != "Categories") {
                $zones['OTHER'][] = $row1;
            }
        }
    }

    $query = "Select *, categories.name as cat_name
                from
                categories, documents,categories_to_documents
                where documents.foreign_id=? and documents.id=categories_to_documents.document_id and
                categories_to_documents.category_id=categories.id and documents.deleted = 0 ORDER BY categories.name";
    $sql2 =  sqlStatement($query, array($pid));
    while ($row2 = sqlFetchArray($sql2)) {
        //the document may not be created on the same day as the encounter, use encounter date first
        //get encounter date from encounter id
        $row2['cat_name'] = preg_replace('/ - Eye/', '', $row2['cat_name']);
        $row2['display_url'] = preg_replace("|file:///.*/sites/|", $GLOBALS['webroot'] . "/sites/", $row2['url']);
        if ($row2['encounter_id']) {
            $visit = getEncounterDateByEncounter($row2['encounter_id']);
            $row2['encounter_date'] = oeFormatSDFT(strtotime($visit['date']));
        } else {
            $row2['encounter_date'] = $row2['docdate'];
        }

        $documents[] = $row2;
        $docs_in_cat_id[$row2['category_id']][] = $row2;
        if ($row2['value'] > '') {
            $docs_in_zone[$row2['value']][] = $row2;
        } else {
            $docs_in_zone['OTHER'][] = $row2;
        }

        $docs_in_name[$row2['cat_name']][] = $row2;
        $docs_by_date[$row2['encounter_date']][] = $row2;
    }

    $documents['categories']        = $categories;
    $documents['my_name']           = $my_name;
    $documents['children_names']    = $children_names;
    $documents['parent_name']       = $parent_name ?? null;
    $documents['zones']             = $zones;
    $documents['docs_in_zone']      = $docs_in_zone ?? '';
    $documents['docs_in_cat_id']    = $docs_in_cat_id ?? '';
    $documents['docs_in_name']      = $docs_in_name ?? '';
    $documents['docs_by_date']      = $docs_by_date ?? '';

    return array($documents);
}

/**
 *  This function returns ICONS with links for a specific clinical subsection of the Document Library.
 *
 *  @param string $pid value = patient id
 *  @param string $encounter is the encounter_id
 *  @param string $category_value options EXT,ANTSEG,RETINA,NEURO,OTHER
 *                These values are taken from the "value" field in the Documents' table "categories".
 *                They allow us to regroup the categories how we like them.
 *  @return array($imaging,$episode)
 */
function display($pid, $encounter, $category_value)
{
    global $form_folder;
    global $id;
    global $documents;
    $episode = '';
       /**
        *   Each document is stored in a specific category.  Think of a category as a Folder.
        *   Practices can add/alter/delete category names as they wish.
        *   In the Eye Form we link to these categories, not by name but by what part of the physical exam they belong to.
        *   We needed a pointer to tell us if a document category is specific to a clinical section.
        *   For example, a photo of the retina is stored in the category we named "Fundus".
        *       A photo of the optic nerve is stored in the "Optic Disc" category.  Someone else might change the
        *       name to "Optic Nerve", or even a different language.  No matter, these categories include documents
        *       we would like to directly link to/open from the RETINA section of the link.
        *   The categories table does have an unused field - "value".
        *   This is where we link document categories to a clinical zone.  We add the clinical section name
        *   on install but the end user can change or add others as the devices evolve.
        *   Currently the base install has EXT,ANTSEG,RETINA,NEURO
        *   New names new categories.  OCT would not have been a category 5 years ago.
        *   Who knows what is next?  Gene-lab construction?
        *   So the name is user assigned as is the location.
        *   Thus we need to build out the Documents section by adding another layer "zones"
        *   to the associative array.
        */
    if (!$documents) {
        list($documents) = document_engine($pid);
    }

    for ($j = 0; $j < count($documents['zones'][$category_value]); $j++) {
        $count_here = empty($documents['docs_in_cat_id'][$documents['zones'][$category_value][$j]['id']]) ? 0 : count($documents['docs_in_cat_id'][$documents['zones'][$category_value][$j]['id']]);

        $id_to_show = $documents['docs_in_cat_id'][$documents['zones'][$category_value][$j]['id']][$count_here - 1]['document_id'] ?? '';
        $documents['zones'][$category_value][$j]['name'] = preg_replace("( - Eye)", "", $documents['zones'][$category_value][$j]['name']);
        $episode .= "<tr>
        <td class='right'><span class='font-weight-bold'>" . text($documents['zones'][$category_value][$j]['name']) . "</span>:&nbsp;</td>
        <td>
            <a onclick=\"openNewForm('" . $GLOBALS['webroot'] . "/controller.php?document&upload&patient_id=" . attr($pid) . "&parent_id=" . attr($documents['zones'][$category_value][$j]['id']) . "&', '" . xla('Upload') . " " . attr($documents['zones'][$category_value][$j]['name']) . "');\" href='#'>
            <img src='../../forms/" . $form_folder . "/images/upload_file.png' class='little_image'>
            </a>
        </td>
        <td>
            <a onclick=\"return showpnotes('" . $id_to_show . "');\">
                <img  src='../../forms/" . $form_folder . "/images/upload_multi.png' class='little_image'>
            </a>
        </td>
        <td>";
        //open via OpenEMR Documents with treemenu
        if ($count_here > '0') {
            $episode .= '<a onclick="openNewForm(\'' . $GLOBALS['webroot'] . '/controller.php?document&view&patient_id=' . $pid . '&doc_id=' . $id_to_show . '\',\'' . xla('Documents') . ': ' . attr($documents['zones'][$category_value][$j]['name']) . '\');"><img src="../../forms/' . $form_folder . '/images/jpg.png" class="little_image" /></a>';
        }

        $episode .= '</td></tr>';
        if (!empty($i)) {
            $i++;
        } else {
            $i = 1;
        }
    }

    return array($documents,$episode);
}

/**
 *  This is an application style menu (bootstrap) to start shifting clinical functions into a single page.
 *
 *  @param string $pid is the patient id
 *  @param string $encounter is the encounter_id
 *  @param string $title is the form title
 *
 *  @return nothing, outputs directly to screen
 */
function menu_overhaul_top($pid, $encounter, $title = "Eye Exam")
{
    global $form_folder;
    global $prov_data;
    global $encounter;
    global $form_id;
    global $display;
    global $provider_id;

    $providerNAME = $prov_data['fname'] . " " . $prov_data['lname'];
    if ($prov_data['suffix']) {
        $providerNAME .= ", " . $prov_data['suffix'];
    }

    if (!empty($_REQUEST['display']) && ($_REQUEST['display'] == "fullscreen")) {
        $fullscreen_disable = 'disabled';
    } else {
        $frame_disabled = 'disabled';
        echo "<style>.tabHide{ display:none; }</style>";
    }
    ?>
       <!-- Navigation -->
    <nav class="navbar fixed-top navbar-custom navbar-bright navbar-inner navbar-expand-lg" data-role="page banner navigation"
         style="margin-bottom: 0;z-index: 9999999;">
        <!-- Brand and toggle get grouped for better mobile display -->
        <div class="container-fluid" style="margin-top:0px;padding:2px;">
            <div class="navbar-brand" style="color:black;">
                &nbsp;
                <img src="<?php echo $GLOBALS['webroot']; ?>/sites/default/images/login_logo.gif" class="little_image">
                <span class="brand"><?php echo xlt('Eye Exam'); ?></span>
            </div>
            <div class="navbar-collapse oer-navbar-collapse mr-auto mt-2 mt-lg-0" id="oer-navbar-collapse-1">
                <ul class="navbar-nav mr-auto">
                    <li class="dropdown">
                        <a class="dropdown-toggle" data-toggle="dropdown" id="menu_dropdown_file" role="button" aria-expanded="true"><?php echo xlt("File"); ?> </a>
                        <ul class="dropdown-menu" role="menu">
                            <li class="nav-lik" id="menu_PRINT_narrative" name="menu_PRINT_report"><a class="nav-link black" id="BUTTON_PRINT_report" target="_new" href="<?php echo $GLOBALS['webroot']; ?>/interface/patient_file/report/custom_report.php?printable=1&pdf=0&<?php echo attr_url($form_folder) . "_" . attr_url($form_id) . "=" . attr_url($encounter); ?>"><?php echo xlt("Print Report"); ?></a></li>
                            <li class="nav-ite" id="menu_PRINT_narrative_2" name="menu_PRINT_report_2"><a class="nav-link black" id="BUTTON_PRINT_report_2" target="_new" href="#"
                                onclick="top.restoreSession(); create_task('<?php echo attr($provider_id); ?>','Report','menu'); return false;">
                                <?php echo xlt("Save Report as PDF"); ?></a></li>
                        </ul>
                    </li>
                    <li class="dropdown">
                        <a class="dropdown-toggle" data-toggle="dropdown" id="menu_dropdown_edit" role="button" aria-expanded="true"><?php echo xlt("Edit"); ?> </a>
                        <ul class="dropdown-menu" role="menu">
                            <li id="menu_Defaults" name="menu_Defaults" class="">
                                <a class="nav-link black"
                                   id="BUTTON_Defaults_menu"
                                   onclick="openNewForm('<?php echo $GLOBALS['webroot']; ?>/interface/super/edit_list.php?list_id=Eye_defaults_<?php echo attr($provider_id); ?>', '<?php echo xla('Default Exam Values'); ?>');"
                                   name="provider_todo"
                                   href="JavaScript:void(0);">
                                <?php echo xlt("Default Values"); ?> &nbsp;
                                <span class="menu_icon"><i class="fa fa-pencil-alt fa-fw"></i> </span></a></li>
                            <li id="menu_TEXT" name="menu_TEXT" class="active">
                                <a class="nav-link black" href="#"><?php echo xlt("Text"); ?><span class="menu_icon">Ctl-T</span></a></li>
                            <li id="menu_DRAW" name="menu_DRAW">
                                <a class="nav-link black" href="#" id="BUTTON_DRAW_menu" name="BUTTON_DRAW_menu"><?php echo xlt("Draw"); ?><span class="menu_icon">Ctl-D</span></a></li>
                            <li id="menu_QP" name="menu_QP">
                                <a class="nav-link black" href="#" id="BUTTON_QP_menu" name="BUTTON_QP_menu"><?php echo xlt("Quick Picks"); ?><span class="menu_icon">Ctl-B</span></a></li>
                            <li id="menu_PRIORS" name="menu_PRIORS">
                                <a class="nav-link black" href="#"><?php echo xlt("Prior Visits"); ?><span class="menu_icon">Ctl-P</span></a></li>
                            <li id="menu_KB" name="menu_KB">
                                <a class="nav-link black" href="#"><?php echo xlt("Shorthand"); ?><span class="menu_icon">Ctl-K</span></a></li>
                            <?php
                                /*
                                // This only shows up in fullscreen currently so hide it.
                                // If the decision is made to show this is framed openEMR, then display it
                                */
                            if ($display !== "fullscreen") { ?>
                                    <li class="divider"></li>
                                    <li id="menu_fullscreen" name="menu_fullscreen" <?php echo ($fullscreen ?? ''); ?>>
                                        <a class="nav-link black"
                                           onclick="openNewForm(<?php echo attr_js($GLOBALS['webroot']); ?> + '/interface/patient_file/encounter/load_form.php?formname=fee_sheet');top.restoreSession();dopopup(<?php echo attr_js($_SERVER['REQUEST_URI']); ?> + '&display=fullscreen&encounter=' + <?php echo attr_js(urlencode($encounter)); ?>);"
                                           href="JavaScript:void(0);"
                                           ><?php echo xlt('Fullscreen'); ?></a>
                                    </li>
                                    <?php
                            } ?>
                        </ul>
                    </li>

                    <li class="dropdown">
                        <a class="dropdown-toggle" data-toggle="dropdown" id="menu_dropdown_view" role="button" aria-expanded="true"><?php echo xlt("View"); ?> </a>
                        <ul class="dropdown-menu" role="menu">
                            <li id="menu_HPI" name="menu_HPI"><a class="nav-link black" href="#"><?php echo xlt("HPI"); ?></a></li>
                            <li id="menu_PMH" name="menu_PMH"><a class="nav-link black" href="#"><?php echo xlt("PMH{{Past Medical History}}"); ?></a></li>
                            <li id="menu_EXT" name="menu_EXT" ><a class="nav-link black" href="#"><?php echo xlt("External"); ?></a></li>
                            <li id="menu_ANTSEG" name="menu_ANTSEG" ><a class="nav-link black" href="#"><?php echo xlt("Anterior Segment"); ?></a></li>
                            <li id="menu_RETINA" name="menu_RETINA" ><a class="nav-link black" href="#"><?php echo xlt("Posterior Segment"); ?></a></li>
                            <li id="menu_NEURO" name="menu_NEURO" ><a class="nav-link black" href="#"><?php echo xlt("Neuro"); ?></a></li>
                            <li id="menu_IMPPLAN" name="menu_IMPPLAN" ><a class="nav-link black" href="#"><?php echo xlt("Imp Plan"); ?></a></li>
                            <li class="divider"></li>
                            <li id="menu_Right_Panel" name="menu_Right_Panel"><a class="nav-link black" href="#"><?php echo xlt("PMSFH Panel"); ?><span class="menu_icon"><i class="fa fa-list" ></i></span></a></li>
                            <li id="menu_left_tabs" name="menu_left_tabs"><a class="nav-link black" href="#"><?php echo xlt("Chart View"); ?><span class="menu_icon"><i class="fa fa-user-md" ></i></span></a></li>
                        </ul>
                    </li>
                    <li class="dropdown">
                        <a class="dropdown-toggle" data-toggle="dropdown"
                           id="menu_dropdown_library" role="button"
                           aria-expanded="true"><?php echo xlt("Library"); ?> </a>
                        <ul class="dropdown-menu" role="menu">
                            <li id="menu_IOP_graph" name="menu_IOP_graph" ><a class="nav-link black" href="#"><?php echo xlt("IOP Graph"); ?></a></li>
                        </ul>
                    </li>
                    <li class="dropdown">
                        <a class="dropdown-toggle" data-toggle="dropdown"
                           id="menu_dropdown_help" role="button"
                           aria-expanded="true"><?php echo xlt("Help"); ?> </a>
                        <ul class="dropdown-menu" role="menu" aria-labelledby="menu1">
                            <li>
                                <a class="nav-link black" href="#"  tabindex="-1" id="tooltips_toggle" name="tooltips_toggle">
                                <i class="fa fa-help"></i>  <?php echo xlt("Tooltips"); ?>
                                <span id="tooltips_status" name="tooltips_status"></span>
                                <span class="menu_icon"><i title="<?php echo xla('Tooltips on/off'); ?>" id="qtip_icon" class="fa fa-info-circle fa-1"></i></span></a>
                            </li>
                            <li>
                                <a class="nav-link black" tabindex="-1" target="_shorthand" href="<?php echo $GLOBALS['webroot']; ?>/interface/forms/eye_mag/help.php">
                                    <i class="fa fa-help"></i>  <?php echo xlt("Shorthand Help"); ?>
                                    <span class="menu_icon">
                                        <i title="<?php echo xla('Click for Shorthand Help.'); ?>" class="fa fa-info-circle fa-1"></i></span></a>
                            </li>
                        </ul>
                    </li>
                </ul>
                <ul class="nav navbar-nav navbar-right my-2 my-lg-0">
                    <li><span style="margin-right:15px;color:black;"  onclick="editScripts('<?php echo $GLOBALS['web_root']; ?>/controller.php?prescription&list&id=<?php echo attr_url($pid); ?>');">eRx</button>
                        </span></li>
                    <li ><span id="active_flag" name="active_flag" style="margin-right:15px;color:red;"> <?php echo xlt('Active Chart'); ?> </span>
                        <span name="active_icon" id="active_icon" style="color:black;"><i class='fa fa-toggle-on'></i></span></li>

                </ul>

            </div><!-- /.navbar-collapse -->
        </div>
    </nav>
    <?php
        return;
}
/**
 *  This is currently a floating div top with patient demographics and such.
 *  Used in fullscreen mode at the top.
 *
 *  @param string $pid patient_id
 *  @param string $encounter is the current encounter number
 *  @return nothing, outputs directly to screen
 */
function menu_overhaul_left($pid, $encounter)
{
    global $form_folder;
    global $pat_data;
    global $visit_date;
    global $documents;
    global $display;
    global $reason;
    global $priors;
    global $pcp_data;
    global $ref_data;
    global $ins_coA;
    global $ins_coB;

    /*
     * find out if the patient has a photo
     */
    if (!$documents) {
        list($documents) = document_engine($pid);
    }
    ?>
    <div class="borderShadow row" id="title_bar">
        <div id="left_menu" name="left_menu" class="col-sm-4" style="padding-left: 18px;">
                <table style="text-align:left;">
                    <tr><td class="right" >
                            <?php
                            $age = getPatientAgeDisplay($pat_data['DOB'], ($encounter_date ?? ''));
                            $DOB = oeFormatShortDate($pat_data['DOB']);
                            echo "<span class='font-weight-bold'>" . xlt('Name') . ":</span> </td><td nowrap> &nbsp;" . text($pat_data['fname']) . "  " . text($pat_data['lname']) . " (" . text($pid) . ")</td></tr>
                                    <tr><td class='right'><span class='font-weight-bold'>" . xlt('DOB') . ":</span></td><td  nowrap> &nbsp;" . text($DOB) . "&nbsp;&nbsp;(" . text($age) . ")";
                            ?>
                            <?php
                            ?>
                        </td>
                    </tr>
                    <?php
                        echo "<tr><td class='right' nowrap><span class='font-weight-bold'>" . xlt('Visit Date') . ":</span></td><td>&nbsp;" . $visit_date . "</td></tr>";
                    ?>
                    <tr><td class="right" style="vertical-align:top;" nowrap><span style="font-weight:bold;"><?php echo xlt("Provider"); ?>:</span>&nbsp;</td>
                        <td><?php echo text(getProviderName(getProviderIdOfEncounter($encounter))); ?></td>
                    </tr>

                    <tr>
                        <td class="right" style="vertical-align:top;" nowrap><span style="font-weight:bold;"><?php echo xlt("Reason"); ?>:</span>&nbsp;</td>
                        <td><?php echo text($reason); ?></td>
                    </tr>
                    <?php
                    if ($priors[0]['TODO'] ?? '') {
                        ?>
                    <tr>
                        <td class="right" style="vertical-align:top;" nowrap><span style="font-weight:bold;"><?php echo xlt("Plan"); ?>:</span>&nbsp;</td>
                        <td style="vertical-align:top;">
                            <?php
                            $j = 1;
                            foreach ($priors[0]['TODO'] as $plan) {
                                echo "<span class='button'>" . $j++ . "</span> " . text($plan['ORDER_DETAILS']) . "<br />";
                            }
                            ?>
                        </td>
                    </tr>
                    <?php } ?>
                </table>
        </div>
        <div id="left_menu3" name="left_menu3" class="col-sm-3" style="font-size:1.0em;">
            <?php             //if the patient has a photograph, use it else use generic avitar thing.

            if (!empty($documents['docs_in_name']['Patient Photograph'][0])) {
                ?>
                <object><embed
                            src="<?php echo $GLOBALS['webroot']; ?>/controller.php?document&retrieve&patient_id=<?php echo attr($pid); ?>&document_id=<?php echo attr($documents['docs_in_name']['Patient Photograph'][0]['id']); ?>&as_file=false&original_file=true&disable_exit=false&show_original=true&context=patient_picture"

                            Xsrc="<?php echo $GLOBALS['webroot']; ?>/controller.php?document&amp;retrieve&amp;patient_id=<?php echo attr($pid); ?>&amp;document_id=<?php echo attr($documents['docs_in_name']['Patient Photograph'][0]['id']); ?>&amp;as_file=false" frameborder="0"
                     type="<?php echo attr($documents['docs_in_name']['Patient Photograph'][0]['mimetype']); ?>" allowscriptaccess="always" allowfullscreen="false" height="100"></embed></object>
                <?php
            } else {
                ?>
            <object><embed src="<?php echo $GLOBALS['web_root']; ?>/interface/forms/<?php echo $form_folder; ?>/images/anon.gif" frameborder="0"
                 type="image/gif" height="50"></embed></object>
                <?php
            }
            ?>
        </div>

        <div id="left_menu2" name="left_menu2" class="col-sm-4" style="font-size:1.0em;">

            <div style="position:relative;float:left;padding-left:18px;top:0px;">
                <table style="border:1pt;font-size:1.0em;">
                    <tr>
                        <td class="right"><span style="font-weight:bold;"><?php echo xlt("PCP"); ?>:</span>&nbsp;</td>
                        <td class="left"> <span id="pcp_name"><?php echo text($pcp_data['fname'] ?? '') . " " . text($pcp_data['lname'] ?? ''); ?><?php if ($pcp_data['suffix'] ?? '') {
                                    echo ", " . text($pcp_data['suffix']);} ?></span></td>
                        </td>
                    </tr>

                    <tr><td class="right" nowrap><span style="font-weight:bold;"><?php echo xlt("Referred By"); ?>:</span>&nbsp;</td>
                        <td class="left"> <span id="ref_name"><?php echo text($ref_data['fname'] ?? '') . " " . text($ref_data['lname'] ?? ''); ?><?php if ($ref_data['suffix'] ?? '') {
                                    echo ", " . text($ref_data['suffix']);} ?></span></td>
                        </tr>
                    <tr><td class="right"><span style="font-weight:bold;"><?php echo xlt("Insurance"); ?>:</span>&nbsp;</td><td class="left">&nbsp;<?php echo text($ins_coA); ?></td></tr>
                    <tr><td class="right"><span style="font-weight:bold;"><?php echo xlt("Secondary"); ?>:</span>&nbsp;</td><td class="left">&nbsp;<?php echo text($ins_coB); ?></td></tr>
                    <tr><td class="right"><span style="font-weight:bold;"><?php echo xlt("Pharmacy"); ?>:</span>&nbsp;</td>
                        <td class="left">&nbsp;
                            <?php
                            if (!empty($pat_data['pharmacy_id'])) {
                                $sql = "SELECT d.id, d.name, a.line1, a.city, " .
                                    "a.state, p.area_code, p.prefix, p.number FROM pharmacies AS d " .
                                    "LEFT OUTER JOIN addresses AS a ON a.foreign_id = d.id " .
                                    "LEFT OUTER JOIN phone_numbers AS p ON p.foreign_id = d.id " .
                                    "AND p.type = 2 where d.id=? " .
                                    "ORDER BY state, city, name, area_code, prefix, number";
                                $pharm = sqlQuery($sql, array($pat_data['pharmacy_id']));
                                echo text($pharm['name'] . ", " . $pharm['city'] . " " . $pharm['state']);
                            }
                            ?>
                        </td></tr>

                </table>
            </div>
        </div>

    </div>
    <?php
}
/**
 *  This is currently not used.  It can easily be a footer with the practice info
 *  or whatever you like.  Maybe a placeholder for user groups or link outs to data repositories
 *  such as Medfetch.com/PubMed/UpToDate/DynaMed????
 *  It could provide information as to available data imports from connected machines - yes we have
 *  data from an autorefractor needed to be imported.  The footer can be fixed or floating.
 *  It could have balance info, notes, or an upside down menu mirroring the header menu, maybe allowing
 *  the user to decide which is fixed and which is not?  Messaging? Oh the possibilities.
 *
 *  @param string $pid patient_id
 *  @param string $encounter is the current encounter number
 *  @return nothing, outputs directly to screen
 */

function menu_overhaul_bottom($pid, $encounter)
{
    ?><div class="navbar-custom" style="width:100%;height:25px;position:relative;border-top:1pt solid black;bottom:0px;z-index:1000000;">&nbsp;</div><?php
}

/*
 * This was taken from new_form.php and is helping to integrate new menu with openEMR
 * menu seen on encounter page.
 */
function Menu_myGetRegistered($state = "1", $limit = "unlimited", $offset = "0")
{
    $sql = "SELECT category, nickname, name, state, directory, id, sql_run, " .
      "unpackaged, date FROM registry WHERE " .
      "state LIKE ? ORDER BY category, priority, name";
    if ($limit != "unlimited") {
        $sql .= " limit " . escape_limit($limit) . ", " . escape_limit($offset);
    }

    $res = sqlStatement($sql, array($state));
    if ($res) {
        for ($iter = 0; $row = sqlFetchArray($res); $iter++) {
            $all[$iter] = $row;
        }
    } else {
        return false;
    }

    return $all;
}
/**
 * This prints a header for documents.  Keeps the brand uniform...
 *  @param string $pid patient_id
 *  @param string $direction, options "web" or anything else.  Web provides apache-friendly url links.
 *  @return outputs directly to screen
 */
function report_header($pid, $direction = 'shell')
{
    global $encounter;
    global $visit_date;
    global $facilityService;
    global $OE_SITE_DIR;

    /*******************************************************************
    $titleres = getPatientData($pid, "fname,lname,providerID");
    $sql = "SELECT * FROM facility ORDER BY billing_location DESC LIMIT 1";
    *******************************************************************/
    //$titleres = getPatientData($pid, "fname,lname,providerID,DATE_FORMAT(DOB,'%m/%d/%Y') as DOB_TS");
    $titleres = getPatientData($pid, "fname,lname,providerID,DOB");
    $facility = null;
    if ($_SESSION['pc_facility']) {
        $facility = $facilityService->getById($_SESSION['pc_facility']);
    } else {
        $facility = $facilityService->getPrimaryBillingLocation();
    }

    $DOB = oeFormatShortDate($titleres['DOB']);
    /******************************************************************/
    ob_start();
    // Use logo if it exists as 'practice_logo.gif' in the site dir
    // old code used the global custom dir which is no longer a valid
    //need to fix logo for multi-site
    ?>
    <table style="width:100%;">
        <tr>
            <td style='width:150px;text-align:top;'>
                <?php
                if ($direction == "web") {
                    $practice_logo = $GLOBALS['webroot'] . "/sites/default/images/practice_logo.gif";
                    if (file_exists($OE_SITE_DIR . "/images/practice_logo.gif")) {
                        echo "<img src='$practice_logo' align='left' style='width:150px;margin:0px 10px;'><br />\n";
                    }
                } else {
                    $practice_logo = "$OE_SITE_DIR/images/practice_logo.gif";
                    if (file_exists($practice_logo)) {
                        echo "<img src='$practice_logo' align='left' style='width:100px;margin:0px 10px;'><br />\n";
                    } else {
                        $practice_logo = "$OE_SITE_DIR/images/login_logo.gif";
                        if (file_exists($practice_logo)) {
                            echo "<img src='$practice_logo' align='left' style='width:100px;margin:0px 10px;'><br />\n";
                        }
                    }
                }
                ?>
            </td>
            <td style='width:40%;'>
                <em style="font-weight:bold;font-size:1.4em;"><?php echo text($facility['name']); ?></em><br />
                <?php echo text($facility['street']); ?><br />
                <?php echo text($facility['city']); ?>, <?php echo text($facility['state']); ?> <?php echo text($facility['postal_code']); ?><br />
                <?php echo xlt('Phone') . ': ' . text($facility['phone']); ?><br />
                <?php echo xlt('Fax') . ': ' . text($facility['fax']); ?><br />
                <br clear='all' />
                <?php
                    $visit = getEncounterDateByEncounter($encounter);
                    $visit_date = $visit['date'];
                ?>
            </td>
                <td>
                <em style="font-weight:bold;font-size:1.4em;"><?php echo text($titleres['fname']) . " " . text($titleres['lname']); ?></em><br />
                <span style="font-weight:bold;"><?php echo xlt('DOB'); ?>:</span> <?php echo text($DOB); ?><br />
                <span style="font-weight:bold;"><?php echo xlt('Generated on'); ?>:</span> <?php echo text(oeFormatShortDate()); ?><br />
                <span style="font-weight:bold;"><?php echo xlt('Visit Date'); ?>:</span> <?php echo oeFormatSDFT(strtotime($visit_date)); ?><br />
                <span style="font-weight:bold;"><?php echo xlt('Provider') . ':</span> ' . text(getProviderName(getProviderIdOfEncounter($encounter))) . '<br />'; ?>

          </td>
        </tr>
    </table>
        <?php
        $output = ob_get_contents();
          ob_end_clean();
          return $output;
}

/**
 *  This function mines the clinical fields for potential diagnostic codes.
 *  The clinical fields are found in table list_options with list_id = Eye_Coding_Fields
 *  The clinical terms to mine for are in table list_options with list_id = Eye_Coding_Terms
 *  Both can be directly extended by the user the via Administration -> Lists interface.
 *  The Eye_Coding_Terms list includes the following important fields:
 *       Title (the term),
 *       Notes (the form_field to search for the term)
 *       Code(s) (the optional user-defined code).
 *  Terms found in a form_field (Notes) with a predefined Code(s), have that code applied.
 *  Terms found in a form_field (Notes) without a predefined Code(s) are concated with
 *      the text value for the form_field (Notes) (found in the list Coding_Eye_Form_Fields: Notes)
 *      and the codebase is searched for a match.
 *  For example: the term "ptosis" is entered in the RUL clinical field of The Eye Form, and there is no Code value in the
 *      Eye_Coding_Terms list's Code(s) field.  Thus openEMR Eye Form searches the active codebases for a match.
 *      The codebases are determined in Admin->Forms->Lists->Code Types and include those Codesets flagged
 *      as active and as Diagnostic codes.  The terms "ptosis right eyelid" are sent to the
 *      standard openEMR code search engine.
 *  @param string $FIELDS - all the clinical fields we are going to scour for clinical terms to code.
 *  @return outputs directly to screen
 */
function start_your_engines($FIELDS)
{
//pass an assoc array of fields with terms in it and search them
    global $pid;
    global $codes_found;
    global $PMSFH;
    if (!($PMFSH ?? '')) {
        $PMSFH = build_PMSFH($pid);
    }

    $query = "select * from list_options where list_id ='Eye_Coding_Fields' Order by seq";
    $result = sqlStatement($query);
    while ($fielding = sqlFetchArray($result)) {//build the list of clinical fields to search through
        $fields[$fielding['title']] = $fielding['notes'];
    }

    //get the clinical terms to search for (title) and what field/where to look for it (notes)
    $query = "SELECT * FROM list_options WHERE list_id = 'Eye_Coding_Terms' and activity='1' order by seq";
    $result = sqlStatement($query);
    while ($term_sheet = sqlFetchArray($result)) {
        if ($term_sheet['title'] > '') {
            $newdata =  array (
              'term'        => $term_sheet['title'], //the term to search for + possible option_values eg. CSME:DM|IOL|RVO
              'location'    => $term_sheet['notes'], //the Eye Form field to search for the term
              'codes'       => $term_sheet['codes']  //the specific code for this term/location, may be blank
              );
            $clinical_terms[] = $newdata;
        }
    }

    if (!$clinical_terms) {
        return;
    }

    $positives = array();
    // Terms are sequenced in the DB (seq) from detailed (more complex descriptions) to a simple (one word) description.
    // $clinical_terms[] is built in this sequence also.
    // eg. "cicatricial ectropion","spastic ectropion", "ectropion".
    // If "cicatricial ectropion" is present in this clinical field (or "spastic ectropion" for that matter),
    // then there is no need to report the presence of "ectropion" as a clinical finding to the Imp/Plan Builder.
    // needle/haystack lookup $positives[] = $term;
    // For terms that overlap other diseases, use term:option|option|option.  These are always last to process.

    foreach ($clinical_terms as $amihere) {
        $option_values = "";
        $term = "";
        $code_found = array();
        if (stripos($amihere['term'], ":") !== false) { //options are stored here code:option_values
            list ($term,$option_values) = explode(":", $amihere['term']);
        } else {
            $term = $amihere['term'];
        }

        $matches = [];
        preg_match("/\b$term\b/", $FIELDS[$amihere['location']], $matches);
        if (!empty($matches)) {
            //the term is in the field
            $within_array = 'no';
            if (isset($positives[$amihere['location']]) > '') { //true if anything was already found in this field
                //do any of the previous hits found in in this location contain this term already?
                //if so stop; if not, continue onward to add to Builder.
                foreach ($positives[$amihere['location']] as $k => $v) {
                    if (preg_match("/\b$term\b/", $v)) {
                        $within_array = 'yes';
                        break;
                    }
                }
            }

            if ($within_array == "yes") {
                continue;
            }

            $positives[$amihere['location']][] = $term;
            if (preg_match("/^(OD)/", $amihere['location'])) {
                $side = "right eye";
                $side1 = "OD";
                $side2 = "R";
            } else {
                $side = "left eye";
                $side1 = "OS";
                $side2 = "L";
            }

            if (($amihere['codes'] > '') && ($option_values == "")) { //did the user define a code for this term in list Eye_Coding_Terms?
                //If so process - we are primed and don't need the carburetor for the Builder
                //eg ICD10:H02.891
                if (stripos($amihere['codes'], ":") !== false) {
                    list($code_type,$code) = explode(":", $amihere['codes']);
                } else {
                    //default to ICD10.  Maybe there is a GLOBALS value for this? Maybe there should be?
                    $code_type = "ICD10";
                }

                $code_found['code'] = $code_type . ":" . $code;
                $code_found['code_type'] = $code_type;
                list($sub_term,$newdata) = coding_engine($term, $code_found, $amihere['location']);
                $codes_found[$sub_term][] = $newdata;
                $positives[$amihere['location']][] = $term;
            } else { //no code was defined, further processing needed.
                if ($option_values) {
                    // This clinical finding (term) can be found in more than one disease process ('option_values')
                    // This special group of terms should be processed last, to identify all
                    // possible results for the Builder.
                    // 'option_values' contains pertinent DXs separated by '|', eg. CSME has option values='DM|IOL|RVO'
                    // Need to see if any of these DX apply and builder Codes_found based on the currently installed list of codes
                    // Currently for most users this is ICD10 but it is built to allow extension to any code sets in openEMR,
                    // including foreign laguage code sets.
                    $options = explode("|", $option_values);
                    $hit_here = "0";

                    foreach ($options as $option) {
                        // if it has mass, try to execute it.
                        $term_now = "";
                        if ($option == "DM") {
                            //This option is run for 3 conditions at present:
                            //CSME/NVD/NVE per eye.  It is the same every time so only do it once, per eye.
                            //Did we already code this?  If so move on.
                            if (!empty($hit_DM) && ($hit_DM[$side1] ?? '') == '1') {
                                continue;
                            }

                            //Are ICD10 etc codes used in other languages?  Via Snomed?  Via user?
                            //Assume there is a standard for xlt/xla purposes...

                            //is the patient diabetic?
                            //search medical_problem for DM
                            $within_array = "";
                            foreach ($PMSFH[0]['PMH'] as $k => $v) {
                                if (stripos($v['codedesc'], "diabetes")) {
                                    $DM_code = $v['codedesc'];
                                    $within_array = 'yes';
                                }
                            }

                            if ($within_array == "yes") {
                                if (stripos($DM_code, "1")) {
                                    $DM_text = "Type 1 diabetes mellitus";
                                    $label = "DM 1";
                                } elseif (stripos($DM_code, "2")) {
                                    $DM_text = "Type 2 diabetes mellitus";
                                    $label = "DM 2";
                                } else {
                                    $DM_text = "Other specified diabetes";
                                    $label = "DM";
                                }
                            } else { //there is no code that lists diabetes in the PMH
                                continue;
                            }

                            //is there CSME
                            if ($side == "right eye") {
                                $location  = "ODMACULA";
                                $location1 = "ODDISC";
                                $location2 = "ODVESSELS";
                                $location3 = "ODPERIPH";
                            } elseif ($side == "left eye") {
                                $location  = "OSMACULA";
                                $location1 = "OSDISC";
                                $location2 = "OSVESSELS";
                                $location3 = "OSPERIPH";
                            }

                            if ((stripos($FIELDS[$location], "flat") === false) && (stripos($FIELDS[$location], "CSME") !== false)) {
                                //what if they type "no CSME" or "not flat"?
                                $MAC_text = "with macular edema";
                                $hit_CSME = "w/ CSME";
                            } else {
                                $MAC_text = "without macular edema";
                                $hit_CSME = "w/o CSME";
                            }

                            //is there (NVD or NVE) or BDR?
                            //we often document this though as "no NVD/NVE/PDR" which in the current state would mean these would match as hits...
                            $NVD    = "NVD";
                            $NVE    = "NVE";
                            $PPDR   = "PPDR";
                            $PDR    = "PDR";
                            $BDR    = "BDR";
                            $IRMA   = "IrMA";
                            //note stripos() is case-insensitive
                            if (
                                ( (stripos($FIELDS[$location1], $NVD) !== false) ||
                                (stripos($FIELDS[$location2], $NVE) !== false) ||
                                (stripos($FIELDS[$location3], $NVE) !== false) ) &&
                                ( (stripos($FIELDS[$location1], "no " . $NVD) !== true) ||
                                (stripos($FIELDS[$location2], "no " . $NVE) !== true) ||
                                (stripos($FIELDS[$location3], "no " . $NVE) !== true) )
                            ) {
                                $DX = "with proliferative";
                                $label = $label . "w/ PDR " . $hit_CSME;
                                $hit_PDR[$side] = '1';
                            } elseif (
                                (stripos($FIELDS[$location2], $PPDR) !== false) ||
                                (stripos($FIELDS[$location2], $PPDR) !== false) ||
                                (stripos($FIELDS[$location], $IRMA)  !== false) ||
                                (stripos($FIELDS[$location2], $IRMA) !== false) ||
                                (stripos($FIELDS[$location3], $IRMA) !== false)
                            ) {
                                $DX = "with severe nonproliferative";
                                $label = $label . " w/ PPDR " . $hit_CSME;
                                $hit_PPDR[$side] = '1';
                            } elseif (
                                (stripos($FIELDS[$location], $BDR) !== false) ||
                                (stripos($FIELDS[$location2], $BDR) !== false)
                            ) {
                                    $trace = "tr";
                                if (
                                    (stripos($FIELDS[$location], $trace . " " . $BDR) !== false) ||
                                    (stripos($FIELDS[$location2], "+1 " . $BDR) !== false) ||
                                    (stripos($FIELDS[$location], $trace . " " . $BDR) !== false) ||
                                    (stripos($FIELDS[$location2], "+1 " . $BDR) !== false)
                                ) {
                                    $DX = "with mild nonproliferative";
                                    $label = $label . " w/ mild BDR " . $hit_CSME;
                                    $hit_BDR[$side] = '1';
                                } else {
                                    $DX = "with moderate nonproliferative";
                                    $label = $label . " w/ mod BDR " . $hit_CSME;
                                    $hit_BDR[$side] = '1';
                                }
                            }

                            $code_found = coding_carburetor($DM_text, $MAC_text);
                            if (isset($code_found)) { //there are matches, present them to the engine
                                foreach ($code_found as $found) {
                                    list($sub_term,$newdata) = coding_engine($label, $found, $amihere['location'], $side1);
                                    // The carburetor is a simple machine - it has no boolean options -
                                    // so "with" and "without" match a search for "with"...
                                    // We need to be specific to whittle down the options.
                                    if ((stripos($newdata['codedesc'], $MAC_text)) && (stripos($newdata['codedesc'], $DX))) {
                                        //does this code already exist for the other eye (right eye is always first)?
                                        //if so, change OD to OU and skip adding this code.
                                        //or is there a code for both eyes?
                                        if ($side1 == "OS") {
                                            $count = '0';
                                            for ($i = 0; $i < count($codes_found[$sub_term] ?? []); $i++) {
                                                $swap = "OD";
                                                $codes_found[$sub_term][$i]['title'] = str_replace($swap, "OU", $codes_found[$sub_term][$i]['title']);
                                                break 2;
                                                $count++;
                                            }
                                        }

                                        $codes_found[$sub_term][] = $newdata;
                                        $positives["DM" . $side1][] = $newdata['code'];
                                        $hit_DM[$side1] = '1';
                                    }
                                }
                            }
                        } elseif ($option == "RVO") {
                            //is there a CRVO or BRVO associated?
                            //check Clinical fields for these terms
                            if ($side == "right eye") {
                                $location = "ODVESSELS";
                            } else {
                                $location = "OSVESSELS";
                            }

                            if ($hit_RVO[$location] == '1') {
                                continue;
                            }

                            if (stripos($FIELDS[$location], "CRVO") !== false) {
                               // this is a CRVO, look up code for location
                                $terms = "CRVO";
                                $code_found = coding_carburetor("central retinal vein", $side);
                                if (isset($code_found)) { //there are matches, present them to the Builder
                                    foreach ($code_found as $found) {
                                        list($sub_term,$newdata) = coding_engine($terms, $found, $location, $side1);
                                        $codes_found[$sub_term][] = $newdata;
                                        $positives[$location][] = "CRVO";
                                        $hit_RVO[$location] = "1";
                                    }
                                }
                            } elseif (stripos($FIELDS[$location], "BRVO") !== false) {
                               // this is a BRVO, look up code for location
                                $code_found = coding_carburetor("branch retinal vein", $side);
                                $terms = "BRVO " . $term;
                                if (isset($code_found)) { //there are matches, present them to the Builder
                                    foreach ($code_found as $found) {
                                        list($sub_term,$newdata) = coding_engine($terms, $found, $location, $side1);
                                        $codes_found[$sub_term][] = $newdata;
                                        $positives[$location][] = "BRVO";
                                        $hit_RVO[$location] = '1';
                                    }
                                }
                            }

                            if (($term == "CSME") && ($hit_RVO[$location] == '1')) {
                                //$code = "H35.81";
                                $code_found = coding_carburetor("retinal", "edema");
                                $terms = "Vein occlusion and macular edema";
                                if (isset($code_found)) { //there are matches, present them to the Builder
                                    foreach ($code_found as $found) {
                                        if ($found['code'] == "ICD10:H35.81") {
                                            list($sub_term,$newdata) = coding_engine($terms, $found, $location, $side1);
                                            $codes_found[$sub_term][] = $newdata;
                                            $positives[$location][] = "CSME";
                                            $hit_RVO_CSME = '1';
                                        }
                                    }
                                }
                            }
                        } elseif ($option == "IOL") {
                            //are they within 3 months of cataract surgery on this eye?  Yag?
                            //search the same side Lens field for term IOL, ? procedure this eye in last 3 months?
                            //search surgery_issue_list or even search the billng engine
                            $query = "select begdate as surg_date from lists where pid=? and type='surgery' and title like '%IOL%' and (title like '%" . xlt($side1) . "%')";
                            $surg = sqlQuery($query, array($pid));
                            if ($surg['surg_date'] > '') {
                                $date1 = date('Y-m-d');
                                //$date2 = (DateTime($surg['surg_date']));
                                //echo $term."\n".$date."\n";continue;
                                $date_diff = strtotime($date1) - strtotime($surg['surg_date']);
                                $interval = $date_diff / (60 * 60 * 24);
                                //$interval was 180, now = 90;
                                if (($interval < '90') && ($term == "CSME")) {
                                    //then this could be post procedure CSME cystoid macular edema  H59.031,2 OD OS
                                    $code_found = coding_carburetor("cystoid macular edema", $side);
                                    if (isset($code_found)) { //there are matches, present them to the Builder
                                        foreach ($code_found as $found) {
                                            $term = "Post-cataract CME";
                                            list($sub_term,$newdata) = coding_engine($term, $found, $amihere['location'], $side1);
                                            $codes_found[$sub_term][] = $newdata;
                                            $positives[$amihere['location']][] = $term;
                                            $hit_IOL = '1';
                                        }

                                        if ($side1 == "OS") {
                                            $count = '0';
                                            for ($i = 0; $i < count($codes_found[$sub_term] ?? []); $i++) {
                                                $swap = "OD";
                                                $codes_found[$sub_term][$i]['title'] = str_replace($swap, "OU", $codes_found[$sub_term][$i]['title']);
                                                break 2;
                                                $count++;
                                            }
                                        }
                                    } else {
                                        //echo "Not here. $term.  $interval \n";
                                    }
                                }
                            }
                        } else {
                            //should we have another big Dx often altering what a finding means to a coder; this is a placeholder.
                            //include $option in our code search for this term
                            $term_now = $term . " " . $option;
                            $code_found = coding_carburetor($term_now, $FIELDS[$amihere['location']]);
                            if (isset($code_found)) { //there are matches, present them to the Builder
                                foreach ($code_found as $found) {
                                    list($sub_term,$newdata) = coding_engine($term, $found, $amihere['location'], $side1);
                                    $codes_found[$sub_term][] = $newdata;
                                    $positives[$amihere['location']][] = $term_now;
                                }
                            }
                        }
                    }
                } else {
                    //there are no options and no code identified,
                    //search via carburetor for possible matches to term and description of the form field
                    $code_found = coding_carburetor($term, $FIELDS[$amihere['location']]);
                    if ($code_found !== null) { //there are matches, present them to the Builder
                        foreach ($code_found as $found) {
                            list($sub_term,$newdata) = coding_engine($term, $found, $amihere['location']);
                            $codes_found[$sub_term][] = $newdata;
                            $positives[$amihere['location']][] = $term;
                        }
                    }
                }
            }
        }
    }

    // $codes_found contains the PE/Clinical findings for the Imp/Plan Builder engine.
    // It also gets "horsepower" from the POH/POS and PMH findings.
    // Together these three form the Imp/Plan Builder's suggestions available to the end user to build the Imp/Plan,
    // and by extension one of the data sources for the Coding Engine to populate the fee sheet.
    // When entering a Dx in the PMSFH, it pays to assign these codes up front...
    // The rest is exhaust fumes for the muffler.
    return $codes_found;
}
/**
 *  This function checks a single field for a term and, if found, codes it.
 *  It is not called directly but via the wrapper function start_your_engines().
 *
 *  @param string $term, text to search for in the coding tables.
 *  @param string $field, location where to search. In fact any text that refines the search can be contained here.
 *  @return outputs array of $codes matching the $term & $field
 */
function coding_carburetor($term, $field)
{
    if (!$term || !$field) {
        return;
    }

    $codes = array();
    $code_type = "ICD10";  //only option is PROD (product or drug search) or NOT PROD...
    $search_term = $term . " " . $field;
    $res = main_code_set_search($code_type, $search_term);
    while ($row = sqlFetchArray($res)) {
        $newdata =  array (
                        'code'  =>  $row['code'],
                        'code_text' => $row['code_text'],
                        'code_type' => $row['code_type_name'],
                        'code_desc' => $row['code_desc'] ?? ''
                    );
        $codes[] = $newdata;
    }

    return $codes;
}
/**
 *  This function prepares a code found in a clinical field and returns it in $codes_found format.
 *  @param $code is in the format code_type:code eg. ICD10:H34.811
 *  @param $location is the descriptive name of the clinical field in question
 *  @param $side is optional.  Used as the descriptive text for finding in the Builder
 *      and IMP/Plan if selected from the Builder
 *  @return $subterm,$newdata.  $subterm is used to link items in IMP/PLAN back to its orgin.
 *          $newdata is the array of newly found items to include in the Builder.
 *
 *  This function is not called directly but via the wrapper function start_your_engines().
 */
function coding_engine($term, $code_found, $location, $side = '')
{
    if (strpos($code_found['code'], ":")) {
        list($code_type, $code) = explode(':', $code_found['code']);
    } else {
        $code = $code_found['code'];
        $code_type = "ICD10";//default to ICD10
        $code_found['code'] = $code_type . ":" . $code_found['code'];
    }

    $code_desc = lookup_code_descriptions($code_found['code']);
    $order   = array("\r\n", "\n","\r");
    $code_desc = str_replace($order, '', $code_desc);

    $code_text = text($code_found['code']) . " (" . text($code_desc) . ")";
    $replace = " ";
    $sub_term =  str_replace($replace, "", $term);
    //some codes are bilateral, some not, some are per eyelid.  Comment this out for now:
    //(preg_match("/right/",$code_desc))? $side = xlt('OD{{right eye}}') : $side = xlt('OS{{left eye}}');

    $newdata =  array (
        'title'         => ucfirst($term) . " " . $side,
        'location'      => $location,
        'diagnosis'     => $code,
        'code'          => $code,
        'codetype'      => $code_found['code_type'],
        'codedesc'      => $code_desc,
        'codetext'      => $code_text,
        'PMSFH_link'    => "Clinical_" . $sub_term
    );
    return array($sub_term,$newdata);
}
/**
 *  This is a function to sort an array of dates/times etc
 *  Anything strtotime() can recognize at least.
 */
function cmp($a, $b)
{
    if ($a == $b) {
        return 0;
    }

    return (strtotime($a) < strtotime($b)) ? -1 : 1;
}

/**
 *  This function returns the TARGET IOP values for a given ($pid) if ever set, otherwise returns the DEFAULT IOP.
 *  when a value is found for a given field in the Eye Form for a given patient ($pid)
 *  @param $name is in the name of the field
 *
 *  @return $ranges.  A mysqlArray(max_FIELD,max_date,min_date)
 */
function display_GlaucomaFlowSheet($pid, $bywhat = 'byday')
{
    global $PMSFH;
    global $form_folder;
    global $priors;
    global $provider_id;
    global $documents;
    global $encounter_data;
    global $ODIOPTARGET;
    global $OSIOPTARGET;
    global $dated;
    global $visit_date;

    if (!$documents) {
        list($documents) = document_engine($pid);
    }

    $count_OCT = empty($documents['docs_in_name']['OCT']) ? 0 : count($documents['docs_in_name']['OCT']);
    if ($count_OCT > 0) {
        foreach ($documents['docs_in_name']['OCT'] as $OCT) {
            $OCT_date[] = $OCT['docdate'];
        }
    }

    $count_VF = empty($documents['docs_in_name']['VF']) ? 0 : count($documents['docs_in_name']['VF']);
    if ($count_VF > 0) {
        foreach ($documents['docs_in_name']['VF'] as $VF) {
            $VF_date[] = $VF['docdate'];
        }
    }

    $i = 0;
        //if there are no priors, this is the first visit, display a generic splash screen.
    if ((array)$priors) {
        foreach ($priors as $visit) {
            //we need to build the lists - dates_OU,times_OU,gonio_OU,OCT_OU,VF_OU,ODIOP,OSIOP,IOPTARGETS
            if ($visit['date'] == '') {
                continue;
            }

            $old_date_timestamp = strtotime($visit['visit_date']);
            $visit['exam_date'] = date('Y-m-d', $old_date_timestamp);
            $VISITS_date[$i] = $visit['exam_date'];

            //$date_OU[$i] = $visit['exam_date'];

            $time_here = explode(":", $visit['IOPTIME']);
            $time = $time_here[0] . ":" . $time_here[1];
            $time_OU[$i] = $time;

            if (($visit['ODGONIO'] > '') || ($visit['OSGONIO'] > '')) {
                $GONIO_date[$i] = $visit["exam_date"];
                $GONIO[$i]['list'] = '1';
            } else {
                $GONIO[$i]['list'] = '';
            }

            if ($visit['ODIOPAP'] > '') {
                $ODIOP[$i]['IOP'] = $visit['ODIOPAP'];
                $ODIOP[$i]['method'] = "AP";
            } elseif ($visit['ODIOPTPN'] > '') {
                $ODIOP[$i]['IOP'] = $visit['ODIOPTPN'];
                $ODIOP[$i]['method'] = "TPN";
            } else {
                $ODIOP[$i]['IOP'] = "";
            }

            if ($visit['OSIOPAP'] > '') {
                $OSIOP[$i]['IOP'] = $visit['OSIOPAP'];
                $OSIOPMETHOD[$i]['method'] = "AP";
            } elseif ($visit['OSIOPTPN'] > '') {
                $OSIOP[$i]['IOP'] = $visit['OSIOPTPN'];
                $OSIOPMETHOD[$i]['method'] = "TPN";
            } else {
                $OSIOP[$i]['IOP'] = "null";
                //we are ignoring finger tension for graphing purposes but include this should another form of IOP measurement arrive...
                //What about the Triggerfish contact lens continuous IOP device for example...
            }

            //build the Target line values for each date.
            $j =  $i - 1;

            if ($visit['ODIOPTARGET'] > '') {
                $ODIOPTARGETS[$i] = $visit['ODIOPTARGET'];
            } elseif ($i == 0) { //this should be set on in view/page load.  Keep for reports though...
                list($ODIOPTARGETS[$i], ) = getIOPTARGETS($pid, ($id ?? ''), $provider_id);
            } elseif (!$ODIOPTARGETS[$j]) {
                list($ODIOPTARGETS[$i], ) = getIOPTARGETS($pid, $id, $provider_id);
            } else {
                $ODIOPTARGETS[$i] = $ODIOPTARGETS[$j];
            }

            if ($visit['OSIOPTARGET'] > '') {
                 $OSIOPTARGETS[$i] = $visit['OSIOPTARGET'];
            } elseif ($i == 0) {
                list( ,$OSIOPTARGETS[$i]) = getIOPTARGETS($pid, ($id ?? ''), $provider_id);
            } elseif (!$OSIOPTARGETS[$j]) {
                list( ,$OSIOPTARGETS[$i]) = getIOPTARGETS($pid, $id, $provider_id);
            } else {
                $OSIOPTARGETS[$i] = $OSIOPTARGETS[$j];
            }
            $i++;
        }
    } else { //there are no priors, get info for this visit
        $VISITS_date[0] = $dated;
        if ($encounter_data['IOPTIME']) {
            $time_here = explode(":", $encounter_data['IOPTIME']);
            $time = $time_here[0] . ":" . $time_here[1];
            $time_OU[] = $time;
        }

        if ($encounter_data['ODGONIO'] || $encounter_data['OSGONIO']) {
            $GONIO_date[$i] = $dated;
        }

        $ODIOP[$i]['time'] = $time;
        $OSIOP[$i]['time'] = $time;
        //$IOPTARGET['visit_date'] = $encounter_data['exam_date'];
        if ($encounter_data['ODIOPAP'] > '') {
            if (!is_int($encounter_data['ODIOPAP'])) {
                $ODIOP[$k]['IOP'] = '';
            } else {
                $ODIOP[$i]['IOP'] = $encounter_data['ODIOPAP']; }
            $ODIOP[$i]['method'] = "AP";
        } elseif ($encounter_data['ODIOPTPN'] > '') {
            $ODIOP[$i]['IOP'] = $encounter_data['ODIOPTPN'];
            $ODIOP[$i]['method'] = "TPN";
        }

        if ($encounter_data['OSIOPAP'] > '') {
            if (!is_int($encounter_data['OSIOPAP'])) {
                $OSIOP[$k]['IOP'] = '';
            } else {
                $OSIOP[$i]['IOP'] = $encounter_data['OSIOPAP']; }
            $OSIOP[$i]['method'] = "AP";
        } elseif ($encounter_data['OSIOPTPN'] > '') {
            $OSIOP[$i]['IOP'] = $encounter_data['OSIOPTPN'];
            $OSIOP[$i]['method'] = "TPN";
        } else {
            //we are ignoring finger tension for graphing purposes but include this should another form of IOP measurement arrive...
            //What about the Triggerfish contact lens continuous IOP device for example...  iCare device, etc
        }

        if ($encounter_data['ODIOPTARGET'] > '0') {
            $ODIOPTARGETS[$i] = $encounter_data['ODIOPTARGET'];
        } else {
            list($ODIOPTARGET, ) = getIOPTARGETS($pid, ($id ?? ''), $provider_id);
            $ODIOPTARGETS[$i] = $ODIOPTARGET;
            $encounter_data['ODIOPTARGET'] = $ODIOPTARGET;
        }

        if ($encounter_data['OSIOPTARGET']) {
            $OSIOPTARGETS[$i] = $encounter_data['OSIOPTARGET'];
        } else {
            list( ,$OSIOPTARGET ) = getIOPTARGETS($pid, ($id ?? ''), $provider_id);
            $OSIOPTARGETS[$i] = $OSIOPTARGET;
            $encounter_data['OSIOPTARGET'] = $OSIOPTARGET;
        }
    }

    //There are visits for testing only, no IOP.
    //We need to insert these dates into the arrays created above.
    //recreate them to include the testing only dates, placing null values for those dates if not done.

    //can't merge empty arrays
    $list = array();
    $arrs[] = $OCT_date ?? '';
    $arrs[] = $VF_date ?? '';
    $arrs[] = $GONIO_date ?? '';
    $arrs[] = $VISITS_date ?? '';

    foreach ($arrs as $arr) {
        if (is_array($arr)) {
            $list = array_merge($list, $arr);
        }
    }

    $date_OU = array_unique($list);
    usort($date_OU, "cmp");
    $times_OU = $time_OU;
    usort($times_OU, "cmp");

    for ($a = 0; $a < count($date_OU); $a++) {
        if (!empty($GONIO_date)) {
            foreach ($GONIO_date as $GONIO) {
                if ($date_OU[$a] == $GONIO) {
                    $GONIO_values[$a] = "1";
                    break;
                }
            }
        }

        if (!($GONIO_values[$a] ?? null)) {
            $GONIO_values[$a] = "";
        }

        if ($count_OCT > 0) {
            foreach ($OCT_date as $OCT) {
                if ($date_OU[$a] == $OCT) {
                    $OCT_values[$a] = "1";
                    break;
                }
            }
        }

        if (!($OCT_values[$a] ?? null)) {
            $OCT_values[$a] = "";
        }

        if ($count_VF > 0) {
            foreach ($VF_date as $VF) {
                if ($date_OU[$a] == $VF) {
                    $VF_values[$a] = "1";
                    break;
                }
            }
        }

        if (!($VF_values[$a] ?? null)) {
            $VF_values[] = "";
        }

        for ($k = 0; $k < count($VISITS_date); $k++) {
            if ($date_OU[$a] == $VISITS_date[$k]) {
                if (preg_match('/[a-z]/i', ($ODIOP[$k]['IOP'] ?? ''))) {
                    $ODIOP[$k]['IOP'] = '';}
                if (preg_match('/[a-z]/i', ($OSIOP[$k]['IOP'] ?? ''))) {
                    $OSIOP[$k]['IOP'] = '';}
                $OD_values[$a] = "'" . ($ODIOP[$k]['IOP'] ?? '') . "'";
                $OD_methods[$a] = $ODIOP[$k]['method'] ?? '';
                $OS_values[$a] = $OSIOP[$k]['IOP'] ?? '';
                $OS_methods[$a] = $OSIOP[$k]['method'] ?? '';
                $ODIOPTARGET_values[$a] = $ODIOPTARGETS[$k];
                $OSIOPTARGET_values[$a] = $OSIOPTARGETS[$k] ?? '';
                break;
            }
        }

        if (!$OD_values[$a]) {
            $OD_values[$a] = '';
        }

        if (!$OS_values[$a]) {
            $OS_values[$a] = '';
        }

        if (!$OD_methods[$a]) {
            $OD_methods[$a] = "";
        }

        if (!$OS_methods[$a]) {
            $OS_methods[$a] = "";
        }

        if (!$ODIOPTARGET_values[$a]) {
            $ODIOPTARGET_values[$a] = "";
        }

        if (!$OSIOPTARGET_values[$a]) {
            $OSIOPTARGET_values[$a] = "";
        }
    }

    for ($a = 0; $a < count($times_OU); $a++) {
        for ($k = 0; $k < count($ODIOP); $k++) {
            if ($times_OU[$a] == $time_OU[$k]) {
                $OD_time_values[$a] = $ODIOP[$k]['IOP'] ?? '';
                $OS_time_values[$a] = $OSIOP[$k]['IOP'] ?? '';
                break;
            }
        }
    }

    $dates_OU = "'" . implode("','", $date_OU) . "'";
    $OD_values = implode(",", $OD_values);
    $OS_values = implode(",", $OS_values);
    $OCT_values = "'" . implode("','", $OCT_values) . "'";
    $VF_values = "'" . implode("','", $VF_values) . "'";
    $GONIO_values =  "'" . implode("','", $GONIO_values) . "'";
    $IOPTARGET_values =  implode(",", $ODIOPTARGET_values);
    $times_OU = "'" . implode("','", $times_OU) . "'";
    $OD_time_values = "'" . implode("','", $OD_time_values) . "'";
    $OS_time_values = "'" . implode("','", $OS_time_values) . "'";

    ?> <p style="font-weight:bold;"> <?php echo xlt('Glaucoma Zone'); ?>:</p>
       <span class="closeButton fas fa-times" id="Close_IOP" name="Close_IOP"></span>
        <div id="GFS_table" name="GFS_table" class="table-responsive borderShadow" style="position:relative;display:table;float:left;margin-top:10px;padding:15px;text-align:left;vertical-align:center;width:30%;">
            <table class="GFS_table">
                <tr >
                    <td colspan="1" class="GFS_title_1" style="padding-bottom:3px;border:none;" nowrap><?php echo xlt('Current Target'); ?>:
                        <td class='GFS_title center' style="padding-bottom:3px;border:none;" nowrap><?php echo xlt('OD{{right eye}}'); ?>: <input type="text" style="width: 20px;" name="ODIOPTARGET" id="ODIOPTARGET" value="<?php echo attr($ODIOPTARGET); ?>" /></td>
                        <td class='GFS_title center' style="padding-bottom:3px;border:none;" nowrap><?php echo xlt('OS{{left eye}}'); ?>: <input type="text" style="width: 20px;" name="OSIOPTARGET" id="OSIOPTARGET"  value="<?php echo attr($encounter_data['OSIOPTARGET']); ?>"  /></td>
                </tr>
                <tr>
                    <td colspan="3" class="hideme nodisplay">
                        TARGET IOP HISTORY
                    </td>
                </tr>
                <?php
                    //what active meds have a subtype eye?
                    $i = 0;
                    $count_Meds = count($PMSFH[0]['Medication']);
                if ($count_Meds > '0') {
                    foreach ($PMSFH[0]['Medication'] as $drug) {
                        if (($drug['row_subtype'] == "eye") && (strtotime($drug['enddate'] ?? '') < strtotime($visit_date ?? '') ) && ($drug['status'] != "Inactive")) {
                            $current_drugs = $current_drugs ?? '';
                            $current_drugs .= "<tr><td colspan='2' class='GFS_td_1'><span name='QP_PMH_" . attr($drug['rowid']) . "' href='#PMH_anchor' id='QP_PMH_" . attr($drug['rowid']) . "'
                                      onclick=\"alter_issue2(" . attr_js($drug['rowid']) . ",'Medication','" . $i . "');\">" . text($drug['title']) . "</span></td>
                                      <td class='GFS_td'>" . text(oeFormatShortDate($drug['begdate'])) . "</td></tr>";
                        } elseif (($drug['row_subtype'] == "eye") && (!empty($drug['enddate']))) {//what meds have a subtype eye that are discontinued?
                            $hideme = "hideme_drugs nodisplay";
                            $FAILED_drugs .= "<tr class='" . $hideme . "'><td colspan='1' class='GFS_td_1'><span name='QP_PMH_" . attr($drug['rowid']) . "' href='#PMH_anchor' id='QP_PMH_" . attr($drug['rowid']) . "'
                                      onclick=\"alter_issue2(" . attr_js($drug['rowid']) . ",'Medication','" . $i . "');\">" . text($drug['title']) . "</span></td>
                                      <td class='GFS_td'>" . text(oeFormatShortDate($drug['begdate'])) . "</td><td class='GFS_td'>" . text(oeFormatShortDate($drug['enddate'])) . "</td></tr>";
                        }

                        $i++;
                    }

                    if (!($current_drugs ?? null)) {
                        $current_drugs = "<tr><td colspan='3' class='GFS_td_1' style='text-align:center;'>" . xlt('None documented') . "</td></tr>";
                        $no_drugs = '1';
                    }

                    foreach ($PMSFH[0]['Medication'] as $drug) {
                        if (($drug['row_subtype'] == "eye") && (!empty($drug['enddate']))) {
                            $FAILED_drug .= "<li>" . text($drug['title']) . "</li>";
                        }
                    }
                }
                ?>
                <tr class="GFS_tr">
                    <td colspan="2" class="GFS_title"><?php echo xlt('Current Eye Meds'); ?>:</td>
                        <?php  ($no_drugs ?? null) ? ($meds_here = '') : $meds_here = xlt('Start'); ?>
                    <td class="GFS_title" style="text-align:center;"><?php echo $meds_here; ?></td>
                    <?php
                    if ($FAILED_drugs ?? null) {
                        echo '<td><span class="right toggleme" id="toggle_drugs"><i class="fa-regular fa-square-caret-down"></i></span></td>';
                    } ?>
                </tr>
                <?php
                echo $current_drugs ?? '';
                if ($FAILED_drugs ?? null) {
                    echo '<tr class="' . $hideme . '"><td class="GFS_title" colspan="1">' . xlt('Prior Eye Meds') . '</td><td class="GFS_title" style="text-align:center;">' . xlt('Start') . '</td><td  style="text-align:center;" class="GFS_title">End</td></tr>';
                }

                echo $FAILED_drugs ?? '';

                //start VF section
                if ($count_VF > '0') { //need to decide how many to show on open, and hide the rest?  For now the first only.
                    $count = 0;
                    foreach ($documents['docs_in_name']['VF'] as $VF) {
                        if ($count < 1) {
                            //    $episode .= '<a onclick="openNewForm(\''.$GLOBALS['webroot'].'/controller.php?document&view&patient_id='.$pid.'&doc_id='.$id_to_show.'\',\'Documents\');"><img src="../../forms/'.$form_folder.'/images/jpg.png" class="little_image" /></a>';

                            $current_VF = '<tr><td class="GFS_td_1 blue">
                                <a onclick="openNewForm(\'' . $GLOBALS['webroot'] . '/controller.php?document&view&patient_id=' . attr($pid) . '&doc_id=' . attr($VF['id']) . '\',\'Documents\');">
                                <img src="../../forms/' . $form_folder . '/images/jpg.png" class="little_image" style="width:15px; height:15px;" /></a>
                                </td>
                                <td class="GFS_td_1">' . $VF['docdate'] . '</td>
                                </tr>';
                        } else {
                            $old_VFs .= '<tr><td class="GFS_td_1 hideme_VFs nodisplay"">
                                <a onclick="openNewForm(\'' . $GLOBALS['webroot'] . '/controller.php?document&view&patient_id=' . attr($pid) . '&doc_id=' . attr($VF['id']) . '\',\'Documents\');">
                                <img src="../../forms/' . $form_folder . '/images/jpg.png" class="little_image" style="width:15px; height:15px;" /></a></td>
                                <td class="hideme_VFs nodisplay GFS_td_1">' . $VF['docdate'] . '</td></tr>';
                        }

                        $count++;
                    }
                } else {
                    $current_VF = "<tr><td colspan='3' class='GFS_td_1' style='text-align:center;'>" . xlt('Not documented') . "</td></tr>";
                }
                ?>
                <tr class="GFS_tr">
                    <td colspan="3" class="GFS_title"><?php echo xlt('Visual Fields'); ?>:
                    <?php
                    if ($old_VFs ?? null) {
                        echo '<td><span class="top right" id="toggle_VFs"><i class="fa-regular fa-square-caret-down"></i></span></td>';
                    }
                    ?>
                </tr>
                <?php echo $current_VF . ($old_VFs ?? '');
                //end VF section

                //start Optic Nerve section
                ?>
                <tr>
                    <td colspan="3" class="GFS_title"><?php echo xlt('Optic Nerve Analysis'); ?>:&nbsp;
                        <?php
                        if ($count_OCT > '0') { //need to decide how many to show on open, and hide the rest?  For now show first, hide rest.
                            $count = 0;
                            foreach ($documents['docs_in_name']['OCT'] as $OCT) {
                                //get encounter date from encounter id
                                if ($count < 1) {
                                    $current_OCT = '<tr>
                                            <td class="GFS_td_1">
                                            <a onclick="openNewForm(\'' . $GLOBALS['webroot'] . '/controller.php?document&view&patient_id=' . attr($pid) . '&doc_id=' . attr($OCT['id']) . '\',\'Documents\');"><img src="../../forms/' . $form_folder . '/images/jpg.png" class="little_image" style="width:15px; height:15px;" /></a>
                                            </td>
                                            <td class="GFS_td_1">' . $OCT['docdate'] . '</td>
                                        </tr>
                                        ';
                                } else {
                                    $old_OCTs .= '<tr><td class="hideme_OCTs nodisplay GFS_td_1">
                                                <a onclick="openNewForm(\'' . $GLOBALS['webroot'] . '/controller.php?document&view&patient_id=' . attr($pid) . '&doc_id=' . attr($OCT['id']) . '\',\'Documents\');"><img src="../../forms/' . $form_folder . '/images/jpg.png" class="little_image" style="width:15px; height:15px;" /></a>
                                                </td><td class="hideme_OCTs nodisplay GFS_td_1">' . $OCT['docdate'] . '</td></tr>';
                                }
                                $count++;
                            }
                        } else {
                            $current_OCT = "<tr><td colspan='3' class='GFS_td_1' style='text-align:center;'>" . xlt('Not documented') . "</td></tr>";
                        }

                        if ($old_OCTs ?? null) {
                            echo '<td><span class="top right " id="toggle_OCTs"><i class="fa-regular fa-square-caret-down"></i></span></td>';
                        }

                        echo "</tr>";
                        echo $current_OCT . ($old_OCTs ?? '');

                        $count = 0;
                        $hideme = '';
                        foreach ($priors as $visit) {
                            if (($visit['ODGONIO'] > " ") || ($visit['OSGONIO'] > " ")) { // something is here
                                if ($count > 0) {
                                    $hideme = "hideme_gonios nodisplay";// show the first only, hide the rest for now
                                }

                                $gonios .= "<tr><td class='GFS_td_1 " . $hideme . "'>" . $visit['exam_date'] . "</td><td class='GFS_td " . $hideme . "' style='border:1pt dotted gray;'>" . $visit['ODGONIO'] . "</td><td class='GFS_td " . $hideme . "' style='border:1pt dotted gray;'>" . $visit['OSGONIO'] . "</td></tr>";
                                if (!empty($GONIO_chart)) {
                                    $GONIO_chart .= '"1",';
                                } else {
                                    $GONIO_chart = '"1",';
                                }
                                $count++;
                            } else {
                                if (!empty($GONIO_chart)) {
                                    $GONIO_chart .= ',';
                                } else {
                                    $GONIO_chart = '"1",';
                                }
                            }
                        }
                        if (!empty($GONIO[$i]['list'])) {
                            $GONIO = chop(($GONIO[$i]['list']), ",");
                        }
                        if ($count == 0) {
                            $gonios = "<tr><td colspan='3' class='GFS_td_1' style='text-align:center;'>" . xlt('Not documented') . "</td></tr>";
                        }
                        ?>
                <tr>
                    <td class="GFS_title_1" id="GFS_gonios" name="GFS_gonios" style="position:relative;"><?php echo xlt('Gonioscopy'); ?>:</td>
                    <?php
                    if ($count > '0') {
                        echo "<td class='GFS_title center'>" . xlt('OD{{right eye}}') . "</td><td class='GFS_title center'>" . xlt('OS{{left eye}}') . "</td>";
                    } else {
                        echo "<td class='GFS_title center'></td><td class='GFS_title center'></td>";
                    }

                    if ($hideme) {
                        echo '<td><span class="top right" id="toggle_gonios"><i class="fa-regular fa-square-caret-down"></i></span></td>';
                    }
                    ?>
                </tr>
                    <?php echo $gonios;

                    $count = '0';
                    $hideme = '';
                    foreach ($priors as $visit) {
                        if (($visit['ODCUP'] > "") || ($visit['OSCUP'] > "")) {
                            if ($count > 0) {
                                $hideme = "hideme_cups nodisplay";
                            }

                            if ($cups ?? null) {
                                $cups .= "<tr><td class='GFS_td_1 " . $hideme . " '>" . text($visit['exam_date']) . "</td><td class='GFS_td " . $hideme . "' style='border:1pt dotted gray;'>" . text($visit['ODCUP']) . "</td><td class='GFS_td " . $hideme . "' style='border:1pt dotted gray;''>" . text($visit['OSCUP']) . "</td></tr>";
                            } else {
                                $cups = "<tr><td class='GFS_td_1 " . $hideme . " '>" . text($visit['exam_date']) . "</td><td class='GFS_td " . $hideme . "' style='border:1pt dotted gray;'>" . text($visit['ODCUP']) . "</td><td class='GFS_td " . $hideme . "' style='border:1pt dotted gray;''>" . text($visit['OSCUP']) . "</td></tr>";
                            }

                            $DISCS_chart = $DISCS_chart ?? '';
                            $DISCS_chart .= '"1",';
                            $count++;
                        } else {
                            if (!empty($DISCS_chart)) {
                                $DISCS_chart .= '"",';
                            } else {
                                $DISCS_chart = '"",';
                            }
                        }
                    }

                    $DISCS_chart = chop(($DISCS_chart ?? ''), ",");
                    if ($count == 0) {
                        $cups = "<tr><td colspan='3' class='GFS_td_1' style='text-align:center;'>" . xlt('Not documented') . "</td></tr>";
                    }
                    ?>
                <tr>
                    <td class="GFS_title_1" id="GFS_cups" name="GFS_cups" title="<?php echo xla('Click this to display/hide additional tests'); ?>"style="position:relative;"><?php echo xlt('Optic Discs'); ?>:
                    <?php
                    if ($hideme) {
                        $plus = '<td><span class="top right" id="toggle_cups"><i class="fa-regular fa-square-caret-down"></i></span></td>';
                    }

                    if ($count > '0') {
                        echo "<td class='GFS_title center'>" . xlt('OD{{right eye}}') . "</td><td class='GFS_title center'>" . xlt('OS{{left eye}}') . "</td>" . ($plus ?? '');
                    } else {
                        echo "<td class='GFS_title center'></td><td class='GFS_title center'></td>";
                    }
                    ?>
                </tr>
                        <?php echo $cups ?? ''; ?>

            </table>
        </div>
        <div style="position:relative;float:right; margin: 0px 5px;text-align:center;width:60%;">
            <?php
            if ($priors) {
                if ($bywhat == 'byday') { //$bywhat='byday'
                        $class_1 = "nodisplay";
                        $class_2 = "";
                } else {
                    $class_2 = "nodisplay";
                    $class_1 = "";
                }


                ?>
                <canvas id="canvas_byday" class="<?php echo $class_2; ?>"></canvas>
                <canvas id="canvas_byhour" class="<?php echo $class_1; ?>"></canvas>

                <button id="dailyData" class="<?php echo $class_1; ?>"><?php echo xlt('Show IOP by Date'); ?></button>
                <button id="hourlyData" class="<?php echo $class_2; ?>"><?php echo xlt('Show IOP by Time'); ?></button>
                <script>
                    /**
                     *  Below is the Chart.js code to render IOP by day and IOP by time
                     *
                     */
                    var visit_date = '<?php echo attr($dated); ?>';
                    var dateFormat = 'YYYY-MM-DD';
                    var timeFormat = 'HH tt';
                    var customTooltips = function(tooltip) {
                        // Tooltip Element
                        var tooltipEl = $('#chartjs-tooltip');
                        if (!tooltipEl[0]) {
                            $('body').append('<div id="chartjs-tooltip"></div>');
                            tooltipEl = $('#chartjs-tooltip');
                        }
                            // Hide if no tooltip
                        if (!tooltip.opacity) {
                            tooltipEl.css({
                                          opacity: 0.3
                                          });
                            $('.chartjs-wrap canvas')
                            .each(function(index, el) {
                                  $(el).css('cursor', 'default');
                                  });
                            return;
                        }
                        $(this._chart.canvas).css('cursor', 'pointer');
                            // Set caret Position
                        tooltipEl.removeClass('above below no-transform');
                        if (tooltip.yAlign) {
                            tooltipEl.addClass(tooltip.yAlign);
                        } else {
                            tooltipEl.addClass('no-transform');
                        }

                            // Set Text
                        if (tooltip.body) {
                            var innerHtml = [
                                             (tooltip.beforeTitle || []).join('\n'), (tooltip.title || []).join('\n'), (tooltip.afterTitle || []).join('\n'), (tooltip.beforeBody || []).join('\n'), (tooltip.body || []).join('\n'), (tooltip.afterBody || []).join('\n'), (tooltip.beforeFooter || [])
                                             .join('\n'), (tooltip.footer || []).join('\n'), (tooltip.afterFooter || []).join('\n')
                                             ];
                            tooltipEl.html(innerHtml.join('\n'));
                        }

                            // Find Y Location on page
                        var top = 0;
                        if (tooltip.yAlign) {
                            if (tooltip.yAlign == 'above') {
                                top = tooltip.y - tooltip.caretHeight - tooltip.caretPadding;
                            } else {
                                top = tooltip.y + tooltip.caretHeight + tooltip.caretPadding;
                            }
                        }
                        var position = $(this._chart.canvas)[0].getBoundingClientRect();
                            // Display, position, and set styles for font
                        tooltipEl.css({
                                      opacity: 0.5,
                                      width: tooltip.width ? (tooltip.width + 'px') : 'auto',
                                      left: position.left + tooltip.x + 'px',
                                      top: position.top + top + 'px',
                                      fontFamily: tooltip._fontFamily,
                                      fontSize: tooltip.fontSize,
                                      fontStyle: tooltip._fontStyle,
                                      padding: tooltip.yPadding + 'px ' + tooltip.xPadding + 'px',
                                      });
                    };

                    var config_byhour = {
                        data: {
                            labels: [<?php echo $times_OU; ?>],
                            datasets: [
                                {
                                    type: 'line',
                                    label: "OD",
                                    data: [
                                        <?php echo $OD_time_values; ?>
                                    ],
                                    fill: false,
                                    borderColor : "#44a3a7",
                                    backgroundColor : "#44a3a7",
                                    pointBorderColor : "#055d2b",
                                    pointBackgroundColor : "#44a3a7",
                                    pointBorderWidth : 3,
                                    lineTension: 0.3,
                                    borderCapStyle: 'butt',
                                    borderDashOffset: 0.0,
                                    borderJoinStyle: 'miter',
                                    pointHoverRadius: 5,
                                    pointHoverBorderWidth: 2,
                                    pointRadius: 1,
                                    pointHitRadius: 3
                                },
                                {
                                    type: 'line',
                                    label: 'OS',
                                    data: [
                                        <?php echo $OS_time_values; ?>
                                    ],
                                    fill: false,
                                    lineTension: 3,
                                    borderColor : "#000099",
                                    backgroundColor : "#000099",
                                    pointBorderColor : "black",
                                    pointBackgroundColor : "#000099",
                                    pointBorderWidth : 3,
                                    lineTension: 0.3,
                                    borderCapStyle: 'butt',
                                    borderJoinStyle: 'miter',
                                    pointHoverRadius: 5,
                                    pointHoverBorderWidth: 2,
                                    pointRadius: 1,
                                    pointHitRadius: 3,
                                }
                            ]
                        },
                        options: {
                            responsive: true,
                            animation: false,
                            onAnimationComplete: function () {
                                // prevents the update from triggering an infinite loop
                                if (!this.clearCycle) {
                                    this.clearCycle = true;

                                    this.datasets.forEach(function (dataset) {
                                        dataset.points.forEach(function (point) {
                                            if (point.value === 0) {
                                                point.display = false;
                                                point.hasValue = function () {
                                                    return false;
                                                }
                                            }
                                        })
                                    })
                                    this.update();
                                } else
                                    delete this.clearCycle;
                                },
                            scaleShowHorizontalLines: true,
                            title:{
                                display: true,
                                text:'<?php echo xla("Intraocular Pressures") . " (" . xla("mmHg") . ") by Hour"; ?>'
                            },
                            tooltips: {
                                mode: 'label'
                            },
                            hover: {
                                mode: 'dataset'
                            },
                            scales: {
                                xAxes:  {
                                    type: "time",
                                    time: {
                                       format: "HH:mm",
                                       unit: 'hour',
                                       unitStepSize: 2,
                                       displayFormats: {
                                           'minute': 'h:mm a',
                                           'hour': 'h:mm a'
                                       },
                                       tooltipFormat: 'h:mm a'
                                    },
                                    scaleLabel: {
                                        display: true,
                                        labelString: 'Time'
                                    },
                                    ticks: {
                                        suggestedMin: 4,
                                        suggestedMax: 24,
                                    }
                                },
                                yAxes: {
                                    type: "linear",
                                    display: true,
                                    position: "left",
                                    id: "y-axis-2",
                                    gridLines:{
                                        display: false
                                    },
                                    labels: {
                                        show:true,
                                    },
                                    scaleLabel: {
                                        display: true,
                                        labelString: 'IOP (mmHg)'
                                    },
                                    ticks: {
                                        suggestedMin: 0,
                                        suggestedMax: 24,
                                    }
                                }
                            }
                        }
                    };

                    $('#dailyData').click(function(event) {
                                          event.preventDefault();
                                          $('#canvas_byday').removeClass('nodisplay');
                                          $('#canvas_byhour').addClass('nodisplay');

                                          $('#dailyData').addClass('nodisplay');
                                          $('#hourlyData').removeClass('nodisplay');
                                          $('#showTesting').addClass('nodisplay');
                                          });
                    $('#hourlyData').click(function(event) {
                                           event.preventDefault();
                                           $('#canvas_byhour').removeClass('nodisplay');
                                           $('#canvas_byday').addClass('nodisplay');
                                           $('#dailyData').removeClass('nodisplay');
                                           $('#hourlyData').addClass('nodisplay');
                                           $('#showTesting').removeClass('nodisplay');
                                           });
                    var config_byday = {
                        type: 'bar',
                        data: {
                            labels: [
                                <?php echo $dates_OU; ?>
                            ],
                            datasets: [
                                {
                                    axis: 'y',
                                    type: 'line',
                                    label: "Target",
                                    data: [<?php echo $IOPTARGET_values; ?>],
                                    fill: false,
                                    borderColor : "#f28282",
                                    backgroundColor : "#f28282",
                                    pointBorderColor : "black",
                                    pointBackgroundColor : "#f28282",
                                    pointBorderWidth : 3,
                                    drugs: ["test1\ntimoptic","test2","test3"],
                                    yAxisID: 'y-axis-1',
                                    lineTension: 0.3,
                                    borderCapStyle: 'round',
                                    borderDash: [1,5],
                                    borderJoinStyle: 'miter',
                                    pointHoverRadius: 5,
                                    pointHoverBorderWidth: 2,
                                    pointRadius: 1,
                                    pointHitRadius: 3
                                },
                                {
                                    axis: 'y',
                                    type: 'line',
                                    label: "OD",
                                    data: [<?php echo $OD_values; ?>],
                                    fill: false,
                                    borderColor : "#44a3a7",
                                    backgroundColor : "#44a3a7",
                                    pointBorderColor : "#055d2b",
                                    pointBackgroundColor : "#44a3a7",
                                    pointBorderWidth : 3,
                                    yAxisID: 'y-axis-1',
                                    lineTension: 0.3,
                                    borderCapStyle: 'butt',
                                    borderDashOffset: 0.0,
                                    borderJoinStyle: 'miter',
                                    pointHoverRadius: 5,
                                    pointHoverBorderWidth: 2,
                                    pointRadius: 1,
                                    pointHitRadius: 3
                                },
                                {
                                    axis: 'y',
                                    type: 'line',
                                    label: 'OS',
                                    data: [<?php echo $OS_values; ?>],
                                    fill: false,
                                    lineTension: 3,
                                    borderColor : "#000099",
                                    backgroundColor : "#000099",
                                    pointBorderColor : "black",
                                    pointBackgroundColor : "#000099",
                                    pointBorderWidth : 3,
                                    yAxisID: 'y-axis-1',
                                    lineTension: 0.3,
                                    borderCapStyle: 'butt',
                                    borderJoinStyle: 'miter',
                                    pointHoverRadius: 5,
                                    pointHoverBorderWidth: 2,
                                    pointRadius: 1,
                                    pointHitRadius: 3,
                                },
                                {
                                    axis: 'y',
                                    type: 'bar',
                                    label: "VF",
                                    strokeColor: '#5CABFA',
                                    fillColor:"#5CABFA",
                                    data: [<?php echo $VF_values; ?>],
                                    fill: false,
                                    backgroundColor: '#5CABFA',
                                    borderColor: 'var(--black)',
                                    yAxisID: 'y-axis-2'
                                },
                                {
                                    axis: 'y',
                                    type: 'bar',
                                    label: "OCT",
                                    data: [<?php echo $OCT_values; ?>],//0/null is not done, 1 if performed.
                                    fill: true,
                                    backgroundColor: '#71B37C',
                                    borderColor: 'var(--black)',
                                    yAxisID: 'y-axis-2'
                                },
                                {
                                    axis: 'y',
                                    type: 'bar',
                                    label: "Gonio",
                                    data: [<?php echo $GONIO_values; ?>],
                                    fill: false,
                                    strokeColor: 'rgba(209, 30, 93, 0.3)',
                                    fillColor:'rgba(209, 30, 93, 0.3)',
                                    backgroundColor: 'red',
                                    borderColor: 'var(--black)',
                                    yAxisID: 'y-axis-2'
                                }
                            ]
                        },
                        options: {
                            responsive: true,
                            scaleShowHorizontalLines: true,
                            title: {
                                display: true,
                                text:'<?php echo xla("Intraocular Pressures (mmHg) by Date"); ?>'
                            },
                            tooltips: {
                                enabled: true,
                                    //id: "tooltip-1",
                                    //backgroundColor: '#FCFFC5',
                                    //mode: 'label',
                                enabled: true,
                                shared: false,

                                callbacks: {
                                label: function(tooltipItem, data) {
                                    if (tooltipItem.yLabel =='0') {
                                        return data.datasets[tooltipItem.datasetIndex].label + "  ---  "; ;
                                    } else if (tooltipItem.yLabel =='1') {
                                        return data.datasets[tooltipItem.datasetIndex].label + " <?php echo xlt('performed'); ?>";
                                    } else if (tooltipItem.yLabel > '1') {
                                        return data.datasets[tooltipItem.datasetIndex].label + ": "+tooltipItem.yLabel;
                                    }
                                },
                                afterBody: function(tooltipItems, data) {
                                        //console.log(tooltipItems);
                                        //return data.datasets[2].drugs[tagme];
                                    }
                                }
                            },
                            hover: {
                                mode: 'label'
                            },
                            scales: {
                                xAxes:  {
                                    type: "time",
                                    stacked:false,
                                    id: "x-axis-1",
                                    time: {
                                        format: dateFormat,
                                        round: 'day',
                                        tooltipFormat: 'h:mm a'
                                    },
                                    categoryPercentage: 0.5,
                                    barPercentage:1.0,
                                    //categoryPercentage:0.3,
                                    scaleLabel: {
                                        display: true,
                                        labelString: 'Date'
                                    },
                                    ticks: {
                                        suggestedMin: 3,
                                        suggestedMax: 6
                                    }
                                },
                                'y-Axis-1': {
                                    type: "linear",
                                    display: false,
                                    position: "right",
                                    id: "y-axis-1",
                                    stacked: false,
                                    gridLines:{
                                        display: false
                                    },
                                    labels: {
                                        show:true,
                                    },
                                    scaleLabel: {
                                        display: false,
                                        labelString: 'Testing'
                                    },
                                    ticks: {
                                        suggestedMin: 4,
                                        suggestedMax: 4
                                    }
                                },
                                'y-Axis-2': {
                                    type: "linear",
                                    display: true,
                                    position: "left",
                                    id: "y-axis-2",
                                    gridLines:{
                                        display: true
                                    },
                                    labels: {
                                        show:true,
                                    },
                                    scaleLabel: {
                                        display: true,
                                        labelString: 'IOP (mmHg)'
                                    },
                                    ticks: {
                                        suggestedMin: 4,
                                        suggestedMax: 24,
                                    }
                                }
                            }
                        }
                    };

                    var ctx1 = document.getElementById("canvas_byday").getContext("2d");
                    var ctx2 = document.getElementById("canvas_byhour").getContext("2d");

                    var myLine = new Chart(ctx1, config_byday);
                    var myLine2 = new Chart(ctx2, config_byhour);

                </script>
                <?php
            } else {
                echo "<div style='text-align:left;padding-left:20px;'><span>The Glaucoma Flow Sheet graphically displays:
                <ul>
                <li> IOP measurements</li>
                <li> Target IOPs </li>
                <li> related tests (OCT/VF/Gonio)</li>
                <li> diurnal IOP curve</li>
                </ul>
                The graphs are not generated on the initial visit...</span></div>";
            } ?>
        </div>
    </div>
            <?php
}

# gets the provider from the encounter file , or from the logged on user or from the patient file
function findProvider($pid, $encounter)
{
    $find_provider = sqlQuery("SELECT * FROM form_encounter " .
        "WHERE pid = ? AND encounter = ? " .
        "ORDER BY id DESC LIMIT 1", array($pid,$encounter));
    $providerid = $find_provider['provider_id'] ?? '';
    if ($providerid < '1') {
       //find the default providerID from the calendar
        $visit_date = date('Y-m-d', strtotime($find_provider['date'] ?? ''));
        $query = "select * from openemr_postcalendar_events where pc_pid=? and pc_eventDate=?";
        $find_provider3 = sqlQuery($query, array($pid,$visit_date));
        $new_providerid = $find_provider3['pc_aid'] ?? '';
        if (($new_providerid < '1') || (!$new_providerid)) {
            $get_authorized = $_SESSION['userauthorized'];
            if ($get_authorized == 1) {
                $find_provider2 = sqlQuery("SELECT providerID FROM patient_data WHERE pid = ? ", array($pid));
                $new_providerid = $find_provider2['providerID'];
            }
        }

        $providerid = $new_providerid;
        sqlStatement("UPDATE form_encounter set provider_id =? WHERE pid = ? AND encounter = ?", array($providerid,$pid,$encounter));
        sqlStatement("UPDATE patient_data set providerID =? WHERE pid = ?", array($providerid,$pid));
    }

    return $providerid;
}

function generate_lens_treatments($W, $LTs_present)
{
    ob_start();
    $query = "SELECT * FROM list_options where list_id =? and activity='1' ORDER BY seq";
    $TXs_data = sqlStatement($query, array("Eye_Lens_Treatments"));
    $counter = 0;
    $TXs_arr = explode("|", $LTs_present);
    $tabindex = $W . "0144";
    while ($row = sqlFetchArray($TXs_data)) {
        $checked = '';
        $ID = $row['option_id'];
        if (in_array($ID, $TXs_arr)) {
            $checked = "checked='yes'";
        }

        echo "<input type='checkbox' id='TXs_" . $W . "_" . $counter . "' name='LENS_TREATMENTS_" . $W . "[]' $checked value='" . attr($ID) . "' tabindex='$tabindex'> ";
        $label = text(substr($row['title'], 0, 30));
        echo "<label for='TXs_" . $W . "_" . $counter . "' class='input-helper input-helper--checkbox' title='" . attr($row['notes']) . "'>";
        echo $label . "</label><br />";
        $counter++;
        $tabindex++;
    }

    $output = ob_get_contents();
    ob_end_clean();
    return $output;
}

/**
 *  Function to display the fields for a currently worn glasses/spectacle Rx.
 *  @param $W - the Rx number, in order of documentation
 */
function generate_specRx($W)
{
    global $pid,$form_id,$encounter,$display_W_width;

    $query  = "select * from form_eye_mag_wearing where PID=? and FORM_ID=? and ENCOUNTER=? and RX_NUMBER =?";
    $wear   = sqlQuery($query, array($pid,$form_id,$encounter,$W));
    if ($wear) {
        $RX_VALUE = '1';
        @extract($wear);
    } else {
        $RX_VALUE = '';
        $display_W = 'nodisplay';
    }

    ob_start();
    ?>
    <input type="hidden" id="W_<?php echo attr($W); ?>" name="W_<?php echo attr($W); ?>" value="<?php echo attr($RX_VALUE); ?>">

    <div id="LayerVision_W_<?php echo attr($W); ?>" name="currentRX" class="refraction current_W borderShadow <?php echo attr($display_W); ?> <?php echo $display_W_width; ?>">
                      <i class="closeButton fas fa-times" id="Close_W_<?php echo attr($W); ?>" name="Close_W_<?php echo attr($W); ?>"
                        title="<?php echo xla('Close this panel and delete this Rx'); ?>"></i>
                      <i class="closeButton_2 fas fa-arrows-alt-h" id="W_width_display_<?php echo attr($W); ?>" name="W_width_display"
                        title="<?php echo xla("Rx Details"); ?>" ></i>
                      <i onclick="top.restoreSession();  doscript('W','<?php echo attr($pid); ?>','<?php echo attr($encounter); ?>','<?php echo attr($W); ?>'); return false;"
                       title="<?php echo xla("Dispense Rx"); ?>" class="closeButton_3 fa fa-print"></i>
                      <i onclick="top.restoreSession();  dispensed('<?php echo attr($pid); ?>');return false;"
                         title="<?php echo xla("List of previously dispensed Spectacle and Contact Lens Rxs"); ?>" class="closeButton_4 fa fa-list-ul"></i>
                      <table id="wearing_<?php echo attr($W); ?>" >
                        <tr>
                          <th colspan="7"><?php echo xlt('Current Glasses'); ?>: #<?php echo attr($W); ?>
                          </th>
                        </tr>
                        <tr>
                          <td></td>
                          <td><i class="fa fa-gamepad" name="reverseme" title="<?php echo xla('Convert between plus and minus cylinder'); ?>"aria-hidden="true" id="revW<?php echo attr($W); ?>" ></i></td>
                          <td><?php echo xlt('Sph{{Sphere}}'); ?></td>
                          <td><?php echo xlt('Cyl{{Cylinder}}'); ?></td>
                          <td><?php echo xlt('Axis{{Axis of a glasses prescription}}'); ?></td>
                          <td><?php echo xlt('Acuity'); ?></td>
                                                    <td name="W_wide"></td>
                          <td name="W_wide" title="<?php echo xla('Horizontal Prism Power'); ?>"><?php echo xlt('HP{{abbreviation for Horizontal Prism Power}}'); ?></td>
                          <td name="W_wide" title="<?php echo xla('Horizontal Prism Base'); ?>"><?php echo xlt('HB{{abbreviation for Horizontal Prism Base}}'); ?></td>
                          <td name="W_wide" title="<?php echo xla('Vertical Prism Power'); ?>"><?php echo xlt('VP{{abbreviation for Vertical Prism Power}}'); ?></td>
                          <td name="W_wide" title="<?php echo xla('Vertical Prism Base'); ?>"><?php echo xlt('VB{{abbreviation for Vertical Prism Base}}'); ?></td>
                          <td name="W_wide" title="<?php echo xla('Slab Off'); ?>"><?php echo xlt('Slab Off'); ?></td>
                          <td name="W_wide" title="<?php echo xla('Vertex Distance'); ?>"><?php echo xlt('VD{{abbreviation for Vertex Distance}}'); ?></td>
                          <td name="W_wide" title="<?php echo xla('Monocular Pupillary Diameter - Distance'); ?>"><?php echo xlt('MPD-D{{abbreviation for Monocular Pupillary Diameter - Distance}}'); ?></td>
                          <td name="W_wide" title="<?php echo xla('Monocular Pupillary Diameter - Near'); ?>"><?php echo xlt('MPD-N{{abbreviation for Monocular Pupillary Diameter - Near}}'); ?></td>

                          <td rowspan="6" class="right">
                            <?php echo xlt('Rx Type{{Type of glasses prescription}}'); ?></span><br />
                            <label for="Single_<?php echo attr($W); ?>" class="input-helper input-helper--checkbox"><?php echo xlt('Single'); ?></label>
                            <input type="radio" value="0" id="Single_<?php echo attr($W); ?>" name="RX_TYPE_<?php echo attr($W); ?>" <?php
                            if (($RX_TYPE ?? null) == '0') {
                                echo 'checked="checked"';
                            } ?> /></span><br /><br />
                            <label for="Bifocal_<?php echo attr($W); ?>" class="input-helper input-helper--checkbox"><?php echo xlt('Bifocal'); ?></label>
                            <input type="radio" value="1" id="Bifocal_<?php echo attr($W); ?>" name="RX_TYPE_<?php echo attr($W); ?>" <?php
                            if (($RX_TYPE ?? null) == '1') {
                                echo 'checked="checked"';
                            } ?> /></span><br /><br />
                            <label for="Trifocal_<?php echo attr($W); ?>" class="input-helper input-helper--checkbox"><?php echo xlt('Trifocal'); ?></label>
                            <input type="radio" value="2" id="Trifocal_<?php echo attr($W); ?>" name="RX_TYPE_<?php echo attr($W); ?>" <?php
                            if (($RX_TYPE ?? null) == '2') {
                                echo 'checked="checked"';
                            } ?> /></span><br /><br />
                            <label for="Progressive_<?php echo attr($W); ?>" class="input-helper input-helper--checkbox"><?php echo xlt('Prog.{{Progressive lenses}}'); ?></label>
                            <input type="radio" value="3" id="Progressive_<?php echo attr($W); ?>" name="RX_TYPE_<?php echo attr($W); ?>" <?php
                            if (($RX_TYPE ?? null) == '3') {
                                echo 'checked="checked"';
                            } ?> /></span><br />
                          </td>
                        </tr>
                        <tr>
                          <td rowspan="2"><?php echo xlt('Dist{{distance}}'); ?></td>
                          <td style="font-weight:bold;"><?php echo xlt('OD{{right eye}}'); ?>:</td>
                          <td><?php if (!empty(${"ODSPH_$W"})) {
                                echo ${"ODSPH_$W"};} ?><input type="text" class="sphere" id="ODSPH_<?php echo attr($W); ?>" name="ODSPH_<?php echo attr($W); ?>"  value="<?php echo attr($ODSPH ?? ''); ?>" tabindex="<?php echo attr($W); ?>0100"></td>
                          <td><input type="text" class="cylinder" id="ODCYL_<?php echo attr($W); ?>" name="ODCYL_<?php echo attr($W); ?>"  value="<?php echo attr($ODCYL ?? ''); ?>" tabindex="<?php echo attr($W); ?>0101"></td>
                          <td><input type="text" class="axis" id="ODAXIS_<?php echo attr($W); ?>" name="ODAXIS_<?php echo attr($W); ?>" value="<?php echo attr($ODAXIS ?? ''); ?>" tabindex="<?php echo attr($W); ?>0102"></td>
                          <td><input type="text" class="acuity" id="ODVA_<?php echo attr($W); ?>" name="ODVA_<?php echo attr($W); ?>" value="<?php echo attr($ODVA ?? ''); ?>" tabindex="<?php echo attr($W); ?>0108"></td>

                          <td name="W_wide"></td>
                          <td name="W_wide"><input type="text" class="prism" id="ODHPD_<?php echo attr($W); ?>" name="ODHPD_<?php echo attr($W); ?>" value="<?php echo attr($ODHPD ?? ''); ?>" tabindex="<?php echo attr($W); ?>0112"></td>
                          <td name="W_wide"><input type="text" class="prism" id="ODHBASE_<?php echo attr($W); ?>" name="ODHBASE_<?php echo attr($W); ?>" value="<?php echo attr($ODHBASE ?? ''); ?>" tabindex="<?php echo attr($W); ?>0114"></td>
                          <td name="W_wide"><input type="text" class="prism" id="ODVPD_<?php echo attr($W); ?>" name="ODVPD_<?php echo attr($W); ?>" value="<?php echo attr($ODVPD ?? ''); ?>" tabindex="<?php echo attr($W); ?>0116"></td>
                          <td name="W_wide"><input type="text" class="prism" id="ODVBASE_<?php echo attr($W); ?>" name="ODVBASE_<?php echo attr($W); ?>" value="<?php echo attr($ODVBASE ?? ''); ?>" tabindex="<?php echo attr($W); ?>0118"></td>
                          <td name="W_wide"><input type="text" class="prism" id="ODSLABOFF_<?php echo attr($W); ?>" name="ODSLABOFF_<?php echo attr($W); ?>" value="<?php echo attr($ODSLABOFF ?? ''); ?>" tabindex="<?php echo attr($W); ?>0120"></td>
                          <td name="W_wide"><input type="text" class="prism" id="ODVERTEXDIST_<?php echo attr($W); ?>" name="ODVERTEXDIST_<?php echo attr($W); ?>" value="<?php echo attr($ODVERTEXDIST ?? ''); ?>" tabindex="<?php echo attr($W); ?>0122"></td>
                          <td name="W_wide"><input type="text" class="prism" id="ODMPDD_<?php echo attr($W); ?>" name="ODMPDD_<?php echo attr($W); ?>" value="<?php echo attr($ODMPDD ?? ''); ?>" tabindex="<?php echo attr($W); ?>0124"></td>
                          <td name="W_wide"><input type="text" class="prism" id="ODMPDN_<?php echo attr($W); ?>" name="ODMPDN_<?php echo attr($W); ?>" value="<?php echo attr($ODMPDN ?? ''); ?>" tabindex="<?php echo attr($W); ?>0126"></td>
                        </tr>
                        <tr>
                          <td style="font-weight:bold;"><?php echo xlt('OS{{left eye}}'); ?>:</td>
                          <td><input type="text" class="sphere" id="OSSPH_<?php echo attr($W); ?>" name="OSSPH_<?php echo attr($W); ?>" value="<?php echo attr($OSSPH ?? ''); ?>" tabindex="<?php echo attr($W); ?>0103"></td>
                          <td><input type="text" class="cylinder" id="OSCYL_<?php echo attr($W); ?>" name="OSCYL_<?php echo attr($W); ?>" value="<?php echo attr($OSCYL ?? ''); ?>" tabindex="<?php echo attr($W); ?>0104"></td>
                          <td><input type="text" class="axis" id="OSAXIS_<?php echo attr($W); ?>" name="OSAXIS_<?php echo attr($W); ?>" value="<?php echo attr($OSAXIS ?? ''); ?>" tabindex="<?php echo attr($W); ?>0105"></td>
                          <td><input type="text" class="acuity" id="OSVA_<?php echo attr($W); ?>" name="OSVA_<?php echo attr($W); ?>" value="<?php echo attr($OSVA ?? ''); ?>" tabindex="<?php echo attr($W); ?>0109"></td>

                          <td name="W_wide"></td>
                          <td name="W_wide"><input type="text" class="prism" id="OSHPD_<?php echo attr($W); ?>" name="OSHPD_<?php echo attr($W); ?>" value="<?php echo attr($OSHPD ?? ''); ?>" tabindex="<?php echo attr($W); ?>0113"></td>
                          <td name="W_wide"><input type="text" class="prism" id="OSHBASE_<?php echo attr($W); ?>" name="OSHBASE_<?php echo attr($W); ?>" value="<?php echo attr($OSHBASE ?? ''); ?>" tabindex="<?php echo attr($W); ?>0115"></td>
                          <td name="W_wide"><input type="text" class="prism" id="OSVPD_<?php echo attr($W); ?>" name="OSVPD_<?php echo attr($W); ?>" value="<?php echo attr($OSVPD ?? ''); ?>" tabindex="<?php echo attr($W); ?>0117"></td>
                          <td name="W_wide"><input type="text" class="prism" id="OSVBASE_<?php echo attr($W); ?>" name="OSVBASE_<?php echo attr($W); ?>" value="<?php echo attr($OSVBASE ?? ''); ?>" tabindex="<?php echo attr($W); ?>0119"></td>
                          <td name="W_wide"><input type="text" class="prism" id="OSSLABOFF_<?php echo attr($W); ?>" name="OSSLABOFF_<?php echo attr($W); ?>" value="<?php echo attr($OSSLABOFF ?? ''); ?>" tabindex="<?php echo attr($W); ?>0121"></td>
                          <td name="W_wide"><input type="text" class="prism" id="OSVERTEXDIST_<?php echo attr($W); ?>" name="OSVERTEXDIST_<?php echo attr($W); ?>" value="<?php echo attr($OSVERTEXDIST ?? ''); ?>" tabindex="<?php echo attr($W); ?>0123"></td>
                          <td name="W_wide"><input type="text" class="prism" id="OSMPDD_<?php echo attr($W); ?>" name="OSMPDD_<?php echo attr($W); ?>" value="<?php echo attr($OSMPDD ?? ''); ?>" tabindex="<?php echo attr($W); ?>0125"></td>
                          <td name="W_wide"><input type="text" class="prism" id="OSMPDN_<?php echo attr($W); ?>" name="OSMPDN_<?php echo attr($W); ?>" value="<?php echo attr($OSMPDN ?? ''); ?>" tabindex="<?php echo attr($W); ?>0127"></td>
                        </tr>
                        <tr class="WNEAR">
                          <td rowspan=2><?php echo xlt('Mid{{middle Rx strength}}'); ?>/<br /><?php echo xlt('Near'); ?></td>
                          <td style="font-weight:bold;"><?php echo xlt('OD{{right eye}}'); ?>:</td>
                            <?php echo '<input type="hidden" name="RXStart_' . $W . ' id="RXStart_' . $W . '" value="' . attr($RX_TYPE ?? '') . '">'; ?>
                          <td class="WMid"><input type="text" class="presbyopia" id="ODMIDADD_<?php echo attr($W); ?>" name="ODMIDADD_<?php echo attr($W); ?>" value="<?php echo attr($ODMIDADD ?? ''); ?>"></td>
                          <td class="WAdd2"><input type="text" class="presbyopia" id="ODADD_<?php echo attr($W); ?>" name="ODADD_<?php echo attr($W); ?>" value="<?php echo attr($ODADD ?? ''); ?>" tabindex="<?php echo attr($W); ?>0106"></td>
                          <td></td>
                          <td><input class="jaeger" type="text" id="NEARODVA_<?php echo attr($W); ?>" name="NEARODVA_<?php echo attr($W); ?>" value="<?php echo attr($NEARODVA ?? ''); ?>" tabindex="<?php echo attr($W); ?>0110"></td>

                          <td name="W_wide"></td>

                          <td name="W_wide" title="<?php echo xla('Binocular Pupillary Diameter - Distance'); ?>"><?php echo xlt('PD-D{{abbreviation for Binocular Pupillary Diameter - Distance}}'); ?></td>
                          <td name="W_wide" title="<?php echo xla('Binocular Pupillary Diameter - Near'); ?>"><?php echo xlt('PD-N{{abbreviation for Binocular Pupillary Diameter - Near}}'); ?></td>
                          <td name="W_wide" title="<?php echo xla('Lens Material'); ?>" colspan="2">
                            <a href="<?php echo $GLOBALS['webroot']; ?>/interface/super/edit_list.php?list_id=Eye_Lens_Material" target="RTop"
                                  title="<?php echo xla('Click here to edit list of available Lens Materials'); ?>"
                                  name="Lens_mat"><span class="underline"><?php echo xlt('Lens Material'); ?></span> <i class="fa fa-pencil-alt-alt fa-fw"></i> </a>
                          </td>
                          <td name="W_wide2" colspan="4" rowspan="4">
                            <a href="<?php echo $GLOBALS['webroot']; ?>/interface/super/edit_list.php?list_id=Eye_Lens_Treatments" target="RTop"
                                  title="<?php echo xla('Click here to edit list of available Lens Treatment Options'); ?>"
                                  name="Lens_txs"><span class="underline"><?php echo xlt('Lens Treatments'); ?></span> <i class="fa fa-pencil-alt-alt fa-fw"></i> </a>
                            <br />
                            <?php  echo generate_lens_treatments($W, ($LENS_TREATMENTS ?? '')); ?>
                          </td>
                        </tr>
                        <tr class="WNEAR">
                          <td style="font-weight:bold;"><?php echo xlt('OS{{left eye}}'); ?>:</td>
                          <td class="WMid"><input type="text" class="presbyopia" id="OSMIDADD_<?php echo attr($W); ?>" name="OSMIDADD_<?php echo attr($W); ?>" value="<?php echo attr($OSMIDADD ?? ''); ?>"></td>
                          <td class="WAdd2"><input type="text" class="presbyopia" id="OSADD_<?php echo attr($W); ?>" name="OSADD_<?php echo attr($W); ?>" value="<?php echo attr($OSADD ?? ''); ?>" tabindex="<?php echo attr($W); ?>0107"></td>
                          <td></td>
                          <td><input class="jaeger" type="text" id="NEAROSVA_<?php echo attr($W); ?>" name="NEAROSVA_<?php echo attr($W); ?>" value="<?php echo attr($NEAROSVA ?? ''); ?>" tabindex="<?php echo attr($W); ?>0111"></td>

                          <td name="W_wide"></td>

                          <td name="W_wide"><input type="text" class="prism" id="BPDD_<?php echo attr($W); ?>" name="BPDD_<?php echo attr($W); ?>" value="<?php echo attr($BPDD ?? ''); ?>" tabindex="<?php echo attr($W); ?>0128"></td>
                          <td name="W_wide"><input type="text" class="prism" id="BPDN_<?php echo attr($W); ?>" name="BPDN_<?php echo attr($W); ?>" value="<?php echo attr($BPDN ?? ''); ?>" tabindex="<?php echo attr($W); ?>0129"></td>
                          <td name="W_wide" title="<?php echo xla('Lens Material Options'); ?>" colspan="2">
                            <?php echo generate_select_list("LENS_MATERIAL_" . $W, "Eye_Lens_Material", ($LENS_MATERIAL  ?? ''), '', ' ', '', 'restoreSession;submit_form();', '', array('style' => 'width:120px','tabindex' => $W . '0130')); ?>
                          </td>
                        </tr>
                        <tr>
                          <td style="font-weight:bold;" colspan="2"><?php echo xlt('Comments'); ?>:
                          </td>
                          <td colspan="4" class="up"></td>
                        </tr>
                        <tr>
                          <td colspan="6">
                            <textarea id="COMMENTS_<?php echo attr($W); ?>" name="COMMENTS_W" tabindex="<?php echo attr($W); ?>0110"><?php echo text($COMMENTS ?? ''); ?></textarea>
                          </td>
                          <td colspan="2">
                          </td>
                        </tr>
                      </table>
    </div>
    <?php
    $output = ob_get_contents();
    ob_end_clean();
    return $output;
}

/**
 * Function to display Refractive Data for an encounter
 * @param array $encounter_data, visit data for a given encounter
 */
function display_refractive_data($encounter_data)
{
    @extract($encounter_data);
    $count_rx = '0';

    $query = "select * from form_eye_mag_wearing where PID=? and FORM_ID=? ORDER BY RX_NUMBER";

    $wear = sqlStatement($query, array($pid,$id));
    while ($wearing = sqlFetchArray($wear)) {
        $count_rx++;
        ${"display_W_$count_rx"} = '';
        ${"ODSPH_$count_rx"} = $wearing['ODSPH'];
        ${"ODCYL_$count_rx"} = $wearing['ODCYL'];
        ${"ODAXIS_$count_rx"} = $wearing['ODAXIS'];
        ${"OSSPH_$count_rx"} = $wearing['OSSPH'];
        ${"OSCYL_$count_rx"} = $wearing['OSCYL'];
        ${"OSAXIS_$count_rx"} = $wearing['OSAXIS'];
        ${"ODMIDADD_$count_rx"} = $wearing['ODMIDADD'];
        ${"OSMIDADD_$count_rx"} = $wearing['OSMIDADD'];
        ${"ODADD_$count_rx"} = $wearing['ODADD'];
        ${"OSADD_$count_rx"} = $wearing['OSADD'];
        ${"ODVA_$count_rx"} = $wearing['ODVA'];
        ${"OSVA_$count_rx"} = $wearing['OSVA'];
        ${"ODNEARVA_$count_rx"} = $wearing['ODNEARVA'];
        ${"OSNEARVA_$count_rx"} = $wearing['OSNEARVA'];
        ${"ODPRISM_$count_rx"} = $wearing['ODPRISM'];
        ${"OSPRISM_$count_rx"} = $wearing['OSPRISM'];
        ${"COMMENTS_$count_rx"} = $wearing['COMMENTS'];
        ${"W_$count_rx"} = '1';
        ${"RX_TYPE_$count_rx"} = $wearing['RX_TYPE'];
    }

    if (!$ODVA || $OSVA || $ARODSPH || $AROSSPH || $MRODSPH || $MROSSPH || $CRODSPH || $CROSSPH || $CTLODSPH || $CTLOSSPH) { ?>
        <table class="refraction_tables">
           <tr class="text-center bold underline" style="background-color: #F3EEC7;">
                <td ><?php echo oeFormatShortDate($date); ?></td>
                <td ><?php echo xlt('Eye'); ?></td>
                <td ><?php echo xlt('Sph{{Sphere}}'); ?></td>
                <td ><?php echo xlt('Cyl{{Cylinder}}'); ?></td>
                <td ><?php echo xlt('Axis{{Axis of a glasses prescription}}'); ?></td>
                <td ><?php echo xlt('Prism'); ?></td>
                <td ><?php echo xlt('Acuity'); ?></td>
                <td ><?php echo xlt('Mid{{Middle Distance Add}}'); ?></td>
                <td ><?php echo xlt('ADD{{Near Add}}'); ?></td>
                <td ><?php echo xlt('Acuity'); ?></td>
            </tr>
            <?php
               //$count_rx++;
            for ($i = 1; $i <= $count_rx; $i++) {
                if (${"RX_TYPE_$i"} == "0") {
                    $RX_TYPE = '';
                } elseif (${"RX_TYPE_$i"} == "1") {
                    $RX_TYPE = xlt('Bifocals');
                } elseif (${"RX_TYPE_$i"} == "2") {
                    $RX_TYPE = xlt('Trifocals');
                } elseif (${"RX_TYPE_$i"} == "3") {
                    $RX_TYPE = xlt('Progressive');
                }
                ?>
                <tr>
                    <td class="bold"><?php echo xlt('Wear RX') . " #" . $i . ": "; ?></td>
                    <td class="bold"><?php echo xlt('OD{{right eye}}'); ?></td>
                    <td ><?php echo (text(${"ODSPH_$i"}) ?: "-"); ?></td>
                    <td ><?php echo (text(${"ODCYL_$i"}) ?: "-"); ?></td>
                    <td ><?php echo (text(${"ODAXIS_$i"}) ?: "-"); ?></td>
                    <td ><?php echo (text(${"ODPRISM_$i"}) ?: "-"); ?></td>
                    <td ><?php echo (text(${"ODVA_$i"}) ?: "-"); ?></td>
                    <td ><?php echo (text(${"ODMIDADD_$i"}) ?: "-"); ?></td>
                    <td ><?php echo (text(${"ODADD_$i"}) ?: "-"); ?></td>
                    <td ><?php echo (text(${"ODNEARVA_$i"}) ?: "-"); ?></td>
                   </tr>
                   <tr>
                    <td><?php echo $RX_TYPE; ?></td>
                    <td class="bold"><?php echo xlt('OS{{left eye}}'); ?></td>
                    <td ><?php echo (text(${"OSSPH_$i"}) ?: "-"); ?></td>
                    <td ><?php echo (text(${"OSCYL_$i"}) ?: "-"); ?></td>
                    <td ><?php echo (text(${"OSAXIS_$i"}) ?: "-"); ?></td>
                    <td ><?php echo (text(${"OSPRISM_$i"}) ?: "-");  ?></td>
                    <td ><?php echo (text(${"OSVA_$i"}) ?: "-"); ?></td>
                    <td ><?php echo (text(${"OSMIDADD_$i"}) ?: "-"); ?></td>
                    <td ><?php echo (text(${"OSADD_$i"}) ?: "-"); ?></td>
                    <td ><?php echo (text(${"OSNEARVA_$i"}) ?: "-"); ?></td>
                   </tr>
                    <?php
                    if (${"COMMENTS_$i"}) {
                        ?>
                        <tr>
                           <td></td>
                           <td colspan="2"><?php echo xlt('Comments'); ?>:</td>
                           <td colspan="7"><?php echo text(${"COMMENTS_$i"}); ?></td>
                        </tr>
                        <?php
                    }
                    ?><tr><td colspan="10">--------------------------------------------------------</td></tr>
                    <?php
            }

            if ($ARODSPH || $AROSSPH) { ?>
                   <tr style="border-bottom:1pt solid black;">
                       <td class="bold"><?php echo xlt('AutoRef'); ?></td>
                       <td class="bold"><?php echo xlt('OD{{right eye}}'); ?></td>
                       <td ><?php echo (text($ARODSPH) ?: "-");  ?></td>
                       <td ><?php echo (text($ARODCYL) ?: "-");  ?></td>
                       <td ><?php echo (text($ARODAXIS) ?: "-");  ?></td>
                       <td ><?php echo (text($ARODPRISM) ?: "-");  ?></td>
                       <td ><?php echo (text($ARODVA) ?: "-");  ?></td>
                       <td >-</td>
                       <td ><?php echo (text($ARODADD) ?: "-");  ?></td>
                       <td ><?php echo (text($ARNEARODVA) ?: "-"); ?></td>
                   </tr>
                   <tr>
                       <td>&nbsp;</td>
                       <td class="bold"><?php echo xlt('OS{{left eye}}'); ?></td>
                       <td ><?php echo (text($AROSSPH) ?: "-");  ?></td>
                       <td ><?php echo (text($AROSCYL) ?: "-");  ?></td>
                       <td ><?php echo (text($AROSAXIS) ?: "-");  ?></td>
                       <td ><?php echo (text($AROSPRISM) ?: "-");  ?></td>
                       <td ><?php echo (text($AROSVA) ?: "-");  ?></td>
                       <td >-</td>
                       <td ><?php echo (text($AROSADD) ?: "-");  ?></td>
                       <td ><?php echo (text($ARNEAROSVA) ?: "-"); ?></td>
                   </tr>
                    <?php
                    if (${"COMMENTS_$i"}) {
                        ?>
                        <tr>
                           <td></td><td></td>
                           <td>Comments:</td>
                           <td colspan="7"><?php echo text(${"COMMENTS_$i"}); ?></td>
                        </tr>
                        <?php
                    }?>
                   <tr><td colspan="10">--------------------------------------------------------</td></tr>
                    <?php
            }

            if ($MRODSPH || $MROSSPH) { ?>
                   <tr>
                       <td class="bold"><?php echo xlt('MR (Dry)'); ?></td>
                       <td class="bold"><?php echo xlt('OD{{right eye}}'); ?></td>
                       <td ><?php echo (text($MRODSPH) ?: "-");  ?></td>
                       <td ><?php echo (text($MRODCYL) ?: "-");  ?></td>
                       <td ><?php echo (text($MRODAXIS) ?: "-");  ?></td>
                       <td ><?php echo (text($MRODPRISM) ?: "-");  ?></td>
                       <td ><?php echo (text($MRODVA) ?: "-");  ?></td>
                       <td >-</td>
                       <td ><?php echo (text($MRODADD) ?: "-");  ?></td>
                       <td ><?php echo (text($MRNEARODVA) ?: "-"); ?></td>
                   </tr>
                   <tr></tr>
                   <tr>
                       <td></td>
                       <td class="bold"><?php echo xlt('OS{{left eye}}'); ?></td>
                       <td ><?php echo (text($MROSSPH) ?: "-");  ?></td>
                       <td ><?php echo (text($MROSCYL) ?: "-");  ?></td>
                       <td ><?php echo (text($MROSAXIS) ?: "-");  ?></td>
                       <td ><?php echo (text($MROSPRISM) ?: "-");  ?></td>
                       <td ><?php echo (text($MROSVA) ?: "-");  ?></td>
                       <td >-</td>
                       <td ><?php echo (text($MROSADD) ?: "-");  ?></td>
                       <td ><?php echo (text($MRNEAROSVA) ?: "-"); ?></td>
                   </tr>
                <tr><td colspan="10">--------------------------------------------------------</td></tr>
                    <?php
            }

            if ($CRODSPH || $CROSSPH) { ?>
                   <tr>
                       <td class="bold"><?php echo xlt('CR (Wet)'); ?></td>
                       <td class="bold"><?php echo xlt('OD{{right eye}}'); ?></td>
                       <td ><?php echo (text($CRODSPH) ?: "-");  ?></td>
                       <td ><?php echo (text($CRODCYL) ?: "-");  ?></td>
                       <td ><?php echo (text($CRODAXIS) ?: "-");  ?></td>
                       <td ><?php echo (text($CRODPRISM) ?: "-");  ?></td>
                       <td ><?php echo (text($CRODVA) ?: "-");  ?></td>
                       <td >-</td>
                       <td ><?php echo (text($CRODADD) ?: "-");  ?></td>
                       <td ><?php echo (text($CRNEARODVA) ?: "-"); ?></td>
                   </tr>
                   <tr>
                       <td></td>
                       <td class="bold"><?php echo xlt('OS{{left eye}}'); ?></td>
                       <td ><?php echo (text($CROSSPH) ?: "-");  ?></td>
                       <td ><?php echo (text($CROSCYL) ?: "-");  ?></td>
                       <td ><?php echo (text($CROSAXIS) ?: "-");  ?></td>
                       <td ><?php echo (text($CROSPRISM) ?: "-");  ?>&nbsp;</td>
                       <td ><?php echo (text($CROSVA) ?: "-");  ?></td>
                       <td >-</td>
                       <td ><?php echo (text($CROSADD) ?: "-");  ?></td>
                       <td ><?php echo (text($CRNEAROSVA) ?: "-"); ?></td>
                   </tr>
                <tr><td colspan="10">--------------------------------------------------------</td></tr>
                    <?php
            }

            if ($CTLODSPH || $CTLOSSPH) { ?>
                   <tr class="bold text-center underline">
                       <td></td>
                       <td><?php echo xlt('Eye'); ?></td>
                       <td><?php echo xlt('Sph{{Sphere}}'); ?></td>
                       <td><?php echo xlt('Cyl{{Cylinder}}'); ?></td>
                       <td><?php echo xlt('Axis{{Axis of a glasses prescription}}'); ?></td>
                       <td><?php echo xlt('BC{{Base Curve}}'); ?></td>
                       <td><?php echo xlt('Diam{{Diameter}}'); ?></td>
                       <td></td>
                       <td><?php echo xlt('ADD'); ?></td>
                       <td><?php echo xlt('Acuity'); ?></td>
                   </tr>
                   <tr>
                       <td class="bold"><?php echo xlt('CTL'); ?></td>
                       <td class="bold"><?php echo xlt('OD{{right eye}}'); ?></td>
                       <td ><?php echo (text($CTLODSPH) ?: "-");  ?></td>
                       <td ><?php echo (text($CTLODCYL) ?: "-");  ?></td>
                       <td ><?php echo (text($CTLODAXIS) ?: "-");  ?></td>
                       <td ><?php echo (text($CTLODBC) ?: "-");  ?></td>
                       <td ><?php echo (text($CTLODDIAM) ?: "-");  ?></td>
                       <td></td>
                       <td ><?php echo (text($CTLODADD) ?: "-");  ?></td>
                       <td ><?php echo (text($CTLODVA) ?: "-"); ?></td>
                   </tr>
                    <?php if (!empty($CTLODQUANTITY)) { ?>
                       <tr>
                           <td></td>
                           <td colspan="8" class="text-left" style="font-size:10px;"><?php echo text($CTLODQUANTITY); ?></td>
                       </tr>
                    <?php } ?>
                   <tr style="font-size:0.6em;">
                       <td></td>
                       <td colspan="3" class="bold text-left" style="font-size:10px;"><?php echo xlt('Brand'); ?>:<?php echo (text($CTLBRANDOD) ?: "-");  ?></td>
                       <td colspan="2" class="bold text-left" style="font-size:10px;"><?php echo xlt('by{{made by/manufacturer}}'); ?> <?php echo (text($CTLMANUFACTUREROD) ?: "-");  ?></td>
                       <td colspan="3" class="bold text-left" style="font-size:10px;"><?php echo xlt('via{{shipped by/supplier}}'); ?> <?php echo (text($CTLSUPPLIEROD) ?: "-");  ?></td>

                   </tr>
                   <tr>
                       <td></td>
                       <td class="bold"><?php echo xlt('OS{{left eye}}'); ?></td>
                       <td ><?php echo (text($CTLOSSPH) ?: "-");  ?></td>
                       <td ><?php echo (text($CTLOSCYL) ?: "-");  ?></td>
                       <td ><?php echo (text($CTLOSAXIS) ?: "-");  ?></td>
                       <td ><?php echo (text($CTLOSBC) ?: "-");  ?></td>
                       <td ><?php echo (text($CTLOSDIAM) ?: "-");  ?></td>
                       <td></td>
                       <td ><?php echo (text($CTLOSADD) ?: "-");  ?></td>
                       <td ><?php echo (text($CTLOSVA) ?: "-"); ?></td>
                   </tr>
                   <tr style="font-size:9px;">
                       <td></td>
                       <td colspan="3" class="bold text-left" style="font-size:10px;"><?php echo xlt('Brand'); ?>: <?php echo (text($CTLBRANDOS) ?: "-");  ?></td>
                       <td colspan="2" class="bold text-left" style="font-size:10px;"><?php echo xlt('by{{made by/manufacturer}}'); ?> <?php echo (text($CTLMANUFACTUREROS) ?: "-");  ?></td>
                       <td colspan="3" class="bold text-left" style="font-size:10px;"><?php echo xlt('via{{shipped by/supplier}}'); ?> <?php echo (text($CTLSUPPLIEROS) ?: "-");  ?></td>
                   </tr>
                    <?php if (!empty($CTLOSQUANTITY)) { ?>
                        <tr>
                           <td></td>
                           <td colspan="8" class="text-left" style="font-size:10px;"><?php echo text($CTLOSQUANTITY); ?></td>
                       </tr>
                    <?php }
                    if (!empty($COMMENTS)) { ?>
                            <tr>
                                <td></td>
                                <td colspan="8" class="text-left" style="font-size:10px;"><?php echo text($COMMENTS); ?></td>
                            </tr>
                                        <?php }
            }
            ?>
            <tr><td colspan="10">--------------------------------------------------------</td></tr>
        </table>

        <?php
    } ?>

    <?php
    if ($GLAREODVA || $CONTRASTODVA || $ODK1 || $ODK2 || $LIODVA || $PAMODBA) { ?>
      <table>
        <tr>
          <td id="LayerVision_ADDITIONAL" class="refraction <?php echo $display_Add; ?>" style="padding:10px;font-size:10px;">
          <table id="Additional" style="padding:5;font-size:10px;">
            <tr><td colspan="9" style="text-align:left;text-decoration:underline;font-weight:bold;"><?php echo xlt('Additional Data Points'); ?></td></tr>
            <tr class="bold"><td></td>
              <td><?php echo xlt('PH{{Pinhole}}'); ?></td>
              <td><?php echo xlt('PAM{{Potential Acuity Meter}}'); ?></td>
              <td><?php echo xlt('LI{{Laser Interferometry}}'); ?></td>
              <td><?php echo xlt('BAT{{Brightness Acuity Testing}}'); ?></td>
              <td><?php echo xlt('K1{{Keratometry 1}}'); ?></td>
              <td><?php echo xlt('K2{{Keratometry 2}}'); ?></td>
              <td><?php echo xlt('Axis{{Axis of a glasses prescription}}'); ?></td>
            </tr>
            <tr><td class="bold"><?php echo xlt('OD{{right eye}}'); ?>:</td>
              <td><?php echo text($PHODVA); ?></td>
              <td><?php echo text($PAMODVA); ?></td>
              <td><?php echo text($LIODVA); ?></td>
              <td><?php echo text($GLAREODVA); ?></td>
              <td><?php echo text($ODK1); ?></td>
              <td><?php echo text($ODK2); ?></td>
              <td><?php echo text($ODK2AXIS); ?></td>
            </tr>
            <tr>
              <td class="bold"><?php echo xlt('OS{{left eye}}'); ?>:</td>
              <td><?php echo text($PHOSVA); ?></td>
              <td><?php echo text($PAMOSVA); ?></td>
              <td><?php echo text($LIOSVA); ?></td>
              <td><?php echo text($GLAREOSVA); ?></td>
              <td><?php echo text($OSK1); ?></td>
              <td><?php echo text($OSK2); ?></td>
              <td><?php echo text($OSK2AXIS); ?></td>
            </tr>
            <tr><td>&nbsp;</td></tr>
            <tr class="bold">
              <td></td>
              <td><?php echo xlt('AxLength{{axial Length}}'); ?></td>
              <td><?php echo xlt('ACD{{anterior chamber depth}}'); ?></td>
              <td><?php echo xlt('PD{{pupillary distance}}'); ?></td>
              <td><?php echo xlt('LT{{lens thickness}}'); ?></td>
              <td><?php echo xlt('W2W{{white-to-white}}'); ?></td>
              <td><?php echo xlt('ECL{{equivalent contact lens power at the corneal level}}'); ?></td>
              <td><?php echo xlt('VABiNoc{{Binocular visual acuity}}'); ?></td>
            </tr>
            <tr><td class="bold"><?php echo xlt('OD{{right eye}}'); ?>:</td>
              <td><?php echo text($ODAXIALLENGTH); ?></td>
              <td><?php echo text($ODACD); ?></td>
              <td><?php echo text($ODPDMeasured); ?></td>
              <td><?php echo text($ODLT); ?></td>
              <td><?php echo text($ODW2W); ?></td>
              <td><?php echo text($ODECL); ?></td>
              <td><?php echo text($VABINOC); ?></td>
            </tr>
            <tr>
              <td class="bold"><?php echo xlt('OS{{left eye}}'); ?>:</td>
              <td><?php echo text($OSAXIALLENGTH); ?></td>
              <td><?php echo text($OSACD); ?></td>
              <td><?php echo text($OSPDMeasured); ?></td>
              <td><?php echo text($OSLT); ?></td>
              <td><?php echo text($OSW2W); ?></td>
              <td><?php echo text($OSECL); ?></td>
              <!--  <td><input type=text id="pend" name="pend" value="<?php echo text($pend); ?>"></td> -->
            </tr>
          </table>
          </td>
        </tr>
      </table>
        <?php
    }
}

/**
 * Function to search recursively through a multi-dimensional array for an item
 * Would be nice if it returned the location in the array too but it it doesn't.
 * Only returns true or false.
 * @param $needle
 * @param $haystack
 * @param bool $strict
 * @return bool*
 */
function in_array_r($needle, $haystack, $strict = false)
{
    if (empty($haystack)) {
        return false;
    }
    foreach ($haystack as $item) {
        if (($strict ? $item === $needle : $item == $needle) || (is_array($item) && in_array_r($needle, $item, $strict))) {
            return true;
        }
    }
    return false;
}

            /**
             * Function to recursively search through prior eye appointments
             * to discover the target IOPS for this patient.
             *
             * @param $pid = patient id
             * @param $id = form_id values are needed for
             * @param $provider_id = who is the patient's provider is only needed if there is no value anywhere else.
             * @return array (ODIOPTARGET AND OSIOPTARGET to be saved in this encounter
             */
function getIOPTARGETS($pid, $id, $provider_id)
{
    //iterate through this patient's encounters to find IOPTARGETS.
    //if none use provider's default value, or 21.

    $query = "SELECT ODIOPTARGET, OSIOPTARGET from form_eye_vitals where pid=? and id < ? ORDER BY id DESC";
    $result = sqlStatement($query, array($pid, $id));

    while ($row = sqlFetchArray($result)) {
        if (($row['ODIOPTARGET'] > '0') || ($row['OSIOPTARGET'] > '0')) {
            return array($row['ODIOPTARGET'], $row['OSIOPTARGET']);
        }
    }
    $query = "SELECT * FROM `list_options`
            WHERE
            `list_id` LIKE ? AND
            (   option_id = 'ODIOPTARGET' OR
                option_id = 'OSIOPTARGET'  )
             ";
    $result = sqlQuery($query, array("Eye_defaults_" . $provider_id));
    while ($default_TARGETS = sqlFetchArray($result)) {
        if ($default_TARGETS['option_id'] == 'ODIOPTARGET') {
            $ODIOPTARGET = $default_TARGETS["title"];
        }
        if ($default_TARGETS['option_id'] == 'OSIOPTARGET') {
            $OSIOPTARGET = $default_TARGETS["title"];
        }
    }
    if ((($ODIOPTARGET ?? null) > '0') || (($OSIOPTARGET ?? null) > '0')) {
        return array($ODIOPTARGET, $OSIOPTARGET);
    }
    return array('21','21');
}

?><|MERGE_RESOLUTION|>--- conflicted
+++ resolved
@@ -3186,24 +3186,14 @@
     ?>
     <div id="Draw_<?php echo attr($zone); ?>" name="Draw_<?php echo attr($zone); ?>" class="Draw_class canvas">
         <?php
-<<<<<<< HEAD
-            if ($zone != "SDRETINA") {
-        ?>
-=======
         if ($zone != "SDRETINA") {
             ?>
->>>>>>> 6dd49085
         <span class="far fa-file-alt closeButton" id="BUTTON_TEXT_<?php echo attr($zone); ?>" name="BUTTON_TEXT_<?php echo attr($zone); ?>"></span>
         <i class="closeButton_2 fas fa-database" id="BUTTON_QP_<?php echo attr($zone); ?>_2" name="BUTTON_QP_<?php echo attr($zone); ?>"></i>
         <i class="closeButton_3 fas fa-user-md" name="Shorthand_kb" title="<?php echo xla("Open the Shorthand Window and display Shorthand Codes"); ?>"></i>
 
-<<<<<<< HEAD
-                <?php
-            } ?>
-=======
             <?php
         } ?>
->>>>>>> 6dd49085
         <?php
             $output = canvas_select($zone, $encounter, $pid);
             echo $output;
@@ -3264,15 +3254,6 @@
                 <canvas id="myCanvas_<?php echo attr($zone); ?>"
                         name="myCanvas_<?php echo attr($zone); ?>"
                     <?php
-<<<<<<< HEAD
-                        if ($zone == "SDRETINA") {
-                            $height_canvas="500";
-                            $width_canvas = "1000";
-                        } else {
-                            $height_canvas="250";
-                            $width_canvas = "450";
-                        }
-=======
                     if ($zone == "SDRETINA") {
                         $height_canvas = "500";
                         $width_canvas = "1000";
@@ -3280,7 +3261,6 @@
                         $height_canvas = "250";
                         $width_canvas = "450";
                     }
->>>>>>> 6dd49085
                     ?>
                         width="<?php echo attr($width_canvas); ?>"
                         height="<?php echo attr($height_canvas); ?>"></canvas>
