--- conflicted
+++ resolved
@@ -4914,12 +4914,8 @@
                     $count=0;
                     foreach ($documents['docs_in_name']['VF'] as $VF) {
                         if ($count < 1) {
-<<<<<<< HEAD
-    
-=======
                             //    $episode .= '<a onclick="openNewForm(\''.$GLOBALS['webroot'].'/controller.php?document&view&patient_id='.$pid.'&doc_id='.$id_to_show.'\',\'Documents\');"><img src="../../forms/'.$form_folder.'/images/jpg.png" class="little_image" /></a>';
 
->>>>>>> 47c4b4ca
                             $current_VF = '<tr><td class="GFS_td_1 blue">
                                 <a onclick="openNewForm(\''.$GLOBALS['webroot'].'/controller.php?document&view&patient_id='.attr($pid).'&doc_id='.attr($VF['id']).'\',\'Documents\');">
                                 <img src="../../forms/'.$form_folder.'/images/jpg.png" class="little_image" style="width:15px; height:15px;" /></a>
