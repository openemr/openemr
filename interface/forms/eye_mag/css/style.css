--- conflicted
+++ resolved
@@ -2984,8 +2984,4 @@
 
 #BUTTON_DRAW_SDRETINA {
     margin:8px 0px;
-<<<<<<< HEAD
-    width:-webkit-fill-available;
-=======
->>>>>>> 6dd49085
 }