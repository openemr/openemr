--- conflicted
+++ resolved
@@ -2178,15 +2178,10 @@
 function getTimeStamp() {
     var now = new Date();
     var AMPM = now.getHours() >= 12 ? 'PM' : 'AM';
-<<<<<<< HEAD
-    var hours = ( (now.getHours() > 12) ? ( now.getHours() - "12") : (now.getHours()) );
-    return hours + ':' + ((now.getMinutes() < 10) ? ("0" + now.getMinutes()) : (now.getMinutes())) + AMPM;
-=======
     var hours = now.getHours();
     var minutes = now.getMinutes();
     minutes = minutes < 10 ? '0' + minutes : minutes;
     return hours + ':' + minutes + " " + AMPM;
->>>>>>> b6583f37
 }
 
 /**
