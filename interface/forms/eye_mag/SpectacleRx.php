<?php

/**
 * forms/eye_mag/SpectacleRx.php
 *
 * Functions for printing a glasses prescription
 *
 * @package   OpenEMR
 * @link      https://www.open-emr.org
 * @author    Ray Magauran <magauran@MedFetch.com>
 * @copyright Copyright (c) 2016 Raymond Magauran <magauran@MedFetch.com>
 * @license   https://github.com/openemr/openemr/blob/master/LICENSE GNU General Public License 3
 */

require_once(__DIR__ . "/../../globals.php");
require_once("$srcdir/api.inc");
require_once("$srcdir/forms.inc");
require_once("$srcdir/lists.inc");
require_once("$srcdir/options.inc.php");
require_once("$srcdir/patient.inc");
require_once("$srcdir/report.inc");

use OpenEMR\Services\FacilityService;
use OpenEMR\Core\Header;

$facilityService = new FacilityService();

$form_name = "Eye Form";
$form_folder = "eye_mag";
require_once("php/" . $form_folder . "_functions.php");

$RX_expir = "+1 years";
$CTL_expir = "+6 months";
if (!$_REQUEST['pid'] && $_REQUEST['id']) {
    $_REQUEST['pid'] = $_REQUEST['id'];
}
if (!$_REQUEST['pid']) {
    $_REQUEST['pid'] = $_SESSION['pid'];
}

$query = "select  *,form_encounter.date as encounter_date
               from forms,form_encounter,form_eye_base,
                form_eye_hpi,form_eye_ros,form_eye_vitals,
                form_eye_acuity,form_eye_refraction,form_eye_biometrics,
                form_eye_external, form_eye_antseg,form_eye_postseg,
                form_eye_neuro,form_eye_locking
                    where
                    forms.deleted != '1'  and
                    forms.formdir='eye_mag' and
                    forms.encounter=form_encounter.encounter  and
                    forms.form_id=form_eye_base.id and
                    forms.form_id=form_eye_hpi.id and
                    forms.form_id=form_eye_ros.id and
                    forms.form_id=form_eye_vitals.id and
                    forms.form_id=form_eye_acuity.id and
                    forms.form_id=form_eye_refraction.id and
                    forms.form_id=form_eye_biometrics.id and
                    forms.form_id=form_eye_external.id and
                    forms.form_id=form_eye_antseg.id and
                    forms.form_id=form_eye_postseg.id and
                    forms.form_id=form_eye_neuro.id and
                    forms.form_id=form_eye_locking.id and
                    forms.encounter=? and
                    forms.pid=? ";

    $data = sqlQuery($query, array($_REQUEST['encounter'], $_REQUEST['pid']));
    $data['ODMPDD'] = $data['ODPDMeasured'];
    $data['OSMPDD'] = $data['OSPDMeasured'];
    $data['BPDD']   = $data['ODMPDD'] + $data['OSMPDD'];
    @extract($data);

    $ODMPDD     = $ODPDMeasured;
    $OSMPDD     = $OSPDMeasured;
    $BPDD       = $ODMPDD + $OSMPDD;

    $query      = "SELECT * FROM users where id = ?";
    $prov_data  = sqlQuery($query, array($data['provider_id']));

    $query      = "SELECT * FROM patient_data where pid=?";
    $pat_data   = sqlQuery($query, array($data['pid']));

    $practice_data = $facilityService->getPrimaryBusinessEntity();

    $visit_date = oeFormatShortDate($data['encounter_date']);

if ($_REQUEST['mode'] == "update") {  //store any changed fields in dispense table
    $table_name = "form_eye_mag_dispense";
    $query = "show columns from " . $table_name;
    $dispense_fields = sqlStatement($query);
    $fields = array();

    if (sqlNumRows($dispense_fields) > 0) {
        while ($row = sqlFetchArray($dispense_fields)) {
            //exclude critical columns/fields, define below as needed
            if (
                $row['Field'] == 'id' ||
                $row['Field'] == 'pid' ||
                $row['Field'] == 'user' ||
                $row['Field'] == 'groupname' ||
                $row['Field'] == 'authorized' ||
                $row['Field'] == 'activity' ||
                $row['Field'] == 'date'
            ) {
                continue;
            }

            if (isset($_POST[$row['Field']])) {
                $fields[$row['Field']] = $_POST[$row['Field']];
            }
        }
        $fields['RXTYPE'] = $RXTYPE;
        $insert_this_id = formUpdate($table_name, $fields, $_POST['id'], $_SESSION['userauthorized']);
    }

    exit;
} elseif ($_REQUEST['mode'] == "remove") {
    $query = "DELETE FROM form_eye_mag_dispense where id=?";
    sqlStatement($query, array($_REQUEST['delete_id']));
    echo xlt('Prescription successfully removed.');
    exit;
} elseif ($_REQUEST['RXTYPE']) {  //store any changed fields
    $query = "UPDATE form_eye_mag_dispense set RXTYPE=? where id=?";
    sqlStatement($query, array($_REQUEST['RXTYPE'], $_REQUEST['id']));
    exit;
}

    formHeader("OpenEMR Eye: " . text($prov_data['facility']));

if ($_REQUEST['REFTYPE']) {
    $REFTYPE = $_REQUEST['REFTYPE'];
    if ($REFTYPE == "AR") {
        $RXTYPE = "Bifocal";
    }

    if ($REFTYPE == "MR") {
        $RXTYPE = "Bifocal";
    }

    if ($REFTYPE == "CTL") {
        $RXTYPE = "Bifocal";
    }

    $id = $_REQUEST['id'];
    $table_name = "form_eye_mag";
    if (!$_REQUEST['encounter']) {
        $encounter = $_SESSION['encounter'];
    } else {
        $encounter = $_REQUEST['encounter'];
    }



    if ($REFTYPE == "W") {
        //we have rx_number 1-5 to process...
        $query = "select * from form_eye_mag_wearing where ENCOUNTER=? and FORM_ID=? and PID=? and RX_NUMBER=?";
        $wear = sqlStatement($query, array($encounter,$_REQUEST['form_id'],$_REQUEST['pid'],$_REQUEST['rx_number']));
        $wearing = sqlFetchArray($wear);
        $ODSPH = $wearing['ODSPH'];
        $ODAXIS = $wearing['ODAXIS'];
        $ODCYL = $wearing['ODCYL'];
        $OSSPH = $wearing['OSSPH'];
        $OSCYL = $wearing['OSCYL'];
        $OSAXIS = $wearing['OSAXIS'];
        $COMMENTS = $wearing['COMMENTS'];
        $ODMIDADD = $wearing['ODMIDADD'];
        $ODADD2 = $wearing['ODADD'];
        $OSMIDADD = $wearing['OSMIDADD'];
        $OSADD2 = $wearing['OSADD'];
        @extract($wearing);
        if ($wearing['RX_TYPE'] == '0') {
            $Single = "checked='checked'";
            $RXTYPE = "Single";
        } elseif ($wearing['RX_TYPE'] == '1') {
            $Bifocal = "checked='checked'";
            $RXTYPE = "Bifocal";
        } elseif ($wearing['RX_TYPE'] == '2') {
            $Trifocal = "checked='checked'";
            $RXTYPE = "Trifocal";
        } elseif ($wearing['RX_TYPE'] == '3') {
            $Progressive = "checked='checked'";
            $RXTYPE = "Progressive";
        }

        //do LT and Lens materials
    } elseif ($REFTYPE == "AR") {
        $ODSPH      = $data['ARODSPH'];
        $ODAXIS     = $data['ARODAXIS'];
        $ODCYL      = $data['ARODCYL'];
        $ODPRISM    = $data['ARODPRISM'];
        $OSSPH      = $data['AROSSPH'];
        $OSCYL      = $data['AROSCYL'];
        $OSAXIS     = $data['AROSAXIS'];
        $OSPRISM    = $data['AROSPRISM'];
        $COMMENTS   = $data['CRCOMMENTS'];
        $ODADD2     = $data['ARODADD'];
        $OSADD2     = $data['AROSADD'];
        $Bifocal    = "checked='checked'";
    } elseif ($REFTYPE == "MR") {
        $ODSPH      = $data['MRODSPH'];
        $ODAXIS     = $data['MRODAXIS'];
        $ODCYL      = $data['MRODCYL'];
        $ODPRISM    = $data['MRODPRISM'];
        $OSSPH      = $data['MROSSPH'];
        $OSCYL      = $data['MROSCYL'];
        $OSAXIS     = $data['MROSAXIS'];
        $OSPRISM    = $data['MROSPRISM'];
        $COMMENTS   = $data['CRCOMMENTS'];
        $ODADD2     = $data['MRODADD'];
        $OSADD2     = $data['MROSADD'];
        $Bifocal    = "checked='checked'";
    } elseif ($REFTYPE == "CR") {
        $ODSPH      = $data['CRODSPH'];
        $ODAXIS     = $data['CRODAXIS'];
        $ODCYL      = $data['CRODCYL'];
        $ODPRISM    = $data['CRODPRISM'];
        $OSSPH      = $data['CROSSPH'];
        $OSCYL      = $data['CROSCYL'];
        $OSAXIS     = $data['CROSAXIS'];
        $OSPRISM    = $data['CROSPRISM'];
        $COMMENTS   = $data['CRCOMMENTS'];
    } elseif ($REFTYPE == "CTL") {
        $ODSPH      = $data['CTLODSPH'];
        $ODAXIS     = $data['CTLODAXIS'];
        $ODCYL      = $data['CTLODCYL'];
        $ODPRISM    = $data['CTLODPRISM'];

        $OSSPH      = $data['CTLOSSPH'];
        $OSCYL      = $data['CTLOSCYL'];
        $OSAXIS     = $data['CTLOSAXIS'];
        $OSPRISM    = $data['CTLOSPRISM'];

        $ODBC       = $data['CTLODBC'];
        $ODDIAM     = $data['CTLODDIAM'];
        $ODADD      = $data['CTLODADD'];
        $ODVA       = $data['CTLODVA'];

        $OSBC       = $data['CTLOSBC'];
        $OSDIAM     = $data['CTLOSDIAM'];
        $OSADD      = $data['CTLOSADD'];
        $OSVA       = $data['CTLOSVA'];

        $COMMENTS   = $data['COMMENTS'];//in form_eye_mag_dispense there is no leading 'CTL_'

        $CTLMANUFACTUREROD  = getListItemTitle('CTLManufacturer', $data['CTLMANUFACTUREROD']);
        $CTLMANUFACTUREROS  = getListItemTitle('CTLManufacturer', $data['CTLMANUFACTUREROS']);
        $CTLSUPPLIEROD      = getListItemTitle('CTLManufacturer', $data['CTLSUPPLIEROD']);
        $CTLSUPPLIEROS      = getListItemTitle('CTLManufacturer', $data['CTLSUPPLIEROS']);
        $CTLBRANDOD         = getListItemTitle('CTLManufacturer', $data['CTLBRANDOD']);
        $CTLBRANDOS         = getListItemTitle('CTLManufacturer', $data['CTLBRANDOS']);
    }

    //Since we selected the Print Icon, we must be dispensing this - add to dispensed table now
    $table_name      = "form_eye_mag_dispense";
    $query           = "show columns from " . $table_name;
    $dispense_fields = sqlStatement($query);
    $fields          = array();

    if (sqlNumRows($dispense_fields) > 0) {
        while ($row = sqlFetchArray($dispense_fields)) {
            //exclude critical columns/fields, define below as needed
            if (
                $row['Field'] == 'id' ||
                $row['Field'] == 'pid' ||
                $row['Field'] == 'user' ||
                $row['Field'] == 'groupname' ||
                $row['Field'] == 'authorized' ||
                $row['Field'] == 'activity' ||
                $row['Field'] == 'RXTYPE' ||
                $row['Field'] == 'REFDATE' ||
                $row['Field'] == 'date'
            ) {
                continue;
            }
            if (isset(${$row['Field']})) {
                $fields[$row['Field']] = ${$row['Field']};
            }
        }

        $fields['RXTYPE'] = $RXTYPE;
        $fields['REFDATE'] = $data['date'];
        $insert_this_id = formSubmit($table_name, $fields, $form_id, $_SESSION['userauthorized']);
    }
}

if ($_REQUEST['dispensed']) {
    $query = "SELECT * from form_eye_mag_dispense where pid =? ORDER BY date DESC";
    $dispensed = sqlStatement($query, array($_REQUEST['pid']));
    ?><html>
    <title><?php echo xlt('Rx Dispensed History'); ?></title>
    <head>

        <?php Header::setupHeader(['opener', 'pure', 'jscolor']); ?>

<<<<<<< HEAD
        <link rel="stylesheet" href="<?php echo $GLOBALS['rootdir']; ?>/forms/<?php echo $form_folder; ?>/css/style.css">
=======
        <link rel="stylesheet" href="../../forms/<?php echo $form_folder; ?>/css/style.css">
>>>>>>> 09ddb07d

        <style>
            .title {
                font-size:1em;
                position:absolute;
                right:10px;
                top:30px;
                font-size: 1em;
            }
            .refraction {
                width:95%;
                display: -moz-stack;
                vertical-align: middle;
                min-height:unset;
            }
            .refraction td {
                text-align:center;
                font-size:12px;
                width:0.9in;
                vertical-align: text-middle;
                text-decoration: unset;
            }

            .refraction b {
                font-weight: bold;
            }

            .refraction td.right {
                text-align: right;
                text-decoration: unset;
                width: 0.7in;
                vertical-align: middle;    font-size:12px;
            }

            .refraction td.left {
                vertical-align: middle;
                text-align: left;
                font-size:12px;
            }

            .title {
                font-size: 0.9em;
                font-weight: normal;
            }

            #CTLODQUANTITY, #CTLOSQUANTITY {
                width: 300px;
            }
        </style>
        <script language="JavaScript">
        <?php
        require_once("$srcdir/restoreSession.php");  ?>

            function delete_me(delete_id) {
                top.restoreSession();
                var url = "../../forms/eye_mag/SpectacleRx.php";
                $.ajax({
                           type: 'POST',
                           url: url,
                           data: {
                               mode: 'remove',
                               delete_id: delete_id,
                               dispensed: '1'
                           } // our data object
                       }).done(function (o) {
                    $('#RXID_' + delete_id).hide();
                    alert(o);
                });
            }

        </script>
    </head>
    <?php echo report_header($pid, "web"); ?>
    <div class="row">
        <div class="col-sm-8 offset-sm-2" style="margin:5;text-align:center;width:560px;">
            <table>
                <tr>
                    <td colspan="2"><h4 class="underline"><?php echo xlt('Rx History'); ?></h4></td>
                </tr>
                <?php
                if (sqlNumRows($dispensed) == 0) {
                    echo "<tr><td colspan='2' style='font-size:1.2em;text-align:middle;padding:25px;'>" . xlt('There are no Glasses or Contact Lens Presciptions on file for this patient') . "</td></tr>";
                }
                ?>
            </table>
            <?php
            while ($row = sqlFetchArray($dispensed)) {
                $i++;
                $Single = '';
                $Bifocal = '';
                $Trifocal = '';
                $Progressive = '';
                if ($row['RXTYPE'] == "Single") {
                    $Single = "checked='checked'";
                }

                if ($row['RXTYPE'] == "Bifocal") {
                    $Bifocal = "checked='checked'";
                }

                if ($row['RXTYPE'] == "Trifocal") {
                    $Trifocal = "checked='checked'";
                }

                if ($row['RXTYPE'] == "Progressive") {
                    $Progressive = "checked='checked'";
                }

                $row['date'] = oeFormatShortDate(date('Y-m-d', strtotime($row['date'])));
                if ($row['REFTYPE'] == "CTL") {
                    $expir = date("Y-m-d", strtotime($CTL_expir, strtotime($row['REFDATE'])));
                } else {
                    $expir = date("Y-m-d", strtotime($RX_expir, strtotime($row['REFDATE'])));
                }
                $expir_date = oeFormatShortDate($expir);
                $row['REFDATE'] = oeFormatShortDate($row['REFDATE']);

                ?>
                    <div class="position-relative text-center" id="RXID_<?php echo attr($row['id']); ?>"
                         style="margin: 10 auto;">
                        <i class="float-right fas fa-times"
                           onclick="delete_me('<?php echo attr(addslashes($row['id'])); ?>');"
                           title="<?php echo xla('Remove this Prescription from the list of RXs dispensed'); ?>"></i>
                        <div class="table-responsive">
                            <table style="margin:2px auto;">
                                <tr>
                                    <td class="right bold" style="width:250px;"><b><?php echo xlt('RX Print Date'); ?>: </b></td>
                                    <td>&nbsp;&nbsp;<?php echo text($row['date']); ?></td>
                                </tr>
                                <tr>
                                    <td class="right bold"><b><?php echo xlt('Visit Date'); ?>: </b></td>
                                    <td>&nbsp;&nbsp;<?php echo text($row['REFDATE']); ?></td>
                                </tr>
                                <tr>
                                    <td class="right bold"><b><?php echo xlt('Expiration Date'); ?>: </b></td>
                                    <td>&nbsp;&nbsp;<?php
                                        echo text($expir_date);
                                    ?>
                                    </td>
                                </tr>

                                <tr>
                                    <td class="right bold"><?php echo xlt('Refraction Method'); ?>:</td>
                                    <td>&nbsp;&nbsp;<?php
                                    if ($row['REFTYPE'] == "W") {
                                        echo xlt('Duplicate Rx -- unchanged from current Rx{{The refraction did not change, New Rx=old Rx}}');
                                    } elseif ($row['REFTYPE'] == "CR") {
                                        echo xlt('Cycloplegic (Wet) Refraction');
                                    } elseif ($row['REFTYPE'] == "MR") {
                                        echo xlt('Manifest (Dry) Refraction');
                                    } elseif ($row['REFTYPE'] == "AR") {
                                        echo xlt('Auto-Refraction');
                                    } elseif ($row['REFTYPE'] == "CTL") {
                                        echo xlt('Contact Lens');
                                    } else {
                                        echo $row['REFTYPE'];
                                    } ?>
                                        <input type="hidden" name="REFTYPE" value="<?php echo attr($row['REFTYPE']); ?>"/>
                                    </td>
                                </tr>
                                <tr>
                                    <td colspan="2" class="text-center"> <?php
                                    if ($row['REFTYPE'] != "CTL") { ?>
                                                <table id="SpectacleRx" name="SpectacleRx" class="refraction" style="top:0px;">
                                                    <tr style="font-style:bold;">
                                                        <td></td>
                                                        <td></td>
                                                        <td class="center bold underline"><?php echo xlt('Sph{{Sphere}}'); ?></td>
                                                        <td class="center bold underline"><?php echo xlt('Cyl{{Cylinder}}'); ?></td>
                                                        <td class="center bold underline"><?php echo xlt('Axis{{Axis in a glasses prescription}}'); ?></td>
                                                        <td rowspan="5" class="right bold underline" colspan="2"
                                                            style="min-width:100px;font-weight:bold;">
                                                            <?php echo xlt('Rx Type'); ?><br/><br/>
                                                            <?php echo xlt('Single'); ?>
                                                            <input type="radio" disabled <?php echo text($Single); ?>><br/>
                                                            <?php echo xlt('Bifocal'); ?>
                                                            <input type="radio" disabled <?php echo text($Bifocal); ?>><br/>
                                                            <?php echo xlt('Trifocal'); ?>
                                                            <input type="radio" disabled <?php echo text($Trifocal); ?>><br/>
                                                            <?php echo xlt('Prog.{{Progressive lenses}}'); ?>
                                                            <input type="radio" disabled <?php echo text($Progressive); ?>><br/>
                                                        </td>
                                                    </tr>
                                                    <tr>
                                                        <td rowspan="2"
                                                            style="text-align:right;font-weight:bold;"><?php echo xlt('Distance'); ?></td>
                                                        <td><b><?php echo xlt('OD{{right eye}}'); ?></b></td>
                                                        <td><?php echo text($row['ODSPH']); ?></td>
                                                        <td><?php echo text($row['ODCYL']); ?></td>
                                                        <td><?php echo text($row['ODAXIS']); ?></td>
                                                        <td><?php echo text($row['ODPRISM']); ?></td>
                                                    </tr>
                                                    <tr>
                                                        <td><b><?php echo xlt('OS{{left eye}}'); ?></b></td>
                                                        <td><?php echo text($row['OSSPH']); ?></td>
                                                        <td><?php echo text($row['OSCYL']); ?></td>
                                                        <td><?php echo text($row['OSAXIS']); ?></td>
                                                        <td><?php echo text($row['OSPRISM']); ?></td>
                                                    </tr>
                                                    <tr class="NEAR">
                                                        <td rowspan=2 nowrap><span class="bold"
                                                                                style="text-decoration:none;"><?php echo xlt('ADD'); ?>
                                                                :<br/><?php echo xlt("Mid{{Middle segment in a trifocal glasses prescription}}"); ?>
                                                                /<?php echo xlt("Near"); ?></span></td>
                                                        <td><b><?php echo xlt('OD{{right eye}}'); ?></b></td>
                                                        <td class="WMid"><?php echo text($row['ODMIDADD']); ?></td>
                                                        <td class="WAdd2"><?php echo text($row['ODADD2']); ?></td>
                                                    </tr>
                                                    <tr class="NEAR">
                                                        <td><b><?php echo xlt('OS{{left eye}}'); ?></b></td>
                                                        <td class="WMid"><?php echo text($row['OSMIDADD']); ?></td>
                                                        <td class="WAdd2"><?php echo text($row['OSADD2']); ?></td>
                                                    </tr>
                                                    <tr style="">
                                                        <td colspan="2" class="up"
                                                            style="text-align:right;vertical-align:top;top:0px;font-weight:bold;"><?php echo xlt('Comments'); ?>
                                                            :
                                                        </td>
                                                        <td colspan="4" class="up left"></td>
                                                        <?php echo text($row['CRCOMMENTS']); ?>
                                                        </td>
                                                    </tr>
                                                </table>
                                                <?php
                                    } else {
                                        if (!empty($row['ODADD']) || !empty($row['OSADD'])) {
                                            $adds = 1;
                                        } else {
                                            $adds = '';
                                        }
                                        ?>
                                                <table id="CTLRx" name="CTLRx" class="refraction">
                                                    <tr>
                                                        <td colspan="4"
                                                            class="bold left text-uppercase text-top" style="display: flex;
                                                align-items:top"><u><?php echo xlt('Right Lens'); ?></u>
                                                        </td>
                                                    </tr>
                                                    <tr class="bold underline">
                                                        <td></td>
                                                        <td><?php echo xlt('Sph{{Sphere}}'); ?></td>
                                                        <td><?php echo xlt('Cyl{{Cylinder}}'); ?></td>
                                                        <td><?php echo xlt('Axis{{Axis in a glasses prescription}}'); ?></td>
                                                        <td><?php echo xlt('BC{{Base Curve}}'); ?></td>
                                                        <td><?php echo xlt('Diam{{Diameter}}'); ?></td>
                                                <?php
                                                if ($adds) {
                                                    ?>
                                                                <td><?php echo xlt('ADD'); ?></td>
                                                        <?php }
                                                ?>
                                                    </tr>
                                                    <tr>
                                                        <td></td>
                                                        <td><?php echo text($row['ODSPH']); ?></td>
                                                        <td><?php echo text($row['ODCYL']); ?></td>
                                                        <td><?php echo text($row['ODAXIS']); ?></td>
                                                        <td><?php echo text($row['ODBC']); ?></td>
                                                        <td><?php echo text($row['ODDIAM']); ?></td>
                                                        <?php
                                                        if ($adds) {
                                                            ?>
                                                                <td><?php echo text($row['ODADD']); ?></td>
                                                            <?php } ?>
                                                    </tr>
                                                    <tr>
                                                        <td colspan="2" class="right bold">
                                                            <?php echo xlt('Brand'); ?>: <br />
                                                            <?php echo xlt('Quantity'); ?>: <br />
                                                            <?php echo xlt('Supplier'); ?>: </td>
                                                        <td colspan="5" class="left" style="padding-left:10px;vertical-align:top;">
                                                            <?php echo text($row['CTLBRANDOD']); ?>
                                                            <?php
                                                            if (!empty($row['CTLMANUFACTUREROD'])) {
                                                                echo "(" . text($row['CTLMANUFACTUREROD']) . ")";
                                                            } ?>
                                                            <br />
                                                            <?php echo text($row['CTLODQUANTITY']); ?><br />
                                                            <?php echo text($row['CTLSUPPLIEROD']); ?>
                                                        </td>
                                                    </tr>
                                                    <tr>
                                                        <td colspan="7">
                                                            <hr />
                                                        </td>
                                                    </tr>
                                                    <tr>
                                                        <td colspan="4"
                                                            class="bold left text-uppercase text-top" style="display: flex;align-items:top">
                                                            <u><?php echo xlt('Left Lens'); ?></u>
                                                        </td>
                                                    </tr>
                                                    <tr class="bold underline">
                                                        <td></td>
                                                        <td><?php echo xlt('Sph{{Sphere}}'); ?></td>
                                                        <td><?php echo xlt('Cyl{{Cylinder}}'); ?></td>
                                                        <td><?php echo xlt('Axis{{Axis in a glasses prescription}}'); ?></td>
                                                        <td><?php echo xlt('BC{{Base Curve}}'); ?></td>
                                                        <td><?php echo xlt('Diam{{Diameter}}'); ?></td>
                                                        <?php
                                                        if ($adds) {
                                                            ?>
                                                                <td><?php echo xlt('ADD'); ?></td>
                                                            <?php }
                                                        ?>
                                                    </tr>
                                                    <tr>
                                                        <td></td>
                                                        <td><?php echo text($row['OSSPH']); ?></td>
                                                        <td><?php echo text($row['OSCYL']); ?></td>
                                                        <td><?php echo text($row['OSAXIS']); ?></td>
                                                        <td><?php echo text($row['OSBC']); ?></td>
                                                        <td><?php echo text($row['OSDIAM']); ?></td>
                                                        <?php
                                                        if ($adds) {
                                                            ?>
                                                                <td><?php echo text($row['OSADD']); ?></td>
                                                                <?php
                                                        } ?>
                                                    </tr>
                                                    <tr>
                                                        <td colspan="2" class="right bold">
                                                            <?php echo xlt('Brand'); ?>: <br />
                                                            <?php echo xlt('Quantity'); ?>: <br />
                                                            <?php echo xlt('Supplier'); ?>: </td>
                                                        <td colspan="5" class="left" style="padding-left:10px;vertical-align:top;"><?php echo text($row['CTLBRANDOS']); ?>
                                                            <?php
                                                            if (!empty($row['CTLMANUFACTUREROS'])) {
                                                                echo "(" . text($row['CTLMANUFACTUREROS']) . ")";
                                                            } ?>
                                                            <br />
                                                            <?php echo text($row['CTLOSQUANTITY']); ?><br />
                                                            <?php echo text($row['CTLSUPPLIEROS']); ?>
                                                        </td>
                                                    </tr>
                                                    <?php if (!empty($row['COMMENTS'])) { ?>
                                                        <tr><td colspan="7"><hr /></td></tr>
                                                        <tr>
                                                            <td colspan="3" class="bold right"><?php echo xlt('Comments'); ?>:
                                                            </td>
                                                            <td colspan="3" class="left" style="padding-left:10px;vertical-align:middle;top:0px;">
                                                                <?php echo text($row['COMMENTS']); ?>
                                                            </td>
                                                        </tr>
                                                    <?php } ?>
                                                </table>

                                                <?php
                                    } ?>
                                    </td>
                                </tr>
                            </table>
                        </div>
                        <hr>

                    </div>
                    <?php
            } ?>
        </div>
    </div>
    </body>
        </html>
        <?php
        exit;
}

    ob_start();
?>
<html>
<head>
<<<<<<< HEAD
    <?php Header::setupHeader(['opener', 'pure', 'jscolor']); ?>
    <link rel="stylesheet" href="../../forms/<?php echo $form_folder; ?>/css/style.css" type="text/css">
=======
    <?php Header::setupHeader([ 'opener', 'jquery-ui', 'jquery-ui-redmond', 'pure', 'jscolor' ]); ?>
    <link rel="stylesheet" href="../../forms/<?php echo $form_folder; ?>/css/style.css>
>>>>>>> 09ddb07d

    <style>
        .title {
            font-size:1em;
            position:absolute;
            right:10px;
            top:30px;
            font-size: 1em;
        }
        .refraction {
            width:95%;
            display: -moz-stack;
            vertical-align: middle;
            min-height:unset;
        }
        .refraction td {
            text-align:center;
            font-size:12px;
            padding:5;
            width:0.35in;
            vertical-align: text-middle;
            text-decoration: unset;
        }

        .refraction b {
            font-weight: bold;
        }

        .refraction td.right {
            text-align: right;
            text-decoration: unset;
            width: 0.7in;
            vertical-align: middle;    font-size:12px;
        }

        .refraction td.left {
            vertical-align: middle;
            text-align: left;
            font-size:12px;
        }

        .title {
            font-size: 0.9em;
            font-weight: normal;
        }

        #CTLODQUANTITY, #CTLOSQUANTITY {
            width: 300px;
            text-align: left;
            padding-left: 10px !important;
        }
        hr {
            margin:1px;
        }
        label {
            font-size:12px;
        }

    </style>
    <!-- jQuery library -->

    <script language="JavaScript">
        <?php require_once("$srcdir/restoreSession.php"); ?>
        function pick_rxType(rxtype, id) {
            var url = "../../forms/eye_mag/SpectacleRx.php";
            var formData = {
                'RXTYPE': rxtype,
                'id': id
            };
            top.restoreSession();
            $.ajax({
                       type: 'POST',
                       url: url,
                       data: formData
                   });
            if (rxtype == 'Trifocal') {
                $("[name$='MIDADD']").show();
                $("[name$='ADD2']").show();
            } else if (rxtype == 'Bifocal') {
                $("[name$='MIDADD']").hide().val('');
                $("[name$='ADD2']").show();
            } else if (rxtype == 'Progressive') {
                $("[name$='MIDADD']").hide().val('');
                $("[name$='ADD2']").show();
            } else if (rxtype == "Single") {
                $("[name$='MIDADD']").hide().val('');
                $("[name$='ADD2']").hide().val('');
            }
        }

        function submit_form() {
            var url = "../../forms/eye_mag/SpectacleRx.php?mode=update";
            formData = $("form#Spectacle").serialize();
            top.restoreSession();
            $.ajax({
                       type: 'POST',
                       url: url,
                       data: formData
                   });
        }

        //add sph and cyl, flip cyl sign, rotate axis 90.
        function reverse_cylinder() {
            var Rsph = $('#ODSPH').val();
            var Rcyl = $('#ODCYL').val();
            var Raxis = $('#ODAXIS').val();
            var Lsph = $('#OSSPH').val();
            var Lcyl = $('#OSCYL').val();
            var Laxis = $('#OSAXIS').val();
            if (Rsph == '' && Rcyl == '' && Lsph == '' && lcyl == '') return;
            if ((!Rcyl.match(/SPH/i)) && (Rcyl > '')) {
                if (Rsph.match(/plano/i)) Rsph = '0';
                Rsph = Number(Rsph);
                Rcyl = Number(Rcyl);
                Rnewsph = Rsph + Rcyl;
                if (Rnewsph == 0) Rnewsph = "PLANO";
                Rnewcyl = Rcyl * -1;
                if (Rnewcyl > 0) Rnewcyl = "+" + Rnewcyl;
                if (parseInt(Raxis) < 90) {
                    Rnewaxis = parseInt(Raxis) + 90;
                } else {
                    Rnewaxis = parseInt(Raxis) - 90;
                }
                if (Rnewcyl == '0') Rnewcyl = "SPH";
                if (Rnewsph == '0') {
                    Rnewsph = "PLANO";
                    if (Rnewcyl == "SPH") Rnewcyl = '';
                }
                $("#ODSPH").val(Rnewsph);
                $("#ODCYL").val(Rnewcyl);
                $("#ODAXIS").val(Rnewaxis);
                $('#ODAXIS').trigger('blur');
                $('#ODSPH').trigger('blur');
                $('#ODCYL').trigger('blur');
            }
            if ((!Lcyl.match(/SPH/i)) && (Lcyl > '')) {
                if (!Lsph.match(/\d/)) Lsph = '0';
                Lsph = Number(Lsph);
                Lcyl = Number(Lcyl);
                Lnewsph = Lsph + Lcyl;
                Lnewcyl = Lcyl * -1;
                if (Lnewcyl > 0) Lnewcyl = "+" + Lnewcyl;
                if (parseInt(Laxis) < 90) {
                    Lnewaxis = parseInt(Laxis) + 90;
                } else {
                    Lnewaxis = parseInt(Laxis) - 90;
                }

                if (Lnewcyl == '0') Lnewcyl = "SPH";
                if (Lnewsph == '0') {
                    Lnewsph = "PLANO";
                    if (Lnewcyl == "SPH") Lnewcyl = '';
                }

                $("#OSSPH").val(Lnewsph);
                $("#OSCYL").val(Lnewcyl);
                $("#OSAXIS").val(Lnewaxis);
                $('#OSAXIS').trigger('blur');
                $('#OSSPH').trigger('blur');
                $('#OSCYL').trigger('blur');
            }
        }
    </script>
</head>
<body>
<?php echo report_header($pid, "web");  ?>
<br/><br/>
<?php
if ($REFTYPE == "CTL") {
    $expir = date("Y-m-d", strtotime($CTL_expir, strtotime($data['date'])));
} else {
    $expir = date("Y-m-d", strtotime($RX_expir, strtotime($data['date'])));
}
    $expir_date = oeFormatShortDate($expir);
?>
<p><b><?php echo xlt('Expiration Date'); ?>: </b>
    &nbsp;&nbsp;     <?php echo text($expir_date); ?>

<form method="post" action="<?php echo $rootdir; ?>/forms/<?php echo text($form_folder); ?>/SpectacleRx.php?mode=update"
      id="Spectacle" class="eye_mag pure-form" name="Spectacle" style="text-align:center;">
    <!-- start container for the main body of the form -->
    <input type="hidden" name="REFDATE" id="REFDATE" value="<?php echo attr($data['date']); ?>">
    <input type="hidden" name="RXTYPE" id="RXTYPE" value="<?php echo attr($RXTYPE); ?>">
    <input type="hidden" name="REFTYPE" value="<?php echo attr($REFTYPE); ?>"/>
    <input type="hidden" name="pid" id="pid" value="<?php echo attr($pid); ?>">
    <input type="hidden" name="id" id="id" value="<?php echo attr($insert_this_id); ?>">
    <input type="hidden" name="encounter" id="encounter" value="<?php echo attr($encounter); ?>">

    <div style="width: 650px;">

        <table style="margin: 0px auto;">
            <tr>
                <td>
                    <?php
                    if ($REFTYPE != "CTL") { ?>
                            <table id="SpectacleRx" name="SpectacleRx" class="refraction bordershadow"
                                   style="min-width:610px;top:0px;">
                                <tr style="font-weight:bold;text-align:center;">
                                    <td><i name="reverse" id="reverse" class="fa fa-gamepad fa-2x"></i></td>
                                    <td></td>
                                    <td><?php echo xlt('Sph{{Sphere}}'); ?></td>
                                    <td><?php echo xlt('Cyl{{Cylinder}}'); ?></td>
                                    <td><?php echo xlt('Axis{{Axis of a glasses prescription}}'); ?></td>
                                    <td rowspan="5" class="right bold" colspan="1" >
                                        <b class="bold underline"><?php echo xlt('Rx Type'); ?></b><br/><br/>
                                        <b id="SingleVision_span" name="SingleVision_span">
                                            <label for="RXTYPE_Single"><?php echo xlt('Single'); ?></label>
                                            <input type="radio"
                                                   onclick="pick_rxType('Single',<?php echo attr_js($insert_this_id); ?>);"
                                                   value="Single" id="RXTYPE_Single" name="RXTYPE"
                                                   <?php echo attr($Single); ?>"></b><br/>
                                        <b id="Bifocal_span" name="Bifocal_span">
                                            <label for="RXTYPE_Bifocal">
                                                <?php echo xlt('Bifocal'); ?>
                                            </label>
                                            <input type="radio"
                                                   onclick="pick_rxType('Bifocal',<?php echo attr_js($insert_this_id); ?>);"
                                                   value="Bifocal" id="RXTYPE_Bifocal" name="RXTYPE" <?php echo attr($Bifocal); ?>></b><br/>
                                        <b id="Trifocal_span" name="Trifocal_span">
                                            <label for="RXTYPE_Trifocal">
                                                <?php echo xlt('Trifocal'); ?>
                                            </label>
                                            <input type="radio"
                                                   onclick="pick_rxType('Trifocal',<?php echo attr_js($insert_this_id); ?>);"
                                                   value="Trifocal" id="RXTYPE_Trifocal"
                                                   name="RXTYPE" <?php echo attr($Trifocal); ?>></b><br/>
                                        <b id="Progressive_span">
                                            <label for="RXTYPE_Progressive">
                                                <?php echo xlt('Prog.{{Progressive lenses}}'); ?>
                                            </label>
                                            <input type="radio"
                                                   onclick="pick_rxType('Progressive',<?php echo attr_js($insert_this_id); ?>);"
                                                   value="Progressive" id="RXTYPE_Progressive"
                                                   name="RXTYPE" <?php echo attr($Progressive); ?>></b><br/>
                                    </td>
                                    <td></td>
                                </tr>
                                <tr class="center">
                                    <td rowspan="2" colspan="1" class="right bold"><?php echo xlt('Distance'); ?>: </td>
                                    <td class="right bold"><?php echo xlt('OD{{right eye}}'); ?></td>
                                    <td><input type=text id="ODSPH" name="ODSPH" value="<?php echo attr($ODSPH); ?>"></td>
                                    <td><input type=text id="ODCYL" name="ODCYL" value="<?php echo attr($ODCYL); ?>"></td>
                                    <td><input type=text id="ODAXIS" name="ODAXIS" value="<?php echo attr($ODAXIS); ?>">
                                    </td>
                                </tr>
                                <tr class="center">
                                    <td name="W_wide" class="right bold"><?php echo xlt('OS{{left eye}}'); ?></td>
                                    <td><input type=text id="OSSPH" name="OSSPH" value="<?php echo attr($OSSPH); ?>"></td>
                                    <td><input type=text id="OSCYL" name="OSCYL" value="<?php echo attr($OSCYL); ?>"></td>
                                    <td><input type=text id="OSAXIS" name="OSAXIS" value="<?php echo attr($OSAXIS); ?>">
                                    </td>
                                </tr>
                                <tr class="NEAR center">
                                    <td rowspan="2" colspan="1" nowrap class="right bold"><?php echo xlt('ADD'); ?>:<br/>
                                        <?php echo xlt("Mid{{Middle segment in a trifocal glasses prescription}}"); ?>
                                        /<?php echo xlt("Near"); ?></td>
                                    <td class="right bold"><?php echo xlt('OD{{right eye}}'); ?></td>
                                    <td name="COLADD1"><input type="text" id="ODMIDADD" name="ODMIDADD"
                                                              value="<?php echo attr($ODMIDADD); ?>"></td>
                                    <td class="WAdd2"><input type="text" id="ODADD2" name="ODADD2"
                                                             value="<?php echo attr($ODADD2); ?>"></td>
                                </tr>
                                <tr class="NEAR center">
                                    <td class="right bold"><?php echo xlt('OS{{left eye}}'); ?></td>
                                    <td name="COLADD1">
                                        <input type="text" id="OSMIDADD" name="OSMIDADD" value="<?php echo attr($OSMIDADD); ?>"></td>
                                    <td class="WAdd2">
                                        <input type="text" id="OSADD2" name="OSADD2" value="<?php echo attr($OSADD2); ?>"></td>
                                </tr>
                                <tr>
                                    <td colspan="2" class="center bold"><?php echo xlt('Comments'); ?>: </td>
                                    <td colspan="4">
                                    <textarea style="width:100%;height:3em;" id="CRCOMMENTS"
                                              name="CRCOMMENTS"><?php echo text($COMMENTS); ?></textarea>
                                    </td>
                                </tr>
                                <!-- start Dispense data -->
                                <tr class="header closeButton">
                                    <td colspan="9" class="right">
                                                <span><?php
                                                if (
                                                    $ODHPD || $ODHBASE || $ODVPD || $ODVBASE || $ODSLABOFF || $ODVERTEXDIST ||
                                                        $OSHPD || $OSHBASE || $OSVPD || $OSVBASE || $OSSLABOFF || $OSVERTEXDIST ||
                                                        $ODMPDD || $ODMPDN || $OSMPDD || $OSMPDN || $BPDD || $BPDN ||
                                                        $LENS_MATERIAL || $LENS_TREATMENTS
                                                ) {
                                                    $detailed = '1';
                                                    ?><i class="fa fa-minus-square-o"></i><?php
                                                } else {
                                                    $detailed = '0';
                                                    ?><i class="fa fa-plus-square-o"></i><?php
                                                }
                                                ?>
                                                </span>
                                    </td>
                                </tr>
                                <tr>
                                    <td colspan="7">
                                        <hr/>
                                    </td>
                                </tr>
                                <tr class="dispense_data" style="font-weight:bold;text-align:center;">
                                    <td name="W_wide" colspan="1"></td>
                                    <td name="W_wide"
                                        title="<?php echo xla('Horizontal Prism Power'); ?>"><?php echo xlt('Horiz Prism{{abbreviation for Horizontal Prism Power}}'); ?></td>
                                    <td name="W_wide"
                                        title="<?php echo xla('Horizontal Prism Base'); ?>"><?php echo xlt('Horiz Base{{abbreviation for Horizontal Prism Base}}'); ?></td>
                                    <td name="W_wide"
                                        title="<?php echo xla('Vertical Prism Power'); ?>"><?php echo xlt('Vert Prism{{abbreviation for Vertical Prism Power}}'); ?></td>
                                    <td name="W_wide"
                                        title="<?php echo xla('Vertical Prism Base'); ?>"><?php echo xlt('Vert Base{{abbreviation for Vertical Prism Base}}'); ?></td>
                                    <td name="W_wide"
                                        title="<?php echo xla('Slab Off'); ?>"><?php echo xlt('Slab Off'); ?></td>
                                    <td name="W_wide"
                                        title="<?php echo xla('Vertex Distance'); ?>"><?php echo xlt('Vert Distance{{abbreviation for Vertex Distance}}'); ?></td>
                                </tr>
                                <tr class="dispense_data">
                                    <td name="W_wide" style="text-align:right;font-weight:bold;"
                                        colspan="1"><?php echo xlt('OD{{right eye}}'); ?></td>
                                    <td name="W_wide"><input type="text" class="prism" id="ODHPD" name="ODHPD"
                                                             value="<?php echo attr($ODHPD); ?>"></td>
                                    <td name="W_wide"><input type="text" class="prism" id="ODHBASE" name="ODHBASE"
                                                             value="<?php echo attr($ODHBASE); ?>"></td>
                                    <td name="W_wide"><input type="text" class="prism" id="ODVPD" name="ODVPD"
                                                             value="<?php echo attr($ODVPD); ?>"></td>
                                    <td name="W_wide"><input type="text" class="prism" id="ODVBASE" name="ODVBASE"
                                                             value="<?php echo attr($ODVBASE); ?>"></td>
                                    <td name="W_wide"><input type="text" class="prism" id="ODSLABOFF" name="ODSLABOFF"
                                                             value="<?php echo attr($ODSLABOFF); ?>"></td>
                                    <td name="W_wide"><input type="text" class="prism" id="ODVERTEXDIST" name="ODVERTEXDIST"
                                                             value="<?php echo attr($ODVERTEXDIST); ?>"></td>
                                </tr>
                                <tr class="dispense_data">
                                    <td name="W_wide" style="text-align:right;font-weight:bold;"
                                        colspan="1"><?php echo xlt('OS{{left eye}}'); ?></td>
                                    <td name="W_wide"><input type="text" class="prism" id="OSHPD" name="OSHPD"
                                                             value="<?php echo attr($OSHPD); ?>"></td>
                                    <td name="W_wide"><input type="text" class="prism" id="OSHBASE" name="OSHBASE"
                                                             value="<?php echo attr($OSHBASE); ?>"></td>
                                    <td name="W_wide"><input type="text" class="prism" id="OSVPD" name="OSVPD"
                                                             value="<?php echo attr($OSVPD); ?>"></td>
                                    <td name="W_wide"><input type="text" class="prism" id="OSVBASE" name="OSVBASE"
                                                             value="<?php echo attr($OSVBASE); ?>"></td>
                                    <td name="W_wide"><input type="text" class="prism" id="OSSLABOFF" name="OSSLABOFF"
                                                             value="<?php echo attr($OSSLABOFF); ?>"></td>
                                    <td name="W_wide"><input type="text" class="prism" id="OSVERTEXDIST" name="OSVERTEXDIST"
                                                             value="<?php echo attr($OSVERTEXDIST); ?>"></td>
                                </tr>
                                <tr class="dispense_data">
                                    <td colspan="7" class="center">
                                        <hr/>
                                    </td>
                                </tr>
                                <tr class="dispense_data" style="font-weight:bold;text-align:center;">
                                    <td></td>
                                    <td name="W_wide"
                                        title="<?php echo xla('Monocular Pupillary Diameter - Distance'); ?>"><?php echo xlt('MPD-D{{abbreviation for Monocular Pupillary Diameter - Distance}}'); ?></td>
                                    <td name="W_wide"
                                        title="<?php echo xla('Monocular Pupillary Diameter - Near'); ?>"><?php echo xlt('MPD-N{{abbreviation for Monocular Pupillary Diameter - Near}}'); ?></td>
                                    <td name="W_wide"
                                        title="<?php echo xla('Binocular Pupillary Diameter - Distance'); ?>"><?php echo xlt('BPD-D{{abbreviation for Binocular Pupillary Diameter - Distance}}'); ?></td>
                                    <td name="W_wide"
                                        title="<?php echo xla('Binocular Pupillary Diameter - Near'); ?>"><?php echo xlt('BPD-N{{abbreviation for Binocular Pupillary Diameter - Near}}'); ?></td>

                                    <td colspan="2">Lens Material:</td>
                                </tr>
                                <tr>
                                    <td name="W_wide" style="text-align:right;font-weight:bold;"
                                        colspan="1"><?php echo xlt('OD{{right eye}}'); ?></td>
                                    <td name="W_wide"><input type="text" class="prism" id="ODMPDD" name="ODMPDD"
                                                             value="<?php echo attr($ODMPDD); ?>"></td>
                                    <td name="W_wide"><input type="text" class="prism" id="ODMPDN" name="ODMPDN"
                                                             value="<?php echo attr($ODMPDN); ?>"></td>
                                    <td name="W_wide" rowspan="2" style="vertical-align:middle;"><input type="text"
                                                                                                        class="prism"
                                                                                                        id="BPDD"
                                                                                                        name="BPDD"
                                                                                                        value="<?php echo attr($BPDD); ?>">
                                    </td>
                                    <td name="W_wide" rowspan="2" style="vertical-align:middle;"><input type="text"
                                                                                                        class="prism"
                                                                                                        id="BPDN"
                                                                                                        name="BPDN"
                                                                                                        value="<?php echo attr($BPDN); ?>">
                                    </td>
                                    <td colspan="2">   <?php
                                        echo generate_select_list("LENS_MATERIAL", "Eye_Lens_Material", "$LENS_MATERIAL", '', ' ', '', 'restoreSession;submit_form();', '', array('style' => 'width:120px'));
                                    ?>
                                    </td>
                                </tr>
                                <tr>
                                    <td name="W_wide" style="text-align:right;font-weight:bold;"
                                        colspan="1"><?php echo xlt('OS{{left eye}}'); ?></td>
                                    <td name="W_wide"><input type="text" class="prism" id="OSMPDD" name="OSMPDD"
                                                             value="<?php echo attr($OSMPDD); ?>"></td>
                                    <td name="W_wide"><input type="text" class="prism" id="OSMPDN" name="OSMPDN"
                                                             value="<?php echo attr($OSMPDN); ?>"></td>
                                </tr>
                                <tr style="font-weight:bold;text-align:center;">
                                    <td colspan="3"><?php echo xlt('Lens Treatments'); ?>
                                    </td>
                                </tr>
                                <tr style="text-align:left;vertical-align:top;">
                                    <td colspan="4" class="bold left">
                                        <?php echo generate_lens_treatments($W, $LENS_TREATMENTS); ?>
                                    </td>
                                </tr>
                            </table>&nbsp;<br/><br/><br/>
                            <?php
                    } else {
                        if (!empty($ODADD) || !empty($OSADD)) {
                            $adds = 1;
                        } else {
                            $adds = '';
                        }
                        ?>
                            <table id="CTLRx" name="CTLRx" class="refraction bordershadow">
                                <tr class="bold center">
                                    <td class="right bold underline"><?php echo xlt('Right Lens'); ?></td>
                                </tr>
                                <tr>
                                    <td colspan="2" class="right bold text-uppercase"><?php echo xlt('Brand'); ?>:</td>
                                    <td colspan="4" class="left"><?php echo text($CTLBRANDOD); ?> <?php if ($CTLMANUFACTUREROD) {
                                        echo "(" . text($CTLMANUFACTUREROD) . ")";} ?></td>
                                </tr>
                                <tr class="bold">
                                    <td><?php echo xlt('SPH{{Sphere}}'); ?></td>
                                    <td><?php echo xlt('CYL{{Cylinder}}'); ?></td>
                                    <td><?php echo xlt('AXIS{{Axis of a glasses prescription}}'); ?></td>
                                    <td><?php echo xlt('BC{{Base Curve}}'); ?></td>
                                    <td><?php echo xlt('DIAM{{Diameter}}'); ?></td>
                                <?php
                                if ($adds) {
                                    ?>
                                            <td><?php echo xlt('ADD{{Bifocal Add}}'); ?></td>
                                        <?php } ?>
                                </tr>
                                <tr>
                                    <td><input type=text id="CTLODSPH" name="CTLODSPH" value="<?php echo attr($ODSPH); ?>">
                                    </td>
                                    <td><input type=text id="CTLODCYL" name="CTLODCYL" value="<?php echo attr($ODCYL); ?>">
                                    </td>
                                    <td><input type=text id="CTLODAXIS" name="CTLODAXIS"
                                               value="<?php echo attr($ODAXIS); ?>"></td>
                                    <td><input type=text id="CTLODBC" name="CTLODBC" value="<?php echo attr($ODBC); ?>">
                                    </td>
                                    <td><input type=text id="CTLODDIAM" name="CTLODDIAM"
                                               value="<?php echo attr($ODDIAM); ?>"></td>
                                    <?php
                                    if ($adds) {
                                        ?>
                                            <td><input type=text id="CTLODADD" name="CTLODADD" value="<?php echo attr($ODADD); ?>">
                                            </td>
                                        <?php } ?>
                                </tr>
                                <tr>
                                    <td colspan="2" class="right bold text-uppercase"><?php echo xlt('Quantity:'); ?></td>
                                    <td colspan="4" class="left"><input id="CTLODQUANTITY" name="CTLODQUANTITY" value="<?php echo attr($CTLODQUANTITY); ?>" type="text" class="left" /></td>
                                </tr>
                                <tr>
                                    <td colspan="7">
                                        <hr />
                                    </td>
                                </tr>
                                <tr>
                                    <td class="right bold large underline"><?php echo xlt('Left Lens'); ?></td>
                                </tr>
                                <tr>
                                    <td colspan="2" class="right bold text-uppercase"><?php echo xlt('Brand'); ?>:</td>
                                    <td colspan="4" class="left"><?php echo text($CTLBRANDOS); ?> <?php if ($CTLMANUFACTUREROS) {
                                        echo "(" . text($CTLMANUFACTUREROS) . ")";} ?></td>
                                </tr>
                                <tr class="bold" style="line-height:0.3em;font-size:0.6em;">
                                    <td><?php echo xlt('SPH{{Sphere}}'); ?></td>
                                    <td><?php echo xlt('CYL{{Cylinder}}'); ?></td>
                                    <td><?php echo xlt('AXIS{{Axis of a glasses prescription}}'); ?></td>
                                    <td><?php echo xlt('BC{{Base Curve}}'); ?></td>
                                    <td><?php echo xlt('DIAM{{Diameter}}'); ?></td>
                                    <?php
                                    if ($adds) {
                                        ?>
                                            <td><?php echo xlt('ADD{{Bifocal Add}}'); ?></td>
                                        <?php } ?>
                                </tr>
                                <tr>
                                    <td><input type=text id="CTLOSSPH" name="CTLOSSPH" value="<?php echo attr($OSSPH); ?>">
                                    </td>
                                    <td><input type=text id="CTLOSCYL" name="CTLOSCYL" value="<?php echo attr($OSCYL); ?>">
                                    </td>
                                    <td><input type=text id="CTLOSAXIS" name="CTLOSAXIS"
                                               value="<?php echo attr($OSAXIS); ?>"></td>
                                    <td><input type=text id="CTLOSBC" name="CTLOSBC" value="<?php echo attr($OSBC); ?>">
                                    </td>
                                    <td><input type=text id="CTLOSDIAM" name="CTLOSDIAM"
                                               value="<?php echo attr($OSDIAM); ?>"></td>
                                    <?php
                                    if ($adds) {
                                        ?>
                                            <td><input type=text id="CTLOSADD" name="CTLOSADD" value="<?php echo attr($OSADD); ?>"></td>
                                        <?php } ?>
                                </tr>
                                <tr>
                                    <td colspan="2" class="right bold text-uppercase"><?php echo xlt('Quantity:'); ?></td>
                                    <td colspan="4" class="left"><input id="CTLOSQUANTITY" name="CTLOSQUANTITY" value="<?php echo attr($CTLOSQUANTITY); ?>" type="text" class="left" /></td>
                                </tr>

                                <?php if ($CTL_COMMENTS > '') { ?>
                                    <tr>
                                        <td colspan="7">
                                            <hr />
                                        </td>
                                    </tr>
                                    <tr>
                                        <td class="right bold red" colspan="2"
                                            style="vertical-align:top;"><?php echo xlt('Comments'); ?>:</u></td>
                                        <td colspan="4" class="left">
                                            <textarea cols="30" rows="4" id="COMMENTS" name="COMMENTS"><?php echo text($CTL_COMMENTS); ?></textarea>
                                        </td>
                                    </tr>
                                <?php } ?>
                            </table>
                            <?php
                    } ?>
                </td>
            </tr>
            <tr>
                <?php
                    $signature = $GLOBALS["webserver_root"] . "/interface/forms/eye_mag/images/sign_" . attr($_SESSION['authUserID']) . ".jpg";
                if (file_exists($signature)) {
                    ?>
                <td class="center" style="margin:25px auto;">
                            <span style="position:relative;padding-left:40px;">
                                <img src='<?php echo $web_root; ?>/interface/forms/eye_mag/images/sign_<?php echo attr($_SESSION['authUserID']); ?>.jpg'
                                     style="width:240px;height:85px;border-block-end: 1pt solid black;margin:5px;"/>
                                    </span><br/>

                    <?php
                } else {
                    ?>
                <td class="center">
                    <hr style="border:solid 1px black;width:50%;margin:0.5in auto 0;" />
                    <?php
                } ?>

                    <?php echo xlt('Provider'); ?>
                    : <?php echo text($prov_data['fname']); ?> <?php echo text($prov_data['lname']);
                    if ($prov_data['suffix']) {
                        echo ", " . $prov_data['suffix'];
                    } ?><br/>
                    <small><?php echo xlt('e-signed'); ?> <input type="checkbox" checked="checked"></small>
                </td>
            </tr>


        </table>
    </div>
</form>

</body>
<script>
    $(function () {
        $('.header').click(function () {
            var $this = $(this);
            $(this).nextUntil('tr.header').slideToggle(100).promise().done(function () {
                $this.find('span').html(function (_, value) {
                    return value == '<i class="fa fa-plus-square-o"></i>' ? '<i class="fa fa-minus-square-o"></i>' : '<i class="fa fa-plus-square-o"></i>';
                });
            });
        });
        <?php
        if (!$detailed) {
            echo "$('.header').trigger('click');";
        } ?>

        $("input[name$='PD']").blur(function () {
            //make it all caps
            var str = $(this).val();
            str = str.toUpperCase();
            $(this).val(str);
        });
        $('input[name$="SPH"]').blur(function () {
            var mid = $(this).val();
            if (mid.match(/PLANO/i)) {
                $(this).val('PLANO');
                return;
            }
            if (mid.match(/^[\+\-]?\d{1}$/)) {
                mid = mid + ".00";
            }
            if (mid.match(/\.[27]$/)) {
                mid = mid + '5';
            }
            if (mid.match(/\.\d$/)) {
                mid = mid + '0';
            }
            //if near is +2. make it +2.00
            if (mid.match(/\.$/)) {
                mid = mid + '00';
            }
            if ((!mid.match(/\./)) && (mid.match(00 | 25 | 50 | 75))) {
                var front = mid.match(/(\d{0,2})(00|25|50|75)/)[1];
                var back = mid.match(/(\d{0,2})(00|25|50|75)/)[2];
                if (front == '') front = '0';
                mid = front + "." + back;
            }
            if (!mid.match(/\./)) {
                var front = mid.match(/([\+\-]?\d{0,2})(\d{2})/)[1];
                var back = mid.match(/(\d{0,2})(\d{2})/)[2];
                if (front == '') front = '0';
                if (front == '-') front = '-0';
                mid = front + "." + back;
            }
            if (!mid.match(/^(\+|\-){1}/)) {
                mid = "+" + mid;
            }
            $(this).val(mid);
        });

        $("input[name$='ADD'],input[name$='ADD2']").blur(function () {
            var add = $(this).val();
            add = add.replace(/=/g, "+");
            //if add is one digit, eg. 2, make it +2.00
            if (add.match(/^\d{1}$/)) {
                add = "+" + add + ".00";
            }
            //if add is '+'one digit, eg. +2, make it +2.00
            if (add.match(/^\+\d{1}$/)) {
                add = add + ".00";
            }
            //if add is 2.5 or 2.0 make it 2.50 or 2.00
            if (add.match(/\.[05]$/)) {
                add = add + '0';
            }
            //if add is 2.2 or 2.7 make it 2.25 or 2.75
            if (add.match(/\.[27]$/)) {
                add = add + '5';
            }
            //if add is +2. make it +2.00
            if (add.match(/\.$/)) {
                add = add + '00';
            }
            if ((!add.match(/\./)) && (add.match(/(0|25|50|75)$/))) {
                var front = add.match(/([\+]?\d{0,1})(00|25|50|75)/)[1];
                var back = add.match(/([\+]?\d{0,1})(00|25|50|75)/)[2];
                if (front == '') front = '0';
                add = front + "." + back;
            }
            if (!add.match(/^(\+)/) && (add.length > 0)) {
                add = "+" + add;
            }
            $(this).val(add);
            if (this.id == "ODADD2") $('#OSADD2').val(add);
            if (this.id == "ODMIDADD") $('#OSMIDADD').val(add);
            if (this.id == "CTLODADD") $('#CTLOSADD').val(add);
        });

        $("input[name$='AXIS']").blur(function () {
            // Make this a 3 digit leading zeros number.
            // we are not translating text to numbers, just numbers to
            // a 3 digit format with leading zeroes as needed.
            // assume the end user KNOWS there are only numbers presented and
            // more than 3 digits is a mistake...
            // (although this may change with topographic answer)
            var axis = $(this).val();
            var group = this.name.replace("AXIS", "CYL");
            ;
            var cyl = $("#" + group).val();
            if ((cyl > '') && (cyl != 'SPH')) {
                if (!axis.match(/\d\d\d/)) {
                    if (!axis.match(/\d\d/)) {
                        if (!axis.match(/\d/)) {
                            axis = '0';
                        }
                        axis = '0' + axis;
                    }
                    axis = '0' + axis;
                }
            } else {
                axis = '';
            }
            $(this).val(axis);
        });
        $("[name$='CYL']").blur(function () {
            var mid = $(this).val();
            var group = this.name.replace("CYL", "SPH");
            ;
            var sphere = $("#" + group).val();
            if (((mid.length == 0) && (sphere.length > 0)) || (mid.match(/sph/i))) {
                $(this).val('SPH');
                var axis = this.name.replace("CYL", "AXIS");
                $("#" + axis).val('');
                return;
            } else if (sphere.length > 0) {
                if (mid.match(/^[\+\-]?\d{1}$/)) {
                    mid = mid + ".00";
                }
                if (mid.match(/^(\d)(\d)$/)) {
                    mid = mid[0] + '.' + mid[1];
                }
                //if mid is 2.5 or 2.0 make it 2.50 or 2.00
                if (mid.match(/\.[05]$/)) {
                    mid = mid + '0';
                }
                //if mid is 2.2 or 2.7 make it 2.25 or 2.75
                if (mid.match(/\.[27]$/)) {
                    mid = mid + '5';
                }
                //if mid is +2. make it +2.00
                if (mid.match(/\.$/)) {
                    mid = mid + '00';
                }
                if (mid.match(/([\+\-]?\d{0,2})\.?(00|25|50|75)/)) {
                    var front = mid.match(/([\+\-]?\d{0,2})\.?(00|25|50|75)/)[1];
                    var back = mid.match(/([\+\-]?\d{0,2})\.?(00|25|50|75)/)[2];
                    if (front == '') front = '0';
                    mid = front + "." + back;
                }
                if (!mid.match(/^(\+|\-){1}/) && (sphere.length > 0)) {
                    //Since it doesn't start with + or - then give it '+'
                    mid = "+" + mid;
                }
                $(this).val(mid);
            }
        });
        $("input,textarea,text,checkbox").change(function () {
            submit_form($(this));
        });
        $("#reverse").click(function () {
            //alert('Start');
            reverse_cylinder('');
            //alert('Finish');

        });
        $("input[name$='SPH'],input[name$='CYL']").on('keyup', function (e) {
            if (e.keyCode == '61' || e.keyCode == '74') {
                now = $(this).val();
                now = now.replace(/=/g, "+").replace(/^j/g, "J");
                $(this).val(now);
            }
        });

    });
</script>
</html>

<?php
    $content = ob_get_clean();
    echo $content;
    exit;
?><|MERGE_RESOLUTION|>--- conflicted
+++ resolved
@@ -291,11 +291,7 @@
 
         <?php Header::setupHeader(['opener', 'pure', 'jscolor']); ?>
 
-<<<<<<< HEAD
-        <link rel="stylesheet" href="<?php echo $GLOBALS['rootdir']; ?>/forms/<?php echo $form_folder; ?>/css/style.css">
-=======
         <link rel="stylesheet" href="../../forms/<?php echo $form_folder; ?>/css/style.css">
->>>>>>> 09ddb07d
 
         <style>
             .title {
@@ -666,13 +662,8 @@
 ?>
 <html>
 <head>
-<<<<<<< HEAD
-    <?php Header::setupHeader(['opener', 'pure', 'jscolor']); ?>
-    <link rel="stylesheet" href="../../forms/<?php echo $form_folder; ?>/css/style.css" type="text/css">
-=======
     <?php Header::setupHeader([ 'opener', 'jquery-ui', 'jquery-ui-redmond', 'pure', 'jscolor' ]); ?>
     <link rel="stylesheet" href="../../forms/<?php echo $form_folder; ?>/css/style.css>
->>>>>>> 09ddb07d
 
     <style>
         .title {
