--- conflicted
+++ resolved
@@ -295,96 +295,33 @@
 }
 
 if ($_REQUEST['dispensed']) {
-<<<<<<< HEAD
     $query = "SELECT * from form_eye_mag_dispense where pid =? ORDER BY date DESC";
     $dispensed = sqlStatement($query, array($_REQUEST['pid']));
     ?><html>
-        <title><?php echo xlt('Rx Dispensed History'); ?></title>
-        <head>
-            <script src="<?php echo $GLOBALS['assets_static_relative'] ?>/jquery-1-10-2/jquery.js"></script>
-            <script src="<?php echo $GLOBALS['assets_static_relative'] ?>/bootstrap/dist/js/bootstrap.min.js"></script>
-            <script src="<?php echo $GLOBALS['assets_static_relative'] ?>/manual-added-packages/qtip2-2-2-1/jquery.qtip.min.js"></script>
-            <script type="text/javascript" src="<?php echo $webroot ?>/interface/main/tabs/js/include_opener.js"></script>
-
-            <link rel="stylesheet" href="<?php echo $GLOBALS['assets_static_relative'] ?>/bootstrap/dist/css/bootstrap.min.css">
-            <link rel="stylesheet" href="<?php echo $GLOBALS['css_header']; ?>" type="text/css">
-            <link rel="stylesheet" href="<?php echo $GLOBALS['assets_static_relative'] ?>/jquery-ui-themes-1-10-4/themes/ui-lightness/jquery-ui.min.css">
-            <link rel="stylesheet" href="<?php echo $GLOBALS['assets_static_relative'] ?>/pure/0.5.0/pure-min.css">
-            <link rel="stylesheet" href="<?php echo $GLOBALS['assets_static_relative'] ?>/manual-added-packages/qtip2-2-2-1/jquery.qtip.min.css" />
-            <link rel="stylesheet" href="<?php echo $GLOBALS['assets_static_relative'] ?>/font-awesome/css/font-awesome.min.css">
-            <link rel="stylesheet" href="../../forms/<?php echo $form_folder; ?>/css/style.css" type="text/css">
-
-            <style>
-                .refraction {
-                    top:1in;
-                    float:left;
-                    min-height:1.0in;
-                    border: 1.00pt solid #000000;
-                    padding: 5;
-                    border-radius: 8px;
-                    margin: 5 auto;
-                }
-                .refraction td {
-                    text-align:center;
-                    font-size:8pt;
-                    padding:2;
-                    text-align: text-middle;
-                    text-decoration: none;
-                }
-                table {
-                    font-size: 1.0em;
-                    padding: 2px;
-                    color: black;
-                    vertical-align: text-top;
-                }
-=======
-    $query      = "SELECT * from form_eye_mag_dispense where pid =? ORDER BY date DESC";
-    $dispensed  = sqlStatement($query, array($_REQUEST['pid']));
-    //could put Robert's header here
-    ?>
-    <html>
-<title><?php echo xlt('Rx Dispensed History'); ?></title>
-<head>
-    <script src="<?php echo $GLOBALS['assets_static_relative'] ?>/jquery-min-1-10-2/index.js"></script>
-    <script src="<?php echo $GLOBALS['assets_static_relative'] ?>/bootstrap-3-3-4/dist/js/bootstrap.min.js"></script>
-    <script src="<?php echo $GLOBALS['assets_static_relative'] ?>/qtip2-2-2-1/jquery.qtip.min.js"></script>
+    <title><?php echo xlt('Rx Dispensed History'); ?></title>
+    <head>
+    <script src="<?php echo $GLOBALS['assets_static_relative'] ?>/jquery-1-10-2/jquery.js"></script>
+    <script src="<?php echo $GLOBALS['assets_static_relative'] ?>/bootstrap/dist/js/bootstrap.min.js"></script>
+    <script src="<?php echo $GLOBALS['assets_static_relative'] ?>/manual-added-packages/qtip2-2-2-1/jquery.qtip.min.js"></script>
     <script type="text/javascript" src="<?php echo $webroot ?>/interface/main/tabs/js/include_opener.js"></script>
 
-    <link rel="stylesheet"
-          href="<?php echo $GLOBALS['assets_static_relative'] ?>/bootstrap-3-3-4/dist/css/bootstrap.min.css">
+    <link rel="stylesheet" href="<?php echo $GLOBALS['assets_static_relative'] ?>/bootstrap/dist/css/bootstrap.min.css">
     <link rel="stylesheet" href="<?php echo $GLOBALS['css_header']; ?>" type="text/css">
-    <link rel="stylesheet"
-          href="<?php echo $GLOBALS['assets_static_relative'] ?>/jquery-ui-1-10-4/themes/ui-lightness/jquery-ui.min.css">
-    <link rel="stylesheet" href="<?php echo $GLOBALS['assets_static_relative'] ?>/pure-0-5-0/pure-min.css">
-    <link rel="stylesheet" href="<?php echo $GLOBALS['assets_static_relative'] ?>/qtip2-2-2-1/jquery.qtip.min.css"/>
-    <link rel="stylesheet"
-          href="<?php echo $GLOBALS['assets_static_relative'] ?>/font-awesome-4-6-3/css/font-awesome.min.css">
+    <link rel="stylesheet" href="<?php echo $GLOBALS['assets_static_relative'] ?>/jquery-ui-themes-1-10-4/themes/ui-lightness/jquery-ui.min.css">
+    <link rel="stylesheet" href="<?php echo $GLOBALS['assets_static_relative'] ?>/pure/0.5.0/pure-min.css">
+    <link rel="stylesheet" href="<?php echo $GLOBALS['assets_static_relative'] ?>/manual-added-packages/qtip2-2-2-1/jquery.qtip.min.css" />
+    <link rel="stylesheet" href="<?php echo $GLOBALS['assets_static_relative'] ?>/font-awesome/css/font-awesome.min.css">
     <link rel="stylesheet" href="../../forms/<?php echo $form_folder; ?>/css/style.css" type="text/css">
 
     <style>
         .refraction {
-            top: 1in;
-            float: left;
-            min-height: 1.0in;
+            top:1in;
+            float:left;
+            min-height:1.0in;
             border: 1.00pt solid #000000;
-            padding: 5px;
+            padding: 5;
             border-radius: 8px;
-            margin: 5px auto;
-        }
->>>>>>> 373ca9c7
-
-        .refraction td {
-            text-align: center;
-            font-size: 8pt;
-            padding: 2;
-            text-decoration: none;
-        }
-
-        table {
-            font-size: 1.0em;
-            padding: 2px;
-            color: black;
-            vertical-align: text-top;
+            margin: 5 auto;
         }
 
         input[type=text] {
@@ -680,107 +617,49 @@
     exit;
 }
 
-<<<<<<< HEAD
    ob_start();
     ?>
     <html>
-        <head>
-            <script src="<?php echo $GLOBALS['assets_static_relative'] ?>/jquery-1-10-2/jquery.js"></script>
-            <script src="<?php echo $GLOBALS['assets_static_relative'] ?>/bootstrap/dist/js/bootstrap.min.js"></script>
-            <script src="<?php echo $GLOBALS['assets_static_relative'] ?>/manual-added-packages/qtip2-2-2-1/jquery.qtip.min.js"></script>
-
-            <link rel="stylesheet" href="<?php echo $GLOBALS['assets_static_relative'] ?>/bootstrap/dist/css/bootstrap.min.css">
-            <link rel="stylesheet" href="<?php echo $GLOBALS['css_header']; ?>" type="text/css">
-            <link rel="stylesheet" href="<?php echo $GLOBALS['assets_static_relative'] ?>/jquery-ui-themes-1-10-4/themes/ui-lightness/jquery-ui.min.css">
-            <link rel="stylesheet" href="<?php echo $GLOBALS['assets_static_relative'] ?>/pure/0.5.0/pure-min.css">
-            <link rel="stylesheet" href="<?php echo $GLOBALS['assets_static_relative'] ?>/manual-added-packages/qtip2-2-2-1/jquery.qtip.min.css" />
-            <link rel="stylesheet" href="<?php echo $GLOBALS['assets_static_relative'] ?>/font-awesome/css/font-awesome.min.css">
-            <link rel="stylesheet" href="../../forms/<?php echo $form_folder; ?>/css/style.css" type="text/css">
-
-            <style>
-                .title {
-                  font-size:1em;
-                  position:absolute;
-                  right:10px;
-                  top:30px;
-                  font-size: 1em;
-                }
-                .refraction {
-                    top:1in;
-                    float:left;
-                    min-height:1.0in;
-                    border: 1.00pt solid #000000;
-                    padding: 5;
-                    box-shadow: 10px 10px 5px #888888;
-                    border-radius: 8px;
-                    margin: 5 auto 10 10;
-                    width:5.0in;
-                }
-                .refraction td {
-                    text-align:center;
-                    font-size:8pt;
-                    padding:5;
-                    width:0.35in;
-                    vertical-align: text-middle;
-                    text-decoration: none;
-                }
-                table {
-                    font-size: 1.0em;
-                    padding: 2px;
-                    color: black;
-                    vertical-align: text-top;
-                }
-=======
-ob_start();
-?>
-<html>
-<head>
-    <script src="<?php echo $GLOBALS['assets_static_relative'] ?>/jquery-min-1-10-2/index.js"></script>
-    <script src="<?php echo $GLOBALS['assets_static_relative'] ?>/bootstrap-3-3-4/dist/js/bootstrap.min.js"></script>
-    <script src="<?php echo $GLOBALS['assets_static_relative'] ?>/qtip2-2-2-1/jquery.qtip.min.js"></script>
-
-    <link rel="stylesheet"
-          href="<?php echo $GLOBALS['assets_static_relative'] ?>/bootstrap-3-3-4/dist/css/bootstrap.min.css">
+    <head>
+    <script src="<?php echo $GLOBALS['assets_static_relative'] ?>/jquery-1-10-2/jquery.js"></script>
+    <script src="<?php echo $GLOBALS['assets_static_relative'] ?>/bootstrap/dist/js/bootstrap.min.js"></script>
+    <script src="<?php echo $GLOBALS['assets_static_relative'] ?>/manual-added-packages/qtip2-2-2-1/jquery.qtip.min.js"></script>
+
+    <link rel="stylesheet" href="<?php echo $GLOBALS['assets_static_relative'] ?>/bootstrap/dist/css/bootstrap.min.css">
     <link rel="stylesheet" href="<?php echo $GLOBALS['css_header']; ?>" type="text/css">
-    <link rel="stylesheet"
-          href="<?php echo $GLOBALS['assets_static_relative'] ?>/jquery-ui-1-10-4/themes/ui-lightness/jquery-ui.min.css">
-    <link rel="stylesheet" href="<?php echo $GLOBALS['assets_static_relative'] ?>/pure-0-5-0/pure-min.css">
-    <link rel="stylesheet" href="<?php echo $GLOBALS['assets_static_relative'] ?>/qtip2-2-2-1/jquery.qtip.min.css"/>
-    <link rel="stylesheet"
-          href="<?php echo $GLOBALS['assets_static_relative'] ?>/font-awesome-4-6-3/css/font-awesome.min.css">
+    <link rel="stylesheet" href="<?php echo $GLOBALS['assets_static_relative'] ?>/jquery-ui-themes-1-10-4/themes/ui-lightness/jquery-ui.min.css">
+    <link rel="stylesheet" href="<?php echo $GLOBALS['assets_static_relative'] ?>/pure/0.5.0/pure-min.css">
+    <link rel="stylesheet" href="<?php echo $GLOBALS['assets_static_relative'] ?>/manual-added-packages/qtip2-2-2-1/jquery.qtip.min.css" />
+    <link rel="stylesheet" href="<?php echo $GLOBALS['assets_static_relative'] ?>/font-awesome/css/font-awesome.min.css">
     <link rel="stylesheet" href="../../forms/<?php echo $form_folder; ?>/css/style.css" type="text/css">
 
     <style>
         .title {
+            font-size:1em;
+            position:absolute;
+            right:10px;
+            top:30px;
             font-size: 1em;
-            position: absolute;
-            right: 10px;
-            top: 30px;
-            font-size: 1em;
-        }
->>>>>>> 373ca9c7
-
+        }
         .refraction {
-            top: 1in;
-            float: left;
-            min-height: 1.0in;
+            top:1in;
+            float:left;
+            min-height:1.0in;
             border: 1.00pt solid #000000;
             padding: 5;
             box-shadow: 10px 10px 5px #888888;
             border-radius: 8px;
             margin: 5 auto 10 10;
-            width: 5.0in;
-        }
-
+            width:5.0in;
+        }
         .refraction td {
-            text-align: center;
-            font-size: 8pt;
-            padding: 5;
-            width: 0.35in;
+            text-align:center;
+            font-size:8pt;
+            padding:5;
+            width:0.35in;
             vertical-align: text-middle;
             text-decoration: none;
         }
-
         table {
             font-size: 1.0em;
             padding: 2px;
