--- conflicted
+++ resolved
@@ -459,7 +459,6 @@
             <td style="width:220px;padding:1px;vertical-align:top;">
 
                 <?php
-<<<<<<< HEAD
                     /**
                      * Display the patient Photo, if there is one.
                      * Using document Class does not work since if there is no patient photo,
@@ -480,24 +479,12 @@
 
                     if (empty($result) || empty($result['id'])) {
                         //echo "no photo";
-=======
-                    //get patient photo
-                    $tempDocC = new C_Document();
-                    $tempDocC->onReturnRetrieveKey();
-                    $fileTemp = $tempDocC->retrieve_action($pid, -1, false, true, true, true, 'patient_picture');
-                if (!empty($fileTemp)) {
-                    if ($PDF_OUTPUT) {
-                        // tmp file in ../documents/temp since need to be available via webroot
-                        $from_file_tmp_web_name = tempnam($GLOBALS['OE_SITE_DIR'] . '/documents/temp', "oer");
-                        file_put_contents($from_file_tmp_web_name, $fileTemp);
-                        echo "<img src='" . $from_file_tmp_web_name . "' style='width:220px;'>";
-                        $tmp_files_remove[] = $from_file_tmp_web_name;
->>>>>>> 6dd49085
                     } else {
                         //get patient photo
                         $tempDocC = new C_Document();
                         try {
-                            $fileTemp = $tempDocC->retrieve_action($pid, -1, false, true, true, true, 'patient_picture');
+                            $tempDocC->onReturnRetrieveKey();
+                    $fileTemp = $tempDocC->retrieve_action($pid, -1, false, true, true, true, 'patient_picture');
                             if (!empty($fileTemp)) {
                                 if ($PDF_OUTPUT) {
                                     // tmp file in ../documents/temp since need to be available via webroot
