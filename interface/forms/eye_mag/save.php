<?php

/**
 * forms/eye_mag/save.php
 *
 * This saves the submitted data.
 *  Forms: new and updates
 *  User preferences for displaying the form as the user desires.
 *    Each time a form is used, layout choices auto-change preferences.
 *  Retrieves old records so the user can flip through old values within this form,
 *    ideally with the intent that the old data can be carried forward.
 *    Yeah, gotta write that carry forward stuff yet.  Next week it'll be done?
 *  HTML5 Canvas images the user draws.
 *    For now we have one image per section
 *    I envision a user definable image they can upload to draw on and name such as
 *    A face image to draw injectable location/dosage for fillers or botulinum toxins.
 *    Ideally this concept when it comes to fruition will serve as a basis for any specialty image form
 *    to be used.  Upload image, drop widget and save it...
 *
 * @package   OpenEMR
 * @link      https://www.open-emr.org
 * @author    Ray Magauran <rmagauran@gmail.com>
 * @copyright Copyright (c) 2016- Raymond Magauran <rmagauran@gmail.com>
 * @license   https://github.com/openemr/openemr/blob/master/LICENSE GNU General Public License 3
 */

$table_name = "form_eye_mag";
$form_name = "eye_mag";
$form_folder = "eye_mag";


require_once(__DIR__ . "/../../globals.php");

require_once("$srcdir/api.inc.php");
require_once("$srcdir/forms.inc.php");
require_once("php/" . $form_name . "_functions.php");
require_once($srcdir . "/../controllers/C_Document.class.php");
require_once($srcdir . "/documents.php");
require_once("$srcdir/patient.inc.php");
require_once("$srcdir/options.inc.php");
require_once("$srcdir/lists.inc.php");
require_once("$srcdir/report.inc.php");

use Mpdf\Mpdf;
use OpenEMR\Billing\BillingUtilities;
use OpenEMR\Common\Logging\EventAuditLogger;
use OpenEMR\Pdf\Config_Mpdf;

$returnurl = 'encounter_top.php';

if (isset($_REQUEST['id'])) {
    $id = $_REQUEST['id'];
}

if (!($id ?? '')) {
    $id = $_REQUEST['pid'];
}

$encounter = $_REQUEST['encounter'] ?? '';

$AJAX_PREFS = $_REQUEST['AJAX_PREFS'] ?? '';
if ($encounter == "" && !$id && !$AJAX_PREFS && (($_REQUEST['mode'] != "retrieve") or ($_REQUEST['mode'] == "show_PDF"))) {
    echo "Sorry Charlie..."; //should lead to a database of errors for explanation.
    exit;
}

/**
 * Save/update the preferences
 */
if ($_REQUEST['AJAX_PREFS'] ?? '') {
    $query = "REPLACE INTO " . $table_name . "_prefs (PEZONE,LOCATION,LOCATION_text,id,selection,ZONE_ORDER,GOVALUE,ordering)
                VALUES
                ('PREFS','VA','Vision',?,'RS','51',?,'1')";
    sqlQuery($query, array($_SESSION['authUserID'], $_REQUEST['PREFS_VA']));

    $query = "REPLACE INTO " . $table_name . "_prefs (PEZONE,LOCATION,LOCATION_text,id,selection,ZONE_ORDER,GOVALUE,ordering)
                VALUES
                ('PREFS','VAHx','Vision History',?,'VAHx','1001',?,'1')";
    sqlQuery($query, array($_SESSION['authUserID'], $_REQUEST['PREFS_VAHx']));

    $query = "REPLACE INTO " . $table_name . "_prefs (PEZONE,LOCATION,LOCATION_text,id,selection,ZONE_ORDER,GOVALUE,ordering)
                VALUES
                ('PREFS','W','Current Rx',?,'W','52',?,'2')";
    sqlQuery($query, array($_SESSION['authUserID'], $_REQUEST['PREFS_W']));

    $query = "REPLACE INTO " . $table_name . "_prefs (PEZONE,LOCATION,LOCATION_text,id,selection,ZONE_ORDER,GOVALUE,ordering)
                VALUES
                ('PREFS','W_width','Detailed Rx',?,'W_width','80',?,'100')";
    sqlQuery($query, array($_SESSION['authUserID'], $_REQUEST['PREFS_W_width']));

    $query = "REPLACE INTO " . $table_name . "_prefs (PEZONE,LOCATION,LOCATION_text,id,selection,ZONE_ORDER,GOVALUE,ordering)
              VALUES
              ('PREFS','MR','Manifest Refraction',?,'MR','53',?,'3')";
    sqlQuery($query, array($_SESSION['authUserID'], $_REQUEST['PREFS_MR']));

    $query = "REPLACE INTO " . $table_name . "_prefs (PEZONE,LOCATION,LOCATION_text,id,selection,ZONE_ORDER,GOVALUE,ordering)
                VALUES
                ('PREFS','MR_width','Detailed MR',?,'MR_width','81',?,'110')";
    sqlQuery($query, array($_SESSION['authUserID'], $_REQUEST['PREFS_W_width']));

    $query = "REPLACE INTO " . $table_name . "_prefs (PEZONE,LOCATION,LOCATION_text,id,selection,ZONE_ORDER,GOVALUE,ordering)
              VALUES
              ('PREFS','CR','Cycloplegic Refraction',?,'CR','54',?,'4')";
    sqlQuery($query, array($_SESSION['authUserID'], $_REQUEST['PREFS_CR']));

    $query = "REPLACE INTO " . $table_name . "_prefs (PEZONE,LOCATION,LOCATION_text,id,selection,ZONE_ORDER,GOVALUE,ordering)
              VALUES
              ('PREFS','CTL','Contact Lens',?,'CTL','55',?,'5')";
    sqlQuery($query, array($_SESSION['authUserID'], $_REQUEST['PREFS_CTL']));

    $query = "REPLACE INTO " . $table_name . "_prefs (PEZONE,LOCATION,LOCATION_text,id,selection,ZONE_ORDER,GOVALUE,ordering)
              VALUES
              ('PREFS', 'VAX', 'Visual Acuities', ?, 'VAX','65', ?,'15')";
    sqlQuery($query, array($_SESSION['authUserID'], $_REQUEST['PREFS_VAX']));

    $query = "REPLACE INTO " . $table_name . "_prefs (PEZONE,LOCATION,LOCATION_text,id,selection,ZONE_ORDER,GOVALUE,ordering)
              VALUES
              ('PREFS', 'RXHX', 'Prior Refractions', ?, 'RXHX','65', ?,'115')";
    sqlQuery($query, array($_SESSION['authUserID'], $_REQUEST['PREFS_RXHX']));

    $query = "REPLACE INTO " . $table_name . "_prefs (PEZONE,LOCATION,LOCATION_text,id,selection,ZONE_ORDER,GOVALUE,ordering)
              VALUES
              ('PREFS','ADDITIONAL','Additional Data Points',?,'ADDITIONAL','56',?,'6')";
    sqlQuery($query, array($_SESSION['authUserID'], $_REQUEST['PREFS_ADDITIONAL']));

    $query = "REPLACE INTO " . $table_name . "_prefs (PEZONE,LOCATION,LOCATION_text,id,selection,ZONE_ORDER,GOVALUE,ordering)
              VALUES
              ('PREFS','CLINICAL','CLINICAL',?,'CLINICAL','57',?,'7')";
    sqlQuery($query, array($_SESSION['authUserID'], $_REQUEST['PREFS_CLINICAL']));

    $query = "REPLACE INTO " . $table_name . "_prefs (PEZONE,LOCATION,LOCATION_text,id,selection,ZONE_ORDER,GOVALUE,ordering)
              VALUES
              ('PREFS','IOP','Intraocular Pressure',?,'IOP','67',?,'17')";
    sqlQuery($query, array($_SESSION['authUserID'], $_REQUEST['PREFS_IOP']));

    $query = "REPLACE INTO " . $table_name . "_prefs (PEZONE,LOCATION,LOCATION_text,id,selection,ZONE_ORDER,GOVALUE,ordering)
              VALUES
              ('PREFS','EXAM','EXAM',?,'EXAM','58',?,'8')";
    sqlQuery($query, array($_SESSION['authUserID'], $_REQUEST['PREFS_EXAM']));

    $query = "REPLACE INTO " . $table_name . "_prefs (PEZONE,LOCATION,LOCATION_text,id,selection,ZONE_ORDER,GOVALUE,ordering)
              VALUES
              ('PREFS','CYLINDER','CYL',?,'CYL','59',?,'9')";
    sqlQuery($query, array($_SESSION['authUserID'], $_REQUEST['PREFS_CYL']));

    $query = "REPLACE INTO " . $table_name . "_prefs (PEZONE,LOCATION,LOCATION_text,id,selection,ZONE_ORDER,GOVALUE,ordering)
              VALUES
              ('PREFS','HPI_VIEW','HPI View',?,'HPI_VIEW','60',?,'10')";
    sqlQuery($query, array($_SESSION['authUserID'], $_REQUEST['PREFS_HPI_VIEW']));

    $query = "REPLACE INTO " . $table_name . "_prefs (PEZONE,LOCATION,LOCATION_text,id,selection,ZONE_ORDER,GOVALUE,ordering)
              VALUES
              ('PREFS','EXT_VIEW','External View',?,'EXT_VIEW','66',?,'16')";
    sqlQuery($query, array($_SESSION['authUserID'], $_REQUEST['PREFS_EXT_VIEW']));

    $query = "REPLACE INTO " . $table_name . "_prefs (PEZONE,LOCATION,LOCATION_text,id,selection,ZONE_ORDER,GOVALUE,ordering)
              VALUES
              ('PREFS','ANTSEG_VIEW','Anterior Segment View',?,'ANTSEG_VIEW','61',?,'11')";
    sqlQuery($query, array($_SESSION['authUserID'], $_REQUEST['PREFS_ANTSEG_VIEW']));

    $query = "REPLACE INTO " . $table_name . "_prefs (PEZONE,LOCATION,LOCATION_text,id,selection,ZONE_ORDER,GOVALUE,ordering)
              VALUES
              ('PREFS','RETINA_VIEW','Retina View',?,'RETINA_VIEW','62',?,'12')";
    sqlQuery($query, array($_SESSION['authUserID'], $_REQUEST['PREFS_RETINA_VIEW']));

    $query = "REPLACE INTO " . $table_name . "_prefs (PEZONE,LOCATION,LOCATION_text,id,selection,ZONE_ORDER,GOVALUE,ordering)
              VALUES
              ('PREFS','NEURO_VIEW','Neuro View',?,'NEURO_VIEW','63',?,'13')";
    sqlQuery($query, array($_SESSION['authUserID'], $_REQUEST['PREFS_NEURO_VIEW']));

    $query = "REPLACE INTO " . $table_name . "_prefs (PEZONE,LOCATION,LOCATION_text,id,selection,ZONE_ORDER,GOVALUE,ordering)
              VALUES
              ('PREFS','ACT_VIEW','ACT View',?,'ACT_VIEW','64',?,'14')";
    sqlQuery($query, array($_SESSION['authUserID'], $_REQUEST['PREFS_ACT_VIEW']));

    $query = "REPLACE INTO " . $table_name . "_prefs (PEZONE,LOCATION,LOCATION_text,id,selection,ZONE_ORDER,GOVALUE,ordering)
              VALUES
              ('PREFS','ACT_SHOW','ACT Show',?,'ACT_SHOW','65',?,'15')";
    sqlQuery($query, array($_SESSION['authUserID'], $_REQUEST['PREFS_ACT_SHOW']));

    $query = "REPLACE INTO " . $table_name . "_prefs (PEZONE,LOCATION,LOCATION_text,id,selection,ZONE_ORDER,GOVALUE,ordering)
              VALUES
              ('PREFS','HPI_RIGHT','HPI DRAW',?,'HPI_RIGHT','70',?,'16')";
    sqlQuery($query, array($_SESSION['authUserID'], $_REQUEST['PREFS_HPI_RIGHT']));

    $query = "REPLACE INTO " . $table_name . "_prefs (PEZONE,LOCATION,LOCATION_text,id,selection,ZONE_ORDER,GOVALUE,ordering)
              VALUES
              ('PREFS','PMH_RIGHT','PMH DRAW',?,'PMH_RIGHT','71',?,'17')";
    sqlQuery($query, array($_SESSION['authUserID'], $_REQUEST['PREFS_PMH_RIGHT']));
    $query = "REPLACE INTO " . $table_name . "_prefs (PEZONE,LOCATION,LOCATION_text,id,selection,ZONE_ORDER,GOVALUE,ordering)
              VALUES
              ('PREFS','EXT_RIGHT','EXT DRAW',?,'EXT_RIGHT','72',?,'18')";
    sqlQuery($query, array($_SESSION['authUserID'], $_REQUEST['PREFS_EXT_RIGHT']));
    $query = "REPLACE INTO " . $table_name . "_prefs (PEZONE,LOCATION,LOCATION_text,id,selection,ZONE_ORDER,GOVALUE,ordering)
              VALUES
              ('PREFS','ANTSEG_RIGHT','ANTSEG DRAW',?,'ANTSEG_RIGHT','73',?,'19')";
    $result = sqlQuery($query, array($_SESSION['authUserID'], $_REQUEST['PREFS_ANTSEG_RIGHT']));

    $query = "REPLACE INTO " . $table_name . "_prefs (PEZONE,LOCATION,LOCATION_text,id,selection,ZONE_ORDER,GOVALUE,ordering)
              VALUES
              ('PREFS','RETINA_RIGHT','RETINA DRAW',?,'RETINA_RIGHT','74',?,'20')";
    sqlQuery($query, array($_SESSION['authUserID'], $_REQUEST['PREFS_RETINA_RIGHT']));

    $query = "REPLACE INTO " . $table_name . "_prefs (PEZONE,LOCATION,LOCATION_text,id,selection,ZONE_ORDER,GOVALUE,ordering)
              VALUES
              ('PREFS','SDRETINA_RIGHT','SDRETINA DRAW',?,'SDRETINA_RIGHT','80',?,'26')";
    sqlQuery($query, array($_SESSION['authUserID'], $_REQUEST['PREFS_SDRETINA_RIGHT']));

    $query = "REPLACE INTO " . $table_name . "_prefs (PEZONE,LOCATION,LOCATION_text,id,selection,ZONE_ORDER,GOVALUE,ordering)
              VALUES
              ('PREFS','NEURO_RIGHT','NEURO DRAW',?,'NEURO_RIGHT','75',?,'21')";
    sqlQuery($query, array($_SESSION['authUserID'], $_REQUEST['PREFS_NEURO_RIGHT']));
    $query = "REPLACE INTO " . $table_name . "_prefs (PEZONE,LOCATION,LOCATION_text,id,selection,ZONE_ORDER,GOVALUE,ordering)
              VALUES
              ('PREFS','IMPPLAN_RIGHT','IMPPLAN DRAW',?,'IMPPLAN_RIGHT','76',?,'22')";
    sqlQuery($query, array($_SESSION['authUserID'], $_REQUEST['PREFS_IMPPLAN_RIGHT']));
    $query = "REPLACE INTO " . $table_name . "_prefs (PEZONE,LOCATION,LOCATION_text,id,selection,ZONE_ORDER,GOVALUE,ordering)
              VALUES
              ('PREFS','PANEL_RIGHT','PMSFH Panel',?,'PANEL_RIGHT','77',?,'23')";
    sqlQuery($query, array($_SESSION['authUserID'], $_REQUEST['PREFS_PANEL_RIGHT']));
    $query = "REPLACE INTO " . $table_name . "_prefs (PEZONE,LOCATION,LOCATION_text,id,selection,ZONE_ORDER,GOVALUE,ordering)
              VALUES
              ('PREFS','KB_VIEW','KeyBoard View',?,'KB_VIEW','78',?,'24')";
    sqlQuery($query, array($_SESSION['authUserID'], $_REQUEST['PREFS_KB']));
    $query = "REPLACE INTO " . $table_name . "_prefs (PEZONE,LOCATION,LOCATION_text,id,selection,ZONE_ORDER,GOVALUE,ordering)
              VALUES
              ('PREFS','TOOLTIPS','Toggle Tooltips',?,'TOOLTIPS','79',?,'25')";
    sqlQuery($query, array($_SESSION['authUserID'], $_REQUEST['PREFS_TOOLTIPS']));

    // These settings are sticky user preferences linked to a given page.
// Could do ALL preferences this way instead of the modified extract above...
// mdsupport - user_settings prefix
    $uspfx = "EyeFormSettings_";
    $setting_tabs_left = prevSetting($uspfx, 'setting_tabs_left', 'setting_tabs_left', '0');
    $setting_HPI = prevSetting($uspfx, 'setting_HPI', 'setting_HPI', '1');
    $setting_PMH = prevSetting($uspfx, 'setting_PMH', 'setting_PMH', '1');
    $setting_ANTSEG = prevSetting($uspfx, 'setting_ANTSEG', 'setting_ANTSEG', '1');
    $setting_RETINA = prevSetting($uspfx, 'setting_RETINA', 'setting_RETINA', '1');
    $setting_SDRETINA = prevSetting($uspfx, 'setting_SDRETINA', 'setting_SDRETINA', '1');
    $setting_EXT = prevSetting($uspfx, 'setting_EXT', 'setting_EXT', '1');
    $setting_NEURO = prevSetting($uspfx, 'setting_NEURO', 'setting_NEURO', '1');
    $setting_IMPPLAN = prevSetting($uspfx, 'setting_IMPPLAN', 'setting_IMPPLAN', '1');
<<<<<<< HEAD
    echo "Prefs set"; die();
=======
    echo "Prefs set";
    die();
>>>>>>> 6dd49085
}

/**
 * ADD ANY NEW PREFERENCES above, and as a hidden field in the body.
 */

/** <!-- End Preferences --> **/

/**
 * Create, update or retrieve a form and its values
 */
if (!$pid) {
    $pid = $_SESSION['pid'];
}

$userauthorized = $_SESSION['userauthorized'];
if ($encounter == "") {
    $encounter = date("Ymd");
}

$form_id = $_REQUEST['form_id'] ?? '';
$zone = $_REQUEST['zone'] ?? '';

$providerID = findProvider($pid, $encounter);
if ($providerID == '0') {
    $providerID = $userauthorized;//who is the default provider?
}

// The form is submitted to be updated or saved in some way.
// Give each instance of a form a uniqueID.  If the form has no owner, update DB with this uniqueID.
// If the DB shows a uniqueID ie. an owner, and the save request uniqueID does not = the uniqueID in the DB,
// ask if the new user wishes to take ownership?
// If yes, any other's attempt to save fields/form are denied and the return code says you are not the owner...
if (($_REQUEST['unlock'] ?? null) === '1') {
    // we are releasing the form, by closing the page or clicking on ACTIVE FORM, so unlock it.
    // if it's locked and they own it ($REQUEST[LOCKEDBY] == LOCKEDBY), they can unlock it
    $query = "SELECT LOCKED,LOCKEDBY,LOCKEDDATE from form_eye_locking WHERE ID=?";
    $lock = sqlQuery($query, array($form_id));
    if (($lock['LOCKED'] > '')) { //&& ($_REQUEST['LOCKEDBY'] == $lock['LOCKEDBY'])) {
        $query = "update form_eye_locking set LOCKED='',LOCKEDBY='' where id=?";
        sqlQuery($query, array($form_id));
    }

    exit;
} elseif (($_REQUEST['acquire_lock'] ?? null) === "1") {
    //we are taking over the form's active state, others will go read-only
    $query = "UPDATE form_eye_locking set LOCKED='1',LOCKEDBY=? where id=?";//" and LOCKEDBY=?";
    $result = sqlQuery($query, array($_REQUEST['uniqueID'], $form_id ));
    $query = "SELECT LOCKEDDATE from form_eye_locking WHERE ID=?";
    $lock = sqlQuery($query, array($form_id));
    echo $lock['LOCKEDDATE'];

    exit;
} else {
    $query = "SELECT LOCKED,LOCKEDBY,LOCKEDDATE from form_eye_locking WHERE ID=?";
    $lock = sqlQuery($query, array($form_id));
    if (($lock['LOCKED'] ?? '') && ($_REQUEST['uniqueID'] != $lock['LOCKEDBY'])) {
        // This session not the owner or it is not new so it is locked
        // Did the user send a demand to take ownership?
        if ($lock['LOCKEDBY'] != $_REQUEST['ownership']) {
            //tell them they are locked out by another user now
            echo "Code 400";
            // or return a JSON encoded string with current LOCK ID?
            // echo "Sorry Charlie, you get nothing since this is locked...  No save for you!";
            exit;
        } elseif ($lock['LOCKEDBY'] == $_REQUEST['ownership']) {
            // then they are taking ownership - all others get locked...
            // new LOCKEDBY becomes our uniqueID LOCKEDBY
            $_REQUEST['LOCKED'] = '1';
            $_REQUEST['LOCKEDBY'] = $_REQUEST['uniqueID'];
            //update table
            $query = "update form_eye_locking set LOCKED=?,LOCKEDBY=? where id=?";
            sqlQuery($query, array('1', $_REQUEST['LOCKEDBY'], $form_id));
            //go on to save what we want...
        }
    } elseif (!($lock['LOCKED'] ?? '')) { // it is not locked yet
        $_REQUEST['LOCKED'] = '1';
        $query = "update form_eye_locking set LOCKED=?,LOCKEDBY=?,LOCKEDDATE=NOW() where id=?";
        sqlQuery($query, array('1', ($_REQUEST['LOCKEDBY'] ?? ''), $form_id));
        //go on to save what we want...
    }

    if (!($_REQUEST['LOCKEDBY'] ?? '')) {
        $_REQUEST['LOCKEDBY'] = rand();
    }
}

if (($_REQUEST["mode"]  ?? '') == "new") {
    $base_array = array();
    $newid = formSubmit('form_eye_base', '', $id, $userauthorized);

    addForm($encounter, $form_name, $newid, $form_folder, $pid, $userauthorized);
        //we need to poulate all the rest of  $tables with an $newid and blank values...
    $tables = array('form_eye_hpi','form_eye_ros','form_eye_vitals',
        'form_eye_acuity','form_eye_refraction','form_eye_biometrics',
        'form_eye_external', 'form_eye_antseg','form_eye_postseg',
        'form_eye_neuro','form_eye_locking');

    foreach ($tables as $table_name) {
        $query = "INSERT INTO " . $table_name . " ('id','pid') VALUES (?,?)";
        $result = sqlStatement($query, array($new_id,$pid));
    }
} elseif (($_REQUEST["mode"]  ?? '') == "update") {
    // The user has write privileges to work with...

    if (($_REQUEST['action'] ?? '') == "store_PDF") {
         /**
          * We want to store/overwrite the current PDF version of this encounter's f
          * Currently this is only called 'beforeunload', ie. when you finish the form
          * In this current paradigm, anytime the form is opened, then closed, the PDF
          * is overwritten.  With esign implemented, the PDF should be locked.  I suppose
          * with esign the form can't even be opened so the only way to get to the PDF
          * is through the Documents->Encounters links.
          */
        $query = "select id from categories where name = 'Encounters'";
        $result = sqlStatement($query);
        $ID = sqlFetchArray($result);
        $category_id = $ID['id'];
        $PDF_OUTPUT = '1';

        $filename = $pid . "_" . $encounter . ".pdf";
        $filepath = $GLOBALS['oer_config']['documents']['repository'] . $pid;
        foreach (glob($filepath . '/' . $filename) as $file) {
            unlink($file);
        }

        $sql = "DELETE from categories_to_documents where document_id IN (SELECT id from documents where documents.url like ?)";
        sqlQuery($sql, ['%' . $filename]);
        $sql = "DELETE from documents where documents.url like ?";
        sqlQuery($sql, ['%' . $filename]);
        // We want to overwrite so only one PDF is stored per form/encounter
        $config_mpdf = Config_Mpdf::getConfigMpdf();
        $pdf = new mPDF($config_mpdf);
        if ($_SESSION['language_direction'] == 'rtl') {
            $pdf->SetDirectionality('rtl');
        }
        ob_start();
        ?>
        <link rel="stylesheet" href="<?php echo $webserver_root; ?>/interface/themes/style_pdf.css">
    <div id="report_custom" style="width:100%;">  <!-- large outer DIV -->
        <?php
        echo report_header($pid);
        include_once($GLOBALS['incdir'] . "/forms/eye_mag/report.php");
        call_user_func($form_name . "_report", $pid, $form_encounter, $N, $form_id);
        if ($printable) {
            echo "" . xl('Signature') . ": _______________________________<br />";
        }
        ?>
      </div> <!-- end of report_custom DIV -->

        <?php

        global $web_root, $webserver_root;
        $content = ob_get_clean();
        // Below is for including style sheet for report specific styles. Left here for future use.
        //$styles = file_get_contents('../css/report.css');
        //$pdf->writeHTML($styles, 1);
        //$pdf->writeHTML($content, 2);

        $pdf->writeHTML($content);
        $tmpdir = $GLOBALS['OE_SITE_DIR'] . '/documents/temp/'; // Best to get a known system temp directory to ensure a writable directory.
        $temp_filename = $tmpdir . $filename;
        $content_pdf = $pdf->Output($temp_filename, 'F');
        $type = "application/pdf";
        $size = filesize($temp_filename);
        $return = addNewDocument($filename, $type, $temp_filename, 0, $size, $_SESSION['authUserID'], $pid, $category_id);
        $doc_id = $return['doc_id'];
        $sql = "UPDATE documents set encounter_id=? where id=?"; //link it to this encounter
        sqlQuery($sql, array($encounter, $doc_id));

        unlink($temp_filename);

        exit();
    }

    // Store the IMPPLAN area.  This is separate from the rest of the form
    // It is in a separate table due to its one-to-many relationship with the form_id.
    if (($_REQUEST['action'] ?? '') == "store_IMPPLAN") {
        $IMPPLAN = json_decode($_REQUEST['parameter'], true);
        //remove what is there and replace it with this data.
        $query = "DELETE from form_" . $form_folder . "_impplan where form_id=? and pid=?";
        sqlQuery($query, array($form_id, $pid));

        for ($i = 0; $i < count($IMPPLAN); $i++) {
            $query = "INSERT IGNORE INTO form_" . $form_folder . "_impplan (form_id, pid, title, code, codetype, codedesc, codetext, plan, IMPPLAN_order, PMSFH_link) VALUES(?,?,?,?,?,?,?,?,?,?) ";
            $response = sqlQuery($query, array($form_id, $pid, $IMPPLAN[$i]['title'], $IMPPLAN[$i]['code'], $IMPPLAN[$i]['codetype'], $IMPPLAN[$i]['codedesc'], $IMPPLAN[$i]['codetext'], $IMPPLAN[$i]['plan'], $i, $IMPPLAN[$i]['PMSFH_link']));
            //if it is a duplicate then delete this from the array and return the array via json.
            //or rebuild it from mysql
        }

        //Since we are potentially ignoring duplicates, build json IMPPLAN_items and return it to the user to rebuild IMP/Plan area
        $IMPPLAN_items = build_IMPPLAN_items($pid, $form_id);
        echo json_encode($IMPPLAN_items);
        exit;
    }

    //change PCP/referring doc
    if (($_POST['action'] ?? '') == 'docs') {
        $query = "update patient_data set ref_providerID=?,providerID=? where pid =?";
        sqlQuery($query, array($_POST['rDOC'], $_POST['pcp'], $pid));

        if ($_POST['pcp']) {
            //return PCP's data to end user to update their form
            $query = "SELECT * FROM users WHERE id =?";
            $DOC1 = sqlQuery($query, array($_POST['pcp']));
            $DOCS['pcp']['name'] = $DOC1['fname'] . " " . $DOC1['lname'];
            if ($DOC1['suffix']) {
                $DOCS['pcp']['name'] .= ", " . $DOC1['suffix'];
            }
            $DOCS['pcp']['address'] =  $DOC1['street'] . "<br />" . $DOC1['city'] . ", " . $DOC1['state'] . "  " . $DOC1['zip'] . "<br />";
            if (!empty($DOC1['organization'])) {
                $DOCS['pcp']['address'] = $DOC1['organization'] . "<br />" . $DOCS['pcp']['address'];
            }
            $DOCS['pcp']['fax']     = $DOC1['fax'];
            $DOCS['pcp']['phone']   = $DOC1['phonew1'];
            // does the fax already exist?
            $query = "SELECT * FROM form_taskman WHERE TO_ID=? AND PATIENT_ID=? AND ENC_ID=?";
            $FAX_PCP = sqlQuery($query, array($_REQUEST['pcp'], $pid, $encounter));
            if ($FAX_PCP['ID']) { //it is here already, make them print and manually fax it.  Show icon
                $DOCS['pcp']['fax_info'] = "&nbsp;&nbsp;
                                            <span id='status_Fax_pcp'>
                                                <a href='" . $webroot . "/controller.php?document&view&patient_id=" . $pid . "&doc_id=" . $FAX_PCP['DOC_ID'] . "'
                                                    target='_blank' title='" . xla('View the Summary Report sent via Fax Server on') . " " . $FAX_PCP['COMPLETED_DATE'] . ".'>
                                                    <i class='far fa-file-pdf fa-fw'></i>
                                                </a>
                                                <i class='fas fa-redo fa-fw'
                                                   title='" . xla("Click to Re-Send this fax") . "'
                                                   onclick=\"top.restoreSession(); create_task('" . attr($_REQUEST['pcp']) . "','Fax-resend','ref'); return false;\"></i>
                                            </span>";
            } else {
                $DOCS['pcp']['fax_info'] = ' &nbsp;&nbsp;
                    <a href="JavaScript:void(0);"
                       title="' . xla('Send a report to this provider') . '"
                       onclick="top.restoreSession(); create_task(\'' . attr($_REQUEST['pcp']) . '\',\'Fax\',\'pcp\'); return false;">
                       <i class="fa fa-fax fa-fw"></i>
                    </a>';
            }
        }

        if ($_REQUEST['rDOC']) {
            //return referring Doc's data to end user to update their form
            $query = "SELECT * FROM users WHERE id =?";
            $DOC2 = sqlQuery($query, array($_REQUEST['rDOC']));
            $DOCS['ref']['name'] = $DOC2['fname'] . " " . $DOC2['lname'];
            if ($DOC2['suffix']) {
                $DOCS['ref']['name'] .= ", " . $DOC2['suffix'];
            }
            if ($DOCS['ref']['address'] > '') {
                $DOCS['ref']['address'] = $DOC2['organization'] . "<br />";
            }
            $DOCS['ref']['address'] .= $DOC2['street'] . "<br />" . $DOC2['city'] . ", " . $DOC2['state'] . "  " . $DOC2['zip'] . "<br />";
            $DOCS['ref']['fax'] = $DOC2['fax'];
            $DOCS['ref']['phone'] = $DOC2['phonew1'];

            // does the fax already exist?
            $query = "SELECT * FROM form_taskman WHERE TO_ID=? AND PATIENT_ID=? AND ENC_ID=?";
            $FAX_REF = sqlQuery($query, array($_REQUEST['rDOC'], $pid, $encounter));
            if ($FAX_REF['ID'] > '') { //it is here already, make them print and manually fax it.  Show icon
                $DOCS['ref']['fax_info'] = "&nbsp;&nbsp;
                                            <span id='status_Fax_ref'>
                                                <a href='" . $webroot . "/controller.php?document&view&patient_id=" . $pid . "&doc_id=" . $FAX_REF['DOC_ID'] . "'
                                                    target='_blank' title='" . xla('View the Summary Report sent via Fax Server on') . " " . $FAX_REF['COMPLETED_DATE'] . ".'>
                                                    <i class='far fa-file-pdf fa-fw'></i>
                                                </a>
                                                <i class='fas fa-redo fa-fw'
                                                    title='" . xla("Click to Re-Send this fax") . "'
                                                   onclick=\"top . restoreSession(); create_task('" . attr($_REQUEST['rDOC']) . "','Fax-resend','ref'); return false;\"></i>
                                            </span>";
            } else {
                $DOCS['ref']['fax_info'] = '&nbsp;&nbsp;
                    <a href="JavaScript:void(0);"
                       title="' . xla('Send a report to this provider') . '"
                       onclick="top.restoreSession(); create_task(\'' . attr($_REQUEST['rDOC']) . '\',\'Fax\',\'ref\'); return false;">
                        <span id="status_Fax_ref"><i class="fas fa-fax fa-fw"></i></span>
                    </a>';
            }
        }

        echo json_encode($DOCS);
        exit;
    }

    /*** START CODE to DEAL WITH PMSFH/ISUUE_TYPES  ****/
    if (($_REQUEST['PMSFH_save'] ?? '') == '1') {
        if (!$PMSFH) {
            $PMSFH = build_PMSFH($pid);
        }

        $issue = $_REQUEST['issue'];
        $deletion = $_REQUEST['deletion'] ?? '';
        $form_save = $_REQUEST['form_save'];
        $pid = $_SESSION['pid'];
        $encounter = $_SESSION['encounter'];
        $form_id = $_REQUEST['form_id'];
        $form_type = $_REQUEST['form_type'];
        $r_PMSFH = $_REQUEST['r_PMSFH'] ?? '';
        if ($deletion == 1) {
            row_delete("issue_encounter", "list_id = '" . add_escape_custom($issue) . "'");
            row_delete("lists", "id = '" . add_escape_custom($issue) . "'");
            $PMSFH = build_PMSFH($pid);
            send_json_values($PMSFH);
            exit;
        } else {
            if ($form_type == 'ROS') { //ROS
                $query = "UPDATE form_eye_ros set ROSGENERAL=?,ROSHEENT=?,ROSCV=?,ROSPULM=?,ROSGI=?,ROSGU=?,ROSDERM=?,ROSNEURO=?,ROSPSYCH=?,ROSMUSCULO=?,ROSIMMUNO=?,ROSENDOCRINE=?,ROSCOMMENTS=?,pid=? where id=?";
                sqlStatement($query, array($_REQUEST['ROSGENERAL'], $_REQUEST['ROSHEENT'], $_REQUEST['ROSCV'], $_REQUEST['ROSPULM'], $_REQUEST['ROSGI'], $_REQUEST['ROSGU'], $_REQUEST['ROSDERM'], $_REQUEST['ROSNEURO'], $_REQUEST['ROSPSYCH'], $_REQUEST['ROSMUSCULO'], $_REQUEST['ROSIMMUNO'], $_REQUEST['ROSENDOCRINE'], $_REQUEST['ROSCOMMENTS'],$pid, $form_id));
                $PMSFH = build_PMSFH($pid);
                send_json_values($PMSFH);
                exit;
            } elseif ($form_type == 'SOCH') { //SocHx
                $newdata = array();
                $fres = sqlStatement("SELECT * FROM layout_options " .
                    "WHERE form_id = 'HIS' AND uor > 0 AND field_id != '' " .
                    "ORDER BY group_id, seq");
                while ($frow = sqlFetchArray($fres)) {
                    $field_id = $frow['field_id'];
                    //get value only if field exist in $_POST (prevent deleting of field with disabled attribute)
                    if (isset($_POST["form_$field_id"])) {
                        $newdata[$field_id] = get_layout_form_value($frow);
                    }
                }
                //have to figure where to put comments in this next line for the rest of openemr
                updateHistoryData($pid, $newdata);
                if ($_REQUEST['marital_status'] > '') {
                    // have to match input with list_option for marital to not break openEMR
                    $query = "select * from list_options where list_id='marital'";
                    $fres = sqlStatement($query);
                    while ($frow = sqlFetchArray($fres)) {
                        if (($_REQUEST['marital_status'] == $frow['option_id']) || ($_REQUEST['marital_status'] == $frow['title'])) {
                            $status = $frow['option_id'];
                            $query = "UPDATE patient_data set status=? where pid=?";
                            sqlStatement($query, array($status, $pid));
                        }
                    }
                }

                if ($_REQUEST['occupation'] > '') {
                    $query = "UPDATE patient_data set occupation=? where pid=?";
                    sqlStatement($query, array($_REQUEST['occupation'], $pid));
                }

                $PMSFH = build_PMSFH($pid);
                send_json_values($PMSFH);
                exit;
            } elseif ($form_type == 'FH') {
                $query = "UPDATE history_data set
                relatives_cancer=?,
                relatives_diabetes=?,
                relatives_high_blood_pressure=?,
                relatives_heart_problems=?,
                relatives_stroke=?,
                relatives_epilepsy=?,
                relatives_mental_illness=?,
                relatives_suicide=?,
                usertext11=?,
                usertext12=?,
                usertext13=?,
                usertext14=?,
                usertext15=?,
                usertext16=?,
                usertext17=?,
                usertext18=? where pid=?";
                $resFH = sqlStatement($query, array($_REQUEST['relatives_cancer'], $_REQUEST['relatives_diabetes'], $_REQUEST['relatives_high_blood_pressure'], $_REQUEST['relatives_heart_problems'], $_REQUEST['relatives_stroke'], $_REQUEST['relatives_epilepsy'], $_REQUEST['relatives_mental_illness'], $_REQUEST['relatives_suicide'], $_REQUEST['usertext11'], $_REQUEST['usertext12'], $_REQUEST['usertext13'], $_REQUEST['usertext14'], $_REQUEST['usertext15'], $_REQUEST['usertext16'], $_REQUEST['usertext17'], $_REQUEST['usertext18'], $pid));
                $PMSFH = build_PMSFH($pid);
                send_json_values($PMSFH);
                exit;
            } else {
                if ($_REQUEST['form_title'] == '') {
                    return;
                }

                $subtype = '';
                if ($form_type == "POH") {
                    $form_type = "medical_problem";
                    $subtype = "eye";
                } elseif ($form_type == "PMH") {
                    $form_type = "medical_problem";
                } elseif ($form_type == "Allergy") {
                    $form_type = "allergy";
                } elseif ($form_type == "Surgery") {
                    $form_type = "surgery";
                } elseif ($form_type == "POS") {
                    $form_type = "surgery";
                    $subtype = "eye";
                } elseif (($form_type == "Medication") || ($form_type == "Eye Meds")) {
                    $form_type = "medication";
                    if ($_REQUEST['form_eye_subtype']) {
                        $subtype = "eye";
                        //we always want a default begin date
                        //if it is empty, fill it with today
                        if ($_REQUEST['form_begin'] == '') {
                            $_REQUEST['form_begin'] = date("Y-m-d");
                        }
                    }

                    if ($_REQUEST['form_begin'] == '') {
                        $_REQUEST['form_begin'] = $visit_date;
                    }
                }

                $i = 0;
                $form_begin = DateToYYYYMMDD($_REQUEST['form_begin']);
                $form_end   = DateToYYYYMMDD($_REQUEST['form_end']);

                /**
                 *  When adding an issue, see if the issue is already here.
                 *  If so we need to update it.  If not we are adding it.
                 *  Check the PMSFH array first by title.
                 *  If not present in PMSFH, check the DB to be sure.
                 */
                foreach ($PMSFH[$form_type] as $item) {
                    if ($item['title'] == $_REQUEST['form_title']) {
                        $issue = $item['issue'];
                    }
                }

                if (!$issue) {
                    if ($subtype == '') {
                        $query = "SELECT id,pid from lists where title=? and type=? and pid=?";
                        $issue2 = sqlQuery($query, array($_REQUEST['form_title'], $form_type, $pid));
                        $issue = $issue2['id'];
                    } else {
                        $query = "SELECT id,pid from lists where title=? and type=? and pid=? and subtype=?";
                        $issue2 = sqlQuery($query, array($_REQUEST['form_title'], $form_type, $pid, $subtype));
                        $issue = $issue2['id'];
                    }
                }

                $issue = 0 + $issue;
                if ($_REQUEST['form_reinjury_id'] == "") {
                    $form_reinjury_id = "0";
                }

                if ($_REQUEST['form_injury_grade'] == "") {
                    $form_injury_grade = "0";
                }

                if ($_REQUEST['form_outcome'] == '') {
                    $_REQUEST['form_outcome'] = '0';
                }

                if ($issue != '0') { //if this issue already exists we are updating it...
                    // TODO: @adunsulag do we need to have the eye-form use the PatientIssuesService?
                    $query = "UPDATE lists SET " .
                        "type = '" . add_escape_custom($form_type) . "', " .
                        "title = '" . add_escape_custom($_REQUEST['form_title']) . "', " .
                        "comments = '" . add_escape_custom($_REQUEST['form_comments']) . "', " .
                        "begdate = " . QuotedOrNull($form_begin) . ", " .
                        "enddate = " . QuotedOrNull($form_end) . ", " .
                        "returndate = " . QuotedOrNull($form_return) . ", " .
                        "diagnosis = '" . add_escape_custom($_REQUEST['form_diagnosis']) . "', " .
                        "occurrence = '" . add_escape_custom($_REQUEST['form_occur']) . "', " .
                        "classification = '" . add_escape_custom($_REQUEST['form_classification']) . "', " .
                        "reinjury_id = '" . add_escape_custom($_REQUEST['form_reinjury_id']) . "', " .
                        "referredby = '" . add_escape_custom($_REQUEST['form_referredby']) . "', " .
                        "injury_grade = '" . add_escape_custom($_REQUEST['form_injury_grade']) . "', " .
                        "injury_part = '" . add_escape_custom($form_injury_part) . "', " .
                        "injury_type = '" . add_escape_custom($form_injury_type) . "', " .
                        "outcome = '" . add_escape_custom($_REQUEST['form_outcome']) . "', " .
                        "destination = '" . add_escape_custom($_REQUEST['form_destination']) . "', " .
                        "reaction ='" . add_escape_custom($_REQUEST['form_reaction']) . "', " .
                        "erx_uploaded = '0', " .
                        "modifydate = NOW(), " .
                        "subtype = '" . $subtype . "' " .
                        "WHERE id = '" . add_escape_custom($issue) . "'";
                    sqlStatement($query);
                    if ($text_type == "medication" && enddate != '') {
                        sqlStatement('UPDATE prescriptions SET '
                            . 'medication = 0 where patient_id = ? '
                            . " and upper(trim(drug)) = ? "
                            . ' and medication = 1', array($pid, strtoupper($_REQUEST['form_title'])));
                    }
                } else {
                    $query = "INSERT INTO lists ( " .
                        "date, pid, type, title, activity, comments, " .
                        "begdate, enddate, returndate, " .
                        "diagnosis, occurrence, classification, referredby, user, " .
                        "groupname, outcome, destination,reaction,subtype " .
                        ") VALUES ( " .
                        "NOW(), ?,?,?,1,?," .
                        QuotedOrNull($form_begin) . ", " . QuotedOrNull($form_end) . ", " . QuotedOrNull($form_return) . ", " .
                        "?,?,?,?,?," .
                        "?,?,?,?,?)";
                    $issue = sqlInsert($query, array($pid, $form_type, $_REQUEST['form_title'], $_REQUEST['form_comments'],
                        $_REQUEST['form_diagnosis'], $_REQUEST['form_occur'], $_REQUEST['form_clasification'], $_REQUEST['form_referredby'], $_SESSION['authUser'],
                        $_SESSION['authProvider'], QuotedOrNull($_REQUEST['form_outcome']), $_REQUEST['form_destination'], $_REQUEST['form_reaction'], $subtype));

                    // For record/reporting purposes, place entry in lists_touch table.
                    setListTouch($pid, $form_type);

                    // If requested, link the issue to a specified encounter.
                    // we always link them, automatically.
                    if ($encounter) {
                        $query = "INSERT INTO issue_encounter ( " .
                            "pid, list_id, encounter " .
                            ") VALUES ( ?,?,? )";
                        sqlStatement($query, array($pid, $issue, $encounter));
                    }
                }

                $irow = '';
                //if it is a medication do we need to do something with dosage fields?
                //leave all in title field form now.
            }

            $PMSFH = build_PMSFH($pid);
            send_json_values($PMSFH);
            exit;
        }
    }

    if (($_REQUEST['action'] ?? '') == 'code_PMSFH') {
        $query = "UPDATE lists SET diagnosis = ? WHERE id = ?";
        sqlStatement($query, array($_POST['code'], $_POST['issue']));
        exit;
    }

    if (($_REQUEST['action'] ?? '') == 'code_visit') {
        $CODING = json_decode($_REQUEST['parameter'], true);
        $query = "delete from billing where encounter =?";
        sqlStatement($query, array($encounter));
        foreach ($CODING as $item) { //need toremove duplicate codes
            if ($dups[$item["code"]] == '1') {
                continue;
            }

            $dups[$item["code"]] = "1";
            $sql = "SELECT codes.*, prices.pr_price FROM codes " .
                "LEFT OUTER JOIN patient_data ON patient_data.pid = ? " .
                "LEFT OUTER JOIN prices ON prices.pr_id = codes.id AND " .
                "prices.pr_selector = '' AND " .
                "prices.pr_level = patient_data.pricelevel " .
                "WHERE code =?" .
                " LIMIT 1";
            $result = sqlStatement($sql, array($pid, $item['code']));
            while ($res = sqlFetchArray($result)) {
                $item["codedesc"] = $res["code_text"];// eg. = "NP EYE intermediate exam"
                if (!$item["modifier"]) {
                    $modifier = $res["modifier"];
                }
                $item["units"] = $res["units"];
                $item["fee"] = $res["pr_price"];
            }
            $billed = "0";
            $item["justify"] .= ":";
            BillingUtilities::addBilling($encounter, $item["codetype"], $item["code"], $item["codedesc"], $pid, '1', $providerID, $item["modifier"], $item["units"], $item["fee"], $ndc_info, $item["justify"], $billed, '');
        }
        echo "OK";
        exit;
    }


    if (($_REQUEST['action']  ?? '') == 'new_pharmacy') {
        $query = "UPDATE patient_data set pharmacy_id=? where pid=?";
        sqlStatement($query, array($_POST['new_pharmacy'], $pid));
        echo "Pharmacy updated";
        exit;
    }
    /*** END CODE to DEAL WITH PMSFH/ISUUE_TYPES  ****/
    //Update the visit status for this appointment (from inside the Coding Engine)
    //we also have to update the flow board...  They are not linked automatically.
    //Flow board counts items for each events so we need to insert new item and update total for the event, via pc_eid...
    if (($_REQUEST['action'] ?? '') == 'new_appt_status') {
        if ($_POST['new_status']) {
            //make sure visit_date is in YYYY-MM-DD format
            $Vdated = new DateTime($_POST['visit_date']);
            $Vdate = $Vdated->format('Y-m-d');
            //get eid
            $sql = "select * from patient_tracker where  `pid` = ? and `apptdate`=?";
            $tracker = sqlFetchArray(sqlStatement($sql, array($_POST['pid'], $Vdate)));
            sqlStatement("UPDATE `patient_tracker` SET  `lastseq` = ? WHERE `id` = ?", array(($tracker['lastseq'] + 1), $tracker['id']));
            #Add a tracker item.
            $sql = "INSERT INTO `patient_tracker_element` " .
                "(`pt_tracker_id`, `start_datetime`, `user`, `status`, `room`, `seq`) " .
                "VALUES (?,NOW(),?,?,?,?)";
            sqlStatement($sql, array($tracker['id'], $userauthorized, $_POST['new_status'], ' ', ($tracker['lastseq'] + 1)));
            $sql = "UPDATE `openemr_postcalendar_events` SET `pc_apptstatus` = ?, pc_room='' WHERE `pc_eid` = ?";
            sqlStatement($sql, array($_POST['new_status'], $tracker['eid']));
            echo "saved";
            exit;
        }
        echo "Failed to update Patient Tracker.";
        exit;
    }
    /** Let's save the encounter specific values.
     * Any field that exists in the database could be updated
     * so we need to exclude the important ones...
     * id  date  pid   user  groupname   authorized  activity.  Any other just add them below.
     * Doing it this way means you can add new fields on a web page and in the DB without touching this function.
     * The update feature still works because it only updates columns that are in the table you are working on.
     */
    if (($_POST['IOPTIME'] == '00:00:00') || (!$_POST['IOPTIME'])) {
        $_POST['IOPTIME'] = date('H:i:s');
    }

    $_POST['IOPTIME'] = date('H:i:s', strtotime($_POST['IOPTIME']));
    // orders are checkboxes created from a user defined list in the PLAN area and stored as item1|item2|item3
    // if there are any, create the $field['PLAN'] value.
    // Remember --  If you uncheck a box, it won't be sent!
    // So delete all made today by this provider and reload with any Orders sent in this $_POST
    // in addition, we made a special table for orders, and when completed we can mark done?
    $query = "select form_encounter.date as encounter_date from form_encounter where form_encounter.encounter =?";
    $encounter_data = sqlQuery($query, array($encounter));
    $dated = new DateTime($encounter_data['encounter_date']);
    $visit_date = $dated->format('Y-m-d');

    $N = count($_POST['PLAN']);
    $sql_clear = "DELETE from form_eye_mag_orders where pid =? and ORDER_PLACED_BYWHOM=? and ORDER_DATE_PLACED=? and ORDER_STATUS ='pending'";
    sqlQuery($sql_clear, array($pid, $providerID, $visit_date));
    if ($N > '0') {
        for ($i = 0; $i < $N; $i++) {
            if ($_POST['PLAN'][$i] == '') {
                continue;
            }
            $fields = $fields ?? [];
            $fields['PLAN'] = $fields['PLAN'] ?? '';
            $fields['PLAN'] .= $_POST['PLAN'][$i] . "|"; //this makes an entry for form_eyemag: PLAN
            $ORDERS_sql = "INSERT INTO form_eye_mag_orders (form_id,pid,ORDER_DETAILS,ORDER_PRIORITY,ORDER_STATUS,ORDER_DATE_PLACED,ORDER_PLACED_BYWHOM) VALUES (?,?,?,?,?,?,?)";
            $okthen = sqlQuery($ORDERS_sql, array($form_id, $pid, $_POST['PLAN'][$i], $i, 'pending', $visit_date, $providerID));
        }

        $_POST['PLAN'] = mb_substr(($fields['PLAN'] ?? ''), 0, -1); //get rid of trailing "|"
    }

    $M = empty($_POST['TEST']) ? 0 : count($_POST['TEST']);
    if ($M > '0') {
        for ($i = 0; $i < $M; $i++) {
            $_POST['Resource'] .= $_POST['TEST'][$i] . "|"; //this makes an entry for form_eyemag: Resource
        }

        $_POST['Resource'] = mb_substr($_POST['Resource'], 0, -1); //get rid of trailing "|"
    }

    /** Empty Checkboxes need to be entered manually as they are only submitted via POST when they are checked
     * If NOT checked on the form, they are sent via POST and thus are NOT overridden in the DB,
     *  so DB won't change unless we define them into the $fields array as "0"...
     */
    if (!$_POST['alert']) {
        $_POST['alert'] = '0';
    }

    if (!$_POST['oriented']) {
        $_POST['oriented'] = '0';
    }

    if (!$_POST['confused']) {
        $_POST['confused'] = '0';
    }

    if (!$_POST['PUPIL_NORMAL']) {
        $_POST['PUPIL_NORMAL'] = '0';
    }

    if (!$_POST['MOTILITYNORMAL']) {
        $_POST['MOTILITYNORMAL'] = '0';
    }

    if (!$_POST['ACT']) {
        $_POST['ACT'] = 'off';
    }

    if (!$_POST['DIL_RISKS']) {
        $_POST['DIL_RISKS'] = '0';
    }

    if ($_POST['DIL_MEDS']) {
        $_POST['IOPPOSTTIME'] =  date('H:i:s', strtotime($_POST['DIL_MEDS']));
    }

    if (!($_POST['ATROPINE'] ?? '')) {
        $_POST['ATROPINE'] = '0';
    }

    if (!($_POST['CYCLOGYL'] ?? '')) {
        $_POST['CYCLOGYL'] = '0';
    }

    if (!($_POST['CYCLOMYDRIL'] ?? '')) {
        $_POST['CYCLOMYDRIL'] = '0';
    }

    if (!($_POST['NEO25'] ?? '')) {
        $_POST['NEO25'] = '0';
    }

    if (!($_POST['TROPICAMIDE'] ?? '')) {
        $_POST['TROPICAMIDE'] = '0';
    }

    if (!($_POST['BALANCED'] ?? '')) {
        $_POST['BALANCED'] = '0';
    }

    if (!($_POST['ODVF1'] ?? '')) {
        $_POST['ODVF1'] = '0';
    }

    if (!($_POST['ODVF2'] ?? '')) {
        $_POST['ODVF2'] = '0';
    }

    if (!($_POST['ODVF3'] ?? '')) {
        $_POST['ODVF3'] = '0';
    }

    if (!($_POST['ODVF4'] ?? '')) {
        $_POST['ODVF4'] = '0';
    }

    if (!($_POST['OSVF1'] ?? '')) {
        $_POST['OSVF1'] = '0';
    }

    if (!($_POST['OSVF2'] ?? '')) {
        $_POST['OSVF2'] = '0';
    }

    if (!($_POST['OSVF3'] ?? '')) {
        $_POST['OSVF3'] = '0';
    }

    if (!($_POST['OSVF4'] ?? '')) {
        $_POST['OSVF4'] = '0';
    }

    if (!($_POST['TEST'] ?? '')) {
        $_POST['Resource'] = '';
    }

    if (!$_POST['PLAN']) {
        $_POST['PLAN'] = ' ';
    }

    $tables = array('form_eye_hpi','form_eye_vitals',
        'form_eye_acuity','form_eye_refraction','form_eye_biometrics',
        'form_eye_external', 'form_eye_antseg','form_eye_postseg',
        'form_eye_neuro','form_eye_locking');

    foreach ($tables as $table_name) {
        $query = "SHOW COLUMNS from " . $table_name . "";
        $result = sqlStatement($query);
        if (!$result) {
            return 'Could not run query: No columns found in your table!  ';// . mysql_error();
            continue;
        }

        $fields = array();
        $sql2 = '';
        if (sqlNumRows($result) > 0) {
            while ($row = sqlFetchArray($result)) {
                //exclude critical columns/fields and those needing special processing from update
                if (
                    $row['Field'] == 'id' or
                    $row['Field'] == 'date' or
                    $row['Field'] == 'pid' or
                    $row['Field'] == 'user' or
                    $row['Field'] == 'groupname' or
                    $row['Field'] == 'authorized' or
                    $row['Field'] == 'LOCKED' or
                    $row['Field'] == 'LOCKEDBY' or
                    $row['Field'] == 'activity' or
                    $row['Field'] == 'PLAN' or
                    $row['Field'] == 'Resource'
                ) {
                    continue;
                }
                $fields[] = $_POST[$row['Field']] ?? '';
                $sql2 .= " " . add_escape_custom($row['Field']) . " = ?,";
            }
            $sql = "update " . escape_table_name($table_name) . " set pid ='" . add_escape_custom($_SESSION['pid']) . "'," . $sql2;

            $sql = substr($sql, 0, -1);
            $sql .= " where id=?";
            $fields[] = $form_id;
            $success = sqlStatement($sql, $fields);
        }
    }
    //now save any Wear RXs (1-4) entered.

    $rx_number = '1';
    if ($_POST['W_1'] == '1') {
        $query = "REPLACE INTO `form_eye_mag_wearing` (`ENCOUNTER` ,`FORM_ID` ,`PID` ,`RX_NUMBER` ,`ODSPH` ,`ODCYL` ,`ODAXIS` ,
            `ODVA` ,`ODADD` ,`ODNEARVA` ,`OSSPH` ,`OSCYL` ,`OSAXIS` ,
            `OSVA` ,`OSADD` ,`OSNEARVA` ,`ODMIDADD` ,`OSMIDADD` ,
            `RX_TYPE` ,`COMMENTS`,
            `ODHPD`,`ODHBASE`,`ODVPD`,`ODVBASE`,`ODSLABOFF`,`ODVERTEXDIST`,
            `OSHPD`,`OSHBASE`,`OSVPD`,`OSVBASE`,`OSSLABOFF`,`OSVERTEXDIST`,
            `ODMPDD`,`ODMPDN`,`OSMPDD`,`OSMPDN`,`BPDD`,`BPDN`,`LENS_MATERIAL`,
            `LENS_TREATMENTS`
            ) VALUES
            (?,?,?,?,?,?,?,?,?,?,?,?,?,?,?,?,?,?,?,?,?,?,?,?,?,?,?,?,?,?,?,?,?,?,?,?,?,?,?,?)";
            $LENS_TREATMENTS_1 = implode("|", (empty($_POST['LENS_TREATMENTS_1']) ? array() : $_POST['LENS_TREATMENTS_1']));
            sqlQuery($query, array($encounter, $form_id, $pid, $rx_number, $_POST['ODSPH_1'], $_POST['ODCYL_1'], $_POST['ODAXIS_1'],
                $_POST['ODVA_1'], $_POST['ODADD_1'], $_POST['ODNEARVA_1'], $_POST['OSSPH_1'], $_POST['OSCYL_1'], $_POST['OSAXIS_1'],
                $_POST['OSVA_1'], $_POST['OSADD_1'], $_POST['OSNEARVA_1'], $_POST['ODMIDADD_1'], $_POST['OSMIDADD_1'],
                0 + ($_POST['RX_TYPE_1'] ?? null), ($_POST['COMMENTS_1'] ?? ''),
                $_POST['ODHPD_1'], $_POST['ODHBASE_1'], $_POST['ODVPD_1'], $_POST['ODVBASE_1'], $_POST['ODSLABOFF_1'], $_POST['ODVERTEXDIST_1'],
                $_POST['OSHPD_1'], $_POST['OSHBASE_1'], $_POST['OSVPD_1'], $_POST['OSVBASE_1'], $_POST['OSSLABOFF_1'], $_POST['OSVERTEXDIST_1'],
                $_POST['ODMPDD_1'], $_POST['ODMPDN_1'], $_POST['OSMPDD_1'], $_POST['OSMPDN_1'], $_POST['BPDD_1'], $_POST['BPDN_1'], $_POST['LENS_MATERIAL_1'],
                $LENS_TREATMENTS_1));
            $rx_number++;
    } else {
        $query = "DELETE FROM form_eye_mag_wearing where ENCOUNTER=? and PID=? and FORM_ID=? and RX_NUMBER=?";
        sqlQuery($query, array($encounter, $pid, $form_id, '1'));
    }
    if ($_POST['W_2'] == '1') {
        //store W_2
        $query = "REPLACE INTO `form_eye_mag_wearing` (`ENCOUNTER` ,`FORM_ID` ,`PID` ,`RX_NUMBER` ,`ODSPH` ,`ODCYL` ,`ODAXIS` ,
        `ODVA` ,`ODADD` ,`ODNEARVA` ,`OSSPH` ,`OSCYL` ,`OSAXIS` ,
        `OSVA` ,`OSADD` ,`OSNEARVA` ,`ODMIDADD` ,`OSMIDADD` ,
        `RX_TYPE` ,`COMMENTS`,
        `ODHPD`,`ODHBASE`,`ODVPD`,`ODVBASE`,`ODSLABOFF`,`ODVERTEXDIST`,
        `OSHPD`,`OSHBASE`,`OSVPD`,`OSVBASE`,`OSSLABOFF`,`OSVERTEXDIST`,
        `ODMPDD`,`ODMPDN`,`OSMPDD`,`OSMPDN`,`BPDD`,`BPDN`,`LENS_MATERIAL`,
        `LENS_TREATMENTS`
        ) VALUES (?,?,?,?,?,?,?,?,?,?,?,?,?,?,?,?,?,?,?,?,?,?,?,?,?,?,?,?,?,?,?,?,?,?,?,?,?,?,?,?)";
        $LENS_TREATMENTS_2 = implode("|", $_POST['LENS_TREATMENTS_2']);
        sqlQuery($query, array($encounter, $form_id, $pid, $rx_number, $_POST['ODSPH_2'], $_POST['ODCYL_2'], $_POST['ODAXIS_2'],
            $_POST['ODVA_2'], $_POST['ODADD_2'], $_POST['ODNEARVA_2'], $_POST['OSSPH_2'], $_POST['OSCYL_2'], $_POST['OSAXIS_2'],
            $_POST['OSVA_2'], $_POST['OSADD_2'], $_POST['OSNEARVA_2'], $_POST['ODMIDADD_2'], $_POST['OSMIDADD_2'],
            0 + $_POST['RX_TYPE_2'], $_POST['COMMENTS_2'],
            $_POST['ODHPD_2'], $_POST['ODHBASE_2'], $_POST['ODVPD_2'], $_POST['ODVBASE_2'], $_POST['ODSLABOFF_2'], $_POST['ODVERTEXDIST_2'],
            $_POST['OSHPD_2'], $_POST['OSHBASE_2'], $_POST['OSVPD_2'], $_POST['OSVBASE_2'], $_POST['OSSLABOFF_2'], $_POST['OSVERTEXDIST_2'],
            $_POST['ODMPDD_2'], $_POST['ODMPDN_2'], $_POST['OSMPDD_2'], $_POST['OSMPDN_2'], $_POST['BPDD_2'], $_POST['BPDN_2'], $_POST['LENS_MATERIAL_2'],
            $LENS_TREATMENTS_2));
        $rx_number++;
    } else {
        $query = "DELETE FROM form_eye_mag_wearing where ENCOUNTER=? and PID=? and FORM_ID=? and RX_NUMBER=?";
        sqlQuery($query, array($encounter, $pid, $form_id, '2'));
    }
    if ($_POST['W_3'] == '1') {
        //store W_3
        $query = "REPLACE INTO `form_eye_mag_wearing` (`ENCOUNTER` ,`FORM_ID` ,`PID` ,`RX_NUMBER` ,`ODSPH` ,`ODCYL` ,`ODAXIS` ,
        `ODVA` ,`ODADD` ,`ODNEARVA` ,`OSSPH` ,`OSCYL` ,`OSAXIS` ,
        `OSVA` ,`OSADD` ,`OSNEARVA` ,`ODMIDADD` ,`OSMIDADD` ,
        `RX_TYPE` ,`COMMENTS`,
        `ODHPD`,`ODHBASE`,`ODVPD`,`ODVBASE`,`ODSLABOFF`,`ODVERTEXDIST`,
        `OSHPD`,`OSHBASE`,`OSVPD`,`OSVBASE`,`OSSLABOFF`,`OSVERTEXDIST`,
        `ODMPDD`,`ODMPDN`,`OSMPDD`,`OSMPDN`,`BPDD`,`BPDN`,`LENS_MATERIAL`,
        `LENS_TREATMENTS`
        ) VALUES (?,?,?,?,?,?,?,?,?,?,?,?,?,?,?,?,?,?,?,?,?,?,?,?,?,?,?,?,?,?,?,?,?,?,?,?,?,?,?,?)";
        $LENS_TREATMENTS_3 = implode("|", $_POST['LENS_TREATMENTS_3']);
        sqlQuery($query, array($encounter, $form_id, $pid, $rx_number, $_POST['ODSPH_3'], $_POST['ODCYL_3'], $_POST['ODAXIS_3'],
            $_POST['ODVA_3'], $_POST['ODADD_3'], $_POST['ODNEARVA_3'], $_POST['OSSPH_3'], $_POST['OSCYL_3'], $_POST['OSAXIS_3'],
            $_POST['OSVA_3'], $_POST['OSADD_3'], $_POST['OSNEARVA_3'], $_POST['ODMIDADD_3'], $_POST['OSMIDADD_3'],
            0 + $_POST['RX_TYPE_3'], $_POST['COMMENTS_3'],
            $_POST['ODHPD_3'], $_POST['ODHBASE_3'], $_POST['ODVPD_3'], $_POST['ODVBASE_3'], $_POST['ODSLABOFF_3'], $_POST['ODVERTEXDIST_3'],
            $_POST['OSHPD_3'], $_POST['OSHBASE_3'], $_POST['OSVPD_3'], $_POST['OSVBASE_3'], $_POST['OSSLABOFF_3'], $_POST['OSVERTEXDIST_3'],
            $_POST['ODMPDD_3'], $_POST['ODMPDN_3'], $_POST['OSMPDD_3'], $_POST['OSMPDN_3'], $_POST['BPDD_3'], $_POST['BPDN_3'], $_POST['LENS_MATERIAL_3'],
            $LENS_TREATMENTS_3));
        $rx_number++;
    } else {
        $query = "DELETE FROM form_eye_mag_wearing where ENCOUNTER=? and PID=? and FORM_ID=? and RX_NUMBER=?";
        sqlQuery($query, array($encounter, $pid, $form_id, '3'));
    }
    if ($_POST['W_4'] == '1') {
        //store W_4
        $query = "REPLACE INTO `form_eye_mag_wearing` (`ENCOUNTER` ,`FORM_ID` ,`PID` ,`RX_NUMBER` ,`ODSPH` ,`ODCYL` ,`ODAXIS` ,
        `ODVA` ,`ODADD` ,`ODNEARVA` ,`OSSPH` ,`OSCYL` ,`OSAXIS` ,
        `OSVA` ,`OSADD` ,`OSNEARVA` ,`ODMIDADD` ,`OSMIDADD` ,
        `RX_TYPE` ,`COMMENTS`,
        `ODHPD`,`ODHBASE`,`ODVPD`,`ODVBASE`,`ODSLABOFF`,`ODVERTEXDIST`,
        `OSHPD`,`OSHBASE`,`OSVPD`,`OSVBASE`,`OSSLABOFF`,`OSVERTEXDIST`,
        `ODMPDD`,`ODMPDN`,`OSMPDD`,`OSMPDN`,`BPDD`,`BPDN`,`LENS_MATERIAL`,
        `LENS_TREATMENTS`
        ) VALUES (?,?,?,?,?,?,?,?,?,?,?,?,?,?,?,?,?,?,?,?,?,?,?,?,?,?,?,?,?,?,?,?,?,?,?,?,?,?,?,?)";
        $LENS_TREATMENTS_4 = implode("|", $_POST['LENS_TREATMENTS_4']);
        sqlQuery($query, array($encounter, $form_id, $pid, $rx_number, $_POST['ODSPH_4'], $_POST['ODCYL_4'], $_POST['ODAXIS_4'],
            $_POST['ODVA_4'], $_POST['ODADD_4'], $_POST['ODNEARVA_4'], $_POST['OSSPH_4'], $_POST['OSCYL_4'], $_POST['OSAXIS_4'],
            $_POST['OSVA_4'], $_POST['OSADD_4'], $_POST['OSNEARVA_4'], $_POST['ODMIDADD_4'], $_POST['OSMIDADD_4'],
            0 + $_POST['RX_TYPE_4'], $_POST['COMMENTS_4'],
            $_POST['ODHPD_4'], $_POST['ODHBASE_4'], $_POST['ODVPD_4'], $_POST['ODVBASE_4'], $_POST['ODSLABOFF_4'], $_POST['ODVERTEXDIST_4'],
            $_POST['OSHPD_4'], $_POST['OSHBASE_4'], $_POST['OSVPD_4'], $_POST['OSVBASE_4'], $_POST['OSSLABOFF_4'], $_POST['OSVERTEXDIST_4'],
            $_POST['ODMPDD_4'], $_POST['ODMPDN_4'], $_POST['OSMPDD_4'], $_POST['OSMPDN_4'], $_POST['BPDD_4'], $_POST['BPDN_4'], $_POST['LENS_MATERIAL_4'],
            $LENS_TREATMENTS_4));
        $rx_number++;
    } else {
        $query = "DELETE FROM form_eye_mag_wearing where ENCOUNTER=? and PID=? and FORM_ID=? and RX_NUMBER=?";
        sqlQuery($query, array($encounter, $pid, $form_id, '4'));
    }

    for ($i = $rx_number; $i < 5; $i++) {
        $query = "DELETE FROM form_eye_mag_wearing where ENCOUNTER=? and PID=? and FORM_ID=? and RX_NUMBER=?";
        sqlQuery($query, array($encounter, $pid, $form_id, $i));
    }
    //now return the obj
    $send['IMPPLAN_items'] = build_IMPPLAN_items($pid, $form_id);
    $send['Clinical'] = start_your_engines($_REQUEST);
    $send['PMH_panel'] = display_PMSFH('2');
    $send['right_panel'] = show_PMSFH_panel($PMSFH);
    $send['PMSFH'] = $PMSFH[0];
    $send['Coding'] = build_CODING_items($pid, $encounter);

    echo json_encode($send);
    exit;
} elseif (($_REQUEST["mode"]  ?? '') == "retrieve") {
    if ($_REQUEST['PRIORS_query']) {
        if ($_REQUEST['zone'] == 'REFRACTIONS') {
            //TODO:  Fix this so it works!
//have to do query to join with _base pn pid since pid is not in sub files
            //get the last 3 encounters with refraction data, not Wear data, and display all that encounters Rx/W data.
            $sql = "SELECT id,date FROM form_eye_refraction WHERE
                    pid=? AND id < ? AND
                    (MRODVA <> '' OR
                      MROSVA <> '' OR
                      ARODVA <> '' OR
                      AROSVA <> '' OR
                      CRODVA <> '' OR
                      CROSVA <> '' OR
                      CTLODVA <> '' OR
                      CTLOSVA <> ''
                    )
                    ORDER BY id DESC LIMIT 3";

            //$result = sqlStatement($sql, array($pid, $_REQUEST['orig_id']));

            $sql = "SELECT id from form_eye_refraction where
                      id in (SELECT id from form_eye_base where pid=? ORDER BY `date` DESC)
                      ORDER by id DESC LIMIT 10;
            ";

            $result = sqlStatement($sql, array($pid));

            while ($visit = sqlFetchArray($result)) {
                echo display_PRIOR_section('REFRACTIONS', $visit['id'], $visit['id'], $pid);
            }
            exit;
        } else {
            echo display_PRIOR_section($_REQUEST['zone'], $_REQUEST['orig_id'], $_REQUEST['id_to_show'], $pid);
            exit;
        }
    }
}

/**
 * Save the canvas drawings
 */

if ($_REQUEST['canvas'] ?? '') {
    if (!$pid || !$encounter || !$zone || !$_POST["imgBase64"]) {
        exit;
    }

    $side = "OU";
    $base_name = $pid . "_" . $encounter . "_" . $side . "_" . $zone . "_VIEW";
    $filename = $base_name . ".jpg";

    // we receive a canvas: adding or replacing this image
    // Does it exist already? If so delete it. Yep.
    //      We should not need to keep each progressive stroke on a canvas, just the last one...
    //      We are attaching it to this encounter so when the encounter is locked
    //      this file should also be locked.  Right?
    // Then add this.

    $sql = "SELECT * from documents where documents.name like ?";
    $ans1 = sqlQuery($sql, array('%' . $base_name . '%'));
    if ($ans1['id'] ?? '') {  //it is new, add it
        $file = substr($ans1['url'], 7);
        foreach (glob($file) as $file_to_delete) {
            unlink($file_to_delete);
        }
        $query = "select id from categories where name like 'Drawings%'";
        $result = sqlStatement($query);
        $ID = sqlFetchArray($result);
        $category_id = $ID['id'];//we need to know where to store this new one.

        $sql = "DELETE from categories_to_documents where document_id = ?";
        sqlQuery($sql, [$ans1['id']]);
        $sql = "DELETE from documents where id = ?";
        sqlQuery($sql, [$ans1['id']]);
    }

    $type = "image/jpeg"; // all our canvases are this type
    $data = $_POST["imgBase64"];
    $data = substr($data, strpos($data, ",") + 1);
    $data = base64_decode($data);
    $size = strlen($data);

    $return = addNewDocument($filename, $type, $_POST["imgBase64"], 0, $size, $_SESSION['authUserID'], $pid, $category_id);
    $doc_id = $return['doc_id'];
    $sql = "UPDATE documents set encounter_id=? where id=?"; //link it to this encounter
    sqlQuery($sql, array($encounter, $doc_id));

    echo "doc stored.";
    exit;
}

if ($_REQUEST['copy']) {
    copy_forward($_REQUEST['zone'], $_REQUEST['copy_from'], ($_SESSION['ID'] ?? ''), $pid);
    return;
}

function QuotedOrNull($fld)
{
    if ($fld) {
        return "'" . add_escape_custom($fld) . "'";
    }

    return "NULL";
}

function debug($local_var)
{
    echo "<pre><BR>We are in the debug function.<BR>";
    echo "Passed variable = " . $local_var . " <BR>";
    print_r($local_var);
    exit;
}

/* From original issue.php */

function row_delete($table, $where)
{
    $query = "SELECT * FROM " . escape_table_name($table) . " WHERE $where";
    $tres = sqlStatement($query);
    $count = 0;
    while ($trow = sqlFetchArray($tres)) {
        $logstring = "";
        foreach ($trow as $key => $value) {
            if (!$value || $value == '0000-00-00 00:00:00') {
                continue;
            }

            if ($logstring) {
                $logstring .= " ";
            }

            $logstring .= $key . "='" . addslashes($value) . "'";
        }

        EventAuditLogger::instance()->newEvent("delete", $_SESSION['authUser'], $_SESSION['authProvider'], 1, "$table: $logstring");
        ++$count;
    }

    if ($count) {
        $query = "DELETE FROM " . escape_table_name($table) . " WHERE $where";
        sqlStatement($query);
    }
}

// Given an issue type as a string, compute its index.
// Not sure of the value of this sub given transition to array $PMSFH
// Can I use it to find out which PMSFH item we are looking for?  YES
function issueTypeIndex($tstr)
{
    global $ISSUE_TYPES;
    $i = 0;
    foreach ($ISSUE_TYPES as $key => $value) {
        if ($key == $tstr) {
            break;
        }

        ++$i;
    }

    return $i;
}

exit;
?><|MERGE_RESOLUTION|>--- conflicted
+++ resolved
@@ -240,12 +240,8 @@
     $setting_EXT = prevSetting($uspfx, 'setting_EXT', 'setting_EXT', '1');
     $setting_NEURO = prevSetting($uspfx, 'setting_NEURO', 'setting_NEURO', '1');
     $setting_IMPPLAN = prevSetting($uspfx, 'setting_IMPPLAN', 'setting_IMPPLAN', '1');
-<<<<<<< HEAD
-    echo "Prefs set"; die();
-=======
     echo "Prefs set";
     die();
->>>>>>> 6dd49085
 }
 
 /**
