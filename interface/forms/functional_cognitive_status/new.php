<?php

/**
 * Functional cognitive status form.
 *
 * @package   OpenEMR
 * @link      http://www.open-emr.org
 * @author    Jacob T Paul <jacob@zhservices.com>
 * @author    Vinish K <vinish@zhservices.com>
 * @author    Brady Miller <brady.g.miller@gmail.com>
 * @copyright Copyright (c) 2015 Z&H Consultancy Services Private Limited <sam@zhservices.com>
 * @copyright Copyright (c) 2017-2019 Brady Miller <brady.g.miller@gmail.com>
 * @license   https://github.com/openemr/openemr/blob/master/LICENSE GNU General Public License 3
 */

require_once(__DIR__ . "/../../globals.php");
require_once("$srcdir/api.inc");
require_once("$srcdir/patient.inc");
require_once("$srcdir/options.inc.php");
require_once($GLOBALS['srcdir'] . '/csv_like_join.php');
require_once($GLOBALS['fileroot'] . '/custom/code_types.inc.php');

use OpenEMR\Common\Csrf\CsrfUtils;
use OpenEMR\Core\Header;

$returnurl = 'encounter_top.php';
$formid = 0 + (isset($_GET['id']) ? $_GET['id'] : 0);
if ($formid) {
    $sql = "SELECT * FROM `form_functional_cognitive_status` WHERE id=? AND pid = ? AND encounter = ?";
    $res = sqlStatement($sql, array($formid,$_SESSION["pid"], $_SESSION["encounter"]));

    for ($iter = 0; $row = sqlFetchArray($res); $iter++) {
        $all[$iter] = $row;
    }
    $check_res = $all;
}

$check_res = $formid ? $check_res : array();
?>
<html>
    <head>
        <title><?php echo xlt("Functional and Cognitive Status"); ?></title>

        <?php Header::setupHeader(['datetime-picker']);?>

        <script>

            function duplicateRow(e) {
                var newRow = e.cloneNode(true);
                e.parentNode.insertBefore(newRow, e.nextSibling);
                changeIds('tb_row');
                changeIds('description');
                changeIds('activity');
                changeIds('activity1');
                changeIds('code');
                changeIds('codetext');
                changeIds('code_date');
                changeIds('displaytext');
                removeVal(newRow.id);
            }

            function removeVal(rowid) {
                rowid1 = rowid.split('tb_row_');
                document.getElementById("description_" + rowid1[1]).value = '';
                document.getElementById("activity_" + rowid1[1]).checked = false;
                document.getElementById("activity_" + rowid1[1]).value = 0;
                document.getElementById("activity1_" + rowid1[1]).value = 0;
                document.getElementById("code_" + rowid1[1]).value = '';
                document.getElementById("codetext_" + rowid1[1]).value = '';
                document.getElementById("code_date_" + rowid1[1]).value = '';
                document.getElementById("displaytext_" + rowid1[1]).innerHTML = '';
            }

            function changeIds(class_val) {
                var elem = document.getElementsByClassName(class_val);
                for (let i = 0; i < elem.length; i++) {
                    if (elem[i].id) {
                        index = i + 1;
                        elem[i].id = class_val + "_" + index;
                    }
                }
            }

            function deleteRow(rowId) {
                if (rowId !== 'tb_row_1') {
                    var elem = document.getElementById(rowId);
                    elem.parentNode.removeChild(elem);
                }
            }

            function sel_code(id) {
                id = id.split('tb_row_');
                var checkId = '_' + id[1];
                document.getElementById('clickId').value = checkId;
                dlgopen('<?php echo $GLOBALS['webroot'] . "/interface/patient_file/encounter/" ?>find_code_popup.php?codetype=SNOMED-CT', '_blank', 700, 400);
            }

            function set_related(codetype, code, selector, codedesc) {
                var checkId = document.getElementById('clickId').value;
                document.getElementById("code" + checkId).value = code;
                document.getElementById("codetext" + checkId).value = codedesc;
                document.getElementById("displaytext" + checkId).innerHTML  = codedesc;
            }

            function checkVal(id) {
                var id1 = id.split('activity_')
                if (document.getElementById(id).checked) {
                    document.getElementById(id).value = 1;
                    document.getElementById('activity1_' + id1[1]).value = 1;
                } else {
                    document.getElementById(id).value = 0;
                    document.getElementById('activity1_' + id1[1]).value = 0;
                }
            }

            $(function () {
                // special case to deal with static and dynamic datepicker items
                $(document).on('mouseover','.datepicker', function(){
                    $(this).datetimepicker({
                        <?php $datetimepicker_timepicker = false; ?>
                        <?php $datetimepicker_showseconds = false; ?>
                        <?php $datetimepicker_formatInput = false; ?>
                        <?php require($GLOBALS['srcdir'] . '/js/xl/jquery-datetimepicker-2-5-4.js.php'); ?>
                        <?php // can add any additional javascript settings to datetimepicker here; need to prepend first setting with a comma ?>
                    });
                });
            });
        </script>
    </head>
    <body>
        <div class="container mt-3">
            <div class="row">
                <div class="col-12">
                    <h2><?php echo xlt('Functional and Cognitive Status Form'); ?></h2>
                    <form method='post' name='my_form' action='<?php echo $rootdir; ?>/forms/functional_cognitive_status/save.php?id=<?php echo attr($formid); ?>'>
                        <input type="hidden" name="csrf_token_form" value="<?php echo attr(CsrfUtils::collectCsrfToken()); ?>" />
                        <fieldset>
                            <legend><?php echo xlt('Enter Details'); ?></legend>
                            <div class="container">
                            <?php
                            if (!empty($check_res)) {
                                foreach ($check_res as $key => $obj) { ?>
                                    <div class="tb_row" id="tb_row_<?php echo attr($key) + 1; ?>">
                                        <div class="form-row">
                                            <div class="forms col-md-2">
                                                <label for="code_<?php echo attr($key) + 1; ?>" class="h5"><?php echo xlt('Code'); ?>:</label>
                                                <input type="text" id="code_<?php echo attr($key) + 1; ?>"  name="code[]" class="form-control code" value="<?php echo text($obj["code"]); ?>"  onclick='sel_code(this.parentElement.parentElement.parentElement.id);'>
                                                <span id="displaytext_<?php echo attr($key) + 1; ?>"  class="displaytext help-block"></span>
                                                <input type="hidden" id="codetext_<?php echo attr($key) + 1; ?>" name="codetext[]" class="codetext" value="<?php echo text($obj["codetext"]); ?>">
                                            </div>
                                            <div class="forms col-md-2">
                                                <label for="code_date_<?php echo attr($key) + 1; ?>" class="h5"><?php echo xlt('Date'); ?>:</label>
                                                <input type='text' id="code_date_<?php echo attr($key) + 1; ?>" name='code_date[]' class="form-control code_date datepicker" value='<?php echo attr($obj["date"]); ?>' title='<?php echo xla('yyyy-mm-dd Date of service'); ?>' />
                                            </div>
                                            <div class="forms col-md-2">
                                                <label for="activity_1" class="h5"><?php echo xlt('Active'); ?>:&nbsp;</label>
                                                <br />
                                                <input type="checkbox" name="activity[]" onclick="checkVal(this.id);" id="activity_<?php echo $key + 1; ?>" value="<?php echo attr($obj["activity"]); ?>" <?php echo ($obj["activity"] == 1) ? "checked='checked'" : ""; ?> class="activity">
                                                <input  type="hidden" name="activity1[]" id="activity1_<?php echo $key + 1; ?>" value="<?php echo attr($obj["activity"]); ?>" class="activity1">
                                            </div>
                                            <div class="forms col-md-4">
                                                <label for="description_<?php echo attr($key) + 1; ?>" class="h5"><?php echo xlt('Description'); ?>:</label>
                                                <textarea name="description[]"  id="description_<?php echo attr($key) + 1; ?>" class="form-control description" rows="3" ><?php echo text($obj["description"]); ?></textarea>
                                            </div>
                                            <div class="forms col-md-2">
                                                <i class="fa fa-plus-circle fa-2x" aria-hidden="true" onclick="duplicateRow(this.parentElement.parentElement.parentElement);" title='<?php echo xla('Click here to duplicate the row'); ?>'></i>
                                                <i class="fa fa-times-circle fa-2x text-danger"  aria-hidden="true" onclick="deleteRow(this.parentElement.parentElement.parentElement.id);"  title='<?php echo xla('Click here to delete the row'); ?>'></i>
                                            </div>
                                            <input type="hidden" name="count[]" id="count_<?php echo attr($key) + 1; ?>" class="count" value="<?php echo attr($key) + 1;?>">
                                        </div>
                                    </div>
                                    <?php
                                }
                            } else { ?>
                                <div class="tb_row" id="tb_row_1">
                                    <div class="form-row">
                                            <div class="forms col-md-2">
                                                <label for="code_1" class="h5"><?php echo xlt('Code'); ?>:</label>
                                                <input type="text" id="code_1"  name="code[]" class="form-control code" value="<?php echo text($obj["code"]); ?>"  onclick='sel_code(this.parentElement.parentElement.parentElement.id);'>
                                                <span id="displaytext_1"  class="displaytext help-block"></span>
                                                <input type="hidden" id="codetext_1" name="codetext[]" class="codetext" value="<?php echo text($obj["codetext"]); ?>">
                                            </div>
                                            <div class="forms col-md-2">
                                                <label for="code_date_1" class="h5"><?php echo xlt('Date'); ?>:</label>
                                                <input type='text' id="code_date_1"  name='code_date[]' class="form-control code_date datepicker" value='<?php echo attr($obj["date"]); ?>' title='<?php echo xla('yyyy-mm-dd Date of service'); ?>' />
                                            </div>
                                            <div class="forms col-md-2">
                                                <label for="activity_1" class="h5"><?php echo xlt('Active'); ?>:&nbsp;</label>
                                                <br />
                                                <input type="checkbox" name="activity[]" onclick="checkVal(this.id);" id="activity_1" value="0" class="activity">
                                                <input type="hidden" name="activity1[]" id="activity1_1" value="0" class="activity1">
                                            </div>
                                            <div class="forms col-md-4">
                                                <label for="description_1" class="h5"><?php echo xlt('Description'); ?>:</label>
                                                <textarea name="description[]"  id="description_1" class="form-control description"  rows="3" ><?php echo text($obj["description"]); ?></textarea>
                                            </div>
                                            <div class="forms col-md-2">
                                                <button type="button" class="btn btn-primary btn-sm btn-add" onclick="duplicateRow(this.parentElement.parentElement.parentElement);" title='<?php echo xla('Click here to duplicate the row'); ?>'>
                                                    <?php echo xlt('Add'); ?>
                                                </button>
                                                <button class="btn btn-danger btn-sm btn-delete" onclick="deleteRow(this.parentElement.parentElement.parentElement.id);" title='<?php echo xla('Click here to delete the row'); ?>'>
                                                    <?php echo xlt('Delete'); ?>
                                                </button>
                                            </div>
                                            <input type="hidden" name="count[]" id="count_1" class="count" value="1">
                                    </div>
                                </div>
                            <?php }
                            ?>
                            </div>
<<<<<<< HEAD
                        </fieldset>
                        <div class="form-group clearfix">
                            <div class="col-sm-12 position-override">
                                <div class="btn-group" role="group">
                                    <button type="submit" onclick="top.restoreSession()" class="btn btn-primary btn-save"><?php echo xlt('Save'); ?></button>
                                    <button type="button" class="btn btn-secondary btn-cancel" onclick="top.restoreSession(); parent.closeTab(window.name, false)"><?php echo xlt('Cancel');?></button>
                                </div>
=======
                        </div>
                        <?php }
                        ?>
                    </fieldset>
                    <div class="form-group clearfix">
                        <div class="col-sm-12 position-override">
                            <div class="btn-group" role="group">
                                <button type="submit" onclick="top.restoreSession()" class="btn btn-secondary btn-save"><?php echo xlt('Save'); ?></button>
                                <button type="button" class="btn btn-link btn-cancel" onclick="top.restoreSession(); parent.closeTab(window.name, false)"><?php echo xlt('Cancel');?></button>
>>>>>>> 502f744e
                                <input type="hidden" id="clickId" value="" />
                            </div>
                        </div>
                    </form>
                </div>
            </div>
        </div>
    </body>
</html>
<|MERGE_RESOLUTION|>--- conflicted
+++ resolved
@@ -208,25 +208,13 @@
                             <?php }
                             ?>
                             </div>
-<<<<<<< HEAD
                         </fieldset>
-                        <div class="form-group clearfix">
+                        <div class="form-group">
                             <div class="col-sm-12 position-override">
                                 <div class="btn-group" role="group">
                                     <button type="submit" onclick="top.restoreSession()" class="btn btn-primary btn-save"><?php echo xlt('Save'); ?></button>
                                     <button type="button" class="btn btn-secondary btn-cancel" onclick="top.restoreSession(); parent.closeTab(window.name, false)"><?php echo xlt('Cancel');?></button>
                                 </div>
-=======
-                        </div>
-                        <?php }
-                        ?>
-                    </fieldset>
-                    <div class="form-group clearfix">
-                        <div class="col-sm-12 position-override">
-                            <div class="btn-group" role="group">
-                                <button type="submit" onclick="top.restoreSession()" class="btn btn-secondary btn-save"><?php echo xlt('Save'); ?></button>
-                                <button type="button" class="btn btn-link btn-cancel" onclick="top.restoreSession(); parent.closeTab(window.name, false)"><?php echo xlt('Cancel');?></button>
->>>>>>> 502f744e
                                 <input type="hidden" id="clickId" value="" />
                             </div>
                         </div>
