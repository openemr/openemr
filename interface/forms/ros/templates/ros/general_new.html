--- conflicted
+++ resolved
@@ -728,19 +728,11 @@
                         </div>
 
                     </fieldset>
-<<<<<<< HEAD
-                    <div class="form-group mt-3 clearfix">
+                    <div class="form-group mt-3">
                         <div class="col-sm-12 position-override">
-                            <div class="btn-group oe-opt-btn-group-pinch" role="group">
+                            <div class="btn-group" role="group">
                                 <button type="submit" class="btn btn-primary btn-save" onclick="top.restoreSession();" name="Submit">{xlt t='Save'}</button>
-                                <button type="button" class="btn btn-secondary btn-cancel oe-opt-btn-separate-left" onclick="top.restoreSession(); location.href='{$DONT_SAVE_LINK}';">{xlt t='Cancel'}</button>
-=======
-                    <div class="form-group clearfix">
-                        <div class="col-sm-12 offset-sm-2 position-override">
-                            <div class="btn-group" role="group">
-                                <button type="submit" class="btn btn-secondary btn-save" onclick="top.restoreSession();" name="Submit">{xlt t='Save'}</button>
-                                <button type="button" class="btn btn-link btn-cancel" onclick="top.restoreSession(); location.href='{$DONT_SAVE_LINK}';">{xlt t='Cancel'}</button>
->>>>>>> 502f744e
+                                <button type="button" class="btn btn-secondary btn-cancel" onclick="top.restoreSession(); location.href='{$DONT_SAVE_LINK}';">{xlt t='Cancel'}</button>
                             </div>
                             <input type="hidden" name="id" value="{$form->get_id()|attr}" />
                             <input type="hidden" name="pid" value="{$form->get_pid()|attr}" />
