<?php
/**
 * Common script for the encounter form (new and view) scripts.
 *
 * @package   OpenEMR
 * @link      http://www.open-emr.org
 * @author    Brady Miller <brady.g.miller@gmail.com>
 * @author    Ranganath Pathak <pathak@scrs1.org>
 * @copyright Copyright (c) 2019 Brady Miller <brady.g.miller@gmail.com>
 * @copyright Copyright (c) 2019 Ranganath Pathak <pathak@scrs1.org>
 * @license   https://github.com/openemr/openemr/blob/master/LICENSE GNU General Public License 3
 */


require_once("$srcdir/options.inc.php");
require_once("$srcdir/lists.inc");

use OpenEMR\Common\Acl\AclExtended;
use OpenEMR\Common\Acl\AclMain;
use OpenEMR\Common\Csrf\CsrfUtils;
use OpenEMR\Core\Header;
use OpenEMR\Services\FacilityService;
use OpenEMR\OeUI\OemrUI;

$facilityService = new FacilityService();

if ($GLOBALS['enable_group_therapy']) {
    require_once("$srcdir/group.inc");
}

$months = array("01","02","03","04","05","06","07","08","09","10","11","12");
$days = array("01","02","03","04","05","06","07","08","09","10","11","12","13","14",
  "15","16","17","18","19","20","21","22","23","24","25","26","27","28","29","30","31");
$thisyear = date("Y");
$years = array($thisyear-1, $thisyear, $thisyear+1, $thisyear+2);

$mode = (!empty($_GET['mode'])) ? $_GET['mode'] : null;

// "followup" mode is relevant when enable follow up encounters global is enabled
// it allows the user to duplicate past encounter and connect between the two
// under this mode the facility and the visit category will be same as the origin and in readonly
if ($mode === "followup") {
    $encounter = (!empty($_GET['enc'])) ? intval($_GET['enc']) : null;
    if (!is_null($encounter)) {
        $viewmode = true;
        $_REQUEST['id'] = $encounter;
    }
}

if ($viewmode) {
    $id = (isset($_REQUEST['id'])) ? $_REQUEST['id'] : '';
    $result = sqlQuery("SELECT * FROM form_encounter WHERE id = ?", array($id));
    $encounter = $result['encounter'];

    if ($mode === "followup") {
        $result['reason'] = '';
        $result['date']=date('Y-m-d H:i:s');
        $encounterId = $result['id'];
    }

    if ($result['sensitivity'] && !AclMain::aclCheckCore('sensitivities', $result['sensitivity'])) {
        echo "<body>\n<html>\n";
        echo "<p>" . xlt('You are not authorized to see this encounter.') . "</p>\n";
        echo "</body>\n</html>\n";
        exit();
    }
}

// Sort comparison for sensitivities by their order attribute.
function sensitivity_compare($a, $b)
{
    return ($a[2] < $b[2]) ? -1 : 1;
}

// get issues
$ires = sqlStatement("SELECT id, type, title, begdate FROM lists WHERE " .
  "pid = ? AND enddate IS NULL " .
  "ORDER BY type, begdate", array($pid));
?>
<!DOCTYPE html>
<html>
<head>
<?php Header::setupHeader(['datetime-picker', 'common']);?>
<title><?php echo xlt('Patient Encounter'); ?></title>


<!-- validation library -->
<?php
//Not lbf forms use the new validation, please make sure you have the corresponding values in the list Page validation
$use_validate_js = 1;
require_once($GLOBALS['srcdir'] . "/validation/validation_script.js.php"); ?>

<?php include_once("{$GLOBALS['srcdir']}/ajax/facility_ajax_jav.inc.php"); ?>
<script language="JavaScript">


    const mypcc = <?php echo js_escape($GLOBALS['phone_country_code']); ?>;

    // Process click on issue title.
    function newissue() {
        dlgopen('../../patient_file/summary/add_edit_issue.php', '_blank', 700, 535, '', '', {
            buttons: [
            {text: <?php echo xlj('Close'); ?>, close: true, style: 'default btn-sm'}
            ]
        });
        return false;
    }

     // callback from add_edit_issue.php:
     function refreshIssue(issue, title) {
      var s = document.forms[0]['issues[]'];
      s.options[s.options.length] = new Option(title, issue, true, true);
     }

    <?php
    //Gets validation rules from Page Validation list.
    //Note that for technical reasons, we are bypassing the standard validateUsingPageRules() call.
    $collectthis = collectValidationPageRules("/interface/forms/newpatient/common.php");
    if (empty($collectthis)) {
        $collectthis = "undefined";
    } else {
        $collectthis = json_sanitize($collectthis["new_encounter"]["rules"]);
    }
    ?>
<<<<<<< HEAD
    const collectvalidation = <?php echo $collectthis; ?>;
    $(function() {
=======
    var collectvalidation = <?php echo $collectthis; ?>;
    $(function () {
>>>>>>> dd47a414
        window.saveClicked = function(event) {
            const submit = submitme(1, event, 'new-encounter-form', collectvalidation);
            if (submit) {
                top.restoreSession();
                $('#new-encounter-form').submit();
            }
        }

        $(".enc_issue").on('click', function(e) {
           e.preventDefault();e.stopPropagation();
           dlgopen('', '', 700, 650, '', '', {

               buttons: [{text: <?php echo xlj('Close'); ?>, close: true, style: 'default btn-sm'}],

               allowResize: true,
               allowDrag: true,
               dialogId: '',
               type: 'iframe',
               url: $(this).attr('href')
           });
        });

        $('.datepicker').datetimepicker({
            <?php $datetimepicker_timepicker = false; ?>
            <?php $datetimepicker_showseconds = false; ?>
            <?php $datetimepicker_formatInput = true; ?>
            <?php require($GLOBALS['srcdir'] . '/js/xl/jquery-datetimepicker-2-5-4.js.php'); ?>
            <?php // can add any additional javascript settings to datetimepicker here; need to prepend first setting with a comma ?>
        });
    });

    function bill_loc(){
        const pid = <?php echo attr($pid);?>;
        const dte = document.getElementById('form_date').value;
        const facility = document.forms[0].facility_id.value;
        ajax_bill_loc(pid, dte, facility);
        <?php if ($GLOBALS['set_pos_code_encounter']) { ?>
            $.ajax({
                url: "./../../../library/ajax/facility_ajax_code.php",
                method: "GET",
                data: {
                    mode: "get_pos",
                    facility_id: facility,
                    csrf_token_form: <?php echo js_escape(CsrfUtils::collectCsrfToken()); ?>
                }})
                .done(function (fid) {
                    document.forms[0].pos_code.value = fid;
                })
                .fail(function (xhr) {
                    console.log('error', xhr);
                });
        <?php } ?>
    }

    // Handler for Cancel clicked when creating a new encounter.
    // Show demographics or encounters list depending on what frame we're in.
    function cancelClickedNew() {
        window.parent.left_nav.loadFrame('ens1', window.name, 'patient_file/history/encounters.php');
        return false;
    }

    // Handler for cancel clicked when not creating a new encounter.
    // Just reload the view mode.
    function cancelClickedOld() {
        location.href = '<?php echo "$rootdir/patient_file/encounter/forms.php"; ?>';
        return false;
    }

</script>
<style>
@media only screen and (max-width: 1024px) {
    #visit-details [class*="col-"],
    #visit-issues [class*="col-"] {
    width: 100%;
    text-align: <?php echo ($_SESSION['language_direction'] == 'rtl') ? 'right ': 'left '?> !Important;
}
</style>
<?php
if ($viewmode) {
    $body_javascript = '';
    $heading_caption = xl('Patient Encounter Form');
} else {
    $body_javascript = 'onload="javascript:document.new_encounter.reason.focus();"';
    $heading_caption = xl('New Encounter Form');
}


if ($GLOBALS['enable_help'] == 1) {
    $help_icon = '<a class="float-right oe-help-redirect" data-target="#myModal" data-toggle="modal" href="#" id="help-href" name="help-href" style="color:#676666" title="' . xla("Click to view Help") . '"><i class="fa fa-question-circle" aria-hidden="true"></i></a>';
} elseif ($GLOBALS['enable_help'] == 2) {
    $help_icon = '<a class="float-right oe-help-redirect" data-target="#myModal" data-toggle="modal" href="#" id="help-href" name="help-href" style="color:#DCD6D0 !Important" title="' . xla("To enable help - Go to  Administration > Globals > Features > Enable Help Modal") . '"><i class="fa fa-question-circle" aria-hidden="true"></i></a>';
} elseif ($GLOBALS['enable_help'] == 0) {
     $help_icon = '';
}
?>
<?php
$arrOeUiSettings = array(
    'heading_title' => $heading_caption,
    'include_patient_name' => true,// use only in appropriate pages
    'expandable' => false,
    'expandable_files' => array(""),//all file names need suffix _xpd
    'action' => "",//conceal, reveal, search, reset, link or back
    'action_title' => "",
    'action_href' => "",//only for actions - reset, link or back
    'show_help_icon' => true,
    'help_file_name' => "common_help.php"
);
$oemr_ui = new OemrUI($arrOeUiSettings);
?>
</head>
<body class="body_top" <?php echo $body_javascript;?>>
    <div id="container_div" class="<?php echo attr($oemr_ui->oeContainer()); ?>">
        <div class="row">
            <div class="col-sm-12">
                <!-- Required for the popup date selectors -->
                <div id="overDiv" style="position: absolute; visibility: hidden; z-index: 1000;"></div>
                <div class="page-header clearfix">
                    <?php echo  $oemr_ui->pageHeading() . "\r\n"; ?>
                </div>
            </div>
        </div>
        <form class="mt-3" id="new-encounter-form" method='post' action="<?php echo $rootdir ?>/forms/newpatient/save.php" name='new_encounter'>
        <?php if ($viewmode && $mode !== "followup") { ?>
            <input type=hidden name='mode' value='update' />
            <input type=hidden name='id' value='<?php echo (isset($_GET["id"])) ? attr($_GET["id"]) : '' ?>' />
        <?php } else { ?>
            <input type='hidden' name='mode' value='new' />
        <?php } ?>
            <input type="hidden" name="csrf_token_form" value="<?php echo attr(CsrfUtils::collectCsrfToken()); ?>" />

            <?php if ($mode === "followup") { ?>
                <input type=hidden name='parent_enc_id' value='<?php echo attr($encounterId); ?>' />
            <?php } ?>

            <fieldset>
                <legend><?php echo xlt('Visit Details')?></legend>
                <div id="visit-details" class="px-5">
                    <div class="form-row align-items-center">
                            <div class="col-sm-2">
                                <label for="pc_catid" class="oe-text-to-right"><?php echo xlt('Visit Category:'); ?></label>
                            </div>
                            <div class="col-sm">
                                <select name='pc_catid' id='pc_catid' class='form-control' <?php echo ($mode === "followup") ? 'disabled' : ''; ?>>
                                    <option value='_blank'>-- <?php echo xlt('Select One'); ?> --</option>
                                    <?php
                                    //Bring only patient ang group categories
                                    $visitSQL = "SELECT pc_catid, pc_catname, pc_cattype
                                               FROM openemr_postcalendar_categories
                                               WHERE pc_active = 1 and pc_cattype IN (0,3) and pc_constant_id  != 'no_show' ORDER BY pc_seq";

                                    $visitResult = sqlStatement($visitSQL);
                                    $therapyGroupCategories = [];

                                    while ($row = sqlFetchArray($visitResult)) {
                                        $catId = $row['pc_catid'];
                                        $name = $row['pc_catname'];

                                        if ($row['pc_cattype'] == 3) {
                                            $therapyGroupCategories[] = $catId;
                                        }

                                        if ($catId === "_blank") {
                                            continue;
                                        }

                                        if ($row['pc_cattype'] == 3 && !$GLOBALS['enable_group_therapy']) {
                                            continue;
                                        }

                                        // Fetch acl for category of given encounter. Only if has write auth for a category, then can create an encounter of that category.
                                        $postCalendarCategoryACO = AclMain::fetchPostCalendarCategoryACO($catId);
                                        if ($postCalendarCategoryACO) {
                                            $postCalendarCategoryACO = explode('|', $postCalendarCategoryACO);
                                            $authPostCalendarCategoryWrite = AclMain::aclCheckCore($postCalendarCategoryACO[0], $postCalendarCategoryACO[1], '', 'write');
                                        } else { // if no aco is set for category
                                            $authPostCalendarCategoryWrite = true;
                                        }

                                        //if no permission for category write, don't show in drop-down
                                        if (!$authPostCalendarCategoryWrite) {
                                            continue;
                                        }

                                        $optionStr = '<option value="%pc_catid%" %selected%>%pc_catname%</option>';
                                        $optionStr = str_replace("%pc_catid%", attr($catId), $optionStr);
                                        $optionStr = str_replace("%pc_catname%", text(xl_appt_category($name)), $optionStr);
                                        if ($viewmode) {
                                            $selected = ($result['pc_catid'] == $catId) ? " selected" : "";
                                        } else {
                                            $selected = ($GLOBALS['default_visit_category'] == $catId) ? " selected" : "";
                                        }

                                          $optionStr = str_replace("%selected%", $selected, $optionStr);
                                          echo $optionStr;
                                    }
                                    ?>
                                </select>
                                <?php if ($mode === "followup") {?>
                                    <input name="pc_catid" value="<?php echo attr($result['pc_catid']); ?>" hidden />
                                <?php } ?>
                            </div>
                            <?php
                                $sensitivities = AclExtended::aclGetSensitivities();
                            if ($sensitivities && count($sensitivities)) {
                                usort($sensitivities, "sensitivity_compare");
                                ?>
                            <div class="col-sm-2">
                                <label for="pc_catid" class="oe-text-to-right"><?php echo xlt('Sensitivity:'); ?> <i id='sensitivity-tooltip' class="fa fa-info-circle text-primary" aria-hidden="true"></i></label>
                            </div>
                            <div class="col-sm">
                                    <select name='form_sensitivity' id='form_sensitivity' class='form-control'>
                                        <?php
                                        foreach ($sensitivities as $value) {
                                            // Omit sensitivities to which this user does not have access.
                                            if (AclMain::aclCheckCore('sensitivities', $value[1])) {
                                                echo "       <option value='" . attr($value[1]) . "'";
                                                if ($viewmode && $result['sensitivity'] == $value[1]) {
                                                    echo " selected";
                                                }

                                                echo ">" . xlt($value[3]) . "</option>\n";
                                            }
                                        }

                                        echo "       <option value=''";
                                        if ($viewmode && !$result['sensitivity']) {
                                            echo " selected";
                                        }

                                        echo ">" . xlt('None{{Sensitivity}}'). "</option>\n";
                                        ?>
                                    </select>
                                    <?php
                            } else {
                                ?>

                                <?php
                            }
                            ?>
                            </div>
                        </div>

                        <div class="form-group mx-auto mt-2">
                            <label for='form_date' class="oe-text-to-right"><?php echo xlt('Date of Service:'); ?></label>
                            <input type='text' class='form-control datepicker' name='form_date' id='form_date' <?php echo $disabled ?> value='<?php echo $viewmode ? attr(oeFormatShortDate(substr($result['date'], 0, 10))) : attr(oeFormatShortDate(date('Y-m-d'))); ?>' title='<?php echo xla('Date of service'); ?>'/>
                        </div>
                        <div class="form-group mx-auto mt-2">
                            <span <?php if ($GLOBALS['ippf_specific']) {
                                echo " style='visibility:hidden;'"; } ?>>
                                <label for='form_onset_date' class="oe-text-to-right"><?php echo xlt('Onset/hosp. date:'); ?> &nbsp;<i id='onset-tooltip' class="fa fa-info-circle text-primary" aria-hidden="true"></i></label>
                                <input type='text' class='form-control datepicker' name='form_onset_date' id='form_onset_date' value='<?php echo $viewmode && $result['onset_date']!='0000-00-00 00:00:00' ? attr(oeFormatShortDate(substr($result['onset_date'], 0, 10))) : ''; ?>' title='<?php echo xla('Date of onset or hospitalization'); ?>' />
                            </span>
                        </div>
                        <div class="form-group mx-auto mt-2"
                            <?php
                            if (!$GLOBALS['gbl_visit_referral_source']) {
                                echo "style='display:none' " ;
                            } ?>
                            >
                            <div class="col-sm-2">
                            <label for="form_referral_source" class="oe-text-to-right"><?php echo xlt('Referral Source'); ?>:</label>
                            </div>
                            <div class="col-sm">
                                <?php echo generate_select_list('form_referral_source', 'refsource', $viewmode ? $result['referral_source'] : '', '');?>
                            </div>
                        </div>
                        <?php if ($GLOBALS['enable_group_therapy']) { ?>
                        <div class="form-group mx-auto mt-2" id="therapy_group_name" style="display: none">
                            <label for="form_group" class="col-sm-2 oe-text-to-right"><?php echo xlt('Group name'); ?>:</label>
                            <div class="col-sm">
                                <input type='text' name='form_group' class='form-control' id="form_group" placeholder='<?php echo xla('Click to select');?>' value='<?php echo $viewmode && in_array($result['pc_catid'], $therapyGroupCategories) ? attr(getGroup($result['external_id'])['group_name']) : ''; ?>' onclick='sel_group()' title='<?php echo xla('Click to select group'); ?>' readonly />
                                <input type='hidden' name='form_gid' value='<?php echo $viewmode && in_array($result['pc_catid'], $therapyGroupCategories) ? attr($result['external_id']) : '' ?>' />
                            </div>
                        </div>
                        <?php }?>
                        <div class="form-row align-items-center mt-2">
                            <div class="col-sm-2">
                                <label for='facility_id' class="oe-text-to-right"><?php echo xlt('Facility'); ?>:</label>
                            </div>
                            <div class="col-sm">
                                <select name='facility_id' id='facility_id' class='form-control' onChange="bill_loc()" <?php echo ($mode === "followup") ? 'disabled' : ''; ?> >
                                    <?php
                                    if ($viewmode) {
                                        $def_facility = $result['facility_id'];
                                    } else {
                                        $dres = sqlStatement("select facility_id from users where username = ?", array($_SESSION['authUser']));
                                        $drow = sqlFetchArray($dres);
                                        $def_facility = $drow['facility_id'];
                                    }
                                    $posCode = '';
                                    $facilities = $facilityService->getAllServiceLocations();
                                    if ($facilities) {
                                        foreach ($facilities as $iter) { ?>
                                    <option value="<?php echo attr($iter['id']); ?>"
                                            <?php
                                            if ($def_facility == $iter['id']) {
                                                if (!$viewmode) {
                                                    $posCode = $iter['pos_code'];
                                                }
                                                echo "selected";
                                            }?>><?php echo text($iter['name']); ?>
                                    </option>
                                            <?php
                                        }
                                    }
                                    ?>
                                </select>
                            </div>
                            <?php if ($mode === "followup") {?>
                                <input name="facility_id" value="<?php echo attr($result['facility_id']); ?>" hidden />
                            <?php } ?>
                            <div class="col-sm-2">
                                <label for='billing_facility' class="oe-text-to-right"><?php echo xlt('Billing Facility'); ?>:</label>
                            </div>
                            <div id="ajaxdiv" class="col-sm">
                                <?php
                                    $default_bill_fac = isset($result['billing_facility']) ? $result['billing_facility'] : $def_facility;
                                    billing_facility('billing_facility', $default_bill_fac);
                                ?>
                            </div>
                        </div>
                </div>
                <?php if ($GLOBALS['set_pos_code_encounter']) { ?>
                    <div class="form-row">
                        <label for='pos_code' class="col-sm-2 oe-text-to-right"><?php echo xlt('POS Code'); ?>:</label>
                        <div class="col-sm-8">
                            <select name="pos_code" id="pos_code" class='form-control'>
                                <?php
                                $pc = new POSRef();
                                foreach ($pc->get_pos_ref() as $pos) {
                                    echo "<option value=\"" . attr($pos["code"]) . "\" ";
                                    if (($pos["code"] == $result['pos_code'] && $viewmode) || ($pos["code"] == $posCode && !$viewmode)) {
                                        echo "selected";
                                    }
                                    echo ">" . text($pos['code'])  . ": ". xlt($pos['title']);
                                    echo "</option>\n";
                                }
                                ?>
                            </select>
                        </div>
                    </div>
                <?php }?>
            </fieldset>
            <fieldset>
                <legend><?php echo xlt('Reason for Visit')?></legend>
                    <div class="form-row mx-5">
                        <textarea name="reason" id="reason" class="form-control" cols="80" rows="4"><?php echo $viewmode ? text($result['reason']) : text($GLOBALS['default_chief_complaint']); ?></textarea>
                    </div>
            </fieldset>
            <?php
            // To see issues stuff user needs write access to all issue types.
            $issuesauth = true;
            foreach ($ISSUE_TYPES as $type => $dummy) {
                if (!AclMain::aclCheckIssue($type, '', 'write')) {
                    $issuesauth = false;
                    break;
                }
            }
            if ($issuesauth) {
                ?>
            <fieldset>
                <legend><?php echo xlt('Link/Add Issues (Injuries/Medical/Allergy) to Current Visit')?></legend>
                    <div id="visit-issues">
                        <div class="form-row px-5">
                            <div class="pb-1">
                                <div class="btn-group" role="group">
                                    <?php if (AclMain::aclCheckCore('patients', 'med', '', 'write')) { ?>
                                   <a href="../../patient_file/summary/add_edit_issue.php" class="btn btn-primary btn-sm enc_issue" onclick="top.restoreSession()"><i class="fa fa-plus mr-1"></i><?php echo xlt('Add Issue'); ?></a>
                                    <?php } ?>
                                </div>
                            </div>
                            <select multiple name='issues[]' class='form-control' title='<?php echo xla('Hold down [Ctrl] for multiple selections or to unselect'); ?>' size='6'>
                                <?php
                                while ($irow = sqlFetchArray($ires)) {
                                    $list_id = $irow['id'];
                                    $tcode = $irow['type'];
                                    if ($ISSUE_TYPES[$tcode]) {
                                        $tcode = $ISSUE_TYPES[$tcode][2];
                                    }
                                    echo "    <option value='" . attr($list_id) . "'";
                                    if ($viewmode) {
                                        $perow = sqlQuery("SELECT count(*) AS count FROM issue_encounter WHERE " .
                                        "pid = ? AND encounter = ? AND list_id = ?", array($pid, $encounter, $list_id));
                                        if ($perow['count']) {
                                            echo " selected";
                                        }
                                    } else {
                                        // For new encounters the invoker may pass an issue ID.
                                        if (!empty($_REQUEST['issue']) && $_REQUEST['issue'] == $list_id) {
                                            echo " selected";
                                        }
                                    }
                                    echo ">" . text($tcode) . ": " . text($irow['begdate']) . " " .
                                    text(substr($irow['title'], 0, 40)) . "</option>\n";
                                }
                                ?>
                            </select>
                            <p><i><?php echo xlt('To link this encounter/consult to an existing issue, click the '
                            . 'desired issue above to highlight it and then click [Save]. '
                            . 'Hold down [Ctrl] button to select multiple issues.'); ?></i></p>
                        </div>
                    </div>
            </fieldset>
                <?php
            }
            ?>
            <?php //can change position of buttons by creating a class 'position-override' and adding rule text-align:center or right as the case may be in individual stylesheets ?>
            <div class="form-row">
                <div class="col-sm-12 text-left position-override">
                    <div class="btn-group" role="group">
                        <button type="button" class="btn btn-primary" onclick="top.restoreSession(); saveClicked(undefined);"><i class="fa fa-floppy-o mr-1" aria-hidden="true"></i><?php echo xlt('Save');?></button>
                        <?php if ($viewmode || empty($_GET["autoloaded"])) { // not creating new encounter ?>
                            <button type="button" class="btn btn-secondary btn-separate-left" onClick="return cancelClickedOld()"><i class="fa fa-times mr-1" aria-hidden="true"></i><?php echo xlt('Cancel');?></button>
                        <?php } else { // not $viewmode ?>
                        <button class="btn btn-secondary btn-separate-left link_submit" onClick="return cancelClickedNew()"><i class="fa fa-times mr-1" aria-hidden="true"></i><?php echo xlt('Cancel'); ?></button>
                        <?php } // end not $viewmode ?>
                    </div>
                </div>
            </div>
        </form>


    </div><!--End of container div-->
    <?php $oemr_ui->oeBelowContainerDiv();?>
</body>
<script>
<?php
if (!$viewmode) { ?>
 function duplicateVisit(enc, datestr) {
    if (!confirm(<?php echo xlj("A visit already exists for this patient today. Click Cancel to open it, or OK to proceed with creating a new one.") ?>)) {
            // User pressed the cancel button, so re-direct to today's encounter
            top.restoreSession();
            parent.left_nav.setEncounter(datestr, enc, window.name);
            parent.left_nav.loadFrame('enc2', window.name, 'patient_file/encounter/encounter_top.php?set_encounter=' + encodeURIComponent(enc));
            return;
        }
        // otherwise just continue normally
    }
    <?php

  // Search for an encounter from today
    $erow = sqlQuery("SELECT fe.encounter, fe.date " .
    "FROM form_encounter AS fe, forms AS f WHERE " .
    "fe.pid = ? " .
    " AND fe.date >= ? " .
    " AND fe.date <= ? " .
    " AND " .
    "f.formdir = 'newpatient' AND f.form_id = fe.id AND f.deleted = 0 " .
    "ORDER BY fe.encounter DESC LIMIT 1", array($pid,date('Y-m-d 00:00:00'),date('Y-m-d 23:59:59')));

    if (!empty($erow['encounter'])) {
        // If there is an encounter from today then present the duplicate visit dialog
        echo "duplicateVisit(" . js_escape($erow['encounter']) . ", " .
        js_escape(oeFormatShortDate(substr($erow['date'], 0, 10))) . ");\n";
    }
}
?>

<?php
if ($GLOBALS['enable_group_therapy']) { ?>
/* hide / show group name input */
    const groupCategories = <?php echo json_encode($therapyGroupCategories); ?>;
    $('#pc_catid').on('change', function () {
        if(groupCategories.indexOf($(this).val()) > -1){
            $('#therapy_group_name').show();
        } else {
            $('#therapy_group_name').hide();
        }
    })

    function sel_group() {
      top.restoreSession();
      const url = '<?php echo $GLOBALS['webroot']?>/interface/main/calendar/find_group_popup.php';
      dlgopen(url, '_blank', 500, 400, '', '', {
          buttons: [
              {text: <?php echo xlj('Close'); ?>, close: true, style: 'default btn-sm'}
          ]
      });
    }
    // This is for callback by the find-group popup.
    function setgroup(gid, name) {
        var f = document.forms[0];
        f.form_group.value = name;
        f.form_gid.value = gid;
    }

    <?php
    if ($viewmode && in_array($result['pc_catid'], $therapyGroupCategories)) {?>
        $('#therapy_group_name').show();
        <?php
    } ?>
    <?php
} ?>

<<<<<<< HEAD
$(function (){
=======
$(function () {
    $('#billing_facility').addClass('col-sm-9');
>>>>>>> dd47a414
    $('#sensitivity-tooltip').attr({"title": <?php echo xlj('If set as high will restrict visibility of encounter to users belonging to certain groups (AROs). By default - Physicians and Administrators'); ?>, "data-toggle":"tooltip", "data-placement":"bottom"}).tooltip();
    $('#onset-tooltip').attr({"title": <?php echo xlj('Hospital date needed for successful billing of hospital encounters'); ?>, "data-toggle":"tooltip", "data-placement":"bottom"}).tooltip();
});
</script>
</html><|MERGE_RESOLUTION|>--- conflicted
+++ resolved
@@ -122,13 +122,8 @@
         $collectthis = json_sanitize($collectthis["new_encounter"]["rules"]);
     }
     ?>
-<<<<<<< HEAD
     const collectvalidation = <?php echo $collectthis; ?>;
     $(function() {
-=======
-    var collectvalidation = <?php echo $collectthis; ?>;
-    $(function () {
->>>>>>> dd47a414
         window.saveClicked = function(event) {
             const submit = submitme(1, event, 'new-encounter-form', collectvalidation);
             if (submit) {
@@ -623,12 +618,7 @@
     <?php
 } ?>
 
-<<<<<<< HEAD
-$(function (){
-=======
 $(function () {
-    $('#billing_facility').addClass('col-sm-9');
->>>>>>> dd47a414
     $('#sensitivity-tooltip').attr({"title": <?php echo xlj('If set as high will restrict visibility of encounter to users belonging to certain groups (AROs). By default - Physicians and Administrators'); ?>, "data-toggle":"tooltip", "data-placement":"bottom"}).tooltip();
     $('#onset-tooltip').attr({"title": <?php echo xlj('Hospital date needed for successful billing of hospital encounters'); ?>, "data-toggle":"tooltip", "data-placement":"bottom"}).tooltip();
 });
