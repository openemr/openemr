--- conflicted
+++ resolved
@@ -125,11 +125,7 @@
     $versionService = new VersionService();
     $openemrVersion = $versionService->asString(false);
     $productVersion->appendChild(
-<<<<<<< HEAD
-        $doc->createTextNode($openemrVersion)
-=======
         $doc->createTextNode((new VersionService())->asString())
->>>>>>> 53383951
     );
     $b->appendChild($productVersion);
     $r->appendChild($b);
