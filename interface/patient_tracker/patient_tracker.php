<?php

/**
 * Patient Tracker (Patient Flow Board)
 *
 * This program displays the information entered in the Calendar program ,
 * allowing the user to change status and view those changed here and in the Calendar
 * Will allow the collection of length of time spent in each status
 *
 * @package OpenEMR
 * @link    http://www.open-emr.org
 * @author  Terry Hill <terry@lilysystems.com>
 * @author  Brady Miller <brady.g.miller@gmail.com>
 * @author  Ray Magauran <magauran@medexbank.com>
 * @copyright Copyright (c) 2015-2017 Terry Hill <terry@lillysystems.com>
 * @copyright Copyright (c) 2017-2019 Brady Miller <brady.g.miller@gmail.com>
 * @copyright Copyright (c) 2017 Ray Magauran <magauran@medexbank.com>
 * @license https://github.com/openemr/openemr/blob/master/LICENSE GNU General Public License 3
 */

require_once "../globals.php";
require_once "$srcdir/patient.inc";
require_once "$srcdir/options.inc.php";
require_once "$srcdir/patient_tracker.inc.php";
require_once "$srcdir/user.inc";
require_once "$srcdir/MedEx/API.php";

use OpenEMR\Common\Csrf\CsrfUtils;
use OpenEMR\Core\Header;

if (!empty($_POST)) {
    if (!CsrfUtils::verifyCsrfToken($_POST["csrf_token_form"])) {
        CsrfUtils::csrfNotVerified();
    }
}

// These settings are sticky user preferences linked to a given page.
// mdsupport - user_settings prefix
$uspfx = substr(__FILE__, strlen($webserver_root)) . '.';
$setting_new_window = prevSetting($uspfx, 'setting_new_window', 'setting_new_window', ' ');
// flow board and recall board share bootstrap settings:
$setting_bootstrap_submenu = prevSetting('', 'setting_bootstrap_submenu', 'setting_bootstrap_submenu', ' ');
$setting_selectors = prevSetting($uspfx, 'setting_selectors', 'setting_selectors', 'block');
$form_apptcat = prevSetting($uspfx, 'form_apptcat', 'form_apptcat', '');
$form_apptstatus = prevSetting($uspfx, 'form_apptstatus', 'form_apptstatus', '');
$facility = prevSetting($uspfx, 'form_facility', 'form_facility', '');
$provider = prevSetting($uspfx, 'form_provider', 'form_provider', $_SESSION['authUserID']);

if (
    ($_POST['setting_new_window']) ||
    ($_POST['setting_bootstrap_submenu']) ||
    ($_POST['setting_selectors'])
) {
    // These are not form elements. We only ever change them via ajax, so exit now.
    exit();
}
if ($_POST['saveCALLback'] == "Save") {
    $sqlINSERT = "INSERT INTO medex_outgoing (msg_pc_eid,msg_pid,campaign_uid,msg_type,msg_reply,msg_extra_text)
                  VALUES
                (?,?,?,'NOTES','CALLED',?)";
    sqlQuery($sqlINSERT, array($_POST['pc_eid'], $_POST['pc_pid'], $_POST['campaign_uid'], $_POST['txtCALLback']));
}

//set default start date of flow board to value based on globals
if (!$GLOBALS['ptkr_date_range']) {
    $from_date = date('Y-m-d');
} elseif (!is_null($_REQUEST['form_from_date'])) {
    $from_date = DateToYYYYMMDD($_REQUEST['form_from_date']);
} elseif (($GLOBALS['ptkr_start_date']) == 'D0') {
    $from_date = date('Y-m-d');
} elseif (($GLOBALS['ptkr_start_date']) == 'B0') {
    if (date(w) == GLOBALS['first_day_week']) {
        //today is the first day of the week
        $from_date = date('Y-m-d');
    } elseif ($GLOBALS['first_day_week'] == 0) {
        //Sunday
        $from_date = date('Y-m-d', strtotime('previous sunday'));
    } elseif ($GLOBALS['first_day_week'] == 1) {
        //Monday
        $from_date = date('Y-m-d', strtotime('previous monday'));
    } elseif ($GLOBALS['first_day_week'] == 6) {
        //Saturday
        $from_date = date('Y-m-d', strtotime('previous saturday'));
    }
} else {
    //shouldnt be able to get here...
    $from_date = date('Y-m-d');
}

//set default end date of flow board to value based on globals
if ($GLOBALS['ptkr_date_range']) {
    if (substr($GLOBALS['ptkr_end_date'], 0, 1) == 'Y') {
        $ptkr_time = substr($GLOBALS['ptkr_end_date'], 1, 1);
        $ptkr_future_time = mktime(0, 0, 0, date('m'), date('d'), date('Y') + $ptkr_time);
    } elseif (substr($GLOBALS['ptkr_end_date'], 0, 1) == 'M') {
        $ptkr_time = substr($GLOBALS['ptkr_end_date'], 1, 1);
        $ptkr_future_time = mktime(0, 0, 0, date('m') + $ptkr_time, date('d'), date('Y'));
    } elseif (substr($GLOBALS['ptkr_end_date'], 0, 1) == 'D') {
        $ptkr_time = substr($GLOBALS['ptkr_end_date'], 1, 1);
        $ptkr_future_time = mktime(0, 0, 0, date('m'), date('d') + $ptkr_time, date('Y'));
    }

    $to_date = date('Y-m-d', $ptkr_future_time);
    $to_date = !is_null($_REQUEST['form_to_date']) ? DateToYYYYMMDD($_REQUEST['form_to_date']) : $to_date;
} else {
    $to_date = date('Y-m-d');
}

$form_patient_name = !is_null($_POST['form_patient_name']) ? $_POST['form_patient_name'] : null;
$form_patient_id = !is_null($_POST['form_patient_id']) ? $_POST['form_patient_id'] : null;


$lres = sqlStatement("SELECT option_id, title FROM list_options WHERE list_id = ? AND activity=1", array('apptstat'));
while ($lrow = sqlFetchArray($lres)) {
    // if exists, remove the legend character
    if ($lrow['title'][1] == ' ') {
        $splitTitle = explode(' ', $lrow['title']);
        array_shift($splitTitle);
        $title = implode(' ', $splitTitle);
    } else {
        $title = $lrow['title'];
    }
    $statuses_list[$lrow['option_id']] = $title;
}

if ($GLOBALS['medex_enable'] == '1') {
    $query2 = "SELECT * FROM medex_icons";
    $iconed = sqlStatement($query2);
    while ($icon = sqlFetchArray($iconed)) {
        $icons[$icon['msg_type']][$icon['msg_status']]['html'] = $icon['i_html'];
    }
    $MedEx = new MedExApi\MedEx('MedExBank.com');
    $sql = "SELECT * FROM medex_prefs LIMIT 1";
    $preferences = sqlStatement($sql);
    $prefs = sqlFetchArray($preferences);
    $results = json_decode($prefs['status'], true);
    $logged_in = $results;
    if (!empty($prefs)) {
        foreach ($results['campaigns']['events'] as $event) {
            if ($event['M_group'] != 'REMINDER') {
                continue;
            }
            $icon = $icons[$event['M_type']]['SCHEDULED']['html'];
            if ($event['E_timing'] == '1') {
                $action = xl("before");
            }
            if ($event['E_timing'] == '2') {
                $action = xl("before (PM)");
            }
            if ($event['E_timing'] == '3') {
                $action = xl("after");
            }
            if ($event['E_timing'] == '4') {
                $action = xl("after (PM)");
            }
            $days = ($event['E_fire_time'] == '1') ? xl("day") : xl("days");
            $current_events .= $icon . " &nbsp; " . (int)$event['E_fire_time'] . " " . text($days) . " " . text($action) . "<br />";
        }
    } else {
        $current_events = $icons['SMS']['FAILED']['html'] . " " . xlt("Currently off-line");
    }
}

if (!$_REQUEST['flb_table']) {
    ?>
<html>
<head>
<<<<<<< HEAD
    <meta name="author" content="OpenEMR: MedExBank">
    <?php Header::setupHeader(['datetime-picker', 'opener']); ?>
=======
    <?php Header::setupHeader(['datetime-picker', 'opener', 'purecss']); ?>
>>>>>>> 21625b95
    <title><?php echo xlt('Flow Board'); ?></title>
    <script>
        <?php require_once "$srcdir/restoreSession.php"; ?>
    </script>

    <link rel="stylesheet" href="<?php echo $GLOBALS['web_root']; ?>/library/css/bootstrap_navbar.css?v=<?php echo $v_js_includes; ?>">
    <script src="<?php echo $GLOBALS['web_root']; ?>/interface/main/messages/js/reminder_appts.js?v=<?php echo $v_js_includes; ?>"></script>

    <link rel="shortcut icon" href="<?php echo $webroot; ?>/sites/default/favicon.ico" />
<<<<<<< HEAD
=======
    <style>
        select {
            width: 170px;
        }

        .dialogIframe {
            border: none;
        }

        .scheduled {
            background-color: var(--light);
            padding: 5px;
        }

        .divTable {
            display: table;
            font-size: 0.9rem;
            background: var(--light);
            box-shadow: 2px 3px 9px var(--gray400);
            border-radius: 8px;
            padding: 10px;
            margin: 15px auto;
            overflow: hidden;
        }

        .head {
            font-size: 0.9rem;
            background: var(--light);
            box-shadow: 2px 3px 9px var(--gray400);
            border-radius: 8px;
            padding: 10px;
            margin: 10px auto;
            overflow: hidden;
            width: 85%;
        }

        .title {
            font-family: "Georgia", sans-serif;
            font-weight: bold;
            padding: 3px 10px;
            text-transform: uppercase;
            line-height: 1.5rem;
            border-bottom: 2px solid var(--body-color);
            margin: 0 auto;
            width: 70%;
        }

        input[type="text"] {
            text-align: center;
        }

        .ui-widget {
            font-size: 1.0rem;
        }

        a:hover {
            color: var(--body-color);
            text-decoration: none;
        }
    </style>

>>>>>>> 21625b95
</head>

<body>
    <?php
    if (($GLOBALS['medex_enable'] == '1') && (empty($_REQUEST['nomenu']))) {
        $logged_in = $MedEx->login();
        $MedEx->display->navigation($logged_in);
    }
    ?>
    <div class="container mt-3">
        <div class="row" id="flb_selectors" style="display:<?php echo attr($setting_selectors); ?>;">
            <div class="col-12">
                <h2 class="text-center"><?php echo xlt('Flow Board'); ?></h2>
            </div>
            <div class="col-12 jumbotron p-1">
                <div class="showRFlow text-center" id="show_flows" name="kiosk_hide">
                    <div name="div_response" id="div_response" class="nodisplay"></div>
                        <?php
                        if ($GLOBALS['medex_enable'] == '1') {
                            $col_width = "3";
                        } else {
                            $col_width = "4";
                            $last_col_width = "nodisplay";
                        }
                        ?>
                        <form name="flb" id="flb" method="post">
                            <input type="hidden" name="csrf_token_form" value="<?php echo attr(CsrfUtils::collectCsrfToken()); ?>" />
                            <div class="text-center row align-items-center">
                                <div class="col-sm-<?php echo attr($col_width); ?> text-center">
                                    <div class="form-group row justify-content-center">
                                        <div class="col-xl-5 col-lg-9 col-md-11 mb-xl-0 mb-1">
                                            <select id="form_apptcat" name="form_apptcat" class="form-control form-control-sm" onchange="refineMe('apptcat');">
                                                <?php
                                                $categories = fetchAppointmentCategories();
                                                echo "<option value=''>" . xlt("Visit Categories") . "</option>";
                                                while ($cat = sqlFetchArray($categories)) {
                                                    echo "<option value='" . attr($cat['id']) . "'";
                                                    if ($cat['id'] == $_POST['form_apptcat']) {
                                                        echo " selected='true' ";
                                                    }
                                                    echo ">" . xlt($cat['category']) . "</option>";
                                                }
                                                ?>
                                            </select>
                                        </div>

                                        <div class="col-xl-5 col-lg-9 col-md-11">
                                            <select id="form_apptstatus" name="form_apptstatus" class="form-control form-control-sm" onchange="refineMe();">
                                                <option value=""><?php echo xlt("Visit Status"); ?></option>

                                                <?php
                                                $apptstats = sqlStatement("SELECT * FROM list_options WHERE list_id = 'apptstat' AND activity = 1 ORDER BY seq");
                                                while ($apptstat = sqlFetchArray($apptstats)) {
                                                    echo "<option value='" . attr($apptstat['option_id']) . "'";
                                                    if ($apptstat['option_id'] == $_POST['form_apptstatus']) {
                                                        echo " selected='true' ";
                                                    }
                                                    echo ">" . xlt($apptstat['title']) . "</option>";
                                                }
                                                ?>
                                            </select>
                                        </div>
                                    </div>
                                    <div class="form-group row mx-md-1">
                                        <input type="text" placeholder="<?php echo xla('Patient Name'); ?>" class="form-control form-control-sm" id="form_patient_name" name="form_patient_name" value="<?php echo ($form_patient_name) ? attr($form_patient_name) : ""; ?>" onKeyUp="refineMe();" />
                                    </div>
                                </div>
                                <div class="col-sm-<?php echo attr($col_width); ?> text-center">
                                    <div class="form-group row justify-content-center">
                                        <div class="col-xl-5 col-lg-9 col-md-11 mb-xl-0 mb-1">
                                            <select class="form-control form-control-sm" id="form_facility" name="form_facility"
                                                <?php
                                                $fac_sql = sqlStatement("SELECT * FROM facility ORDER BY id");
                                                while ($fac = sqlFetchArray($fac_sql)) {
                                                    $true = ($fac['id'] == $_POST['form_facility']) ? "selected=true" : '';
                                                    $select_facs .= "<option value=" . attr($fac['id']) . " " . $true . ">" . text($fac['name']) . "</option>\n";
                                                    $count_facs++;
                                                }
                                                if ($count_facs < '1') {
                                                    echo "disabled";
                                                }
                                                ?> onchange="refineMe('facility');">
                                                <option value=""><?php echo xlt('All Facilities'); ?></option>
                                                <?php echo $select_facs; ?>
                                            </select>
                                        </div>

                                        <?php
                                        // Build a drop-down list of ACTIVE providers.
                                        $query = "SELECT id, lname, fname FROM users WHERE " .
                                            "authorized = 1  AND active = 1 AND username > '' ORDER BY lname, fname"; #(CHEMED) facility filter
                                        $ures = sqlStatement($query);
                                        while ($urow = sqlFetchArray($ures)) {
                                            $provid = $urow['id'];
                                            $select_provs .= "    <option value='" . attr($provid) . "'";
                                            if (isset($_POST['form_provider']) && $provid == $_POST['form_provider']) {
                                                $select_provs .= " selected";
                                            } elseif (!isset($_POST['form_provider']) && $_SESSION['userauthorized'] && $provid == $_SESSION['authUserID']) {
                                                $select_provs .= " selected";
                                            }
                                            $select_provs .= ">" . text($urow['lname']) . ", " . text($urow['fname']) . "\n";
                                            $count_provs++;
                                        }
                                        ?>

                                        <div class="col-xl-5 col-lg-9 col-md-11">
                                            <select class="form-control form-control-sm" id="form_provider" name="form_provider" <?php
                                            if ($count_provs < '2') {
                                                echo "disabled";
                                            }
                                            ?> onchange="refineMe('provider');">
                                                <option value="" selected><?php echo xlt('All Providers'); ?></option>

                                                <?php
                                                echo $select_provs;
                                                ?>
                                            </select>
                                        </div>
                                    </div>
                                    <div class="form-group row mx-md-1">
                                        <input placeholder="<?php echo xla('Patient ID'); ?>" class="form-control form-control-sm" type="text" id="form_patient_id" name="form_patient_id" value="<?php echo ($form_patient_id) ? attr($form_patient_id) : ""; ?>" onKeyUp="refineMe();" />
                                    </div>
                                </div>
                                <div class="col-sm-<?php echo attr($col_width); ?>">
                                    <div class="input-append">
                                            <?php
                                            if ($GLOBALS['ptkr_date_range'] == '1') {
                                                $type = 'date';
                                                $style = '';
                                            } else {
                                                $type = 'hidden';
                                                $style = 'display:none;';
                                            } ?>
                                            <div class="form-group row mt-md-4" style="<?php echo $style; ?>">
                                                <label for="flow_from" class="col-lg-2 col-sm-3 col-2 col-form-label text-sm-right mx-sm-0 px-sm-0"><?php echo xlt('From'); ?>:</label>
                                                <div class="col-xl-3 col-lg-5 col-md-6 col-sm-7 col-4 ml-1 px-0">
                                                    <input type="text" id="form_from_date" name="form_from_date" class="datepicker form-control form-control-sm text-center" value="<?php echo attr(oeFormatShortDate($from_date)); ?>"/>
                                                </div>
                                            </div>

                                            <div class="form-group row" style="<?php echo $style; ?>">
                                                <label for="flow_to" class="col-lg-2 col-sm-3 col-2 col-form-label text-sm-right mx-sm-0 px-sm-0"><?php echo xlt('To{{Range}}'); ?>:</label>
                                                <div class="col-xl-3 col-lg-5 col-md-6 col-sm-7 col-4 ml-1 px-0">
                                                    <input type="text" id="form_to_date" name="form_to_date" class="datepicker form-control form-control-sm text-center" value="<?php echo attr(oeFormatShortDate($to_date)); ?>"/>
                                                </div>
                                            </div>

                                            <div class="form-group row" style="<?php echo $style; ?>">
                                                <div class="col-sm-4 col-3 offset-lg-1 offset-md-3 offset-2">
                                                    <button id="filter_submit" class="btn btn-primary btn-filter"><?php echo xlt('Filter'); ?></button>
                                                    <input type="hidden" id="kiosk" name="kiosk" value="<?php echo attr($_REQUEST['kiosk']); ?>" />
                                                </div>
                                            </div>
                                    </div>
                                </div>
                                <?php
                                if ($GLOBALS['medex_enable'] == '1') {
                                    ?>
                                <div class="col-sm-<?php echo attr($col_width) . " " . attr($last_col_width); ?> text-center">
                                        <div class="text-center row">
                                            <span class="font-weight-bold" style="text-decoration:underline; font-size:1.2em;">MedEx <?php echo xlt('Reminders'); ?></span><br/>
                                            <div class="text-left blockquote" style="width: 65%; margin: 5px auto;">
                                                <a href="https://medexbank.com/cart/upload/index.php?route=information/campaigns&amp;g=rem"
                                                target="_medex">
                                                    <?php echo $current_events; ?>
                                                </a>
                                            </div>
                                        </div>
                                </div>
                                <?php } ?>
                            </div>
                            <div id="message" class="warning"></div>
                        </form>
                    </div>
                </div>
            </div>

    <div class="row-fluid">
        <div class="col-md-12">
            <div class="text-center row divTable">
                <div class="col-sm-12" id="loader">
                    <div class="text-center">
                        <i class="fa fa-spinner fa-pulse fa-fw" style="font-size: 140px; color: var(--gray700); padding: 20px"></i>
                        <h2><?php echo xlt('Loading data'); ?>...</h2>
                    </div>
                </div>
                <div id="flb_table" name="flb_table">
            <?php
} else {
    //end of if !$_REQUEST['flb_table'] - this is the table we fetch via ajax during a refreshMe() call
    // get all appts for date range and refine view client side.  very fast...
    $appointments = array();
    $datetime = date("Y-m-d H:i:s");
    $appointments = fetch_Patient_Tracker_Events($from_date, $to_date, '', '', '', '', $form_patient_name, $form_patient_id);
    $appointments = sortAppointments($appointments, 'date', 'time');
    //grouping of the count of every status
    $appointments_status = getApptStatus($appointments);

    $chk_prov = array();  // list of providers with appointments
    // Scan appointments for additional info
    foreach ($appointments as $apt) {
        $chk_prov[$apt['uprovider_id']] = $apt['ulname'] . ', ' . $apt['ufname'] . ' ' . $apt['umname'];
    }
    ?>
                <div class="col-sm-12 text-center m-1">
                <div class="d-none d-sm-block">
                    <span id="status_summary">
                        <?php
                        $statuses_output = "<span><em>" . xlt('Total patients') . ':</em> <span class="badge">' . text($appointments_status['count_all']) . "</span></span>";
                        unset($appointments_status['count_all']);
                        foreach ($appointments_status as $status_symbol => $count) {
                            $statuses_output .= " | <span><em>" . text(xl_list_label($statuses_list[$status_symbol])) . ":</em> <span class='badge'>" . text($count) . "</span></span>";
                        }
                        echo $statuses_output;
                        ?>
                    </span>
                </div>
                <div id="pull_kiosk_right" class="text-right">
                    <span class="fa-stack fa-lg" id="flb_caret" onclick="toggleSelectors();" title="<?php echo xla('Show/Hide the Selection Area'); ?>" style="color:<?php echo $color = ($setting_selectors == 'none') ? 'var(--danger)' : 'var(--black)'; ?>;">
                        <i class="far fa-square fa-stack-2x"></i>
                        <i id="print_caret" class='fa fa-caret-<?php echo $caret = ($setting_selectors == 'none') ? 'down' : 'up'; ?> fa-stack-1x'></i>
                    </span>

                    <a class="btn btn-secondary btn-setting" data-toggle="collapse" href="#collapseSetting">
                        <?php echo xlt('Setting'); ?>
                    </a>
                    <a class='btn btn-secondary text-white btn-refresh' id='refreshme'>Refresh</a>
                    <a class='btn btn-primary text-white btn-print' onclick="print_FLB();"> <?php echo xlt('Print'); ?></a>
                    <a class='btn btn-primary text-white' onclick="kiosk_FLB();"> <?php echo xlt('Kiosk'); ?></a>
                    <div class="collapse mt-2 mb-2" id="collapseSetting">
                        <input type='checkbox' name='setting_new_window' id='setting_new_window' value='<?php echo attr($setting_new_window); ?>' <?php echo attr($setting_new_window); ?> />
                        <?php echo xlt('Open Patient in New Window'); ?>
                    </div>
                </div>
            </div>

                    <div class="table-responsive mt-3">
                    <table class="table table-bordered">
                    <thead>
<<<<<<< HEAD
                    <tr class="small font-weight-bold text-center">
=======
                    <tr class="small font-weight-bold text-center table-primary">
>>>>>>> 21625b95
                        <?php if ($GLOBALS['ptkr_show_pid']) { ?>
                            <td class="dehead text-center d-none d-sm-table-cell text-ovr-dark" name="kiosk_hide">
                                <?php echo xlt('PID'); ?>
                            </td>
                        <?php } ?>
                        <td class="dehead text-center text-ovr-dark" style="max-width: 150px;">
                            <?php echo xlt('Patient'); ?>
                        </td>
                        <?php if ($GLOBALS['ptkr_visit_reason'] == '1') { ?>
                            <td class="dehead text-center d-none d-sm-table-cell text-ovr-dark" name="kiosk_hide">
                                <?php echo xlt('Reason'); ?>
                            </td>
                        <?php } ?>
                        <?php if ($GLOBALS['ptkr_show_encounter']) { ?>
                            <td class="dehead text-center d-none d-md-table-cell text-ovr-dark" name="kiosk_hide">
                                <?php echo xlt('Encounter'); ?>
                            </td>
                        <?php } ?>

                        <?php if ($GLOBALS['ptkr_date_range'] == '1') { ?>
                            <td class="dehead text-center d-none d-sm-table-cell text-ovr-dark" name="kiosk_hide">
                                <?php echo xlt('Appt Date'); ?>
                            </td>
                        <?php } ?>
                        <td class="dehead text-center text-ovr-dark">
                            <?php echo xlt('Appt Time'); ?>
                        </td>
                        <td class="dehead text-center d-none d-sm-table-cell text-ovr-dark">
                            <?php echo xlt('Arrive Time'); ?>
                        </td>
                        <td class="dehead text-center d-block d-table-cell d-sm-none text-ovr-dark">
                            <?php echo xlt('Arrival'); ?>
                        </td>
                        <td class="dehead text-center d-none d-sm-table-cell text-ovr-dark">
                            <?php echo xlt('Appt Status'); ?>
                        </td>
                        <td class="dehead text-center d-none d-sm-table-cell text-ovr-dark">
                            <?php echo xlt('Current Status'); ?>
                        </td>
                        <td class="dehead text-center d-block d-table-cell d-sm-none text-ovr-dark">
                            <?php echo xlt('Current'); ?>
                        </td>
                        <td class="dehead text-center d-none d-sm-table-cell text-ovr-dark" name="kiosk_hide">
                            <?php echo xlt('Visit Type'); ?>
                        </td>
                        <?php if (count($chk_prov) > 1) { ?>
                            <td class="dehead text-center d-none d-sm-table-cell text-ovr-dark">
                                <?php echo xlt('Provider'); ?>
                            </td>
                        <?php } ?>
                        <td class="dehead text-center text-ovr-dark">
                            <?php echo xlt('Total Time'); ?>
                        </td>
                        <td class="dehead text-center d-none d-sm-table-cell text-ovr-dark">
                            <?php echo xlt('Check Out Time'); ?>
                        </td>
                        <td class="dehead text-center d-block d-table-cell d-sm-none text-ovr-dark">
                            <?php echo xlt('Out Time'); ?>
                        </td>
                        <?php
                        if ($GLOBALS['ptkr_show_staff']) { ?>
                            <td class="dehead text-center d-none d-md-table-cell text-ovr-dark" name="kiosk_hide">
                                <?php echo xlt('Updated By'); ?>
                            </td>
                            <?php
                        }
                        if ($_REQUEST['kiosk'] != '1') {
                            if ($GLOBALS['drug_screen']) { ?>
                                <td class="dehead center d-none d-sm-table-cell text-ovr-dark" name="kiosk_hide">
                                    <?php echo xlt('Random Drug Screen'); ?>
                                </td>
                                <td class="dehead center d-none d-sm-table-cell text-ovr-dark" name="kiosk_hide">
                                    <?php echo xlt('Drug Screen Completed'); ?>
                                </td>
                                <?php
                            }
                        } ?>
                    </tr>
                    </thead>
                    <tbody>
                    <?php
                    $prev_appt_date_time = "";
                    foreach ($appointments as $appointment) {
                        // Collect appt date and set up squashed date for use below
                        $date_appt = $appointment['pc_eventDate'];
                        $date_squash = str_replace("-", "", $date_appt);
                        if (empty($appointment['room']) && ($logged_in) && ($setting_bootstrap_submenu != 'hide')) {
                            //Patient has not arrived yet, display MedEx Reminder info
                            //one icon per type of response.
                            //If there was a SMS dialog, display it as a mouseover/title
                            //Display date received also as mouseover title.
                            $other_title = '';
                            $title = '';
                            $icon2_here = '';
                            $icon_CALL = '';
                            $icon_4_CALL = '';
                            $appt['stage'] = '';
                            $icon_here = array();
                            $prog_text = '';
                            $CALLED = '';
                            $FINAL = '';
                            $icon_CALL = '';

                            $query = "SELECT * FROM medex_outgoing WHERE msg_pc_eid =? ORDER BY medex_uid asc";
                            $myMedEx = sqlStatement($query, array($appointment['eid']));
                            /**
                             * Each row for this pc_eid in the medex_outgoing table represents an event.
                             * Every event is recorded in $prog_text.
                             * A modality is represented by an icon (eg mail icon, phone icon, text icon).
                             * The state of the Modality is represented by the color of the icon:
                             *      CONFIRMED       =   green
                             *      READ            =   blue
                             *      FAILED          =   pink
                             *      SENT/in process =   yellow
                             *      SCHEDULED       =   white
                             * Icons are displayed in their highest state.
                             */
                            while ($row = sqlFetchArray($myMedEx)) {
                                // Need to convert $row['msg_date'] to localtime (stored as GMT) & then oeFormatShortDate it.
                                // I believe there is a new GLOBAL for server timezone???  If so, it will be easy.
                                // If not we need to import it from Medex through medex_preferences.  It should really be in openEMR though.
                                // Delete when we figure this out.
                                $other_title = '';
                                if (!empty($row['msg_extra_text'])) {
                                    $local = attr($row['msg_extra_text']) . " |";
                                }
                                $prog_text .= attr(oeFormatShortDate($row['msg_date'])) . " :: " . attr($row['msg_type']) . " : " . attr($row['msg_reply']) . " | " . $local . " |";

                                if ($row['msg_reply'] == 'Other') {
                                    $other_title .= $row['msg_extra_text'] . "\n";
                                    $icon_extra .= str_replace(
                                        "EXTRA",
                                        attr(oeFormatShortDate($row['msg_date'])) . "\n" . xla('Patient Message') . ":\n" . attr($row['msg_extra_text']) . "\n",
                                        $icons[$row['msg_type']]['EXTRA']['html']
                                    );
                                    continue;
                                } elseif ($row['msg_reply'] == 'CANCELLED') {
                                    $appointment[$row['msg_type']]['stage'] = "CANCELLED";
                                    $icon_here[$row['msg_type']] = '';
                                } elseif ($row['msg_reply'] == "FAILED") {
                                    $appointment[$row['msg_type']]['stage'] = "FAILED";
                                    $icon_here[$row['msg_type']] = $icons[$row['msg_type']]['FAILED']['html'];
                                } elseif (($row['msg_reply'] == "CONFIRMED") || ($appointment[$row['msg_type']]['stage'] == "CONFIRMED")) {
                                    $appointment[$row['msg_type']]['stage'] = "CONFIRMED";
                                    $icon_here[$row['msg_type']]  = $icons[$row['msg_type']]['CONFIRMED']['html'];
                                } elseif ($row['msg_type'] == "NOTES") {
                                    $CALLED = "1";
                                    $FINAL = $icons['NOTES']['CALLED']['html'];
                                    $icon_CALL = str_replace("Call Back: COMPLETED", attr(oeFormatShortDate($row['msg_date'])) . " :: " . xla('Callback Performed') . " | " . xla('NOTES') . ": " . $row['msg_extra_text'] . " | ", $FINAL);
                                    continue;
                                } elseif (($row['msg_reply'] == "READ") || ($appointment[$row['msg_type']]['stage'] == "READ")) {
                                    $appointment[$row['msg_type']]['stage'] = "READ";
                                    $icon_here[$row['msg_type']] = $icons[$row['msg_type']]['READ']['html'];
                                } elseif (($row['msg_reply'] == "SENT") || ($appointment[$row['msg_type']]['stage'] == "SENT")) {
                                    $appointment[$row['msg_type']]['stage'] = "SENT";
                                    $icon_here[$row['msg_type']] = $icons[$row['msg_type']]['SENT']['html'];
                                } elseif (($row['msg_reply'] == "To Send") || (empty($appointment['stage']))) {
                                    if (
                                        ($appointment[$row['msg_type']]['stage'] != "CONFIRMED") &&
                                        ($appointment[$row['msg_type']]['stage'] != "READ") &&
                                        ($appointment[$row['msg_type']]['stage'] != "SENT") &&
                                        ($appointment[$row['msg_type']]['stage'] != "FAILED")
                                    ) {
                                        $appointment[$row['msg_type']]['stage'] = "QUEUED";
                                        $icon_here[$row['msg_type']] = $icons[$row['msg_type']]['SCHEDULED']['html'];
                                    }
                                }
                                //these are additional icons if present
                                if (($row['msg_reply'] == "CALL") && (!$CALLED)) {
                                    $icon_here = '';
                                    $icon_4_CALL = $icons[$row['msg_type']]['CALL']['html'];
                                    $icon_CALL = "<span onclick=\"doCALLback(" . attr_js($date_squash) . "," . attr_js($appointment['eid']) . "," . attr_js($appointment['pc_cattype']) . ")\">" . $icon_4_CALL . "</span>
                                    <span class='hidden' name='progCALLback_" . attr($appointment['eid']) . "' id='progCALLback_" . attr($appointment['eid']) . "'>
                                      <form id='notation_" . attr($appointment['eid']) . "' method='post'
                                      action='#'>
                                        <input type='hidden' name='csrf_token_form' value='<?php echo attr(CsrfUtils::collectCsrfToken()); ?>' />
                                        <h4>" . xlt('Call Back Notes') . ":</h4>
                                        <input type='hidden' name='pc_eid' id='pc_eid' value='" . attr($appointment['eid']) . "'>
                                        <input type='hidden' name='pc_pid' id='pc_pid' value='" . attr($appointment['pc_pid']) . "'>
                                        <input type='hidden' name='campaign_uid' id='campaign_uid' value='" . attr($row['campaign_uid']) . "'>
                                        <textarea name='txtCALLback' id='txtCALLback' rows=6 cols=20></textarea>
                                        <input type='submit' name='saveCALLback' id='saveCALLback' value='" . xla("Save") . "'>
                                      </form>
                                    </span>
                                      ";
                                } elseif ($row['msg_reply'] == "STOP") {
                                    $icon2_here .= $icons[$row['msg_type']]['STOP']['html'];
                                } elseif ($row['msg_reply'] == "Other") {
                                    $icon2_here .= $icons[$row['msg_type']]['Other']['html'];
                                } elseif ($row['msg_reply'] == "CALLED") {
                                    $icon2_here .= $icons[$row['msg_type']]['CALLED']['html'];
                                }
                            }
                            //if pc_apptstatus == '-', update it now to=status
                            if (!empty($other_title)) {
                                $appointment['messages'] = $icon2_here . $icon_extra;
                            }
                        }

                        // Collect variables and do some processing
                        $docname = $chk_prov[$appointment['uprovider_id']];
                        if (strlen($docname) <= 3) {
                            continue;
                        }
                        $ptname = $appointment['lname'] . ', ' . $appointment['fname'] . ' ' . $appointment['mname'];
                        $ptname_short = $appointment['fname'][0] . " " . $appointment['lname'][0];
                        $appt_enc = $appointment['encounter'];
                        $appt_eid = (!empty($appointment['eid'])) ? $appointment['eid'] : $appointment['pc_eid'];
                        $appt_pid = (!empty($appointment['pid'])) ? $appointment['pid'] : $appointment['pc_pid'];
                        if ($appt_pid == 0) {
                            continue; // skip when $appt_pid = 0, since this means it is not a patient specific appt slot
                        }
                        $status = (!empty($appointment['status']) && (!is_numeric($appointment['status']))) ? $appointment['status'] : $appointment['pc_apptstatus'];
                        $appt_room = (!empty($appointment['room'])) ? $appointment['room'] : $appointment['pc_room'];
                        $appt_time = (!empty($appointment['appttime'])) ? $appointment['appttime'] : $appointment['pc_startTime'];
                        $tracker_id = $appointment['id'];
                        // reason for visit
                        if ($GLOBALS['ptkr_visit_reason']) {
                            $reason_visit = $appointment['pc_hometext'];
                        }
                        $newarrive = collect_checkin($tracker_id);
                        $newend = collect_checkout($tracker_id);
                        $colorevents = (collectApptStatusSettings($status));
                        $bgcolor = $colorevents['color'];
                        $statalert = $colorevents['time_alert'];
                        // process the time to allow items with a check out status to be displayed
                        if (is_checkout($status) && (($GLOBALS['checkout_roll_off'] > 0) && strlen($form_apptstatus) != 1)) {
                            $to_time = strtotime($newend);
                            $from_time = strtotime($datetime);
                            $display_check_out = round(abs($from_time - $to_time) / 60, 0);
                            if ($display_check_out >= $GLOBALS['checkout_roll_off']) {
                                continue;
                            }
                        }

                        echo '<tr data-apptstatus="' . attr($appointment['pc_apptstatus']) . '"
                            data-apptcat="' . attr($appointment['pc_catid']) . '"
                            data-facility="' . attr($appointment['pc_facility']) . '"
                            data-provider="' . attr($appointment['uprovider_id']) . '"
                            data-pid="' . attr($appointment['pc_pid']) . '"
                            data-pname="' . attr($ptname) . '"
                            class="text-small"
                            bgcolor="' . attr($bgcolor) . '" >';
                        if ($GLOBALS['ptkr_show_pid']) {
                            ?>
                            <td class="detail d-none d-sm-table-cell text-center" name="kiosk_hide">
                                <?php echo text($appt_pid); ?>
                            </td>
                            <?php
                        }

                        ?>
                        <td class="detail text-center d-none d-sm-table-cell" name="kiosk_hide">
                            <a href="#" onclick="return topatient(<?php echo attr_js($appt_pid); ?>,<?php echo attr_js($appt_enc); ?>)">
                                <?php echo text($ptname); ?></a>
                        </td>
                        <td class="detail text-center d-block d-table-cell d-sm-none" style="white-space: normal;" name="kiosk_hide">
                            <a href="#" onclick="return topatient(<?php echo attr_js($appt_pid); ?>,<?php echo attr_js($appt_enc); ?>)">
                                <?php echo text($ptname_short); ?></a>
                        </td>

                        <td class="detail text-center" style="white-space: normal;" name="kiosk_show">
                            <a href="#" onclick="return topatient(<?php echo attr_js($appt_pid); ?>,<?php echo attr_js($appt_enc); ?>)">
                                <?php echo text($ptname_short); ?></a>
                        </td>

                        <!-- reason -->
                        <?php if ($GLOBALS['ptkr_visit_reason']) { ?>
                            <td class="detail text-center d-none d-sm-table-cell" name="kiosk_hide">
                                <?php echo text($reason_visit) ?>
                            </td>
                        <?php } ?>
                        <?php if ($GLOBALS['ptkr_show_encounter']) { ?>
                            <td class="detail text-center d-none d-md-table-cell" name="kiosk_hide">
                                <?php
                                if ($appt_enc != 0) {
                                    echo text($appt_enc);
                                }
                                ?>
                            </td>
                        <?php } ?>
                        <?php if ($GLOBALS['ptkr_date_range'] == '1') { ?>
                            <td class="detail text-center d-none d-sm-table-cell" name="kiosk_hide">
                                <?php echo text(oeFormatShortDate($appointment['pc_eventDate']));
                                ?>
                            </td>
                        <?php } ?>
                        <td class="detail text-center">
                            <?php echo text(oeFormatTime($appt_time)); ?>
                        </td>
                        <td class="detail text-center">
                            <?php
                            if ($newarrive) {
                                echo text(oeFormatTime($newarrive));
                            }
                            ?>
                        </td>
                        <td class="detail text-center d-none d-sm-table-cell">
                            <?php if (empty($tracker_id)) { //for appt not yet with tracker id and for recurring appt ?>
                            <a class="btn btn-primary btn-sm text-white" onclick="return calendarpopup(<?php echo attr_js($appt_eid) . "," . attr_js($date_squash); // calls popup for add edit calendar event?>)">
                            <?php } else { ?>
                                <a class="btn btn-primary btn-sm text-white" onclick="return bpopup(<?php echo attr_js($tracker_id); // calls popup for patient tracker status?>)">
                            <?php } ?>
                            <?php
                            if ($appointment['room'] > '') {
                                echo text(getListItemTitle('patient_flow_board_rooms', $appt_room));
                            } else {
                                echo text(getListItemTitle("apptstat", $status)); // drop down list for appointment status
                            }
                            ?>
                            </a>
                        </td>

                        <?php
                        //time in current status
                        $to_time = strtotime(date("Y-m-d H:i:s"));
                        $yestime = '0';
                        if (strtotime($newend) != '') {
                            $from_time = strtotime($newarrive);
                            $to_time = strtotime($newend);
                            $yestime = '0';
                        } else {
                            $from_time = strtotime($appointment['start_datetime']);
                            $yestime = '1';
                        }

                        $timecheck = round(abs($to_time - $from_time) / 60, 0);
                        if ($timecheck >= $statalert && ($statalert > '0')) { // Determine if the time in status limit has been reached.
                            echo "<td class='text-center  js-blink-infinite small' nowrap>  "; // and if so blink
                        } else {
                            echo "<td class='detail text-center' nowrap> "; // and if not do not blink
                        }
                        if (($yestime == '1') && ($timecheck >= 1) && (strtotime($newarrive) != '')) {
                            echo text($timecheck . ' ' . ($timecheck >= 2 ? xl('minutes') : xl('minute')));
                        } elseif ($icon_here || $icon2_here || $icon_CALL) {
                            echo "<span style='font-size:0.7rem;' onclick='return calendarpopup(" . attr_js($appt_eid) . "," . attr_js($date_squash) . ")'>" . implode($icon_here) . $icon2_here . "</span> " . $icon_CALL;
                        } elseif ($logged_in) {
                            $pat = $MedEx->display->possibleModalities($appointment);
                            echo "<span style='font-size:0.7rem;' onclick='return calendarpopup(" . attr_js($appt_eid) . "," . attr_js($date_squash) . ")'>" . $pat['SMS'] . $pat['AVM'] . $pat['EMAIL'] . "</span>";
                        }
                        //end time in current status
                        echo "</td>";
                        ?>
                        <td class="detail text-center d-none d-sm-table-cell" name="kiosk_hide">
                            <?php echo xlt($appointment['pc_title']); ?>
                        </td>
                        <?php
                        if (count($chk_prov) > 1) { ?>
                            <td class="detail text-center d-none d-sm-table-cell">
                                <?php echo text($docname); ?>
                            </td>
                            <?php
                        } ?>
                        <td class="detail text-center">
                            <?php
                            // total time in practice
                            if (strtotime($newend) != '') {
                                $from_time = strtotime($newarrive);
                                $to_time = strtotime($newend);
                            } else {
                                $from_time = strtotime($newarrive);
                                $to_time = strtotime(date("Y-m-d H:i:s"));
                            }
                            $timecheck2 = round(abs($to_time - $from_time) / 60, 0);
                            if (strtotime($newarrive) != '' && ($timecheck2 >= 1)) {
                                echo text($timecheck2 . ' ' . ($timecheck2 >= 2 ? xl('minutes') : xl('minute')));
                            }
                            // end total time in practice
                            echo text($appointment['pc_time']); ?>
                        </td>
                        <td class="detail text-center">


                        </td>
                        <?php
                        if ($GLOBALS['ptkr_show_staff'] == '1') {
                            ?>
                                <td class="detail text-center d-none d-md-table-cell" name="kiosk_hide">
                                    <?php echo text($appointment['user']) ?>
                                </td>
                            <?php
                        }
                        if ($GLOBALS['drug_screen']) {
                            if (strtotime($newarrive) != '') { ?>
                                <td class="detail text-center d-none d-sm-table-cell" name="kiosk_hide">
                                    <?php
                                    if ($appointment['random_drug_test'] == '1') {
                                        echo xlt('Yes');
                                    } else {
                                        echo xlt('No');
                                    } ?>
                                </td>
                                <?php
                            } else { ?>
                                <td class="detail text-center d-none d-sm-table-cell" name="kiosk_hide"></td>
                            <?php }
                            if (strtotime($newarrive) != '' && $appointment['random_drug_test'] == '1') { ?>
                                <td class="detail text-center d-none d-sm-table-cell" name="kiosk_hide">
                                    <?php
                                    if (strtotime($newend) != '') {
                                        // the following block allows the check box for drug screens to be disabled once the status is check out ?>
                                        <input type=checkbox disabled='disable' class="drug_screen_completed" id="<?php echo attr($appointment['pt_tracker_id']) ?>" <?php echo ($appointment['drug_screen_completed'] == "1") ? "checked" : ""; ?> />
                                        <?php
                                    } else {
                                        ?>
                                        <input type=checkbox class="drug_screen_completed" id='<?php echo attr($appointment['pt_tracker_id']) ?>' name="drug_screen_completed" <?php echo ($appointment['drug_screen_completed'] == "1") ? "checked" : ""; ?> />
                                        <?php
                                    } ?>
                                </td>
                                <?php
                            } else { ?>
                                <td class="detail text-center d-none d-sm-table-cell" name="kiosk_hide"></td>
                            <?php }
                        }
                        ?>
                        </tr>
                        <?php
                    } //end foreach
                    ?>
                    </tbody>
                </table>
                </div>

    <?php
}
if (!$_REQUEST['flb_table']) { ?>
                </div>
            </div>
        </div>
    </div><?php //end container ?>
    <!-- form used to open a new top level window when a patient row is clicked -->
    <form name='fnew' method='post' target='_blank' action='../main/main_screen.php?auth=login&site=<?php echo attr_url($_SESSION['site_id']); ?>'>
        <input type="hidden" name="csrf_token_form" value="<?php echo attr(CsrfUtils::collectCsrfToken()); ?>" />
        <input type='hidden' name='patientID' value='0'/>
        <input type='hidden' name='encounterID' value='0'/>
    </form>

    <?php echo myLocalJS(); ?>
</body>
</html>
    <?php
} //end of second !$_REQUEST['flb_table']


exit;

function myLocalJS()
{
    ?>
    <script>
        var auto_refresh = null;
        //this can be refined to redact HIPAA material using @media print options.
        top.restoreSession();
        window.parent.$("[name='flb']").attr('allowFullscreen', 'true');
        <?php
        if ($_REQUEST['kiosk'] == '1') { ?>
            $("[name='kiosk_hide']").hide();
            $("[name='kiosk_show']").show();
        <?php } else { ?>
            $("[name='kiosk_hide']").show();
            $("[name='kiosk_show']").hide();
        <?php  }   ?>
        function print_FLB() {
            window.print();
        }

        function toggleSelectors() {
            if ($("#flb_selectors").css('display') === 'none') {
                $.post("<?php echo $GLOBALS['webroot'] . "/interface/patient_tracker/patient_tracker.php"; ?>", {
                    setting_selectors: 'block',
                    csrf_token_form: <?php echo js_escape(CsrfUtils::collectCsrfToken()); ?>
                }).done(
                    function (data) {
                        $("#flb_selectors").slideToggle();
                        if($("#flb_caret").hasClass('text-danger')) {
                          $("#flb_caret").removeClass('text-danger');
                        }
                        $("#flb_caret").addClass('text-body');
                });
            } else {
                $.post("<?php echo $GLOBALS['webroot'] . "/interface/patient_tracker/patient_tracker.php"; ?>", {
                    setting_selectors: 'none',
                    csrf_token_form: <?php echo js_escape(CsrfUtils::collectCsrfToken()); ?>
                }).done(
                    function (data) {
                        $("#flb_selectors").slideToggle();
                        if($("#flb_caret").hasClass('text-body')) {
                          $("#flb_caret").removeClass('text-body');
                        }
                        $("#flb_caret").addClass('text-danger');
                });
            }
            $("#print_caret").toggleClass('fa-caret-up').toggleClass('fa-caret-down');
        }

        /**
         * This function refreshes the whole flb_table according to our to/from dates.
         */
        function refreshMe(fromTimer) {

            if(typeof fromTimer === 'undefined' || !fromTimer) {
                //Show loader in the first loading or manual loading not by timer
                $("#flb_table").html('');
                $('#loader').show();
            }

            var startRequestTime = Date.now();
            top.restoreSession();
            var posting = $.post('../patient_tracker/patient_tracker.php', {
                flb_table: '1',
                form_from_date: $("#form_from_date").val(),
                form_to_date: $("#form_to_date").val(),
                form_facility: $("#form_facility").val(),
                form_provider: $("#form_provider").val(),
                form_apptstatus: $("#form_apptstatus").val(),
                form_patient_name: $("#form_patient_name").val(),
                form_patient_id: $("#form_patient_id").val(),
                form_apptcat: $("#form_apptcat").val(),
                kiosk: $("#kiosk").val(),
                csrf_token_form: <?php echo js_escape(CsrfUtils::collectCsrfToken()); ?>
            }).done(
                function (data) {
                    //minimum 400 ms of loader (In the first loading or manual loading not by timer)
                    if((typeof fromTimer === 'undefined' || !fromTimer) && Date.now() - startRequestTime < 400 ){
                        setTimeout(drawTable, 500, data);
                    } else {
                        drawTable(data)
                    }
                });
        }

        function drawTable(data) {

            $('#loader').hide();
            $("#flb_table").html(data);
            if ($("#kiosk").val() === '') {
            $("[name='kiosk_hide']").show();
            $("[name='kiosk_show']").hide();
            } else {
            $("[name='kiosk_hide']").hide();
            $("[name='kiosk_show']").show();
            }

            refineMe();

            initTableButtons();

        }

        function refreshme() {
            // Just need this to support refreshme call from the popup used for recurrent appt
            refreshMe();
        }

        /**
         * This function hides all then shows only the flb_table rows that match our selection, client side.
         * It is called on initial load, on refresh and 'onchange/onkeyup' of a flow board parameter.
         */
        function refineMe() {
            var apptcatV = $("#form_apptcat").val();
            var apptstatV = $("#form_apptstatus").val();
            var facV = $("#form_facility").val();
            var provV = $("#form_provider").val();
            var pidV = String($("#form_patient_id").val());
            var pidRE = new RegExp(pidV, 'g');
            var pnameV = $("#form_patient_name").val();
            var pnameRE = new RegExp(pnameV, 'ig');

            //and hide what we don't want to show
            $('#flb_table tbody tr').hide().filter(function () {
                var d = $(this).data();
                meets_cat = (apptcatV === '') || (apptcatV == d.apptcat);
                meets_stat = (apptstatV === '') || (apptstatV == d.apptstatus);
                meets_fac = (facV === '') || (facV == d.facility);
                meets_prov = (provV === '') || (provV == d.provider);
                meets_pid = (pidV === '');
                if ((pidV > '') && pidRE.test(d.pid)) {
                    meets_pid = true;
                }
                meets_pname = (pnameV === '');
                if ((pnameV > '') && pnameRE.test(d.pname)) {
                    meets_pname = true;
                }
                return meets_pname && meets_pid && meets_cat && meets_stat && meets_fac && meets_prov;
            }).show();
        }

        // popup for patient tracker status
        function bpopup(tkid) {
            top.restoreSession();
            dlgopen('../patient_tracker/patient_tracker_status.php?tracker_id=' + encodeURIComponent(tkid) + '&csrf_token_form=' + <?php echo js_url(CsrfUtils::collectCsrfToken()); ?>, '_blank', 500, 250);
            return false;
        }

        // popup for calendar add edit
        function calendarpopup(eid, date_squash) {
            top.restoreSession();
            dlgopen('../main/calendar/add_edit_event.php?eid=' + encodeURIComponent(eid) + '&date=' + encodeURIComponent(date_squash), '_blank', 775, 500);
            return false;
        }

        // used to display the patient demographic and encounter screens
        function topatient(newpid, enc) {
            if ($('#setting_new_window').val() === 'checked') {
                openNewTopWindow(newpid, enc);
            }
            else {
                top.restoreSession();
                if (enc > 0) {
                    top.RTop.location = "<?php echo $GLOBALS['webroot']; ?>/interface/patient_file/summary/demographics.php?set_pid=" + encodeURIComponent(newpid) + "&set_encounterid=" + encodeURIComponent(enc);
                }
                else {
                    top.RTop.location = "<?php echo $GLOBALS['webroot']; ?>/interface/patient_file/summary/demographics.php?set_pid=" + encodeURIComponent(newpid);
                }
            }
        }

        function doCALLback(eventdate, eid, pccattype) {
            $("#progCALLback_" + eid).parent().removeClass('js-blink-infinite').css('animation-name', 'none');
            $("#progCALLback_" + eid).removeClass("hidden");
            clearInterval(auto_refresh);
        }

        // opens the demographic and encounter screens in a new window
        function openNewTopWindow(newpid, newencounterid) {
            document.fnew.patientID.value = newpid;
            document.fnew.encounterID.value = newencounterid;
            top.restoreSession();
            document.fnew.submit();
        }

        //opens the two-way SMS phone app
        /**
         * @return {boolean}
         */
        function SMS_bot(pid) {
            top.restoreSession();
            var from = <?php echo js_escape($from_date); ?>;
            var to = <?php echo js_escape($to_date); ?>;
            var oefrom = <?php echo js_escape(oeFormatShortDate($from_date)); ?>;
            var oeto = <?php echo js_escape(oeFormatShortDate($to_date)); ?>;
            window.open('../main/messages/messages.php?nomenu=1&go=SMS_bot&pid=' + encodeURIComponent(pid) + '&to=' + encodeURIComponent(to) + '&from=' + encodeURIComponent(from) + '&oeto=' + encodeURIComponent(oeto) + '&oefrom=' + encodeURIComponent(oefrom), 'SMS_bot', 'width=370,height=600,resizable=0');
            return false;
        }

        function kiosk_FLB() {
            $("#kiosk").val('1');
            $("[name='kiosk_hide']").hide();
            $("[name='kiosk_show']").show();
            var i = document.getElementById("flb_table");
            // go full-screen
            if (i.requestFullscreen) {
                i.requestFullscreen();
            } else if (i.webkitRequestFullscreen) {
                i.webkitRequestFullscreen();
            } else if (i.mozRequestFullScreen) {
                i.mozRequestFullScreen();
            } else if (i.msRequestFullscreen) {
                i.msRequestFullscreen();
            }
            // refreshMe();
        }

        $(function () {
            refreshMe();
            $("#kiosk").val('');
            $("[name='kiosk_hide']").show();
            $("[name='kiosk_show']").hide();

            onresize = function () {
                var state = 1 >= outerHeight - innerHeight ? "fullscreen" : "windowed";
                if (window.state === state) return;
                window.state = state;
                var event = document.createEvent("Event");
                event.initEvent(state, true, true);
                window.dispatchEvent(event);
            };

            addEventListener('windowed', function (e) {
                $("#kiosk").val('');
                $("[name='kiosk_hide']").show();
                $("[name='kiosk_show']").hide();
                //alert(e.type);
            }, false);
            addEventListener('fullscreen', function (e) {
                $("#kiosk").val('1');
                $("[name='kiosk_hide']").hide();
                $("[name='kiosk_show']").show();
                //alert(e.type);
            }, false);

            <?php if ($GLOBALS['pat_trkr_timer'] != '0') { ?>
                var reftime = <?php echo js_escape($GLOBALS['pat_trkr_timer']); ?>;
                var parsetime = reftime.split(":");
                parsetime = (parsetime[0] * 60) + (parsetime[1] * 1) * 1000;
                if (auto_refresh) clearInteral(auto_refresh);
                auto_refresh = setInterval(function () {
                    refreshMe(true) // this will run after every parsetime seconds
                }, parsetime);
            <?php } ?>

            $('.js-blink-infinite').each(function () {
                // set up blinking text
                var elem = $(this);
                setInterval(function () {
                    if (elem.css('visibility') === 'hidden') {
                        elem.css('visibility', 'visible');
                    } else {
                        elem.css('visibility', 'hidden');
                    }
                }, 500);
            });
            // toggle of the check box status for drug screen completed and ajax call to update the database
            $('body').on('click', '.drug_screen_completed', function () {
                top.restoreSession();
                if (this.checked) {
                    testcomplete_toggle = "true";
                } else {
                    testcomplete_toggle = "false";
                }
                $.post("../../library/ajax/drug_screen_completed.php", {
                    trackerid: this.id,
                    testcomplete: testcomplete_toggle,
                    csrf_token_form: <?php echo js_escape(CsrfUtils::collectCsrfToken()); ?>
                });
            });

            // mdsupport - Immediately post changes to setting_new_window
            $('body').on('click', '#setting_new_window', function () {
                $('#setting_new_window').val(this.checked ? 'checked' : ' ');
                $.post("<?php echo $GLOBALS['webroot'] . "/interface/patient_tracker/patient_tracker.php"; ?>", {
                    setting_new_window: $('#setting_new_window').val(),
                    csrf_token_form: <?php echo js_escape(CsrfUtils::collectCsrfToken()); ?>
                }).done(
                    function (data) {
                });
            });


            $('#filter_submit').click(function (e) {
                e.preventDefault;
                top.restoreSession;
                refreshMe();
            });

            $('[data-toggle="tooltip"]').tooltip();

            $('.datepicker').datetimepicker({
                <?php $datetimepicker_timepicker = false; ?>
                <?php $datetimepicker_showseconds = false; ?>
                <?php $datetimepicker_formatInput = true; ?>
                <?php require($GLOBALS['srcdir'] . '/js/xl/jquery-datetimepicker-2-5-4.js.php'); ?>
                <?php // can add any additional javascript settings to datetimepicker here; need to prepend first setting with a comma ?>
            });

        });

        function initTableButtons() {
            $('#refreshme').click(function () {
                refreshMe();
                refineMe();
            });
        }

        initTableButtons();

    </script>
<?php } ?><|MERGE_RESOLUTION|>--- conflicted
+++ resolved
@@ -165,12 +165,8 @@
     ?>
 <html>
 <head>
-<<<<<<< HEAD
     <meta name="author" content="OpenEMR: MedExBank">
     <?php Header::setupHeader(['datetime-picker', 'opener']); ?>
-=======
-    <?php Header::setupHeader(['datetime-picker', 'opener', 'purecss']); ?>
->>>>>>> 21625b95
     <title><?php echo xlt('Flow Board'); ?></title>
     <script>
         <?php require_once "$srcdir/restoreSession.php"; ?>
@@ -180,70 +176,6 @@
     <script src="<?php echo $GLOBALS['web_root']; ?>/interface/main/messages/js/reminder_appts.js?v=<?php echo $v_js_includes; ?>"></script>
 
     <link rel="shortcut icon" href="<?php echo $webroot; ?>/sites/default/favicon.ico" />
-<<<<<<< HEAD
-=======
-    <style>
-        select {
-            width: 170px;
-        }
-
-        .dialogIframe {
-            border: none;
-        }
-
-        .scheduled {
-            background-color: var(--light);
-            padding: 5px;
-        }
-
-        .divTable {
-            display: table;
-            font-size: 0.9rem;
-            background: var(--light);
-            box-shadow: 2px 3px 9px var(--gray400);
-            border-radius: 8px;
-            padding: 10px;
-            margin: 15px auto;
-            overflow: hidden;
-        }
-
-        .head {
-            font-size: 0.9rem;
-            background: var(--light);
-            box-shadow: 2px 3px 9px var(--gray400);
-            border-radius: 8px;
-            padding: 10px;
-            margin: 10px auto;
-            overflow: hidden;
-            width: 85%;
-        }
-
-        .title {
-            font-family: "Georgia", sans-serif;
-            font-weight: bold;
-            padding: 3px 10px;
-            text-transform: uppercase;
-            line-height: 1.5rem;
-            border-bottom: 2px solid var(--body-color);
-            margin: 0 auto;
-            width: 70%;
-        }
-
-        input[type="text"] {
-            text-align: center;
-        }
-
-        .ui-widget {
-            font-size: 1.0rem;
-        }
-
-        a:hover {
-            color: var(--body-color);
-            text-decoration: none;
-        }
-    </style>
-
->>>>>>> 21625b95
 </head>
 
 <body>
@@ -483,11 +415,7 @@
                     <div class="table-responsive mt-3">
                     <table class="table table-bordered">
                     <thead>
-<<<<<<< HEAD
                     <tr class="small font-weight-bold text-center">
-=======
-                    <tr class="small font-weight-bold text-center table-primary">
->>>>>>> 21625b95
                         <?php if ($GLOBALS['ptkr_show_pid']) { ?>
                             <td class="dehead text-center d-none d-sm-table-cell text-ovr-dark" name="kiosk_hide">
                                 <?php echo xlt('PID'); ?>
