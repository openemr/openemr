--- conflicted
+++ resolved
@@ -122,15 +122,9 @@
 for ($i = 0; $i < count($aColumns); ++$i) {
     $colname = $aColumns[$i];
     if (isset($_GET["bSearchable_$i"]) && $_GET["bSearchable_$i"] == "true" && $_GET["sSearch_$i"] != '') {
-<<<<<<< HEAD
-        $where .= $where ? ' AND ' : '';
-        $sSearch = add_escape_custom($_GET["sSearch_$i"]);
-        $columnFilters[] = new ColumnFilter($colname, $sSearch);
-
-=======
         $where .= $where ? ' AND ' : 'WHERE ';
         $sSearch = $_GET["sSearch_$i"];
->>>>>>> aa99d138
+        $columnFilters[] = new ColumnFilter($colname, $sSearch);
         if ($colname == 'name') {
             $where .=
                 "lname LIKE ? OR " .
