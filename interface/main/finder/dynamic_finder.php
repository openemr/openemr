--- conflicted
+++ resolved
@@ -27,11 +27,8 @@
 use OpenEMR\Events\UserInterface\PageHeadingRenderEvent;
 use OpenEMR\Menu\BaseMenuItem;
 use OpenEMR\OeUI\OemrUI;
-<<<<<<< HEAD
 use Symfony\Component\EventDispatcher\EventDispatcher;
-=======
 use OpenEMR\Services\PatientService;
->>>>>>> e856d651
 
 $uspfx = 'patient_finder.'; //substr(__FILE__, strlen($webserver_root)) . '.';
 $patient_finder_exact_search = prevSetting($uspfx, 'patient_finder_exact_search', 'patient_finder_exact_search', ' ');
@@ -391,63 +388,6 @@
     ?>
 </head>
 <body>
-<<<<<<< HEAD
-    <div id="container_div" class="<?php echo attr($oemr_ui->oeContainer()); ?>">
-         <div class="">
-            <?php echo $oemr_ui->pageHeading() . "\r\n"; ?>
-            <div>
-                <div id="dynamic" class="pt-3"><!-- TBD: id seems unused, is this div required? -->
-                    <!-- Class "display" is defined in demo_table.css -->
-                    <div class="table-responsive">
-                        <table class="table" class="border-0 display" id="pt_table">
-                            <thead class="thead-light">
-                                <tr id="advanced_search" class="">
-                                    <?php echo $header0; ?>
-                                </tr>
-                                <tr class="">
-                                    <?php echo $header; ?>
-                                </tr>
-                            </thead>
-                            <tbody>
-                                <tr>
-                                    <!-- Class "dataTables_empty" is defined in jquery.dataTables.css -->
-                                    <td class="dataTables_empty" colspan="<?php echo attr($colcount); ?>"></td>
-                                </tr>
-                            </tbody>
-                        </table>
-                    </div>
-                </div>
-            </div>
-          </div>
-        </div>
-        <!-- form used to open a new top level window when a patient row is clicked -->
-        <form name='fnew' method='post' target='_blank' action='../main_screen.php?auth=login&site=<?php echo attr_url($_SESSION['site_id']); ?>'>
-            <input type="hidden" name="csrf_token_form" value="<?php echo attr(CsrfUtils::collectCsrfToken()); ?>" />
-            <input type='hidden' name='patientID' value='0'/>
-        </form>
-    </div> <!--End of Container div-->
-    <?php $oemr_ui->oeBelowContainerDiv();?>
-
-<script>
-    $(window).on("resize", function() { //portrait vs landscape
-        $("#pt_table").removeAttr("style");
-    });
-
-    $(function() {
-        $("#exp_cont_icon").click(function () {
-            $("#pt_table").removeAttr("style");
-        });
-        $("#pt_table_filter").addClass("d-md-initial");
-        $("#pt_table_length").addClass("d-md-initial");
-        $("#show_hide").addClass("d-md-initial");
-        $("#search_hide").addClass("d-md-initial");
-        $("#show_hide").addClass("d-none");
-        $("#search_hide").addClass("d-none");
-        $('div.dataTables_filter input').focus();
-    });
-    document.addEventListener('touchstart', {});
-</script>
-=======
 <?php
 
 function rp()
@@ -481,6 +421,5 @@
 echo $t->render('patient_finder/finder.html.twig', $templateVars);
 
 ?>
->>>>>>> e856d651
 </body>
 </html>