--- conflicted
+++ resolved
@@ -61,13 +61,7 @@
     $orderjson .= "[\"$colcount\", \"" . addcslashes($colorder, "\t\r\n\"\\") . "\"]";
     ++$colcount;
 }
-<<<<<<< HEAD
-$loading = "<div class='spinner-border spinner-border-sm' role='status'><span class='sr-only'>";
-$loading .= xlt('Loading data');
-$loading .= "...</span></div>";
-=======
 $loading = "<div class='spinner-border' role='status'><span class='sr-only'>" . xlt("Loading") . "...</span></div>";
->>>>>>> 5df730c8
 ?>
 <html>
 <head>
@@ -241,7 +235,6 @@
     }
 </style>
 <script>
-
     var uspfx = '<?php echo attr($uspfx); ?>';
 
     $(function () {
@@ -347,7 +340,6 @@
     $oemr_ui = new OemrUI($arrOeUiSettings);
     ?>
 </head>
-<<<<<<< HEAD
 <body>
     <div id="container_div" class="<?php echo attr($oemr_ui->oeContainer()); ?> mt-3">
          <div class="w-100">
@@ -384,35 +376,7 @@
                 <input type="hidden" name="csrf_token_form" value="<?php echo attr(CsrfUtils::collectCsrfToken()); ?>" />
                 <input type='hidden' name='patientID' value='0'/>
             </form>
-=======
-<body class="body_top">
-    <div id="container_div" class="<?php echo attr($oemr_ui->oeContainer()); ?>">
-        <div class="page-header">
-            <?php echo $oemr_ui->pageHeading() . "\r\n"; ?>
-        </div>
-        <?php if (AclMain::aclCheckCore('patients', 'demo', '', array('write','addonly'))) { ?>
-            <button id="create_patient_btn1" class="btn btn-secondary btn-add" onclick="top.restoreSession();top.RTop.location = '<?php echo $web_root ?>/interface/new/new.php'"><?php echo xlt('Add New Patient'); ?></button>
-        <?php } ?>
-        <br />
-        <div id="dynamic"><!-- TBD: id seems unused, is this div required? -->
-            <!-- Class "display" is defined in demo_table.css -->
-            <table class="table table-borderless display" id="pt_table">
-                <thead>
-                    <tr id="advanced_search" class="hideaway" style="display: none;">
-                        <?php echo $header0; ?>
-                    </tr>
-                    <tr class="head">
-                        <?php echo $header; ?>
-                    </tr>
-                </thead>
-                <tbody>
-                    <tr>
-                        <!-- Class "dataTables_empty" is defined in jquery.dataTables.css -->
-                        <td class="dataTables_empty" colspan="<?php echo attr($colcount); ?>">...</td>
-                    </tr>
-                </tbody>
-            </table>
->>>>>>> 5df730c8
+          </div>
         </div>
         <!-- form used to open a new top level window when a patient row is clicked -->
         <form name='fnew' method='post' target='_blank' action='../main_screen.php?auth=login&site=<?php echo attr_url($_SESSION['site_id']); ?>'>
@@ -432,25 +396,6 @@
         $(window).on("resize", function() { //portrait vs landscape
            $("#pt_table").removeAttr("style");
         });
-<<<<<<< HEAD
-
-        $(window).on('resize', function() {//hide superfluous elements on Smartphones
-            var winWidth = $(this).width();
-            if (winWidth <  750) {
-                $("#pt_table_filter").addClass ("hidden");
-                $("#pt_table_length").addClass ("hidden");
-                $("#show_hide").addClass ("hidden");
-                $("#search_hide").addClass ("hidden");
-
-
-            } else {
-                $("#pt_table_filter").removeClass ("hidden");
-                $("#pt_table_length").removeClass ("hidden");
-                $("#show_hide").removeClass ("hidden");
-                $("#search_hide").addClass ("hidden");
-            }
-        });
-=======
     </script>
     <script>
       $(function() {
@@ -466,7 +411,6 @@
     </script>
 
     <script>
->>>>>>> 5df730c8
         document.addEventListener('touchstart', {});
     </script>
 </body>
