--- conflicted
+++ resolved
@@ -116,17 +116,10 @@
             }
             navigateTab(webroot_url + "/interface/" + url, name, function () {
                 activateTabByName(name, true);
-<<<<<<< HEAD
-                resolve(); // Resolve Promise on success
-            });
-        } catch (error) {
-            reject(error); // Reject Promise
-=======
                 resolve(); // Resolve the Promise after successful tab activation
             });
         } catch (error) {
             reject(error); // Reject the Promise on error
->>>>>>> 039fa497
         }
     });
 }
