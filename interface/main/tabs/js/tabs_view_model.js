--- conflicted
+++ resolved
@@ -93,8 +93,7 @@
 }
 
 function tabClose(data,evt)
-<<<<<<< HEAD
-{   
+{
     //Confirm message on Closing the Tab
     var r = confirm("Are you sure you want to close this tab?");
     if (r) {
@@ -105,16 +104,6 @@
     } else {
         return false;
     }
-       
-=======
-{
-    //remove the tab
-    app_view_model.application_data.tabs.tabsList.remove(data);
-    //activate the next tab
-    if(data.visible()) {
-        activateTab(app_view_model.application_data.tabs.tabsList()[app_view_model.application_data.tabs.tabsList().length-1]);
-    }
->>>>>>> ddce2499
 }
 
 function tabCloseByName(name)
