--- conflicted
+++ resolved
@@ -46,22 +46,6 @@
 <script type="text/html" id="patient-data-template">
     <div class="d-lg-inline-flex w-100">
         <div class="flex-fill">
-<<<<<<< HEAD
-            <div class="float-left m-2">
-              <!-- ko if: patient -->
-                  <div data-bind="with: patient" class="patientPicture">
-                      <img data-bind="attr: {src: patient_picture}" class="img-thumbnail img-responsive" onError="this.src = '<?php echo $GLOBALS['images_static_relative']; ?>/patient-picture-default.png'"/>
-                  </div>
-                <!-- /ko -->
-            </div>
-            <div>
-                <?php echo xlt("Patient"); ?>:
-                <!-- ko if: patient -->
-                    <a class="ptName text-body" data-bind="click:refreshPatient,with: patient" href="#">
-                        <span data-bind="text: pname()"></span>
-                        (<span data-bind="text: pubpid"></span>)
-                    </a>
-=======
             <div class="float-left mx-2">
                 <!-- ko if: patient -->
                 <div data-bind="with: patient" class="patientPicture">
@@ -69,7 +53,6 @@
                         class="img-thumbnail"
                         onError="this.src = '<?php echo $GLOBALS['images_static_relative']; ?>/patient-picture-default.png'" />
                 </div>
->>>>>>> e84d8c8f
                 <!-- /ko -->
             </div>
             <div class="form-group">
@@ -78,9 +61,6 @@
                 </span>
                 <!-- /ko -->
                 <!-- ko if: patient -->
-<<<<<<< HEAD
-                    <a class="btn btn-sm btn-link text-body" href="#" data-bind="click:clearPatient" title="<?php echo xla("Clear") ?>"><i class="fa fa-times"></i></a>
-=======
                 <label><?php echo xlt("Patient"); ?>: </label>
                 <a class="ptName" data-bind="click:refreshPatient,with: patient" href="#">
                     <span data-bind="text: pname()"></span>
@@ -92,17 +72,12 @@
                 <div>
                     <span data-bind="text:patient().str_dob()"></span>
                 </div>
->>>>>>> e84d8c8f
                 <!-- /ko -->
             </div>
         </div>
         <div class="flex-fill ml-2">
             <!-- ko if: patient -->
             <!-- ko with: patient -->
-<<<<<<< HEAD
-            <a class="btn btn-sm btn-link text-body" data-bind="click: clickEncounterList" href="#" title="<?php echo xla("Visit History"); ?>"><i class="fa fa-refresh"></i></a>
-            <a class="btn btn-sm btn-link text-body" data-bind="click: clickNewEncounter" href="#" title="<?php echo xla("New Encounter"); ?>"><i class="fa fa-plus"></i></a>
-=======
             <a class="btn btn-sm btn-link" data-bind="click: clickEncounterList" href="#"
                 title="<?php echo xla("Visit History"); ?>">
                 <i class="fa fa-sync"></i>
@@ -111,7 +86,6 @@
                 title="<?php echo xla("New Encounter"); ?>">
                 <i class="fa fa-plus"></i>
             </a>
->>>>>>> e84d8c8f
             <div class="patientCurrentEncounter">
                 <span><?php echo xlt("Open Encounter"); ?>:</span>
                 <!-- ko if:selectedEncounter() -->
@@ -127,15 +101,11 @@
             <!-- ko if: encounterArray().length > 0 -->
             <br />
             <div class="btn-group dropdown">
-<<<<<<< HEAD
-                <button class="btn btn-secondary btn-sm dropdown-toggle" type="button" id="pastEncounters" data-toggle="dropdown" aria-haspopup="true" aria-expanded="true">
-=======
                 <button class="btn btn-secondary btn-sm dropdown-toggle"
                     type="button" id="pastEncounters"
                     data-toggle="dropdown"
                     aria-haspopup="true"
                     aria-expanded="true">
->>>>>>> e84d8c8f
                     <?php echo xlt("View Past Encounters"); ?>&nbsp;
                     (<span data-bind="text:encounterArray().length"></span>)<span class="caret"></span></button>
                 <ul class="dropdown-menu" aria-labelledby="pastEncounters">
@@ -173,45 +143,6 @@
                     <i class="fa fa-envelope"></i>&nbsp;<span class="badge badge-danger" style="display:inline" data-bind="text: messages()"></span>
                 </a>
             </span>
-<<<<<<< HEAD
-        <!-- ko if: user -->
-        <!-- ko with: user -->
-        <!-- ko if: portal() -->
-        <span class="btn-group dropdown">
-            <button class="btn btn-secondary btn-md dropdown-toggle" type="button" id="portalMsgAlerts" data-toggle="dropdown" aria-haspopup="true" aria-expanded="true"><?php echo xlt("Portal"); ?>&nbsp;<span class="badge badge-danger" data-bind="text: portalAlerts()"></span><span class="caret"></span>
-            </button>
-            <ul class="dropdown-menu dropdown-menu-right" aria-labelledby="portalMsgAlerts">
-                <li>
-                    <a class="dropdown-item" href="#" data-bind="click: viewPortalMail"><i class="fa fa-envelope-o"></i>&nbsp;<?php echo xlt("Portal Mail"); ?>&nbsp;<span class="badge badge-success d-inline" data-bind="text: portalMail()"></span>
-                    </a>
-                </li>
-                <li class="dropdown-divider"></li>
-                <li>
-                    <a class="dropdown-item" href="#" data-bind="click: viewPortalAudits"><i class="fa fa-align-justify"></i>&nbsp;<?php echo xlt("Portal Audits"); ?>&nbsp;<span class="badge badge-success d-inline" data-bind="text: portalAudits()"></span>
-                    </a>
-                </li>
-                <li class="dropdown-divider"></li>
-                <li>
-                    <a class="dropdown-item" href="#" data-bind="click: viewPortalChats"><i class="fa fa-envelope"></i>&nbsp;<?php echo xlt("Portal Chats"); ?>&nbsp;<span class="badge badge-success d-inline" data-bind="text: portalChats()"></span>
-                    </a>
-                </li>
-                <li class="dropdown-divider"></li>
-                <li>
-                    <a class="dropdown-item" href="#" data-bind="click: viewPortalPayments"><i class="fa fa-envelope"></i>&nbsp;<?php echo xlt("Portal Payments"); ?>&nbsp;<span class="badge badge-success d-inline" data-bind="text: portalPayments()"></span>
-                    </a>
-                </li>
-            </ul>
-        </span>
-        <!-- /ko --><!-- portal alert -->
-        <!-- ko if:messages() -->
-        <span>
-            <a class="btn btn-secondary" href="#" data-bind="click: viewMessages" title="<?php echo xla("View Messages"); ?>"><i class="fa fa-envelope"></i>&nbsp;<span class="badge badge-danger d-inline" data-bind="text: messages()"></span>
-            </a>
-        </span>
-        <!-- /ko --><!-- messages -->
-        <!-- /ko --><!-- with user -->
-        <!-- /ko --><!-- user -->
-=======
             <!-- /ko --><!-- messages -->
             <!-- ko if: portal() -->
             <span class="btn-group dropdown mr-auto">
@@ -256,7 +187,6 @@
             <!-- /ko --><!-- portal alert -->
             <!-- /ko --><!-- with user -->
             <!-- /ko --><!-- user -->
->>>>>>> e84d8c8f
         </div>
     </div>
 </script>