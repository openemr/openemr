<?php
/**
 * Message and Reminder Center UI
 *
 * 2013/02/08 Minor tweaks by EMR Direct to allow integration with Direct messaging
 * 2013-03-27 by sunsetsystems: Fixed some weirdness with assigning a message recipient,
 *   and allowing a message to be closed with a new note appended and no recipient.
 *
 * Copyright (c) 2010 OpenEMR Support LLC
 *
 * LICENSE: This program is free software; you can redistribute it and/or
 * modify it under the terms of the GNU General Public License
 * as published by the Free Software Foundation; either version 3
 * of the License, or (at your option) any later version.
 * This program is distributed in the hope that it will be useful,
 * but WITHOUT ANY WARRANTY; without even the implied warranty of
 * MERCHANTABILITY or FITNESS FOR A PARTICULAR PURPOSE. See the
 * GNU General Public License for more details.
 * You should have received a copy of the GNU General Public License
 * along with this program. If not, see <http://opensource.org/licenses/gpl-license.php>;.
 *
 * @package OpenEMR
 * @author OpenEMR Support LLC
 * @author Roberto Vasquez <robertogagliotta@gmail.com>
 * @author Rod Roark <rod@sunsetsystems.com>
 * @author Brady Miller <brady.g.miller@gmail.com>
 * @link http://www.open-emr.org
 */



require_once("../../globals.php");
require_once("$srcdir/pnotes.inc");
require_once("$srcdir/patient.inc");
require_once("$srcdir/acl.inc");
require_once("$srcdir/log.inc");
require_once("$srcdir/options.inc.php");
require_once("$srcdir/gprelations.inc.php");
?>
<html>
<head>

<?php html_header_show();?>
<link rel="stylesheet" href="<?php echo $css_header;?>" type="text/css">
<script type="text/javascript" src="../../../library/dialog.js?v=<?php echo $v_js_includes; ?>"></script>
<script type="text/javascript" src="../../../library/textformat.js"></script>
<script type="text/javascript" src="<?php echo $GLOBALS['assets_static_relative']; ?>/jquery-min-1-2-2/index.js"></script>
</head>

<body class="body_top">

<span class="title"><?php echo xlt('Message and Reminder Center'); ?></span>
<br /><br />
<span class="title"><?php echo xlt('Reminders'); ?></span>

<?php

        // TajEmo Work by CB 2012/01/11 02:51:25 PM adding dated reminders
        // I am asuming that at this point security checks have been performed
        require_once '../dated_reminders/dated_reminders.php';

// Check to see if the user has Admin rights, and if so, allow access to See All.
$showall = isset($_GET['show_all']) ? $_GET['show_all'] : "" ;
if ($showall == "yes") {
    $show_all = $showall;
} else {
    $show_all= "no";
}

// Collect active variable and applicable html code for links
$form_active   = (isset($_REQUEST['form_active'])   ? $_REQUEST['form_active']   : false);
$form_inactive = (isset($_REQUEST['form_inactive']) ? $_REQUEST['form_inactive'] : false);
if ($form_active) {
    $active = '1';
    $activity_string_html = 'form_active=1';
} else if ($form_inactive) {
    $active = '0';
    $activity_string_html = 'form_inactive=1';
} else {
    $active = 'all';
    $activity_string_html = '';
}

//collect the task setting
$task= isset($_REQUEST['task']) ? $_REQUEST['task'] : "";

if (acl_check('admin', 'super')) {
    if ($show_all=='yes') {
        $showall = "yes";
        $lnkvar="\"messages.php?show_all=no&$activity_string_html\" name='Just Mine' onclick=\"top.restoreSession()\"> (".htmlspecialchars(xl('Just Mine'), ENT_NOQUOTES).")";
    } else {
        $showall = "no";
        $lnkvar="\"messages.php?show_all=yes&$activity_string_html\" name='See All' onclick=\"top.restoreSession()\">(".htmlspecialchars(xl('See All'), ENT_NOQUOTES).")";
    }
}
?>
<br>
<<<<<<< HEAD
<table><tr><td><span class="title"> <?php echo htmlspecialchars( xl('Messages'), ENT_NOQUOTES); ?></span> <a class='more' href= "<?php echo $lnkvar; ?>" > </a></td></tr></table>
=======
<table><tr><td><span class="title"> <?php echo htmlspecialchars(xl('Messages'), ENT_NOQUOTES); ?></span> <a class='more' href=<?php echo $lnkvar; ?></a></td></tr></table>
>>>>>>> 3d1c43d8
<?php
//show the activity links
if (empty($task) || $task=="add" || $task=="delete") { ?>
    <?php if ($active == "all") { ?>
    <span><?php echo xlt('Show All'); ?></span>
    <?php } else { ?>
    <a href="messages.php" class="link" onclick="top.restoreSession()"><span><?php echo xlt('Show All'); ?></span></a>
    <?php } ?>
  |
    <?php if ($active == '1') { ?>
    <span><?php echo xlt('Show Active'); ?></span>
    <?php } else { ?>
    <a href="messages.php?form_active=1" class="link" onclick="top.restoreSession()"><span><?php echo xlt('Show Active'); ?></span></a>
    <?php } ?>
  |
    <?php if ($active == '0') { ?>
    <span><?php echo xlt('Show Inactive'); ?></span>
    <?php } else { ?>
    <a href="messages.php?form_inactive=1" class="link" onclick="top.restoreSession()"><span><?php echo xlt('Show Inactive'); ?></span></a>
    <?php } ?>
<?php } ?>

<?php
switch ($task) {
    case "add":
        // Add a new message for a specific patient; the message is documented in Patient Notes.
        // Add a new message; it's treated as a new note in Patient Notes.
        $note = $_POST['note'];
        $noteid = $_POST['noteid'];
        $form_note_type = $_POST['form_note_type'];
        $form_message_status = $_POST['form_message_status'];
        $reply_to = $_POST['reply_to'];
        $assigned_to_list = explode(';', $_POST['assigned_to']);
        foreach ($assigned_to_list as $assigned_to) {
            if ($noteid && $assigned_to != '-patient-') {
                updatePnote($noteid, $note, $form_note_type, $assigned_to, $form_message_status);
                $noteid = '';
            } else {
                if ($noteid && $assigned_to == '-patient-') {
                    // When $assigned_to == '-patient-' we don't update the current note, but
                    // instead create a new one with the current note's body prepended and
                    // attributed to the patient.  This seems to be all for the patient portal.
                    $row = getPnoteById($noteid);
                    if (! $row) {
                        die("getPnoteById() did not find id '".text($noteid)."'");
                    }

                    $pres = sqlQuery("SELECT lname, fname " .
                    "FROM patient_data WHERE pid = ?", array($reply_to));
                    $patientname = $pres['lname'] . ", " . $pres['fname'];
                    $note .= "\n\n$patientname on ".$row['date']." wrote:\n\n";
                    $note .= $row['body'];
                }

                // There's no note ID, and/or it's assigned to the patient.
                // In these cases a new note is created.
                addPnote($reply_to, $note, $userauthorized, '1', $form_note_type, $assigned_to, '', $form_message_status);
            }
        }
        break;
    case "savePatient":
    case "save":
        // Update alert.
        $noteid = $_POST['noteid'];
        $form_message_status = $_POST['form_message_status'];
        $reply_to = $_POST['reply_to'];
        if ($task=="save") {
            updatePnoteMessageStatus($noteid, $form_message_status);
        } else {
            updatePnotePatient($noteid, $reply_to);
        }

        $task = "edit";
        $note = $_POST['note'];
        $title = $_POST['form_note_type'];
        $reply_to = $_POST['reply_to'];
        break;//missing break was here, assumed bug
    case "edit":
        if ($noteid == "") {
            $noteid = $_GET['noteid'];
        }

        // Update the message if it already exists; it's appended to an existing note in Patient Notes.
        $result = getPnoteById($noteid);
        if ($result) {
            if ($title == "") {
                $title = $result['title'];
            }

            $body = $result['body'];
            if ($reply_to == "") {
                $reply_to = $result['pid'];
            }

            $form_message_status = $result['message_status'];
        }
        break;
    case "delete":
        // Delete selected message(s) from the Messages box (only).
        $delete_id = $_POST['delete_id'];
        for ($i = 0; $i < count($delete_id); $i++) {
            deletePnote($delete_id[$i]);
            newEvent("delete", $_SESSION['authUser'], $_SESSION['authProvider'], 1, "pnotes: id ".$delete_id[$i]);
        }
        break;
}

if ($task == "addnew" or $task == "edit") {
 // Display the Messages page layout.
    echo "
<form name=new_note id=new_note action=\"messages.php?showall=".attr($showall)."&sortby=".attr($sortby)."&sortorder=".attr($sortorder)."&begin=".attr($begin)."&$activity_string_html\" method=post>
<input type=hidden name=noteid id=noteid value='".attr($noteid)."'>
<input type=hidden name=task id=task value=add>";
?>
<div id="pnotes"><center>
<table border='0' cellspacing='8'>
 <tr>
  <td class='text'>
   <b><?php echo htmlspecialchars(xl('Type'), ENT_NOQUOTES); ?>:</b>
    <?php
    if ($title == "") {
        $title = "Unassigned";
    }

   // Added 6/2009 by BM to incorporate the patient notes into the list_options listings.
    generate_form_field(array('data_type'=>1,'field_id'=>'note_type','list_id'=>'note_type','empty_title'=>'SKIP','order_by'=>'title'), $title);
    ?>
   &nbsp; &nbsp;
    <?php if ($task != "addnew" && $result['pid'] != 0) { ?>
     <a class="patLink" onclick="goPid('<?php echo attr($result['pid']);?>')"><?php echo htmlspecialchars(xl('Patient'), ENT_NOQUOTES); ?>:</a>
    <?php } else { ?>
     <b class='<?php echo ($task=="addnew"?"required":"") ?>'><?php echo htmlspecialchars(xl('Patient'), ENT_NOQUOTES); ?>:</b>
    <?php
}

if ($reply_to) {
    $prow = sqlQuery("SELECT lname, fname,pid, pubpid, DOB  " .
    "FROM patient_data WHERE pid = ?", array($reply_to));
    $patientname = $prow['lname'] . ", " . $prow['fname'];
}

if ($patientname == '') {
    $patientname = xl('Click to select');
} ?>
   <input type='text' size='10' name='form_patient' style='width:150px;<?php
      echo ($task=="addnew"?"cursor:pointer;cursor:hand;":"") ?>' value='<?php
      echo htmlspecialchars($patientname, ENT_QUOTES); ?>' <?php
      echo (($task=="addnew" || $result['pid']==0) ? "onclick='sel_patient()' readonly":"disabled") ?> title='<?php
      echo ($task=="addnew"?(htmlspecialchars(xl('Click to select patient'), ENT_QUOTES)):"") ?>'  />
   <input type='hidden' name='reply_to' id='reply_to' value='<?php echo htmlspecialchars($reply_to, ENT_QUOTES) ?>' />
   &nbsp; &nbsp;
   <b><?php echo htmlspecialchars(xl('Status'), ENT_NOQUOTES); ?>:</b>
    <?php
    if ($form_message_status == "") {
        $form_message_status = 'New';
    }

    generate_form_field(array('data_type'=>1,'field_id'=>'message_status','list_id'=>'message_status','empty_title'=>'SKIP','order_by'=>'title'), $form_message_status); ?>
  </td>
</tr>
<tr>
  <td class='text'>
   <b><?php echo htmlspecialchars(xl('To'), ENT_QUOTES); ?>:</b>
   <input type='textbox' name='assigned_to_text' id='assigned_to_text' size='40' readonly='readonly'
    value='<?php echo htmlspecialchars(xl("Select Users From The Dropdown List"), ENT_QUOTES)?>' >
   <input type='hidden' name='assigned_to' id='assigned_to' >
   <select name='users' id='users' onchange='addtolist(this);' >
<?php
  echo "<option value='" . htmlspecialchars('--', ENT_QUOTES) . "'";
  echo ">" . htmlspecialchars(xl('Select User'), ENT_NOQUOTES);
  echo "</option>\n";
$ures = sqlStatement("SELECT username, fname, lname FROM users " .
 "WHERE username != '' AND active = 1 AND " .
 "( info IS NULL OR info NOT LIKE '%Inactive%' ) " .
 "ORDER BY lname, fname");
while ($urow = sqlFetchArray($ures)) {
    echo "    <option value='" . htmlspecialchars($urow['username'], ENT_QUOTES) . "'";
    echo ">" . htmlspecialchars($urow['lname'], ENT_NOQUOTES);
    if ($urow['fname']) {
        echo ", " . htmlspecialchars($urow['fname'], ENT_NOQUOTES);
    }

    echo "</option>\n";
}

if ($GLOBALS['portal_offsite_enable']) {
    echo "<option value='" . htmlspecialchars('-patient-', ENT_QUOTES) . "'";
    echo ">" . htmlspecialchars('-Patient-', ENT_NOQUOTES);
    echo "</option>\n";
}
?>
   </select>
  </td>
 </tr>

<?php
if ($noteid) {
  // Get the related document IDs if any.
    $tmp = sqlStatement(
        "SELECT id1 FROM gprelations WHERE " .
        "type1 = ? AND type2 = ? AND id2 = ?",
        array('1', '6', $noteid)
    );
    if (sqlNumRows($tmp)) {
        echo " <tr>\n";
        echo "  <td class='text'><b>";
        echo xlt('Linked document') . ":</b>\n";
        while ($gprow = sqlFetchArray($tmp)) {
            $d = new Document($gprow['id1']);
            $enc_list = sqlStatement("SELECT fe.encounter,fe.date,openemr_postcalendar_categories.pc_catname FROM form_encounter AS fe ".
            " left join openemr_postcalendar_categories on fe.pc_catid=openemr_postcalendar_categories.pc_catid  WHERE fe.pid = ? order by fe.date desc", array($prow['pid']));
            $str_dob = htmlspecialchars(xl("DOB") . ":" . $prow['DOB'] . " " . xl("Age") . ":" . getPatientAge($prow['DOB']));
            $pname = $prow['fname']." ".$prow['lname'];
            echo "<a href='javascript:void(0);' ";
            echo "onClick=\"gotoReport(".addslashes(attr($d->get_id())).",'".addslashes(attr($pname))."',".addslashes(attr($prow['pid'])).",".addslashes(attr($prow['pubpid'])).",'".addslashes(attr($str_dob))."');\">";
            echo text($d->get_url_file());
            echo "</a>\n";
        }

        echo "  </td>\n";
        echo " </tr>\n";
    }

  // Get the related procedure order IDs if any.
    $tmp = sqlStatement(
        "SELECT id1 FROM gprelations WHERE " .
        "type1 = ? AND type2 = ? AND id2 = ?",
        array('2', '6', $noteid)
    );
    if (sqlNumRows($tmp)) {
        echo " <tr>\n";
        echo "  <td class='text'><b>";
        echo xlt('Linked procedure order') . ":</b>\n";
        while ($gprow = sqlFetchArray($tmp)) {
            echo "   <a href='";
            echo $GLOBALS['webroot'] . "/interface/orders/single_order_results.php?orderid=";
            echo $gprow['id1'];
            echo "' target='_blank' onclick='top.restoreSession()'>";
            echo $gprow['id1'];
            echo "</a>\n";
        }

        echo "  </td>\n";
        echo " </tr>\n";
    }
}
?>

 <tr>
  <td>

<?php

if ($noteid) {
    $body = preg_replace('/(:\d{2}\s\()'.$result['pid'].'(\sto\s)/', '${1}'.$patientname.'${2}', $body);
    $body = preg_replace('/(\d{4}-\d{2}-\d{2} \d{2}:\d{2}\s\([^)(]+\s)(to)(\s[^)(]+\))/', '${1}'.xl('to').'${3}', $body);
    $body = nl2br(htmlspecialchars($body, ENT_NOQUOTES));
    echo "<div class='text' style='background-color:white; color: gray; border:1px solid #999; padding: 5px; width: 640px;'>".$body."</div>";
}

?>
   <textarea name='note' id='note' rows='8' style="width: 660px; "><?php echo htmlspecialchars($note, ENT_NOQUOTES) ?></textarea>
  </td>
 </tr>
</table>

<?php if ($noteid) { ?>
<!-- This is for displaying an existing note. -->
<input type="button" id="newnote" value="<?php echo htmlspecialchars(xl('Send message'), ENT_QUOTES); ?>">
<input type="button" id="printnote" value="<?php echo htmlspecialchars(xl('Print message'), ENT_QUOTES); ?>">
<input type="button" id="cancel" value="<?php echo htmlspecialchars(xl('Cancel'), ENT_QUOTES); ?>">
<?php } else { ?>
<!-- This is for displaying a new note. -->
<input type="button" id="newnote" value="<?php echo htmlspecialchars(xl('Send message'), ENT_QUOTES); ?>">
<input type="button" id="cancel" value="<?php echo htmlspecialchars(xl('Cancel'), ENT_QUOTES); ?>">
<?php }
?>

<br>
</form></center></div>
<script language="javascript">

// jQuery stuff to make the page a little easier to use

$(document).ready(function(){
    $("#newnote").click(function() { NewNote(); });
    $("#printnote").click(function() { PrintNote(); });
    obj = document.getElementById("form_message_status");
    obj.onchange = function(){SaveNote();};
    $("#cancel").click(function() { CancelNote(); });
    $("#note").focus();

    var NewNote = function () {
        top.restoreSession();
      if (document.forms[0].reply_to.value.length == 0 || document.forms[0].reply_to.value == '0') {
       alert('<?php echo htmlspecialchars(xl('Please choose a patient'), ENT_QUOTES); ?>');
      }
      else if (document.forms[0].assigned_to.value.length == 0 &&
       document.getElementById("form_message_status").value != 'Done')
      {
       alert('<?php echo addslashes(xl('Recipient required unless status is Done')); ?>');
      }
      else
      {
        $("#new_note").submit();
      }
    }

    var PrintNote = function () {
        top.restoreSession();
        window.open('../../patient_file/summary/pnotes_print.php?noteid=<?php echo htmlspecialchars($noteid, ENT_QUOTES); ?>', '_blank', 'resizable=1,scrollbars=1,width=600,height=500');
    }

    var SaveNote = function () {
    <?php if ($noteid) { ?>
        top.restoreSession();
        $("#task").val("save");
        $("#new_note").submit();
        <?php } ?>
    }

    var CancelNote = function () {
        top.restoreSession();
        $("#task").val("");
        $("#new_note").submit();
    }
});
 function gotoReport(doc_id,pname,pid,pubpid,str_dob){
        EncounterDateArray=new Array;
        CalendarCategoryArray=new Array;
        EncounterIdArray=new Array;
        Count = 0;
    <?php
    if (isset($enc_list) && sqlNumRows($enc_list) >0) {
        while ($row = sqlFetchArray($enc_list)) {
    ?>
                    EncounterIdArray[Count]='<?php echo attr($row['encounter']); ?>';
                                    EncounterDateArray[Count]='<?php echo attr(oeFormatShortDate(date("Y-m-d", strtotime($row['date'])))); ?>';
                                    CalendarCategoryArray[Count]='<?php echo attr(xl_appt_category($row['pc_catname'])); ?>';
                                    Count++;
    <?php
        }
    }
    ?>
  top.restoreSession();
  $.ajax({
    type:'get',
    url:'<?php echo $GLOBALS['webroot']."/library/ajax/set_pt.php";?>',
    data:{set_pid: pid},
    async: false
  });
    parent.left_nav.setPatient(pname,pid,pubpid,'',str_dob);
    parent.left_nav.setPatientEncounter(EncounterIdArray,EncounterDateArray,CalendarCategoryArray);
    <?php if ($GLOBALS['new_tabs_layout']) { ?>
    var docurl  = '../controller.php?document&view' + "&patient_id=" + pid + "&document_id=" + doc_id + "&";
    var paturl = 'patient_file/summary/demographics.php?pid=' + pid;
    parent.left_nav.loadFrame('dem1', 'pat', paturl);
    parent.left_nav.loadFrame('doc0', 'enc', docurl);
    top.activateTabByName('enc',true);
    <?php } else { ?>
    var docurl  = '<?php  echo $GLOBALS['webroot'] . "/controller.php?document&view"; ?>' + "&patient_id=" + pid + "&document_id=" + doc_id + "&";
    var paturl  = '<?php  echo $GLOBALS['webroot'] . "/interface/patient_file/summary/demographics.php?pid="; ?>' + pid;
    var othername = (window.name == 'RTop') ? 'RBot' : 'RTop';
    parent.frames[othername].location.href = paturl;
    location.href = docurl;
    <?php } ?>
 }
 // This is for callback by the find-patient popup.
 function setpatient(pid, lname, fname, dob) {
  var f = document.forms[0];
  f.form_patient.value = lname + ', ' + fname;
  f.reply_to.value = pid;
<?php if ($noteid) { ?>
  //used when direct messaging service inserts a pnote with indeterminate patient
  //to allow the user to assign the message to a patient.
  top.restoreSession();
  $("#task").val("savePatient");
  $("#new_note").submit();
<?php } ?>
 }

 // This invokes the find-patient popup.
 function sel_patient() {
  dlgopen('../../main/calendar/find_patient_popup.php', '_blank', 500, 400);
 }

  function addtolist(sel){
    var itemtext = document.getElementById('assigned_to_text');
    var item = document.getElementById('assigned_to');
    if(sel.value != '--'){
      if(item.value){
        if(item.value.indexOf(sel.value) == -1){
          itemtext.value = itemtext.value +' ; '+ sel.options[sel.selectedIndex].text;
          item.value = item.value +';'+ sel.value;
        }
      }else{
        itemtext.value = sel.options[sel.selectedIndex].text;
        item.value = sel.value;
      }
    }
  }

</script><?php
} else {
    // This is for sorting the records.
    $sort = array("users.lname", "patient_data.lname", "pnotes.title", "pnotes.date", "pnotes.message_status");
    $sortby = (isset($_REQUEST['sortby']) && ($_REQUEST['sortby']!="")) ? $_REQUEST['sortby'] : $sort[0];
    $sortorder = (isset($_REQUEST['sortorder'])  && ($_REQUEST['sortorder']!="")) ? $_REQUEST['sortorder']  : "asc";
    $begin = isset($_REQUEST['begin']) ? $_REQUEST['begin'] : 0;

    for ($i = 0; $i < count($sort); $i++) {
        $sortlink[$i] = "<a href=\"messages.php?show_all=".attr($showall)."&sortby=".attr($sort[$i])."&sortorder=asc&$activity_string_html\" onclick=\"top.restoreSession()\"><img src=\"../../../images/sortdown.gif\" border=0 alt=\"".htmlspecialchars(xl('Sort Up'), ENT_QUOTES)."\"></a>";
    }

    for ($i = 0; $i < count($sort); $i++) {
        if ($sortby == $sort[$i]) {
            switch ($sortorder) {
                case "asc":
                    $sortlink[$i] = "<a href=\"messages.php?show_all=".attr($showall)."&sortby=".attr($sortby)."&sortorder=desc&$activity_string_html\" onclick=\"top.restoreSession()\"><img src=\"../../../images/sortup.gif\" border=0 alt=\"".htmlspecialchars(xl('Sort Up'), ENT_QUOTES)."\"></a>";
                    break;
                case "desc":
                    $sortlink[$i] = "<a href=\"messages.php?show_all=".attr($showall)."&sortby=".attr($sortby)."&sortorder=asc&$activity_string_html\" onclick=\"top.restoreSession()\"><img src=\"../../../images/sortdown.gif\" border=0 alt=\"".htmlspecialchars(xl('Sort Down'), ENT_QUOTES)."\"></a>";
                    break;
            } break;
        }
    }

    // Manage page numbering and display beneath the Messages table.
    $listnumber = 25;
    $total = getPnotesByUser($active, $show_all, $_SESSION['authUser'], true);
    if ($begin == "" or $begin == 0) {
        $begin = 0;
    }

    $prev = $begin - $listnumber;
    $next = $begin + $listnumber;
    $start = $begin + 1;
    $end = $listnumber + $start - 1;
    if ($end >= $total) {
        $end = $total;
    }

    if ($end < $start) {
        $start = 0;
    }

    if ($prev >= 0) {
        $prevlink = "<a href=\"messages.php?show_all=".attr($showall)."&sortby=".attr($sortby)."&sortorder=".attr($sortorder)."&begin=".attr($prev)."&$activity_string_html\" onclick=\"top.restoreSession()\"><<</a>";
    } else {
        $prevlink = "<<";
    }

    if ($next < $total) {
        $nextlink = "<a href=\"messages.php?show_all=".attr($showall)."&sortby=".attr($sortby)."&sortorder=".attr($sortorder)."&begin=".attr($next)."&$activity_string_html\" onclick=\"top.restoreSession()\">>></a>";
    } else {
        $nextlink = ">>";
    }

    // Display the Messages table header.
    echo "
    <table width=100%><tr><td><table border=0 cellpadding=1 cellspacing=0 width=90%  style=\"border-left: 1px #000000 solid; border-right: 1px #000000 solid; border-top: 1px #000000 solid;\">
    <form name=MessageList action=\"messages.php?showall=".attr($showall)."&sortby=".attr($sortby)."&sortorder=".attr($sortorder)."&begin=".attr($begin)."&$activity_string_html\" method=post>
    <input type=hidden name=task value=delete>
        <tr height=\"24\" style=\"background:lightgrey\">
            <td align=\"center\" width=\"25\" style=\"border-bottom: 1px #000000 solid; border-right: 1px #000000 solid;\"><input type=checkbox id=\"checkAll\" onclick=\"selectAll()\"></td>
            <td width=\"20%\" style=\"border-bottom: 1px #000000 solid; border-right: 1px #000000 solid;\" class=bold>&nbsp;<b>" .
              htmlspecialchars(xl('From'), ENT_NOQUOTES) . "</b> $sortlink[0]</td>
            <td width=\"20%\" style=\"border-bottom: 1px #000000 solid; border-right: 1px #000000 solid;\" class=bold>&nbsp;<b>" .
              htmlspecialchars(xl('Patient'), ENT_NOQUOTES) . "</b> $sortlink[1]</td>
            <td style=\"border-bottom: 1px #000000 solid; border-right: 1px #000000 solid;\" class=bold>&nbsp;<b>" .
              htmlspecialchars(xl('Type'), ENT_NOQUOTES) . "</b> $sortlink[2]</td>
            <td width=\"15%\" style=\"border-bottom: 1px #000000 solid; border-right: 1px #000000 solid;\" class=bold>&nbsp;<b>" .
              htmlspecialchars(xl('Date'), ENT_NOQUOTES) . "</b> $sortlink[3]</td>
            <td width=\"15%\" style=\"border-bottom: 1px #000000 solid; \" class=bold>&nbsp;<b>" .
              htmlspecialchars(xl('Status'), ENT_NOQUOTES) . "</b> $sortlink[4]</td>
        </tr>";
        // Display the Messages table body.
        $count = 0;
        $result = getPnotesByUser($active, $show_all, $_SESSION['authUser'], false, $sortby, $sortorder, $begin, $listnumber);
    while ($myrow = sqlFetchArray($result)) {
        $name = $myrow['user'];
        $name = $myrow['users_lname'];
        if ($myrow['users_fname']) {
            $name .= ", " . $myrow['users_fname'];
        }

        $patient = $myrow['pid'];
        if ($patient>0) {
            $patient = $myrow['patient_data_lname'];
            if ($myrow['patient_data_fname']) {
                $patient .= ", " . $myrow['patient_data_fname'];
            }
        } else {
            $patient = "* Patient must be set manually *";
        }

        $count++;
        echo "
            <tr id=\"row$count\" style=\"background:white\" height=\"24\">
                <td align=\"center\" style=\"border-bottom: 1px #000000 solid; border-right: 1px #000000 solid;\"><input type=checkbox id=\"check$count\" name=\"delete_id[]\" value=\"" .
        attr($myrow['id']) . "\" onclick=\"if(this.checked==true){ selectRow('row$count'); }else{ deselectRow('row$count'); }\"></td>
                <td style=\"border-bottom: 1px #000000 solid; border-right: 1px #000000 solid;\"><table cellspacing=0 cellpadding=0 width=100%><tr><td width=5></td><td class=\"text\">" .
        text($name) . "</td><td width=5></td></tr></table></td>
                <td style=\"border-bottom: 1px #000000 solid; border-right: 1px #000000 solid;\"><table cellspacing=0 cellpadding=0 width=100%><tr><td width=5></td><td class=\"text\"><a href=\"messages.php?showall=".attr($showall)."&sortby=".attr($sortby)."&sortorder=".attr($sortorder)."&begin=".attr($begin)."&task=edit&noteid=" .
        attr($myrow['id']) . "&$activity_string_html\" onclick=\"top.restoreSession()\">" .
        text($patient) . "</a></td><td width=5></td></tr></table></td>
                <td style=\"border-bottom: 1px #000000 solid; border-right: 1px #000000 solid;\"><table cellspacing=0 cellpadding=0 width=100%><tr><td width=5></td><td class=\"text\">" .
        xlt($myrow['title']) . "</td><td width=5></td></tr></table></td>
                <td style=\"border-bottom: 1px #000000 solid; border-right: 1px #000000 solid;\"><table cellspacing=0 cellpadding=0 width=100%><tr><td width=5></td><td class=\"text\">" .
        text(oeFormatShortDate(substr($myrow['date'], 0, strpos($myrow['date'], " ")))) . "</td><td width=5></td></tr></table></td>
                <td style=\"border-bottom: 1px #000000 solid;\"><table cellspacing=0 cellpadding=0 width=100%><tr><td width=5></td><td class=\"text\">" .
        xlt($myrow['message_status']) . "</td><td width=5></td></tr></table></td>
            </tr>";
    }

    // Display the Messages table footer.
    echo "
    </form></table>
    <table border=0 cellpadding=5 cellspacing=0 width=90%>
        <tr>
            <td class=\"text\"><a href=\"messages.php?showall=".attr($showall)."&sortby=".attr($sortby)."&sortorder=".attr($sortorder)."&begin=".attr($begin)."&task=addnew&$activity_string_html\" onclick=\"top.restoreSession()\">" .
              htmlspecialchars(xl('Add New'), ENT_NOQUOTES) . "</a> &nbsp; <a href=\"javascript:confirmDeleteSelected()\" onclick=\"top.restoreSession()\">" .
              htmlspecialchars(xl('Delete'), ENT_NOQUOTES) . "</a></td>
            <td align=right class=\"text amount-msg\">$prevlink &nbsp; $end of $total &nbsp; $nextlink</td>
        </tr>
    </table></td></tr></table><br>";
?>
<script language="javascript">
// This is to confirm delete action.
function confirmDeleteSelected() {
    if(confirm("<?php echo htmlspecialchars(xl('Do you really want to delete the selection?'), ENT_QUOTES); ?>")) {
        document.MessageList.submit();
    }
}
// This is to allow selection of all items in Messages table for deletion.
function selectAll() {
    if(document.getElementById("checkAll").checked==true) {
        document.getElementById("checkAll").checked=true;<?php
        for ($i = 1; $i <= $count; $i++) {
            echo "document.getElementById(\"check$i\").checked=true; document.getElementById(\"row$i\").style.background='#E7E7E7';  ";
        } ?>
    }
    else {
        document.getElementById("checkAll").checked=false;<?php
        for ($i = 1; $i <= $count; $i++) {
            echo "document.getElementById(\"check$i\").checked=false; document.getElementById(\"row$i\").style.background='#F7F7F7';  ";
        } ?>
    }
}
// The two functions below are for managing row styles in Messages table.
function selectRow(row) {
    document.getElementById(row).style.background = "#E7E7E7";
}
function deselectRow(row) {
    document.getElementById(row).style.background = "#F7F7F7";
}
</script><?php
}
?>

</body>
</html><|MERGE_RESOLUTION|>--- conflicted
+++ resolved
@@ -95,11 +95,11 @@
 }
 ?>
 <br>
-<<<<<<< HEAD
+
 <table><tr><td><span class="title"> <?php echo htmlspecialchars( xl('Messages'), ENT_NOQUOTES); ?></span> <a class='more' href= "<?php echo $lnkvar; ?>" > </a></td></tr></table>
-=======
+
 <table><tr><td><span class="title"> <?php echo htmlspecialchars(xl('Messages'), ENT_NOQUOTES); ?></span> <a class='more' href=<?php echo $lnkvar; ?></a></td></tr></table>
->>>>>>> 3d1c43d8
+
 <?php
 //show the activity links
 if (empty($task) || $task=="add" || $task=="delete") { ?>
