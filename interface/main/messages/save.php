<?php

/**
 * /interface/main/messages/save.php
 *
 * @package MedEx
 * @link    http://www.MedExBank.com
 * @author  MedEx <support@MedExBank.com>
 * @copyright Copyright (c) 2017 MedEx <support@MedExBank.com>
 * @license https://github.com/openemr/openemr/blob/master/LICENSE GNU General Public License 3
 */

require_once "../../globals.php";
require_once "$srcdir/lists.inc";
require_once "$srcdir/forms.inc";
require_once "$srcdir/patient.inc";
require_once "$srcdir/MedEx/API.php";

use OpenEMR\Common\Acl\AclMain;
use OpenEMR\Common\Session\SessionUtil;

$MedEx = new MedExApi\MedEx('MedExBank.com');
if ($_REQUEST['go'] == 'sms_search') {
    $param = "%" . $_GET['term'] . "%";
    $query = "SELECT * FROM patient_data WHERE fname LIKE ? OR lname LIKE ?";
    $result = sqlStatement($query, array($param, $param));
    while ($frow = sqlFetchArray($result)) {
        $data['Label']  = 'Name';
        $data['value']  = text($frow['fname'] . " " . $frow['lname']);
        $data['pid']    = text($frow['pid']);
        $data['mobile'] = text($frow['phone_cell']);
        $data['allow']  = text($frow['hipaa_allowsms']);
        $sql = "SELECT * FROM `medex_outgoing` where msg_pid=? ORDER BY `medex_outgoing`.`msg_uid` DESC LIMIT 1";
        $data['sql'] = $sql;
        $result2 = sqlQuery($sql, array($frow['pid']));
        $data['msg_last_updated'] = $result2['msg_date'];
        $data['medex_uid'] = $result2['medex_uid'];
        $results[] = $data;
    }

    echo json_encode($results);
    exit;
}
//you need admin privileges to update this.
if ($_REQUEST['go'] == 'Preferences') {
    if (AclMain::aclCheckCore('admin', 'super')) {
        $sql = "UPDATE `medex_prefs` SET `ME_facilities`=?,`ME_providers`=?,`ME_hipaa_default_override`=?,
			`PHONE_country_code`=? ,`MSGS_default_yes`=?,
			`POSTCARDS_local`=?,`POSTCARDS_remote`=?,
			`LABELS_local`=?,`LABELS_choice`=?,
			`combine_time`=?, postcard_top=?";

        $facilities = implode("|", $_REQUEST['facilities']);
        $providers = implode("|", $_REQUEST['providers']);
        $HIPAA = ($_REQUEST['ME_hipaa_default_override'] ? $_REQUEST['ME_hipaa_default_override'] : '');
        $MSGS = ($_REQUEST['MSGS_default_yes'] ? $_REQUEST['MSGS_default_yes'] : '');
        $country_code = ($_REQUEST['PHONE_country_code'] ? $_REQUEST['PHONE_country_code'] : '1');

        $myValues = array($facilities, $providers, $HIPAA, $country_code, $MSGS, $_REQUEST['POSTCARDS_local'], $_REQUEST['POSTCARDS_remote'], $_REQUEST['LABELS_local'], $_REQUEST['chart_label_type'], $_REQUEST['combine_time'], $_REQUEST['postcard_top']);

        $_GLOBALS['chart_label_type'] = $_REQUEST['chart_label_type'];
        sqlStatement('UPDATE `globals` SET gl_value = ? WHERE gl_name LIKE "chart_label_type" ', array($_REQUEST['chart_label_type']));

        $result['output'] = sqlQuery($sql, $myValues);
        if ($result['output'] == false) {
            $result['success'] = "medex_prefs updated";
        }
        $result = $MedEx->login('1');
        echo json_encode($result);
    }
    exit;
}
if ($_REQUEST['MedEx'] == "start") {
    if (AclMain::aclCheckCore('admin', 'super')) {
        $query = "SELECT * FROM users WHERE id = ?";
        $user_data = sqlQuery($query, array($_SESSION['authUserID']));
        $query = "SELECT * FROM facility WHERE primary_business_entity='1' LIMIT 1";
        $facility = sqlFetchArray(sqlStatement($query));

        $data['firstname'] = $user_data['fname'];
        $data['lastname'] = $user_data['lname'];
        $data['username'] = $_SESSION['authUser'];
        $data['password'] = $_REQUEST['new_password'];
        $data['email'] = $_REQUEST['new_email'];
        $data['telephone'] = $facility['phone'];
        $data['fax'] = $facility['fax'];
        $data['company'] = $facility['name'];
        $data['address_1'] = $facility['street'];
        $data['city'] = $facility['city'];
        $data['state'] = $facility['state'];
        $data['postcode'] = $facility['postal_code'];
        $data['country'] = $facility['country_code'];
        $data['sender_name'] = $user_data['fname'] . " " . $user_data['lname'];
        $data['sender_email'] = $facility['email'];
        $data['callerid'] = $facility['phone'];
        $data['MedEx'] = "1";
        $data['ipaddress'] = $_SERVER['REMOTE_ADDR'];

        $prefix = 'http://';
        if ($_SERVER["SSL_TLS_SNI"]) {
            $prefix = "https://";
        }
        $data['website_url'] = $prefix . $_SERVER['HTTP_HOST'] . $web_root;
        $practice_logo = "$OE_SITE_DIR/images/practice_logo.gif";
        if (!file_exists($practice_logo)) {
            $data['logo_url'] = $prefix . $_SERVER['HTTP_HOST'] . $web_root . "/sites/" . $_SESSION["site_id"] . "/images/practice_logo.gif";
        } else {
            $data['logo_url'] = $prefix . $_SERVER['HTTP_HOST'] . $GLOBALS['images_static_relative'] . "/menu-logo.png";
        }
        $response = $MedEx->setup->autoReg($data);
        if (($response['API_key'] > '') && ($response['customer_id'] > '')) {
            sqlQuery("DELETE FROM medex_prefs");
            $runQuery = "SELECT * FROM facility ORDER BY name";
            $fetch = sqlStatement($runQuery);
            while ($frow = sqlFetchArray($fetch)) {
                $facilities[] = $frow['id'];
            }
            $runQuery = "SELECT * FROM users WHERE username != '' AND active = '1' AND authorized = '1'";
            $prove = sqlStatement($runQuery);
            while ($prow = sqlFetchArray($prove)) {
                $providers[] = $prow['id'];
            }
            $facilities = implode("|", $facilities);
            $providers = implode("|", $providers);
            $sqlINSERT = "INSERT INTO `medex_prefs` (
								MedEx_id,ME_api_key,ME_username,
								ME_facilities,ME_providers,ME_hipaa_default_override,MSGS_default_yes,
								PHONE_country_code,LABELS_local,LABELS_choice)
							VALUES (?,?,?,?,?,?,?,?,?,?)";
            sqlStatement($sqlINSERT, array($response['customer_id'], $response['API_key'], $_POST['new_email'], $facilities, $providers, "1", "1", "1", "1", "5160"));
            sqlQuery("UPDATE `background_services` SET `active`='1',`execute_interval`='5', `require_once`='/library/MedEx/MedEx_background.php' WHERE `name`='MedEx'");

            $info = $MedEx->login('1');

            if ($info['token']) {
                $info['show'] = xlt("Sign-up successful for") . " " . $data['company'] . ".<br />" . xlt("Proceeding to Preferences") . ".<br />" . xlt("If this page does not refresh, reload the Messages page manually") . ".<br />";
                //get js to reroute user to preferences.
                echo json_encode($info);
            }
        } else {
            $response_prob = array();
            $response_prob['show'] = xlt("We ran into some problems connecting your EHR to the MedEx servers") . ".<br >
				" . xlt('Most often this is due to a Username/Password mismatch') . "<br />"
                . xlt('Run Setup again or contact support for assistance') .
                " <a href='https://medexbank.com/cart/upload/'>MedEx Bank</a>.<br />";
            echo json_encode($response_prob);
            sqlQuery("UPDATE `background_services` SET `active`='0' WHERE `name`='MedEx'");
        }
        //then redirect user to preferences with a success message!
    } else {
        echo xlt("Sorry you are not privileged enough. Enrollment is limited to Adminstrator accounts.");
    }
    exit;
}

if (($_REQUEST['pid']) && ($_REQUEST['action'] == "new_recall")) {
    $query = "SELECT * FROM patient_data WHERE pid=?";
    $result = sqlQuery($query, array($_REQUEST['pid']));
    $result['age'] = $MedEx->events->getAge($result['DOB']);
<<<<<<< HEAD
    // uuid is binary and will break json_encode in binary form (not needed, so will remove it from $result arrary)
    unset($result['uuid']);
=======
    // uuid is binary and will break json_encode in binary form (not needed, so will remove it from $result array)
    unset($result['uuid']);

>>>>>>> 5df730c8
    /**
     *  Did the clinician create a PLAN at the last visit?
     *  To do an in office test, and get paid for it,
     *  we must have an order (and a report of the findings).
     *  If the practice is using the eye form then uncomment the 5 lines below.
     *  It provides the PLAN and orders for next visit.
     *  As forms mature, there should be a uniform way to find the PLAN?
     *  And when that day comes we'll put it here...
     *  The other option is to use Visit Categories here.  Maybe both?  Consensus?
     */
    $query = "SELECT ORDER_DETAILS FROM form_eye_mag_orders WHERE pid=? AND ORDER_DATE_PLACED < NOW() ORDER BY ORDER_DATE_PLACED DESC LIMIT 1";
    $result2 = sqlQuery($query, array($_REQUEST['pid']));
    if (!empty($result2)) {
        $result['PLAN'] = $result2['ORDER_DETAILS'];
    }

    $query = "SELECT * FROM openemr_postcalendar_events WHERE pc_pid =? ORDER BY pc_eventDate DESC LIMIT 1";
    $result2 = sqlQuery($query, array($_REQUEST['pid']));
    if ($result2) { //if they were never actually scheduled this would be blank
        $result['DOLV']     = oeFormatShortDate($result2['pc_eventDate']);
        $result['provider'] = $result2['pc_aid'];
        $result['facility'] = $result2['pc_facility'];
    }
    /**
     * Is there an existing Recall in place already????
     * If so we need to use that info...
     */
    $query = "SELECT * from medex_recalls where r_pid=?";
    $result3 = sqlQuery($query, array($_REQUEST['pid']));
    if ($result3) {
        $result['recall_date']  = $result3['r_eventDate'];
        $result['PLAN']         = $result3['r_reason'];
        $result['facility']     = $result3['r_facility'];
        $result['provider']     = $result3['r_provider'];
    }
    echo json_encode($result);
    exit;
}

if (($_REQUEST['action'] == 'addRecall') || ($_REQUEST['add_new'])) {
    $result = $MedEx->events->save_recall($_REQUEST);
    echo json_encode('saved');
    exit;
}

if (($_REQUEST['action'] == 'delete_Recall') && ($_REQUEST['pid'])) {
    $MedEx->events->delete_recall();
    echo json_encode('deleted');
    exit;
}

// Clear the pidList session whenever this page is loaded.
// $_SESSION['pidList'] will hold array of patient ids
// which is then used to print 'postcards' and 'Address Labels'
// Thanks Terry!
SessionUtil::unsetSession('pidList');
$pid_list = array();

if ($_REQUEST['action'] == "process") {
    $new_pid = json_decode($_POST['parameter'], true);
    $new_pc_eid = json_decode($_POST['pc_eid'], true);

    if (($_POST['item'] == "phone") || (($_POST['item'] == "notes") && ($_POST['msg_notes'] > ''))) {
        $sql = "INSERT INTO medex_outgoing (msg_pc_eid, msg_type, msg_reply, msg_extra_text) VALUES (?,?,?,?)";
        sqlQuery($sql, array('recall_' . $new_pid[0], $_POST['item'], $_SESSION['authUserID'], $_POST['msg_notes']));
        return "done";
    }
    $pc_eidList = json_decode($_POST['pc_eid'], true);
    $pidList = json_decode($_POST['parameter'], true);
    $sessionSetArray['pc_eidList'] = $pc_eidList[0];
    $sessionSetArray['pidList'] = $pidList;
    SessionUtil::setSession($sessionSetArray);

    if ($_POST['item'] == "postcards") {
        foreach ($pidList as $pid) {
            $sql = "INSERT INTO medex_outgoing (msg_pc_eid, msg_type, msg_reply, msg_extra_text) VALUES (?,?,?,?)";
            sqlQuery($sql, array('recall_' . $pid, $_POST['item'], $_SESSION['authUserID'], 'Postcard printed locally'));
        }
    }
    if ($_POST['item'] == "labels") {
        foreach ($pidList as $pid) {
            $sql = "INSERT INTO medex_outgoing (msg_pc_eid, msg_type, msg_reply, msg_extra_text) VALUES (?,?,?,?) ON DUPLICATE KEY UPDATE msg_extra_text='Label repeat'";
            sqlQuery($sql, array('recall_' . $pid, $_POST['item'], $_SESSION['authUserID'], 'Label printed locally'));
        }
    }
    echo json_encode($pidList);
    exit;
}
if ($_REQUEST['go'] == "Messages") {
    if ($_REQUEST['msg_id']) {
        $result = updateMessage($_REQUEST['msg_id']);
        echo json_encode($result);
        exit;
    }
}
exit;<|MERGE_RESOLUTION|>--- conflicted
+++ resolved
@@ -157,14 +157,9 @@
     $query = "SELECT * FROM patient_data WHERE pid=?";
     $result = sqlQuery($query, array($_REQUEST['pid']));
     $result['age'] = $MedEx->events->getAge($result['DOB']);
-<<<<<<< HEAD
-    // uuid is binary and will break json_encode in binary form (not needed, so will remove it from $result arrary)
-    unset($result['uuid']);
-=======
     // uuid is binary and will break json_encode in binary form (not needed, so will remove it from $result array)
     unset($result['uuid']);
 
->>>>>>> 5df730c8
     /**
      *  Did the clinician create a PLAN at the last visit?
      *  To do an in office test, and get paid for it,
