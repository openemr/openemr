<?php
/**
 * interface/therapy_groups/therapy_groups_views/groupDetailsParticipants.php contains group participants details view .
 *
 * This is the therapy group's participants detail screen for the chosen group.
 *
 * Copyright (C) 2016 Shachar&Amiel <shachar058@gmail.com> <amielboim@gmail.com>
 *
 * LICENSE: This program is free software; you can redistribute it and/or
 * modify it under the terms of the GNU General Public License
 * as published by the Free Software Foundation; either version 3
 * of the License, or (at your option) any later version.
 * This program is distributed in the hope that it will be useful,
 * but WITHOUT ANY WARRANTY; without even the implied warranty of
 * MERCHANTABILITY or FITNESS FOR A PARTICULAR PURPOSE. See the
 * GNU General Public License for more details.
 * You should have received a copy of the GNU General Public License
 * along with this program. If not, see <http://opensource.org/licenses/gpl-license.php>;.
 *
 * @package OpenEMR
 * @author  Shachar Zilbershlag <shachar058@gmail.com>
 * @author  Amiel Elboim <amielboim@gmail.com>
 * @link    http://www.open-emr.org
 */
?>
<?php require 'header.php'; ?>
<main id="group-details">
    <div class="container-group">
        <div class="row">
            <div id="main-component" class="col-md-8 col-sm-12">
                <div class="row">
                    <div class="col-md-8 col-sm-12">
                        <ul class="tabNav">
                            <li><a href="<?php echo $GLOBALS['rootdir'] . '/therapy_groups/index.php?method=groupDetails&group_id=' . $groupId; ?>"><?php echo xlt('General data');?></a></li>
                            <li class="current"><a href="<?php echo $GLOBALS['rootdir'] . '/therapy_groups/index.php?method=groupParticipants&group_id=' . $groupId; ?>"><?php echo xlt('Participants ');?></a></li>
                        </ul>
                    </div>
                    <div class="col-md-4 col-sm-4">
                        <button onclick="newGroup()">Add encounter</button>
                        <?php if($readonly == ''): ?>
                            <button class="float-right" onclick="location.href='<?php echo $GLOBALS['rootdir'] . '/therapy_groups/index.php?method=groupParticipants&group_id=' . $groupId; ?>'"><?php echo xlt('Cancel');?></button>
                            <button  id="saveForm" class="float-right"><?php echo xlt('Save');?></button>
                        <?php else: ?>
                            <button class="float-right" onclick="location.href='<?php echo $GLOBALS['rootdir'] . '/therapy_groups/index.php?method=groupParticipants&editParticipants=1&group_id=' . $groupId; ?>'"><?php echo xlt('Update');?></button>
                        <?php endif; ?>
                    </div>
                </div>
                <div class="row">
                    <div class="col-md-12">
                        <div id="component-border">
                            <div  class="row">
                                <form  id="add-participant-form" name="add-participant-form" class="<?php echo isset($addStatus) ? 'showAddForm' : '' ?>" action="<?php echo $GLOBALS['rootdir'] . '/therapy_groups/index.php?method=addParticipant&group_id=' . $groupId?>" method="post">
                                    <input type="hidden" id="pid" name="pid" value="<?php echo !is_null($participant_data) ? $participant_data['pid']: ''?>">
                                    <div class="col-md-12">
                                        <div class="row">
                                            <div class="col-md-offset-1 col-md-5">
                                                <div class="row">
                                                    <div class="col-md-4">
                                                        <span class="bold"><?php echo xlt('Participant’s name'); ?>:</span>
                                                    </div>
                                                    <div class="col-md-8">
                                                        <input type="text" id="participant_name" name="participant_name" class="full-width" value="<?php echo !is_null($participant_data) ? $participant_data['participant_name']: ''?>" readonly>
                                                    </div>
                                                </div>
                                            </div>
                                            <div class="col-md-5">
                                                <div class="row">
                                                    <div class="col-md-4">
                                                        <span class="bold"><?php echo xlt('Date of registration'); ?>:</span>
                                                    </div>
                                                    <div class="col-md-8">
                                                        <input type="text" name="group_patient_start" class="full-width datepicker"  value="<?php echo !is_null($participant_data) ? $participant_data['group_patient_start']: date('Y-m-d');?>">
                                                    </div>
                                                </div>
                                            </div>
                                        </div>
                                        <div class="row">
                                            <div class="col-md-offset-1 col-md-2">
                                                <span class="bold"><?php echo xlt('Comment'); ?>:</span>
                                            </div>
                                            <div class="col-md-8">
                                                <input type="text" name="group_patient_comment" value="<?php echo !is_null($participant_data) ? $participant_data['group_patient_comment']: ''?>" class="full-width">
                                            </div>
                                        </div>
                                        <div class="row">
                                            <div class="col-md-offset-4 col-md-4 text-center">
                                                <input type="submit" name="save_new" value="<?php echo xl('Adding a participant'); ?>">
                                                <input id="cancelAddParticipant" type="button" value="<?php echo xl('Cancel'); ?>">
                                            </div>
                                        </div>
                                        <?php if(isset($message)): ?>
                                        <div class="row">
                                            <div class="col-md-offset-2 col-md-8">
                                                <p class="<?php echo $addStatus == 'failed' ? 'groups-error-msg' : 'groups-success-msg' ?>"><?php echo $message?></p>
                                            </div>
                                        </div>
                                        <?php endif; ?>
                                        <div class="row">
                                            <div class="col-md-12">
                                                <hr/>
                                            </div>
                                        </div>
                                    </div>
                                </form>
                            </div>
                            <div class="row">
                                <div class="col-md-12">
                                    <form id="updateParticipants" method="post">
                                        <input type="hidden" name="group_id" value="<?php echo htmlspecialchars($groupId,ENT_QUOTES); ?>" />
                                        <button id="addParticipant"><?php echo xl('Add'); ?></button>
                                        <table  id="participants_table" class="dataTable display">
                                            <thead>
                                            <tr>
                                                <th><?php echo xl('Participant’s name'); ?></th>
                                                <th><?php echo xl('Patient’s number'); ?></th>
                                                <th><?php echo xl('Status in the group'); ?></th>
                                                <th><?php echo xl('Date of registration'); ?></th>
                                                <th><?php echo xl('Date of exit'); ?></th>
                                                <th><?php echo xl('Comment'); ?></th>
                                                <?php if($readonly == ''): ?>
                                                    <th><?php echo xl('Delete'); ?></th>
                                                <?php endif; ?>
                                            </tr>
                                            </thead>
                                            <tbody>
                                            <?php foreach ($participants as $i => $participant) : ?>
                                                <tr>
                                                    <td>
                                                        <input type="hidden" name="pid[]" value="<?php echo htmlspecialchars($participant['pid'],ENT_QUOTES); ?>" />
                                                        <span><?php echo htmlspecialchars($participant['lname'],ENT_QUOTES) .', ' . htmlspecialchars($participant['fname'],ENT_QUOTES); ?></span>
                                                    </td>
                                                    <td><span><?php echo htmlspecialchars($participant['pid'],ENT_QUOTES); ?></span></td>
                                                    <td>
                                                        <select name="group_patient_status[]" <?php echo $readonly; ?>>
                                                            <?php foreach ($statuses as $key => $status): ?>
<<<<<<< HEAD
                                                                <option value="<?php echo $key;?>" <?php echo $participant['group_patient_status'] == $key ? 'selected' : '';?>><?php echo xlt($status); ?></option>
=======
                                                                <option value="<?php echo attr($key);?>" <?php if($key == $participant['group_patient_status']) echo 'selected'; ?> > <?php echo xlt($status); ?> </option>
>>>>>>> 430e2daa
                                                            <?php endforeach; ?>
                                                        </select>
                                                    </td>
                                                    <td><input type="text" name="group_patient_start[]" id="start-date<?php echo $i+1?>" class="datepicker"  value="<?php echo $participant['group_patient_start'];?>" <?php echo $readonly; ?>></td>
                                                    <td><input type="text" name="group_patient_end[]" id="end-date<?php echo $i+1?>" class="datepicker" value="<?php echo $participant['group_patient_end'] == '0000-00-00' ? '' : $participant['group_patient_end'] ;?>" <?php echo $readonly; ?>></td>
                                                    <td><input type="text" name="group_patient_comment[]" class="full-width" class="datepicker"  value="<?php echo $participant['group_patient_comment'];?>" <?php echo $readonly; ?> /></td>
                                                    <?php if($readonly == ''): ?>
                                                        <td class="delete_btn">
                                                            <a href="<?php echo $GLOBALS['rootdir'] . '/therapy_groups/index.php?method=groupParticipants&group_id='. $groupId .'&deleteParticipant=1&pid=' . $participant['pid']; ?>"><span>X</span></a>
                                                        </td>
                                                    <?php endif; ?>
                                                </tr>
                                            <?php endforeach; ?>
                                            </tbody>
                                        </table>
                                    </form>
                                </div>
                            </div>
                        </div>
                    </div>
                </div>
            </div>
            <div id="appointment-component" class="col-md-4 col-sm-12">
                <?php require 'appointmentComponent.php';?>
            </div>
        </div>
    </div>
</main>
<script>
    $(document).ready(function(){
        $('.datepicker').datepicker({
            dateFormat: "yy-mm-dd"
        });

        var table = $('#participants_table').DataTable({
            "columnDefs": [
                { "width": "35%", "targets": 5 }
            ],
            "pageLength":6,
            "searching": false
        });
        var countRows =table.rows().count();
        console.log(countRows);

        // validation on submit -
        // 1. start date not empty
        // 2. end date not smaller than start date
        $('#updateParticipants').on('submit', function(e){

            for(var i = 1; i <= countRows; i++ ){

                if($('#start-date'+i).val() == ''){

                   $('#start-date'+i).addClass('error-border').after('<p class="error-message" id="error-start-date' + i + '" ><?php echo xlt('is not valid');?></p>');
                   $('#start-date'+i).on('focus', function(){
                        $(this).removeClass('error-border');
                        $('#error-start-date' + i).hide();
                   });
                   return  e.preventDefault();
                }
                if(typeof $('#end-date'+i).val() == 'string'){
                    if(moment($('#end-date'+i).val()).isBefore($('#start-date'+i).val())){
                        $('#end-date'+i).addClass('error-border').after('<p class="error-message" id="error-end-date' + i + '" ><?php echo xlt('End date must be equal or bigger than start date');?></p>');
                        $('#end-date'+i).on('focus', function(){
                            $(this).removeClass('error-border');
                            $('#error-end-date' + i).hide();
                        });
                        return  e.preventDefault();
                    }
                }
            }
        });

        $('#saveForm').on('click', function () {
            $('#updateParticipants').append('<input type="hidden" name="save">').submit();
        });

        $('#addParticipant').on('click', function(e){
            e.preventDefault();
           if(!$('#add-participant-form').hasClass('showAddForm')){
               $('#add-participant-form').addClass('showAddForm');
           } else {
               $('#add-participant-form').removeClass('showAddForm');
           }
        });
        $('#cancelAddParticipant').on('click', function(e){
            e.preventDefault();
            $('#add-participant-form').removeClass('showAddForm');
        });

        $('#participant_name').on('click', function(){
            top.restoreSession();
            var url = '<?php echo $GLOBALS['webroot']?>/interface/main/calendar/find_patient_popup.php';
            dlgopen(url, '_blank', 500, 400);
        });

    });

    function setpatient(pid, lname, fname, dob){

        $('#pid').val(pid);
        $('#participant_name').val(fname + " " + lname);
    }

    function refreshme() {
        top.restoreSession();
        location.reload();
    }

    function newGroup(){
        top.frames['RBot'].location = '<?php echo $GLOBALS['web_root'] . "/interface/" ?>' + 'forms/newGroupEncounter/new.php?autoloaded=1&calenc=';
    }
   // parent.left_nav.setTherapyGroup(<?php echo $group_id;?>,'<?php echo 'test'?>');
    /* show the encounters menu in the title menu (code like interface/forms/newGroupEncounter/save.php) */
    <?php
    $result4 = sqlStatement("SELECT fe.encounter,fe.date,openemr_postcalendar_categories.pc_catname FROM form_groups_encounter AS fe ".
        " left join openemr_postcalendar_categories on fe.pc_catid=openemr_postcalendar_categories.pc_catid  WHERE fe.group_id = ? order by fe.date desc", array($groupId));
    ?>

    EncounterDateArray=new Array;
    CalendarCategoryArray=new Array;
    EncounterIdArray=new Array;
    Count=0;
    <?php
    if(sqlNumRows($result4)>0)
    while($rowresult4 = sqlFetchArray($result4))
    {
    ?>
    EncounterIdArray[Count]='<?php echo attr($rowresult4['encounter']); ?>';
    EncounterDateArray[Count]='<?php echo attr(oeFormatShortDate(date("Y-m-d", strtotime($rowresult4['date'])))); ?>';
    CalendarCategoryArray[Count]='<?php echo attr(xl_appt_category($rowresult4['pc_catname'])); ?>';
    Count++;
    <?php
    }
    ?>
    top.window.parent.left_nav.setPatientEncounter(EncounterIdArray,EncounterDateArray,CalendarCategoryArray);

</script>
<?php    $use_validate_js = 1;?>
<?php validateUsingPageRules($_SERVER['PHP_SELF'] . '?method=groupParticipants');?>
<script src="<?php echo $GLOBALS['webroot']?>/library/dialog.js"></script>
<?php require 'footer.php'; ?>
<|MERGE_RESOLUTION|>--- conflicted
+++ resolved
@@ -133,11 +133,7 @@
                                                     <td>
                                                         <select name="group_patient_status[]" <?php echo $readonly; ?>>
                                                             <?php foreach ($statuses as $key => $status): ?>
-<<<<<<< HEAD
-                                                                <option value="<?php echo $key;?>" <?php echo $participant['group_patient_status'] == $key ? 'selected' : '';?>><?php echo xlt($status); ?></option>
-=======
                                                                 <option value="<?php echo attr($key);?>" <?php if($key == $participant['group_patient_status']) echo 'selected'; ?> > <?php echo xlt($status); ?> </option>
->>>>>>> 430e2daa
                                                             <?php endforeach; ?>
                                                         </select>
                                                     </td>
