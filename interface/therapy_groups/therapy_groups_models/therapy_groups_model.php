<?php
/**
 * Created by PhpStorm.
 * User: amiel
 * Date: 07/11/16
 * Time: 14:07
 */

class Therapy_Groups{

    const TABLE = 'therapy_groups';

    public function getAllTherapyGroups(){

        $sql = 'SELECT * FROM ' . self::TABLE . ' ORDER BY ' . self::TABLE . '.group_start_date DESC;';

        $therapy_groups = array();
        $result = sqlStatement($sql);
        while($tg = sqlFetchArray($result)){
            $therapy_groups[] = $tg;
        }
        return $therapy_groups;
    }

    public function getGroup($groupId){

        $sql = "SELECT * FROM " . self::TABLE . " WHERE group_id = ?";

        $result = sqlStatement($sql, array($groupId));
        $group = sqlFetchArray($result);

        return $group;
    }

    public function saveNewGroup(array $groupData){

        $sql = "INSERT INTO " . self::TABLE . " (group_name, group_start_date,group_type,group_participation,group_status,group_notes,group_guest_counselors) VALUES(?,?,?,?,?,?,?)";
        $groupId = sqlInsert($sql, $groupData);

        return $groupId;
    }

    public function updateGroup(array $groupData){

        $sql = "UPDATE " . self::TABLE . " SET ";
        foreach($groupData as $key => $value){
            $sql .= $key . '=?,';
        }
        $sql = substr($sql,0, -1);
        $sql .= ' WHERE group_id = ' . $groupData['group_id'];
        $result = sqlStatement($sql, $groupData);
        return !$result ? false :true;
    }

    public function existGroup($name, $startDate, $groupId = null){

        $sql = "SELECT COUNT(*) AS count FROM " . self::TABLE . " WHERE group_name = ? AND group_start_date = ?";
        $conditions = array($name, $startDate);

        if(!is_null($groupId)){
            $sql .= " AND group_id <> ?";
            $conditions[] = $groupId;
        }

        $result = sqlStatement($sql, $conditions);
        $count = sqlFetchArray($result);
        return($count['count'] > 0) ? true : false;
    }

<<<<<<< HEAD

=======
    /**
     *
     * @param $group_id
     * @param $status
     */
    public function changeGroupStatus($group_id, $status){

        $sql = "UPDATE " . self::TABLE . " SET `group_status` = ? WHERE group_id = ?";

        sqlStatement($sql, array($status, $group_id));
    }
>>>>>>> 1492b1ed

}<|MERGE_RESOLUTION|>--- conflicted
+++ resolved
@@ -12,7 +12,7 @@
 
     public function getAllTherapyGroups(){
 
-        $sql = 'SELECT * FROM ' . self::TABLE . ' ORDER BY ' . self::TABLE . '.group_start_date DESC;';
+        $sql = 'SELECT * FROM ' . SELF::TABLE . ' ORDER BY ' . SELF::TABLE . '.group_start_date DESC;';
 
         $therapy_groups = array();
         $result = sqlStatement($sql);
@@ -67,9 +67,6 @@
         return($count['count'] > 0) ? true : false;
     }
 
-<<<<<<< HEAD
-
-=======
     /**
      *
      * @param $group_id
@@ -81,6 +78,5 @@
 
         sqlStatement($sql, array($status, $group_id));
     }
->>>>>>> 1492b1ed
 
 }