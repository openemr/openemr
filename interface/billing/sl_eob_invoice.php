--- conflicted
+++ resolved
@@ -753,13 +753,8 @@
                         <!--<button type='submit' class="btn btn-primary btn-save" name='form_save' id="btn-save-stay"
                             onclick="this.value='1';"><?php /*echo xlt("Save Current"); */?></button>-->
                         <button type='submit' class="btn btn-primary btn-save" name='form_save' id="btn-save"
-<<<<<<< HEAD
-                            onclick="this.value='2';"><?php echo xlt("Save & Exit"); ?></button>
+                            onclick="this.value='2';"><?php echo xlt("Save"); ?></button>
                         <button type='button' class="btn btn-secondary btn-cancel" name='form_cancel'
-=======
-                            onclick="this.value='2';"><?php echo xlt("Save"); ?></button>
-                        <button type='button' class="btn btn-secondary btn-cancel btn-separate-left" name='form_cancel'
->>>>>>> e4c48f26
                             id="btn-cancel" onclick='doClose()'><?php echo xlt("Close"); ?></button>
                     </div>
                     <?php if ($from_posting) { ?>
