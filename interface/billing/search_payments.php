--- conflicted
+++ resolved
@@ -533,11 +533,8 @@
                                             </td>
                                             <td>
                                                 <!--<a class='iframe medium_modal' href="edit_payment.php?payment_id=<?php echo htmlspecialchars($RowSearch['session_id']); ?>"><?php echo $Payer == '' ? '&nbsp;' : htmlspecialchars($Payer); ?></a>-->
-<<<<<<< HEAD
-                                                <a class="medium_modal" data-bs-target="#myModal1" data-bs-toggle="modal" onclick="loadiframe('edit_payment.php?payment_id=<?php echo attr_url($RowSearch['session_id']); ?>"><?php echo $Payer == '' ? '&nbsp;' : text($Payer); ?></a><!--link to iframe-->
-=======
+
                                                 <a class="medium_modal" href='edit_payment.php?payment_id=<?php echo attr_url($RowSearch['session_id']); ?>')"><?php echo $Payer == '' ? '&nbsp;' : text($Payer); ?></a><!--link to iframe-->
->>>>>>> 45546444
                                             </td>
                                             <td>
                                                 <a class="medium_modal" href='edit_payment.php?payment_id=<?php echo attr_url($RowSearch['session_id']); ?>'><?php echo $RowSearch['payer_id'] * 1 > 0 ? text($RowSearch['payer_id']) : '&nbsp;'; ?></a>
