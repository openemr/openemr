<?php
/**
 * Script for the globals editor.
 *
 * @package   OpenEMR
 * @link      http://www.open-emr.org
 * @author    Rod Roark <rod@sunsetsystems.com>
 * @author    Brady Miller <brady.g.miller@gmail.com>
 * @author    Ranganath Pathak <pathak@scrs1.org>
 * @copyright Copyright (c) 2010 Rod Roark <rod@sunsetsystems.com>
 * @copyright Copyright (c) 2016-2019 Brady Miller <brady.g.miller@gmail.com>
 * @copyright Copyright (c) 2019 Ranganath Pathak <pathak@scrs1.org>
 * @license   https://github.com/openemr/openemr/blob/master/LICENSE GNU General Public License 3
 */


require_once("../globals.php");
require_once("../../custom/code_types.inc.php");
require_once("$srcdir/acl.inc");
require_once("$srcdir/globals.inc.php");
require_once("$srcdir/user.inc");
require_once(dirname(__FILE__)."/../../myportal/soap_service/portal_connectivity.php");

use OpenEMR\Common\Crypto\CryptoGen;
use OpenEMR\Common\Csrf\CsrfUtils;
use OpenEMR\Common\Logging\EventAuditLogger;
use OpenEMR\Core\Header;
use OpenEMR\OeUI\OemrUI;
use Ramsey\Uuid\Uuid;

// Set up crypto object
$cryptoGen = new CryptoGen();

$userMode = (array_key_exists('mode', $_GET) && $_GET['mode'] == 'user');

if (!$userMode) {
  // Check authorization.
    $thisauth = acl_check('admin', 'super');
    if (!$thisauth) {
        die(xlt('Not authorized'));
    }
}

function checkCreateCDB()
{
    $globalsres = sqlStatement("SELECT gl_name, gl_index, gl_value FROM globals WHERE gl_name IN
  ('couchdb_host','couchdb_user','couchdb_pass','couchdb_port','couchdb_dbase','document_storage_method')");
    $options = array();
    while ($globalsrow = sqlFetchArray($globalsres)) {
        $GLOBALS[$globalsrow['gl_name']] = $globalsrow['gl_value'];
    }

    $directory_created = false;
    if (!empty($GLOBALS['document_storage_method'])) {
        // /documents/temp/ folder is required for CouchDB
        if (!is_dir($GLOBALS['OE_SITE_DIR'] . '/documents/temp/')) {
            $directory_created = mkdir($GLOBALS['OE_SITE_DIR'] . '/documents/temp/', 0777, true);
            if (!$directory_created) {
                echo xlt("Failed to create temporary folder. CouchDB will not work.");
            }
        }

        $couch = new CouchDB();
        if (!$couch->check_connection()) {
            echo "<script type='text/javascript'>alert(" . xlj("CouchDB Connection Failed.") . ");</script>";
            return false;
        }

        if ($GLOBALS['couchdb_host'] || $GLOBALS['couchdb_port'] || $GLOBALS['couchdb_dbase']) {
            $couch->createDB($GLOBALS['couchdb_dbase']);
            $couch->createView($GLOBALS['couchdb_dbase']);
        }
    }

    return true;
}

/**
 * Update background_services table for a specific service following globals save.
 * @author EMR Direct
 */
function updateBackgroundService($name, $active, $interval)
{
   //order important here: next_run change dependent on _old_ value of execute_interval so it comes first
    $sql = 'UPDATE background_services SET active=?, '
    . 'next_run = next_run + INTERVAL (? - execute_interval) MINUTE, execute_interval=? WHERE name=?';
    return sqlStatement($sql, array($active,$interval,$interval,$name));
}

/**
 * Make any necessary changes to background_services table when globals are saved.
 * To prevent an unexpected service call during startup or shutdown, follow these rules:
 * 1. Any "startup" operations should occur _before_ the updateBackgroundService() call.
 * 2. Any "shutdown" operations should occur _after_ the updateBackgroundService() call. If these operations
 * would cause errors in a running service call, it would be best to make the shutdown function itself is
 * a background service that is activated here, does nothing if active=1 or running=1 for the
 * parent service.  Then it deactivates itself by setting active=0 when it is done shutting the parent service
 * down. This will prevent non-responsiveness to the user by waiting for a service to finish.
 * 3. If any "previous" values for globals are required for startup/shutdown logic, they need to be
 * copied to a temp variable before the while($globalsrow...) loop.
 * @author EMR Direct
 */
function checkBackgroundServices()
{
  //load up any necessary globals
    $bgservices = sqlStatement("SELECT gl_name, gl_index, gl_value FROM globals WHERE gl_name IN
  ('phimail_enable','phimail_interval')");
    while ($globalsrow = sqlFetchArray($bgservices)) {
        $GLOBALS[$globalsrow['gl_name']] = $globalsrow['gl_value'];
    }

  //Set up phimail service
    $phimail_active = empty($GLOBALS['phimail_enable']) ? '0' : '1';
    $phimail_interval = max(0, (int) $GLOBALS['phimail_interval']);
    updateBackgroundService('phimail', $phimail_active, $phimail_interval);
}
?>
<!DOCTYPE html>
<html>
<head>
<?php
// If we are saving user_specific globals.
//
if (array_key_exists('form_save', $_POST) && $_POST['form_save'] && $userMode) {
    //verify csrf
    if (!CsrfUtils::verifyCsrfToken($_POST["csrf_token_form"])) {
        CsrfUtils::csrfNotVerified();
    }

    $i = 0;
    foreach ($GLOBALS_METADATA as $grpname => $grparr) {
        if (in_array($grpname, $USER_SPECIFIC_TABS)) {
            foreach ($grparr as $fldid => $fldarr) {
                if (in_array($fldid, $USER_SPECIFIC_GLOBALS)) {
                    list($fldname, $fldtype, $flddef, $flddesc) = $fldarr;
                    $label = "global:".$fldid;
                    if ($fldtype == "encrypted") {
                        if (empty(trim($_POST["form_$i"]))) {
                            $fldvalue = '';
                        } else {
                            $fldvalue = $cryptoGen->encryptStandard(trim($_POST["form_$i"]));
                        }
                    } else {
                        $fldvalue = trim($_POST["form_$i"]);
                    }
                    setUserSetting($label, $fldvalue, $_SESSION['authId'], false);
                    if ($_POST["toggle_$i"] == "YES") {
                        removeUserSetting($label);
                    }

                    ++$i;
                }
            }
        }
    }

    echo "<script type='text/javascript'>";
    echo "if (parent.left_nav.location) {";
    echo "  parent.left_nav.location.reload();";
    echo "  parent.Title.location.reload();";
    echo "  if(self.name=='RTop'){";
    echo "  parent.RBot.location.reload();";
    echo "  }else{";
    echo "  parent.RTop.location.reload();";
    echo "  }";
    echo "}";
    echo "self.location.href='edit_globals.php?mode=user&unique=yes';";
    echo "</script>";
}

if (array_key_exists('form_download', $_POST) && $_POST['form_download']) {
    //verify csrf
    if (!CsrfUtils::verifyCsrfToken($_POST["csrf_token_form"])) {
        CsrfUtils::csrfNotVerified();
    }

    $client = portal_connection();
    try {
        $response = $client->getPortalConnectionFiles($credentials);
    } catch (SoapFault $e) {
        error_log('SoapFault Error');
        error_log(errorLogEscape(var_dump(get_object_vars($e))));
    } catch (Exception $e) {
        error_log('Exception Error');
        error_log(errorLogEscape(var_dump(get_object_vars($e))));
    }

    if (array_key_exists('status', $response) && $response['status'] == "1") {//WEBSERVICE RETURNED VALUE SUCCESSFULLY
        $tmpfilename  = realpath(sys_get_temp_dir())."/".date('YmdHis').".zip";
        $fp           = fopen($tmpfilename, "wb");
        fwrite($fp, base64_decode($response['value']));
        fclose($fp);
        $practice_filename    = $response['file_name'];//practicename.zip
        ob_clean();
        // Set headers
        header("Cache-Control: public");
        header("Content-Description: File Transfer");
        header("Content-Disposition: attachment; filename=".$practice_filename);
        header("Content-Type: application/zip");
        header("Content-Transfer-Encoding: binary");
        // Read the file from disk
        readfile($tmpfilename);
        unlink($tmpfilename);
        exit;
    } else {//WEBSERVICE CALL FAILED AND RETURNED AN ERROR MESSAGE
        ob_end_clean();
        ?>
      <script type="text/javascript">
        alert(<?php echo xlj('Offsite Portal web Service Failed') ?> + ":\\n" + <?php echo js_escape($response['value']); ?>);
    </script>
        <?php
    }
}
?>

<?php
// If we are saving main globals.
//
if (array_key_exists('form_save', $_POST) && $_POST['form_save'] && !$userMode) {
    //verify csrf
    if (!CsrfUtils::verifyCsrfToken($_POST["csrf_token_form"])) {
        CsrfUtils::csrfNotVerified();
    }

  // Aug 22, 2014: Ensoftek: For Auditable events and tamper-resistance (MU2)
  // Check the current status of Audit Logging
    $auditLogStatusFieldOld = $GLOBALS['enable_auditlog'];

  /*
   * Compare form values with old database values.
   * Only save if values differ. Improves speed.
   */

  // Get all the globals from DB
    $old_globals = sqlGetAssoc('SELECT gl_name, gl_index, gl_value FROM `globals` ORDER BY gl_name, gl_index', false, true);

    $i = 0;
    foreach ($GLOBALS_METADATA as $grpname => $grparr) {
        foreach ($grparr as $fldid => $fldarr) {
            list($fldname, $fldtype, $flddef, $flddesc) = $fldarr;
            if ($fldtype == 'pwd') {
                $pass = sqlQuery("SELECT gl_value FROM globals WHERE gl_name = ?", array($fldid));
                $fldvalueold = $pass['gl_value'];
            }

            /* Multiple choice fields - do not compare , overwrite */
            if (!is_array($fldtype) && substr($fldtype, 0, 2) == 'm_') {
                if (isset($_POST["form_$i"])) {
                    $fldindex = 0;

                    sqlStatement("DELETE FROM globals WHERE gl_name = ?", array( $fldid ));

                    foreach ($_POST["form_$i"] as $fldvalue) {
                        $fldvalue = trim($fldvalue);
                        sqlStatement('INSERT INTO `globals` ( gl_name, gl_index, gl_value ) VALUES ( ?,?,?)', array( $fldid, $fldindex, $fldvalue ));
                        ++$fldindex;
                    }
                }
            } else {
                /* check value of single field. Don't update if the database holds the same value */
                if (isset($_POST["form_$i"])) {
                    $fldvalue = trim($_POST["form_$i"]);
                } else {
                    $fldvalue = "";
                }

                if ($fldtype=='pwd') {
                    $fldvalue = $fldvalue ? SHA1($fldvalue) : $fldvalueold; // TODO: salted passwords?
                }

                if ($fldtype == 'encrypted') {
                    if (empty(trim($fldvalue))) {
                        $fldvalue = '';
                    } else {
                        $fldvalue = $cryptoGen->encryptStandard($fldvalue);
                    }
                }

                // We rely on the fact that set of keys in globals.inc === set of keys in `globals`  table!

                if (!isset($old_globals[$fldid]) // if the key not found in database - update database
                    ||
                   ( isset($old_globals[$fldid]) && $old_globals[ $fldid ]['gl_value'] !== $fldvalue ) // if the value in database is different
                ) {
                    // special treatment for some vars
                    switch ($fldid) {
                        case 'first_day_week':
                            // update PostCalendar config as well
                            sqlStatement("UPDATE openemr_module_vars SET pn_value = ? WHERE pn_name = 'pcFirstDayOfWeek'", array($fldvalue));
                            break;
                    }

                      // Replace old values
                      sqlStatement('DELETE FROM `globals` WHERE gl_name = ?', array( $fldid ));
                      sqlStatement('INSERT INTO `globals` ( gl_name, gl_index, gl_value ) VALUES ( ?, ?, ? )', array( $fldid, 0, $fldvalue ));
                } else {
                    //error_log("No need to update $fldid");
                }
            }

            ++$i;
        }
    }

    checkCreateCDB();
    checkBackgroundServices();

  // July 1, 2014: Ensoftek: For Auditable events and tamper-resistance (MU2)
  // If Audit Logging status has changed, log it.
    $auditLogStatusNew = sqlQuery("SELECT gl_value FROM globals WHERE gl_name = 'enable_auditlog'");
    $auditLogStatusFieldNew = $auditLogStatusNew['gl_value'];
    if ($auditLogStatusFieldOld != $auditLogStatusFieldNew) {
        EventAuditLogger::instance()->auditSQLAuditTamper($auditLogStatusFieldNew);
    }

    echo "<script type='text/javascript'>";
    echo "if (parent.left_nav.location) {";
    echo "  parent.left_nav.location.reload();";
    echo "  parent.Title.location.reload();";
    echo "  if(self.name=='RTop'){";
    echo "  parent.RBot.location.reload();";
    echo "  }else{";
    echo "  parent.RTop.location.reload();";
    echo "  }";
    echo "}";
    echo "self.location.href='edit_globals.php?unique=yes';";
    echo "</script>";
}
?>

<?php if ($userMode) { ?>
  <title><?php  echo xlt('User Settings'); ?></title>
<?php } else { ?>
  <title><?php echo xlt('Global Settings'); ?></title>
<?php } ?>

<?php Header::setupHeader(['common','jscolor', 'bootstrap-sidebar', 'select2']); ?>

<script type="text/javascript">
function validate_file() {
    $.ajax({
        type: "POST",
        url: "<?php echo $GLOBALS['webroot']?>/library/ajax/offsite_portal_ajax.php",
        data: {
            csrf_token_form: <?php echo js_escape(CsrfUtils::collectCsrfToken()); ?>,
            action: 'check_file'
        },
        cache: false,
        success: function(message) {
            if (message == 'OK') {
                document.getElementById('form_download').value = 1;
                document.getElementById('file_error_message').innerHTML = '';
                document.forms[0].submit();
            } else {
                document.getElementById('form_download').value = 0;
                document.getElementById('file_error_message').innerHTML = message;
                return false;
            }
        }
    });
}
</script>
<style>
html {
    scroll-padding-top: 70px;
}

.section-group:first-of-type {
    padding-top: 70px;
}

#Appearance {
    margin-top: 70px;
}
#oe-nav-ul.tabNav {
    display: flex !important;
    flex-flow: column !important;
}
#oe-nav-ul.tabNav.tabWidthFull {
    width: 10%;
}
#oe-nav-ul.tabNav.tabWidthUser {
    width: 12%;
}
#oe-nav-ul.tabNav.tabWidthWide {
    width: 15%;
}
#oe-nav-ul.tabNav.tabWidthVertical {
    width: 25%;
}
</style>
<?php
if ($userMode) {
    $heading_title = xl('Edit User Settings');
} else {
    $heading_title = xl('Edit Global Settings');
}
$arrOeUiSettings = array(
    'heading_title' => $heading_title,
    'include_patient_name' => false,// use only in appropriate pages
    'expandable' => true,
    'expandable_files' => array("edit_globals_xpd"),//all file names need suffix _xpd
    'action' => "",//conceal, reveal, search, reset, link or back
    'action_title' => "",
    'action_href' => "",//only for actions - reset, link or back
    'show_help_icon' => false,
    'help_file_name' => ""
);
$oemr_ui = new OemrUI($arrOeUiSettings);
?>
</head>

<?php if ($userMode) { ?>
    <body class="body_top" style="min-width: 700px; margin:0 !important">
<?php } else { ?>
    <div class="body_top" style="margin:0 !important">
<?php } ?>

<?php
$vars = array(
    'page-title' => ($userMode) ? xlt("Edit User Settings") : xlt("Edit Global Settings"),
);
?>

<nav class="navbar navbar-default navbar-fixed-top">
    <div class="container-fluid">
        <div class="navbar-header">
            <a href="#" class="navbar-brand"><?php echo $vars['page-title'];?></a>
        </div>
        <div class="collapse navbar-collapse">
            <ul class="nav navbar-nav">
                <li><a href="#" class="text-success"><i class="fa fa-check"></i>&nbsp;<?php echo xl("Save Changes");?></a></li>
                <li><a href="#" class="text-muted"><i class="fa fa-times"></i>&nbsp;<?php echo xl("Cancel Changes");?></a></li>
            </ul>
            <form class="navbar-form navbar-left">
                <div class="form-group">
                    <input type="text" class="form-control" placeholder="Search">
                </div>
                <button type="submit" class="btn btn-default btn-search"><?php echo xl("Search");?></button>
            </form>
        </div><!-- /.navbar-collapse -->
    </div>
</nav>
<div class="container-fluid">
    <div class="row">
        <div class="col-xs-12 col-md-2 sidebar sidebar-left sidebar-sm-show">
            <ul class="nav navbar-stacked" id="sidebarList">
                <?php
                $i = 0;
                foreach ($GLOBALS_METADATA as $grpname => $grparr):
                    if (!$userMode || in_array($grpname, $USER_SPECIFIC_TABS)):
                        $current = ($i) ? "" : "active"; ?>
                        <li class="<?php echo $current;?>"><a href="#<?php echo $grpname;?>" data-target="<?php echo $grpname;?>"><?php echo xlt($grpname);?></a></li>
                    <?php
                        ++$i;
                    endif;
                endforeach;
                ?>
            </ul>
        </div>
        <div class="col-xs-12 col-md-10 col-md-offset-2 main-area">
            <?php if ($userMode) { ?>
            <form method='post' name='theform' id='theform' class='form-horizontal' action='edit_globals.php?mode=user' onsubmit='return top.restoreSession()'>
            <?php } else { ?>
            <form method='post' name='theform' id='theform' class='form-horizontal' action='edit_globals.php' onsubmit='return top.restoreSession()'>
            <?php } ?>
                <input type="hidden" name="csrf_token_form" value="<?php echo attr(CsrfUtils::collectCsrfToken()); ?>" />
                <div class="hidden clearfix">
                    <div class="btn-group oe-margin-b-10">
                        <button type='submit' class='btn btn-default btn-save oe-pull-toward' name='form_save' value='<?php echo xla('Save'); ?>'><?php echo xlt('Save'); ?></button>
                    </div>
                    <div class="input-group col-sm-4 oe-pull-away">
                    <?php // mdsupport - Optional server based searching mechanism for large number of fields on this screen.
                    if (!$userMode) {
                        $placeholder = xla('Search global settings');
                    } else {
                        $placeholder = xla('Search user settings');
                    }
                    ?>
                      <input name='srch_desc' id='srch_desc' class='form-control' type='text' placeholder='<?php echo $placeholder; ?>' value='<?php echo (!empty($_POST['srch_desc']) ? attr($_POST['srch_desc']) : '') ?>' />
                    <span class="input-group-btn">
                        <button class="btn btn-default btn-search" type='submit' id='globals_form_search' name='form_search'><?php echo xlt('Search'); ?></button>
                    </span>
                    </div><!-- /input-group -->
                </div>
                <?php
                $i = 0;
                $srch_item = 0;
                foreach ($GLOBALS_METADATA as $grpname => $grparr) {
                    if (!$userMode || in_array($grpname, $USER_SPECIFIC_TABS)) {
                        $current = ($i) ? "" : "current";
                        $addendum = ($grpname == 'Apearance') ? ' (*'. xl("need to logout/login after changing these settings") .')' : '';
                        ?>
                        <div class="section-group <?php echo $current;?>" id="<?php echo $grpname;?>">
                            <div class="page-header">
                                <h1><?php echo xlt($grpname);?>&nbsp;<small><?php echo text($addendum);?></small></h1>
                            </div>

                            <?php if ($userMode): ?>
                                <div class='row'>
                                    <div class='col-sm-4 col-sm-offset-4'><b><?php echo xlt('User Specific Setting'); ?></b></div>
                                    <div class='col-sm-2'><b><?php echo xlt('Default Setting');?></b></div>
                                    <div class='col-sm-2'><b><?php echo xlt('Default');?></b></div>
                                </div>
                            <?php endif;

                            foreach ($grparr as $fldid => $fldarr) {
                                if (!$userMode || in_array($fldid, $USER_SPECIFIC_GLOBALS)) {
                                    list($fldname, $fldtype, $flddef, $flddesc) = $fldarr;
                                    // mdsupport - Check for matches
                                    $srch_cl = '';

                                    if (!empty($_POST['srch_desc']) && (stristr(($fldname.$flddesc), $_POST['srch_desc']) !== false)) {
                                        $srch_cl = ' srch';
                                        $srch_item++;
                                    }

                                    // Most parameters will have a single value, but some will be arrays.
                                    // Here we cater to both possibilities.
                                    $glres = sqlStatement("SELECT gl_index, gl_value FROM globals WHERE " .
                                      "gl_name = ? ORDER BY gl_index", array($fldid));
                                    $glarr = array();
                                    while ($glrow = sqlFetchArray($glres)) {
                                        $glarr[] = $glrow;
                                    }

                                    // $fldvalue is meaningful only for the single-value cases.
                                    $fldvalue = count($glarr) ? $glarr[0]['gl_value'] : $flddef;

                                    // Collect user specific setting if mode set to user
                                    $userSetting = "";
                                    $settingDefault = "checked='checked'";
                                    if ($userMode) {
                                            $userSettingArray = sqlQuery("SELECT * FROM user_settings WHERE setting_user=? AND setting_label=?", array($_SESSION['authId'],"global:".$fldid));
                                            $userSetting = $userSettingArray['setting_value'];
                                            $globalValue = $fldvalue;
                                        if (!empty($userSettingArray)) {
                                            $fldvalue = $userSetting;
                                            $settingDefault = "";
                                        }
                                    }

                                    if ($userMode) {
                                        echo " <div class='row form-group" . $srch_cl  . "'><div class='col-sm-4 control-label'><b>" . text($fldname) . "</b></div><div class='col-sm-4 oe-input'  title='" . attr($flddesc) ."'>\n";
                                    } else {
                                        echo " <div class='row form-group" . $srch_cl . "'><div class='col-sm-6 control-label'><b>" . text($fldname) . "</b></div><div class='col-sm-6 oe-input'  title='" . attr($flddesc) ."'>\n";
                                    }

                                    if (is_array($fldtype)) {
                                                  echo "  <select class='form-control' name='form_$i' id='form_$i'>\n";
                                        foreach ($fldtype as $key => $value) {
                                            if ($userMode) {
                                                if ($globalValue == $key) {
                                                    $globalTitle = $value;
                                                }
                                            }

                                            echo "   <option value='" . attr($key) . "'";

                                            //Casting value to string so the comparison will be always the same type and the only thing that will check is the value
                                            //Tried to use === but it will fail in already existing variables
                                            if ((string)$key == (string)$fldvalue) {
                                                echo " selected";
                                            }

                                            echo ">";
                                            echo text($value);
                                            echo "</option>\n";
                                        }
                                                echo "  </select>\n";
                                    } elseif ($fldtype == 'bool') {
                                        if ($userMode) {
                                            if ($globalValue == 1) {
                                                $globalTitle = xlt('Checked');
                                            } else {
                                                $globalTitle = xlt('Not Checked');
                                            }
                                        }
                                                echo "  <input type='checkbox' class='checkbox' name='form_$i' id='form_$i' value='1'";
                                        if ($fldvalue) {
                                            echo " checked";
                                        }
                                                echo " />\n";
                                    } elseif ($fldtype == 'num') {
                                        if ($userMode) {
                                            $globalTitle = $globalValue;
                                        }
                                                echo "  <input type='text' class='form-control' name='form_$i' id='form_$i' " .
                                                    "maxlength='15' value='" . attr($fldvalue) . "' />\n";
                                    } elseif ($fldtype == 'text') {
                                        if ($userMode) {
                                            $globalTitle = $globalValue;
                                        }
                                                echo "  <input type='text' class='form-control' name='form_$i' id='form_$i' " .
                                                    "maxlength='255' value='" . attr($fldvalue) . "' />\n";
                                    } elseif ($fldtype == 'if_empty_create_random_uuid') {
                                        if ($userMode) {
                                            $globalTitle = $globalValue;
                                        }
                                        if (empty($fldvalue)) {
                                            // if empty, then create a random uuid
                                            $uuid4 = Uuid::uuid4();
                                            $fldvalue = $uuid4->toString();
                                        }
                                        echo "  <input type='text' class='form-control' name='form_$i' id='form_$i' " .
                                            "maxlength='255' value='" . attr($fldvalue) . "' />\n";
                                    } elseif ($fldtype == 'encrypted') {
                                        if (empty($fldvalue)) {
                                            // empty value
                                            $fldvalueDecrypted = '';
                                        } elseif ($cryptoGen->cryptCheckStandard($fldvalue)) {
                                            // normal behavior when not empty
                                            $fldvalueDecrypted = $cryptoGen->decryptStandard($fldvalue);
                                        } else {
                                            // this is used when value has not yet been encrypted (only happens once when upgrading)
                                            $fldvalueDecrypted = $fldvalue;
                                        }
                                        echo "  <input type='text' class='form-control' name='form_$i' id='form_$i' " .
                                            "maxlength='255' value='" . attr($fldvalueDecrypted) . "' />\n";
                                        if ($userMode) {
                                            if (empty($globalValue)) {
                                                // empty value
                                                $globalTitle = '';
                                            } elseif ($cryptoGen->cryptCheckStandard($globalValue)) {
                                                // normal behavior when not empty
                                                $globalTitle = $cryptoGen->decryptStandard($globalValue);
                                            } else {
                                                // this is used when value has not yet been encrypted (only happens once when upgrading)
                                                $globalTitle = $globalValue;
                                            }
                                        }
                                        $fldvalueDecrypted = '';
                                    } elseif ($fldtype == 'pwd') {
                                        if ($userMode) {
                                            $globalTitle = $globalValue;
                                        }
                                        echo "  <input type='password' class='form-control' name='form_$i' " .
                                        "maxlength='255' value='' />\n";
                                    } elseif ($fldtype == 'pass') {
                                        if ($userMode) {
                                            $globalTitle = $globalValue;
                                        }
                                        echo "  <input type='password' class='form-control' name='form_$i' " .
                                        "maxlength='255' value='" . attr($fldvalue) . "' />\n";
                                    } elseif ($fldtype == 'lang') {
                                        $res = sqlStatement("SELECT * FROM lang_languages ORDER BY lang_description");
                                        echo "  <select class='form-control' name='form_$i' id='form_$i'>\n";
                                        while ($row = sqlFetchArray($res)) {
                                            echo "   <option value='" . attr($row['lang_description']) . "'";
                                            if ($row['lang_description'] == $fldvalue) {
                                                echo " selected";
                                            }

                                            echo ">";
                                            echo xlt($row['lang_description']);
                                            echo "</option>\n";
                                        }

<<<<<<< HEAD
                                                  echo "  </select>\n";
                                    } elseif ($fldtype == 'all_code_types') {
                                        global $code_types;
                                        echo "  <select class='form-control' name='form_$i' id='form_$i'>\n";
                                        foreach (array_keys($code_types) as $code_key) {
                                            echo "   <option value='" . attr($code_key) . "'";
                                            if ($code_key == $fldvalue) {
                                                echo " selected";
                                            }

                                            echo ">";
                                            echo xlt($code_types[$code_key]['label']);
                                            echo "</option>\n";
                                        }

                                        echo "  </select>\n";
                                    } elseif ($fldtype == 'm_lang') {
                                        $res = sqlStatement("SELECT * FROM lang_languages  ORDER BY lang_description");
                                        echo "  <select multiple class='form-control multi-lang' name='form_{$i}[]' id='form_{$i}[]' size='3'>\n";
                                        while ($row = sqlFetchArray($res)) {
                                            echo "   <option value='" . attr($row['lang_description']) . "'";
                                            foreach ($glarr as $glrow) {
                                                if ($glrow['gl_value'] == $row['lang_description']) {
                                                    echo " selected";
                                                    break;
=======
                                                echo "  </select>\n";
                                            } elseif ($fldtype == 'm_lang') {
                                                $res = sqlStatement("SELECT * FROM lang_languages  ORDER BY lang_description");
                                                echo "  <select multiple class='form-control' name='form_{$i}[]' id='form_{$i}[]' size='3'>\n";
                                                while ($row = sqlFetchArray($res)) {
                                                    echo "   <option value='" . attr($row['lang_description']) . "'";
                                                    foreach ($glarr as $glrow) {
                                                        if ($glrow['gl_value'] == $row['lang_description']) {
                                                            echo " selected";
                                                            break;
                                                        }
                                                    }
                                                    echo ">";
                                                    echo xlt($row['lang_description']);
                                                    echo "</option>\n";
                                                }
                                                echo "  </select>\n";
                                            } elseif ($fldtype == 'color_code') {
                                                if ($userMode) {
                                                    $globalTitle = $globalValue;
                                                }
                                                echo "  <input type='text' class='form-control jscolor {hash:true}' name='form_$i' id='form_$i' " .
                                                "maxlength='15' value='" . attr($fldvalue) . "' />" .
                                                "<input type='button' value='" . xla('Default'). "' onclick=\"document.forms[0].form_$i.jscolor.fromString(" . attr_js($flddef) . ")\">\n";
                                            } elseif ($fldtype == 'default_visit_category') {
                                                $sql = "SELECT pc_catid, pc_catname, pc_cattype 
                                                FROM openemr_postcalendar_categories
                                                WHERE pc_active = 1 ORDER BY pc_seq";
                                                $result = sqlStatement($sql);
                                                echo "<select class='form-control' name='form_{$i}' id='form_{$i}'>\n";
                                                echo "<option value='_blank'>" . xlt('None{{Category}}') . "</option>";
                                                while ($row = sqlFetchArray($result)) {
                                                    $catId = $row['pc_catid'];
                                                    $name = $row['pc_catname'];
                                                    if ($catId < 9 && $catId != "5") {
                                                        continue;
                                                    }

                                                    if ($row['pc_cattype'] == 3 && !$GLOBALS['enable_group_therapy']) {
                                                        continue;
                                                    }

                                                    $optionStr = '<option value="%pc_catid%"%selected%>%pc_catname%</option>';
                                                    $optionStr = str_replace("%pc_catid%", attr($catId), $optionStr);
                                                    $optionStr = str_replace("%pc_catname%", text(xl_appt_category($name)), $optionStr);
                                                    $selected = ($fldvalue == $catId) ? " selected" : "";
                                                    $optionStr = str_replace("%selected%", $selected, $optionStr);
                                                    echo $optionStr;
>>>>>>> c833950c
                                                }
                                            }
                                            echo ">";
                                            echo xlt($row['lang_description']);
                                            echo "</option>\n";
                                        }
                                        echo "  </select>\n";
                                    } elseif ($fldtype == 'color_code') {
                                        if ($userMode) {
                                            $globalTitle = $globalValue;
                                        }
                                        echo "  <input type='text' class='form-control jscolor {hash:true}' name='form_$i' id='form_$i' " .
                                        "maxlength='15' value='" . attr($fldvalue) . "' />" .
                                        "<input type='button' value='" . xla('Default'). "' onclick=\"document.forms[0].form_$i.jscolor.fromString(" . attr_js($flddef) . ")\">\n";
                                    } elseif ($fldtype == 'default_visit_category') {
                                        $sql = "SELECT pc_catid, pc_catname, pc_cattype 
                                        FROM openemr_postcalendar_categories
                                        WHERE pc_active = 1 ORDER BY pc_seq";
                                        $result = sqlStatement($sql);
                                        echo "<select class='form-control' name='form_{$i}' id='form_{$i}'>\n";
                                        echo "<option value='_blank'>" . xlt('None') . "</option>";
                                        while ($row = sqlFetchArray($result)) {
                                            $catId = $row['pc_catid'];
                                            $name = $row['pc_catname'];
                                            if ($catId < 9 && $catId != "5") {
                                                continue;
                                            }

                                            if ($row['pc_cattype'] == 3 && !$GLOBALS['enable_group_therapy']) {
                                                continue;
                                            }

                                            $optionStr = '<option value="%pc_catid%"%selected%>%pc_catname%</option>';
                                            $optionStr = str_replace("%pc_catid%", attr($catId), $optionStr);
                                            $optionStr = str_replace("%pc_catname%", text(xl_appt_category($name)), $optionStr);
                                            $selected = ($fldvalue == $catId) ? " selected" : "";
                                            $optionStr = str_replace("%selected%", $selected, $optionStr);
                                            echo $optionStr;
                                        }
                                        echo "</select>";
                                    } elseif ($fldtype == 'css' || $fldtype == 'tabs_css') {
                                        if ($userMode) {
                                            $globalTitle = $globalValue;
                                        }
                                        $themedir = "$webserver_root/public/themes";
                                        $dh = opendir($themedir);
                                        if ($dh) {
                                            // Collect styles
                                            $styleArray = array();
                                            while (false !== ($tfname = readdir($dh))) {
                                                // Only show files that contain tabs_style_ or style_ as options
                                                if ($fldtype == 'tabs_css') {
                                                    $patternStyle = 'tabs_style_';
                                                } else { // $fldtype == 'css'
                                                    $patternStyle = 'style_';
                                                }
                                                if ($tfname == 'style_blue.css' ||
                                                    $tfname == 'style_pdf.css' ||
                                                    !preg_match("/^" . $patternStyle . ".*\.css$/", $tfname)) {
                                                    continue;
                                                }

                                                if ($fldtype == 'tabs_css') {
                                                    // Drop the "tabs_style_" part and any replace any underscores with spaces
                                                    $styleDisplayName = str_replace("_", " ", substr($tfname, 11));
                                                } else { // $fldtype == 'css'
                                                    // Drop the "style_" part and any replace any underscores with spaces
                                                    $styleDisplayName = str_replace("_", " ", substr($tfname, 6));
                                                }
                                                // Strip the ".css" and uppercase the first character
                                                $styleDisplayName = ucfirst(str_replace(".css", "", $styleDisplayName));

                                                $styleArray[$tfname] = $styleDisplayName;
                                            }
                                            // Alphabetize styles
                                            asort($styleArray);
                                            // Generate style selector
                                            echo "<select class='form-control' name='form_$i' id='form_$i'>\n";
                                            foreach ($styleArray as $styleKey => $styleValue) {
                                                echo "<option value='" . attr($styleKey) . "'";
                                                if ($styleKey == $fldvalue) {
                                                    echo " selected";
                                                }
                                                echo ">";
                                                echo text($styleValue);
                                                echo "</option>\n";
                                            }
                                            echo "</select>\n";
                                        }
                                        closedir($dh);
                                    } elseif ($fldtype == 'hour') {
                                        if ($userMode) {
                                            $globalTitle = $globalValue;
                                        }

                                        echo "  <select class='form-control' name='form_$i' id='form_$i'>\n";
                                        for ($h = 0; $h < 24; ++$h) {
                                            echo "<option value='$h'";
                                            if ($h == $fldvalue) {
                                                echo " selected";
                                            }

                                            echo ">";
                                            if ($h ==  0) {
                                                echo "12 AM";
                                            } elseif ($h <  12) {
                                                echo "$h AM";
                                            } elseif ($h == 12) {
                                                echo "12 PM";
                                            } else {
                                                echo ($h - 12) . " PM";
                                            }

                                            echo "</option>\n";
                                        }

                                        echo "  </select>\n";
                                    }

                                    if ($userMode) {
                                        echo " </div>\n";
                                        echo "<div class='col-sm-2 text-danger'>" . text($globalTitle) . "</div>\n";
                                        echo "<div class='col-sm-2 '><input type='checkbox' value='YES' name='toggle_" . $i . "' id='toggle_" . $i . "' " . $settingDefault . "/></div>\n";
                                        if ($fldtype == 'encrypted') {
                                            echo "<input type='hidden' id='globaldefault_" . $i . "' value='" . attr($globalTitle) . "'>\n";
                                        } else {
                                            echo "<input type='hidden' id='globaldefault_" . $i . "' value='" . attr($globalValue) . "'>\n";
                                        }
                                        echo "</div>\n";
                                    } else {
                                                  echo " </div></div>\n";
                                    }
                                    ++$i;
                                }

                                if (trim(strtolower($fldid)) == 'portal_offsite_address_patient_link' && !empty($GLOBALS['portal_offsite_enable']) && !empty($GLOBALS['portal_offsite_providerid'])) {
                                    echo "<div class='row'>";
                                    echo "<div class='col-sm-12'>";
                                    echo "<input type='hidden' name='form_download' id='form_download'>";
                                    echo "<button onclick=\"return validate_file()\" type='button'>" . xlt('Download Offsite Portal Connection Files') . "</button>";
                                    echo "<div id='file_error_message' class='alert alert-error'></div>";
                                    echo "</div>";
                                    echo "</div>";
                                }
                            }

                            echo "<div><div class='oe-pull-away oe-margin-t-10' style=''>". xlt($grpname) ." &nbsp;<i class='fa fa-lg fa-arrow-circle-up oe-help-redirect scroll' aria-hidden='true'></i></div><div class='clearfix'></div></div>";
                            echo "</div>";
                    }
                }
                ?>
            </form>
        </div>
    </div>
</div><!--End of container div-->
<?php $oemr_ui->oeBelowContainerDiv();?>
</div>
</body>
<?php
$post_srch_desc = $_POST['srch_desc'];
if (!empty($post_srch_desc) && $srch_item == 0) {
    echo "<script>alert(" . js_escape($post_srch_desc." - ".xl('search term was not found, please try another search')) . ");</script>";
}
?>

<script>
$(function() {
    tabbify();
    <?php // mdsupport - Highlight search results ?>
    $('.srch div.control-label').wrapInner("<mark></mark>");
    $('.tab .row.srch :first-child').closest('.tab').each(function() {
        $('.tabNav li:nth-child(' + ($(this).index() + 1) + ') a').wrapInner("<mark></mark>");
    });

    $(".multi-lang").select2();

    // Use the counter ($i) to make the form user friendly for user-specific globals use
    <?php
    if ($userMode) {
        for ($j = 0; $j <= $i; $j++) { ?>
            $("#form_<?php echo $j ?>").change(function() {
                $("#toggle_<?php echo $j ?>").prop('checked', false);
            });
            $("#toggle_<?php echo $j ?>").change(function() {
                if ($('#toggle_<?php echo $j ?>').prop('checked')) {
                    var defaultGlobal = $("#globaldefault_<?php echo $j ?>").val();
                    $("#form_<?php echo $j ?>").val(defaultGlobal);
                }
            });
            <?php
        }
    }
    ?>
});

var userMode = <?php echo json_encode($userMode); ?>;
$(window).on('resize', function() {
    var win = $(this);
    var winWidth = $(this).width();
    if (winWidth <= 750) {
        $("#oe-nav-ul").removeClass("tabWidthVertical tabWidthUser tabWidthWide tabWidthFull");
        if (userMode) {
            $("#oe-nav-ul").addClass("tabWidthUser");
        } else {
            $("#oe-nav-ul").addClass("tabWidthVertical");
        }
    } else if (winWidth > 750 && winWidth <= 1024) {
        $("#oe-nav-ul").removeClass("tabWidthVertical tabWidthUser tabWidthWide tabWidthFull");
        if (userMode) {
            $("#oe-nav-ul").addClass("tabWidthUser");
        } else {
            $("#oe-nav-ul").addClass("tabWidthWide");
        }
    } else if (winWidth > 1024) {
        $("#oe-nav-ul").removeClass("tabWidthVertical tabWidthUser tabWidthWide tabWidthFull");
        $("#oe-nav-ul").addClass("tabWidthFull");
    }
    if (winWidth > 1024) {
        if (!userMode) {
            $('.row  .control-label, .row  .oe-input').removeClass('col-sm-6');
            $('.row  .control-label').addClass('col-sm-4 col-sm-offset-1');
            $('.row  .oe-input').addClass('col-sm-4');
        }
    } else {
        if (!userMode) {
            $('.row  .control-label, .row  .oe-input').addClass('col-sm-6');
            $('.row  .control-label').removeClass('col-sm-4 col-sm-offset-1');
            $('.row  .oe-input').removeClass('col-sm-4');
        }
    }
});
$(function() {
    $(window).trigger('resize'); // to avoid repeating code triggers above on page open
});

$('.scroll').click(function() {
    if ($(window).scrollTop() == 0) {
        alert(<?php echo xlj("Already at the top of the page"); ?>);
    } else {
        window.parent.scrollTo({
            top: 0,
            behavior: 'smooth',
        });
        window.scrollTo({
            top: 0,
            behavior: 'smooth',
        });
    }
    return false;
});
</script>
</html>
<|MERGE_RESOLUTION|>--- conflicted
+++ resolved
@@ -656,7 +656,6 @@
                                             echo "</option>\n";
                                         }
 
-<<<<<<< HEAD
                                                   echo "  </select>\n";
                                     } elseif ($fldtype == 'all_code_types') {
                                         global $code_types;
@@ -682,7 +681,33 @@
                                                 if ($glrow['gl_value'] == $row['lang_description']) {
                                                     echo " selected";
                                                     break;
-=======
+                                                }
+                                            }
+                                            echo ">";
+                                            echo xlt($row['lang_description']);
+                                            echo "</option>\n";
+                                        }
+                                        echo "  </select>\n";
+                                    } elseif ($fldtype == 'color_code') {
+                                        if ($userMode) {
+                                            $globalTitle = $globalValue;
+                                        }
+                                        echo "  <input type='text' class='form-control jscolor {hash:true}' name='form_$i' id='form_$i' " .
+                                        "maxlength='15' value='" . attr($fldvalue) . "' />" .
+                                        "<input type='button' value='" . xla('Default'). "' onclick=\"document.forms[0].form_$i.jscolor.fromString(" . attr_js($flddef) . ")\">\n";
+                                    } elseif ($fldtype == 'default_visit_category') {
+                                        $sql = "SELECT pc_catid, pc_catname, pc_cattype 
+                                        FROM openemr_postcalendar_categories
+                                        WHERE pc_active = 1 ORDER BY pc_seq";
+                                        $result = sqlStatement($sql);
+                                        echo "<select class='form-control' name='form_{$i}' id='form_{$i}'>\n";
+                                        echo "<option value='_blank'>" . xlt('None') . "</option>";
+                                        while ($row = sqlFetchArray($result)) {
+                                            $catId = $row['pc_catid'];
+                                            $name = $row['pc_catname'];
+                                            if ($catId < 9 && $catId != "5") {
+                                                continue;
+                                            }
                                                 echo "  </select>\n";
                                             } elseif ($fldtype == 'm_lang') {
                                                 $res = sqlStatement("SELECT * FROM lang_languages  ORDER BY lang_description");
@@ -721,45 +746,6 @@
                                                         continue;
                                                     }
 
-                                                    if ($row['pc_cattype'] == 3 && !$GLOBALS['enable_group_therapy']) {
-                                                        continue;
-                                                    }
-
-                                                    $optionStr = '<option value="%pc_catid%"%selected%>%pc_catname%</option>';
-                                                    $optionStr = str_replace("%pc_catid%", attr($catId), $optionStr);
-                                                    $optionStr = str_replace("%pc_catname%", text(xl_appt_category($name)), $optionStr);
-                                                    $selected = ($fldvalue == $catId) ? " selected" : "";
-                                                    $optionStr = str_replace("%selected%", $selected, $optionStr);
-                                                    echo $optionStr;
->>>>>>> c833950c
-                                                }
-                                            }
-                                            echo ">";
-                                            echo xlt($row['lang_description']);
-                                            echo "</option>\n";
-                                        }
-                                        echo "  </select>\n";
-                                    } elseif ($fldtype == 'color_code') {
-                                        if ($userMode) {
-                                            $globalTitle = $globalValue;
-                                        }
-                                        echo "  <input type='text' class='form-control jscolor {hash:true}' name='form_$i' id='form_$i' " .
-                                        "maxlength='15' value='" . attr($fldvalue) . "' />" .
-                                        "<input type='button' value='" . xla('Default'). "' onclick=\"document.forms[0].form_$i.jscolor.fromString(" . attr_js($flddef) . ")\">\n";
-                                    } elseif ($fldtype == 'default_visit_category') {
-                                        $sql = "SELECT pc_catid, pc_catname, pc_cattype 
-                                        FROM openemr_postcalendar_categories
-                                        WHERE pc_active = 1 ORDER BY pc_seq";
-                                        $result = sqlStatement($sql);
-                                        echo "<select class='form-control' name='form_{$i}' id='form_{$i}'>\n";
-                                        echo "<option value='_blank'>" . xlt('None') . "</option>";
-                                        while ($row = sqlFetchArray($result)) {
-                                            $catId = $row['pc_catid'];
-                                            $name = $row['pc_catname'];
-                                            if ($catId < 9 && $catId != "5") {
-                                                continue;
-                                            }
-
                                             if ($row['pc_cattype'] == 3 && !$GLOBALS['enable_group_therapy']) {
                                                 continue;
                                             }
