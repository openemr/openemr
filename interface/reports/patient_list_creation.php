<?php

/**
 * This report lists a broad range of summarised data per patient, including
 * demographics, allergies, medical problems, medications, prescriptions,
 * communication preferences, insurance companies, encounters, observations,
 * procedures and lab results. Common columns include a patient's creation date,
 * name, ID, age, gender, ethnicity and provider.
 *
 * @package   OpenEMR
 * @link      https://www.open-emr.org
 * @author    Brady Miller <brady.g.miller@gmail.com>
 * @author    Stephen Waite <stephen.waite@cmsvt.com>
 * @author    Jack Stringer <jack5answers@gmail.com>
 * @copyright Copyright (c) 2014 Ensoftek, Inc
 * @copyright Copyright (c) 2017-2018 Brady Miller <brady.g.miller@gmail.com>
 * @copyright Copyright (c) 2021 Stephen Waite <stephen.waite@cmsvt.com>
 * @copyright Copyright (c) 2023 Jack Stringer <jack5answers@gmail.com>
 * @license   https://github.com/openemr/openemr/blob/master/LICENSE GNU General Public License 3
 */

require_once "../globals.php";
require_once "$srcdir/patient.inc.php";
require_once "$srcdir/options.inc.php";
require_once "../drugs/drugs.inc.php";

use OpenEMR\Common\Acl\AclMain;
use OpenEMR\Common\Csrf\CsrfUtils;
use OpenEMR\Common\Twig\TwigContainer;
use OpenEMR\Core\Header;

if (!AclMain::aclCheckCore('patients', 'med')) {
    echo (new TwigContainer(null, $GLOBALS['kernel']))->getTwig()
        ->render('core/unauthorized.html.twig', ['pageTitle' => xl("Patient List Creation") ]);
    exit;
}

if (!empty($_POST) && !CsrfUtils::verifyCsrfToken($_POST["csrf_token_form"])) {
    CsrfUtils::csrfNotVerified();
}

// Controls the columns displayed, their headings and widths, and how many columns are sorted from the left
$search_options = array(
    "demos" => array(
        "title" => xl("Demographics"),
        "cols" => array(
            "patient_date"   => array("heading" => xl("Date Created"), "width" => "nowrap"),
            "patient_name"   => array("heading" => xl("Patient Name"), "width" => "10%"),
            "patient_id"     => array("heading" => xl("PID"),          "width" => "nowrap"),
            "patient_age"    => array("heading" => xl("Age"),          "width" => "nowrap"),
            "patient_sex"    => array("heading" => xl("Gender"),       "width" => "nowrap"),
            "patient_ethnic" => array("heading" => xl("Ethnicity"),    "width" => "10%"),
            "patient_race"   => array("heading" => xl("Race"),         "width" => "10%"),
            "users_provider" => array("heading" => xl("Provider"),     "width" => "10%")
        ),
        "acl" => ["patients", "demo"]
    ),
    "allergs" => array(
        "title" => xl("Allergies"),
        "copy" => "diagnosis_check"
    ),
    "probs" => array(
        "title" => xl("Problems"),
        "copy" => "diagnosis_check"
    ),
    "meds" => array(
        "title" => xl("Medications"),
        "copy" => "diagnosis_check"
    ),
    "diagnosis_check" => array(
        "hidden" => true,
        "cols" => array(
            "other_date"      => array("heading" => xl("Diagnosis Date"),  "width" => "nowrap"),
            "patient_name"    => array("heading" => xl("Patient Name"),    "width" => "10%"),
            "patient_id"      => array("heading" => xl("PID"),             "width" => "nowrap"),
            "patient_age"     => array("heading" => xl("Age"),             "width" => "nowrap"),
            "patient_sex"     => array("heading" => xl("Gender"),          "width" => "nowrap"),
            "patient_ethnic"  => array("heading" => xl("Ethnicity"),       "width" => "10%"),
            "users_provider"  => array("heading" => xl("Provider"),        "width" => "10%"),
            "lists_title"     => array(                                    "width" => "15%"), // Heading assigned later
            "pr_diagnosis"    => array("heading" => xl("Diagnosis Codes"), "width" => "20%")
        ),
        "sort_cols" => -1,
        "acl" => ["patients", "med"]
    ),
    "prescripts" => array(
        "title" => xl("Prescriptions"),
        "cols" => array(
            "other_date"        => array("heading" => xl("Filled"),       "width" => "10%"),
            "patient_name"      => array("heading" => xl("Patient Name"), "width" => "10%"),
            "patient_id"        => array("heading" => xl("PID"),          "width" => "nowrap"),
            "patient_age"       => array("heading" => xl("Age"),          "width" => "nowrap"),
            "patient_sex"       => array("heading" => xl("Gender"),       "width" => "nowrap"),
            "rx_drug"           => array("heading" => xl("Drug"),         "width" => "20%"),
            "rx_medicine_units" => array("heading" => xl("Units"),        "width" => "nowrap"),
            "rx_directions"     => array("heading" => xl("Directions"),   "width" => "10%"),
            "rx_quantity"       => array("heading" => xl("Quantity"),     "width" => "nowrap"),
            "rx_refills"        => array("heading" => xl("Refills"),      "width" => "nowrap")
        ),
        "acl" => ["patients", "rx"]
    ),
    "comms" => array(
        "title" => xl("Communication"),
        "cols" => array(
            "patient_date"   => array("heading" => xl("Date Created"),  "width" => "nowrap"),
            "patient_name"   => array("heading" => xl("Patient Name"),  "width" => "10%"),
            "patient_id"     => array("heading" => xl("PID"),           "width" => "nowrap"),
            "patient_age"    => array("heading" => xl("Age"),           "width" => "nowrap"),
            "patient_sex"    => array("heading" => xl("Gender"),        "width" => "nowrap"),
            "patient_ethnic" => array("heading" => xl("Ethnicity"),     "width" => "10%"),
            "users_provider" => array("heading" => xl("Provider"),      "width" => "10%"),
            "communications" => array("heading" => xl("Communication"), "width" => "15%")
        ),
        "acl" => ["patients", "med"]
    ),
    "insurers" => array(
        "title" => xl("Insurance Companies"),
        "cols" => array(
            "patient_date"   => array("heading" => xl("Date Created"),       "width" => "nowrap"),
            "patient_name"   => array("heading" => xl("Patient Name"),       "width" => "10%"),
            "patient_id"     => array("heading" => xl("PID"),                "width" => "nowrap"),
            "patient_age"    => array("heading" => xl("Age"),                "width" => "nowrap"),
            "patient_sex"    => array("heading" => xl("Gender"),             "width" => "nowrap"),
            "patient_ethnic" => array("heading" => xl("Ethnicity"),          "width" => "10%"),
            "users_provider" => array("heading" => xl("Insurance Provider"), "width" => "10%"),
            "ins_name"       => array("heading" => xl("Primary Insurance"),  "width" => "10%")
        ),
        "acl" => ["patients", "med"]
    ),
    "encounts" => array(
        "title" => xl("Encounters"),
        "cols" => array(
            "other_date"     => array("heading" => xl("Encounter Date"),        "width" => "nowrap"),
            "patient_name"   => array("heading" => xl("Patient Name"),          "width" => "10%"),
            "patient_id"     => array("heading" => xl("PID"),                   "width" => "nowrap"),
            "patient_age"    => array("heading" => xl("Age"),                   "width" => "nowrap"),
            "patient_sex"    => array("heading" => xl("Gender"),                "width" => "nowrap"),
            "users_provider" => array("heading" => xl("Provider"),              "width" => "10%"),
            "enc_type"       => array("heading" => xl("Encounter type"),        "width" => "20%"),
            "enc_reason"     => array("heading" => xl("Reason"),                "width" => "15%"),
            "enc_facility"   => array("heading" => xl("Facility"),              "width" => "10%"),
            "enc_discharge"  => array("heading" => xl("Discharge Disposition"), "width" => "10%")
        ),
        "acl" => ["encounters", "relaxed"]
    ),
    "observs" => array(
        "title" => xl("Observations"),
        "cols" => array(
            "other_date"      => array("heading" => xl("Date"),         "width" => "nowrap"),
            "patient_name"    => array("heading" => xl("Patient Name"), "width" => "10%"),
            "patient_id"      => array("heading" => xl("PID"),          "width" => "nowrap"),
            "patient_age"     => array("heading" => xl("Age"),          "width" => "nowrap"),
            "patient_sex"     => array("heading" => xl("Gender"),       "width" => "nowrap"),
            "users_provider"  => array("heading" => xl("Provider"),     "width" => "10%"),
            "obs_code"        => array("heading" => xl("Code"),         "width" => "nowrap"),
            "obs_description" => array("heading" => xl("Description"),  "width" => "15%"),
            "obs_type"        => array("heading" => xl("Type"),         "width" => "10%"),
            "obs_value"       => array("heading" => xl("Value"),        "width" => "nowrap"),
            "obs_units"       => array("heading" => xl("Units"),        "width" => "nowrap"),
            "obs_comments"    => array("heading" => xl("Comments"),     "width" => "20%")
        ),
        "sort_cols" => -1,
        "acl" => ["encounters", "coding_a"]
    ),
    "procs" => array(
        "title" => xl("Procedures"),
        "cols" => array(
            "other_date"      => array("heading" => xl("Order Date"),         "width" => "nowrap"),
            "patient_name"    => array("heading" => xl("Patient Name"),       "width" => "10%"),
            "patient_id"      => array("heading" => xl("PID"),                "width" => "nowrap"),
            "users_provider"  => array("heading" => xl("Procedure Provider"), "width" => "10%"),
            "pr_lab"          => array("heading" => xl("Lab"),                "width" => "10%"),
            "pr_status"       => array("heading" => xl("Status"),             "width" => "nowrap"),
            "prc_procedure"   => array("heading" => xl("Procedure Test"),     "width" => "10%"),
            "pr_diagnosis"    => array("heading" => xl("Primary Diagnosis"),  "width" => "20%"),
            "prc_diagnoses"   => array("heading" => xl("Diagnosis Codes"),    "width" => "20%")
        ),
        "sort_cols" => -2,
        "acl" => ["encounters", "coding_a"]
    ),
    "results" => array(
        "title" => xl("Lab Results"),
        "cols" => array(
            "other_date"         => array("heading" => xl("Date"),           "width" => "nowrap"),
            "result_facility"    => array("heading" => xl("Facility"),       "width" => "10%"),
            "patient_id"         => array("heading" => xl("PID"),            "width" => "nowrap"),
            "result_description" => array("heading" => xl("Procedure Test"), "width" => "10%"),
            "result_result"      => array("heading" => xl("Result"),         "width" => "5%"),
            "result_units"       => array("heading" => xl("Unit"),           "width" => "nowrap"),
            "result_range"       => array("heading" => xl("Range"),          "width" => "5%"),
            "result_abnormal"    => array("heading" => xl("Abnormal"),       "width" => "nowrap"),
            "result_comments"    => array("heading" => xl("Comments"),       "width" => "20%"),
            "result_document_id" => array("heading" => xl("Document ID"),    "width" => "nowrap"),
        ),
        "sort_cols" => -2,
        "acl" => ["patients", "lab"]
    )
);

// Arrays of options for inputs related to specific search options
$comarr = array(
    "allow_sms"   => xl("Allow SMS"),
    "allow_voice" => xl("Allow Voice Message"),
    "allow_mail"  => xl("Allow Mail Message"),
    "allow_email" => xl("Allow Email")
);
$insarr = getInsuranceProvidersExtra(); // All insurance companies from function in patient.inc.php
// All encounter types
$encarr = [];
$encarr_from_db = sqlStatement('SELECT option_id, title FROM list_options WHERE list_id = "encounter-types" ORDER BY seq ASC');
for ($iter = 0; $row = sqlFetchArray($encarr_from_db); $iter++) {
    $encarr[$row['option_id']] = $row['title'];
}

// POST inputs
$sql_date_from = (!empty($_POST['date_from'])) ? DateTimeToYYYYMMDDHHMMSS($_POST['date_from']) : date('Y-01-01 H:i:s');
$sql_date_to = (!empty($_POST['date_to'])) ? DateTimeToYYYYMMDDHHMMSS($_POST['date_to']) : date('Y-m-d H:i:s');
$patient_id = trim($_POST["patient_id"] ?? '');
$provider_id = isset($_POST['form_provider']) ? $_POST['form_provider'] : '';
$age_from = $_POST["age_from"] ?? '';
$age_to = $_POST["age_to"] ?? '';
$sql_gender = $_POST["gender"] ?? '';
$sql_ethnicity = $_POST["ethnicity"] ?? '';
$sql_race = $_POST["race"] ?? '';
$form_drug_name = trim($_POST["form_drug_name"] ?? '');
$form_diagnosis = trim($_POST["form_diagnosis"] ?? '');
$form_lab_results = trim($_POST["form_lab_results"] ?? '');
$form_service_codes = trim($_POST["form_service_codes"] ?? '');
$form_immunization = trim($_POST["form_immunization"] ?? '');
// Inputs related to specific search options
$prescription_drug = trim($_POST["prescription_drug"] ?? '');
$communication = trim($_POST["communication"] ?? '');
$insurance_company = trim($_POST["insurance_companies"] ?? '');
$encounter_type = trim($_POST["encounter_type"] ?? '');
$observation_description = trim($_POST["observation_description"] ?? '');
$procedure_diagnosis = trim($_POST["procedure_diagnosis"] ?? '');

// Add CSV file headers if Export to CSV is selected
$csv = !empty($_POST['form_csvexport']) && $_POST['form_csvexport'] == true;
if ($csv) {
    header("Pragma: public");
    header("Expires: 0");
    header("Cache-Control: must-revalidate, post-check=0, pre-check=0");
    header("Content-Type: application/force-download");
    header("Content-Disposition: attachment; filename=patient_list_custom.csv");
    header("Content-Description: File Transfer");
} else { ?>
<html>
    <head>
        <title>
            <?php echo xlt('Patient List Creation'); ?>
        </title>

        <?php Header::setupHeader(['datetime-picker', 'report-helper']); ?>

        <style>
            /* Specifically include & exclude from printing */
            @media print {
                #report_parameters {
                    visibility: hidden;
                    display: none;
                }
                #report_parameters_daterange {
                    visibility: visible;
                    display: inline;
                }
                #report_results table {
                    margin-top: 0px;
                }
                #report_image {
                    visibility: hidden;
                    display: none;
                }
            }
            /* Specifically exclude some from the screen */
            @media screen {
                #report_parameters_daterange {
                    visibility: hidden;
                    display: none;
                }
            }
        </style>

        <script>
            function Form_Validate() {
                var d = document.forms[0];
                FromDate = d.date_from.value;
                ToDate = d.date_to.value;
                if (FromDate.length > 0 && ToDate.length > 0 && Date.parse(FromDate) > Date.parse(ToDate)) {
                    alert(<?php echo xlj('To date must be later than From date!'); ?>);
                    return false;
                }
                // $("#processing").show(); - Remains after CSV file is downloaded, removed temporarily
                return true;
            }

            function submitForm() {
                var d_from = new String($('#date_from').val());
                var d_to = new String($('#date_to').val());

                var d_from_arr = d_from.split('-');
                var d_to_arr = d_to.split('-');

                var dt_from = new Date(d_from_arr[0], d_from_arr[1], d_from_arr[2]);
                var dt_to = new Date(d_to_arr[0], d_to_arr[1], d_to_arr[2]);

                var mili_from = dt_from.getTime();
                var mili_to = dt_to.getTime();
                var diff = mili_to - mili_from;

                $('#date_error').css("display", "none");

                if (diff < 0) { // Negative
                    $('#date_error').css("display", "inline");
                } else {
                    $("#form_refresh").attr("value","true");
                    top.restoreSession();
                    $("#theform").submit();
                }
            }

            // Sorting changes
            function sortingCols(sort_by, sort_order) {
                $("#sortby").val(sort_by);
                $("#sortorder").val(sort_order);
                $("#form_refresh").attr("value", "true");
                $("#theform").submit();
            }

            // jQuery functions
            $(function () {
                $(".numeric_only").keydown(function(event) {
                    // Allow only backspace and delete
                    if (event.keyCode == 46 || event.keyCode == 8) { // Let it happen, don't do anything
                    } else {
                        if (!((event.keyCode >= 96 && event.keyCode <= 105) || (event.keyCode >= 48 && event.keyCode <= 57))) {
                            event.preventDefault();
                        }
                    }
                });

                <?php // Show inputs related to specific search options
                if (
                    !empty($_POST['srch_option'])
                    && ($_POST['srch_option'] == "allergs" || $_POST['srch_option'] == "probs" || $_POST['srch_option'] == "meds" || $_POST['srch_option'] == "procs" || $_POST['srch_option'] == "results")
                ) { ?>
                    $('#pr_diag').show();
                <?php }
                if (!empty($_POST['srch_option']) && ($_POST['srch_option'] == "prescripts")) { ?>
                    $('#rx_drug').show();
                <?php }
                if (!empty($_POST['srch_option']) && ($_POST['srch_option'] == "comms")) { ?>
                    $('#com_pref').show();
                <?php }
                if (!empty($_POST['srch_option']) && ($_POST['srch_option'] == "insurers")) { ?>
                    $('#ins_co').show();
                <?php }
                if (!empty($_POST['srch_option']) && ($_POST['srch_option'] == "encounts")) { ?>
                    $('#enc_type').show();
                <?php }
                if (!empty($_POST['srch_option']) && ($_POST['srch_option'] == "observs")) { ?>
                    $('#obs_desc').show();
                <?php } ?>

                $('.datetimepicker').datetimepicker({
                    <?php
                    $datetimepicker_timepicker = true;
                    $datetimepicker_showseconds = true;
                    $datetimepicker_formatInput = true;
                    include $GLOBALS['srcdir'] . '/js/xl/jquery-datetimepicker-2-5-4.js.php';
                    // Add any additional javascript settings to datetimepicker here; need to prepend first setting with a comma ?>
                });

                // Automatically add wildcards to applicable inputs if they are empty
                $('.wildcard_field').on('focus', function() {
                    var field_value = $(this).val();
                    if (field_value === '') {
                        $(this).val('%%');
                        var field = $(this)[0];
                        field.setSelectionRange(1, 1);
                    }
                });
            });

            function printForm() {
                var win = top.printLogPrint ? top : opener.top;
                win.printLogPrint(window);
            }

            function srch_option_change(elem) {
                $('#sortby').val('');
                $('#sortorder').val('');

                // Reset and show/hide inputs related to specific search options
                if (elem.value == 'allergs' || elem.value == 'probs' || elem.value == 'meds' || elem.value == 'procs' || elem.value == 'results') {
                    $('#pr_diag').show();
                } else {
                    $('#procedure_diagnosis').val('');
                    $('#pr_diag').hide();
                }
                if (elem.value == 'prescripts') {
                    $('#rx_drug').show();
                } else {
                    $('#prescription_drug').val('');
                    $('#rx_drug').hide();
                }
                if (elem.value == 'comms') {
                    $('#communication').val(<?php echo xlj('All'); ?>);
                    $('#com_pref').show();
                } else {
                    $('#communication').val('');
                    $('#com_pref').hide();
                }
                if (elem.value == 'insurers') {
                    $('#insurance_companies').val(<?php echo xlj('All'); ?>);
                    $('#ins_co').show();
                } else {
                    $('#insurance_companies').val('');
                    $('#ins_co').hide();
                }
                if (elem.value == 'encounts') {
                    $('#encounter_type').val(<?php echo xlj('All'); ?>);
                    $('#enc_type').show();
                } else {
                    $('#encounter_type').val('');
                    $('#enc_type').hide();
                }
                if (elem.value == 'observs') {
                    $('#obs_desc').show();
                } else {
                    $('#observation_description').val('');
                    $('#obs_desc').hide();
                }
            }
        </script>
    </head>

    <body class="body_top">
        <!-- Required for the popup date selectors -->
        <div id="overDiv" style="position: absolute; visibility: hidden; z-index: 1000;"></div>
        <span class='title'><?php echo xlt('Report - Patient List Creation'); ?></span>

        <div id="report_parameters_daterange">
            <p>
            <?php echo "<span style='margin-left:5px;'><strong>" . xlt('Date Range') . ":</strong>&nbsp;" . text(oeFormatDateTime($sql_date_from, "global", true))
                . " &nbsp; " . xlt('to{{Range}}') . " &nbsp; " . text(oeFormatDateTime($sql_date_to, "global", true)) . "</span>"; ?>
            <span style="margin-left:5px;"><strong><?php echo xlt('Option'); ?>:</strong>&nbsp;<?php echo text($_POST['srch_option'] ?? '');
            if (!empty($_POST['srch_option']) && ($_POST['srch_option'] == "comms") && ($_POST['communication'] != "")) {
                if (isset($comarr[$_POST['communication']])) {
                    echo "(" . text($comarr[$_POST['communication']]) . ")";
                } else {
                    echo "(" . xlt('All') . ")";
                }
            } ?></span>
            <span style="margin-left:5px;"><strong><?php echo xlt('Option'); ?>:</strong>&nbsp;<?php echo text($_POST['srch_option'] ?? '');
            if (!empty($_POST['srch_option']) && ($_POST['srch_option'] == "insurers") && ($_POST['insurance_companies'] != "")) {
                if (isset($insarr[$_POST['insurance_companies']])) {
                    echo "(" . text($insarr[$_POST['insurance_companies']]) . ")";
                } else {
                    echo "(" . xlt('All') . ")";
                }
            } ?></span>
            </p>
        </div>
        <form name='theform' id='theform' method='post' action='patient_list_creation.php' onSubmit="return Form_Validate();">
            <input type="hidden" name="csrf_token_form" value="<?php echo attr(CsrfUtils::collectCsrfToken()); ?>"/>
            <input type='hidden' name='form_csvexport' id='form_csvexport' value=''/>
            <div id="report_parameters">
                <input type='hidden' name='form_refresh' id='form_refresh' value=''/>
                <table>
                    <tr>
<<<<<<< HEAD
                    <td width='640px'>
                        <div class="cancel-float" style='float: left'>
                        <table class='text'>
                            <tr>
                                <td class='col-form-label'><?php echo xlt('From'); ?>: </td>
                                <td><input type='text' class='datetimepicker form-control' name='date_from' id="date_from" size='18' value='<?php echo attr(oeFormatDateTime($sql_date_from, "global", true)); ?>'>
                                </td>
                                <td class='col-form-label'><?php echo xlt('To{{range}}'); ?>: </td>
                                <td><input type='text' class='datetimepicker form-control' name='date_to' id="date_to" size='18' value='<?php echo attr(oeFormatDateTime($sql_date_to, "global", true)); ?>'>
                                </td>
                                <td class='col-form-label'><?php echo xlt('Option'); ?>: </td>
                                <td class='col-form-label'>
                                    <select class="form-control" name="srch_option" id="srch_option"
                                        onchange="srch_option_change(this)">
                                        <?php foreach ($search_options as $skey => $svalue) { ?>
                                            <option <?php echo (!empty($_POST['srch_option']) && ($_POST['srch_option'] == $skey)) ? 'selected' : ''; ?>
                                            value="<?php echo attr($skey); ?>"><?php echo text($svalue); ?></option>
                                        <?php } ?>
                                    </select>
                                    <?php ?>
                                </td>

                                <td >
                                    <span id="com_pref" style="display: none">
                                    <select class="form-control" name="communication" id="communication" title="<?php echo xlt('Select Communication Preferences'); ?>">
                                        <option> <?php echo xlt('All'); ?></option>
                                        <option value="allow_sms" <?php echo ($communication == "allow_sms") ? "selected" : ""; ?>><?php echo xlt('Allow SMS'); ?></option>
                                        <option value="allow_voice" <?php echo ($communication == "allow_voice") ? "selected" : ""; ?>><?php echo xlt('Allow Voice Message'); ?></option>
                                        <option value="allow_mail" <?php echo ($communication == "allow_mail") ? "selected" : ""; ?>><?php echo xlt('Allow Mail Message'); ?></option>
                                        <option value="allow_email" <?php echo ($communication == "allow_email") ? "selected" : ""; ?>><?php echo xlt('Allow Email'); ?></option>
                                    </select>
                                    </span>
                                </td>

                                <td >
                                    <span id="ins_co" style="display: none">
                                    <select class="form-control" name="insurance_companies" id="insurance_companies" title="<?php echo xlt('Select Insurance Company'); ?>">
                                        <option> <?php echo xlt('All'); ?></option>
                                        <?php foreach ($insarr as $ins_id => $ins_co) { ?>
                                            <option <?php echo (!empty($_POST['insurance_companies']) && ($_POST['insurance_companies'] == $ins_co)) ? 'selected' : ''; ?> value="<?php echo attr($ins_co); ?>"><?php echo text($ins_co); ?></option>
                                        <?php } ?>
                                    </select>
                                    </select>
                                    </span>
                                </td>

                            </tr>
                            <tr>
                                <td class='col-form-label'><?php echo xlt('Patient ID'); ?>:</td>
                                <td><input name='patient_id' class="numeric_only form-control" type='text' id="patient_id" title='<?php echo xla('Optional numeric patient ID'); ?>' value='<?php echo attr($patient_id); ?>' size='10' maxlength='20' /></td>
                                <td class='col-form-label'><?php echo xlt('Age Range'); ?>:</td>

                                <td>
                                <table>
                                <tr>
                                <td class='col-form-label'>
                                <?php echo xlt('From'); ?>:
                                </td>
                                <td>
                                <input name='age_from' class="numeric_only form-control" type='text' id="age_from" value="<?php echo attr($age_from); ?>" size='3' maxlength='3' />
                                </td>
                                <td class='col-form-label'>
                                <?php echo xlt('To{{range}}'); ?>:
                                </td>
                                <td>
                                <input name='age_to' class="numeric_only form-control" type='text' id="age_to" value="<?php echo attr($age_to); ?>" size='3' maxlength='3' />
                                </td>
                                </tr>
=======
                        <td style='min-width: 860px'>
                            <div class="cancel-float" style='float: left'>
                                <table class='text'>
                                    <tr>
                                        <td class='col-form-label'><?php echo xlt('From'); ?>: </td>
                                        <td><input type='text' class='datetimepicker form-control' name='date_from' id="date_from" size='18' value='<?php echo attr(oeFormatDateTime($sql_date_from, 0, true)); ?>'></td>
                                        <td class='col-form-label'><?php echo xlt('To{{range}}'); ?>: </td>
                                        <td><input type='text' class='datetimepicker form-control' name='date_to' id="date_to" size='18' value='<?php echo attr(oeFormatDateTime($sql_date_to, 0, true)); ?>'></td>
                                        <td class='col-form-label'><?php echo xlt('Option'); ?>: </td>
                                        <td>
                                            <select class="form-control" name="srch_option" id="srch_option"
                                                onchange="srch_option_change(this)">
                                                <?php foreach ($search_options as $search_option_key => $search_option_items) {
                                                    if (!isset($search_option_items["hidden"]) || !$search_option_items["hidden"]) { ?>
                                                        <option <?php echo (!empty($_POST['srch_option']) && ($_POST['srch_option'] == $search_option_key)) ? 'selected' : ''; ?>
                                                        value="<?php echo attr($search_option_key); ?>"><?php echo text($search_option_items["title"]); ?></option>
                                                    <?php }
                                                } ?>
                                            </select>
                                        </td>
                                        <td colspan="2">
                                            <!-- Inputs for specific search options -->
                                            <span id="rx_drug" style="display: none">
                                                <input class="form-control wildcard_field" name="prescription_drug" id="prescription_drug" title="<?php echo xla('(% matches any string, _ matches any character)'); ?>" placeholder="<?php echo xla('Drug'); ?>"<?php echo !empty($_POST['prescription_drug']) ? ' value="' . attr($_POST['prescription_drug']) . '"' : '' ?>/>
                                            </span>
                                            <span id="com_pref" style="display: none">
                                                <select class="form-control" name="communication" id="communication" title="<?php echo xlt('Select Communication Preferences'); ?>">
                                                    <option><?php echo xlt('All'); ?></option>
                                                    <option value="allow_sms" <?php echo ($communication == "allow_sms") ? "selected" : ""; ?>><?php echo xlt('Allow SMS'); ?></option>
                                                    <option value="allow_voice" <?php echo ($communication == "allow_voice") ? "selected" : ""; ?>><?php echo xlt('Allow Voice Message'); ?></option>
                                                    <option value="allow_mail" <?php echo ($communication == "allow_mail") ? "selected" : ""; ?>><?php echo xlt('Allow Mail Message'); ?></option>
                                                    <option value="allow_email" <?php echo ($communication == "allow_email") ? "selected" : ""; ?>><?php echo xlt('Allow Email'); ?></option>
                                                </select>
                                            </span>
                                            <span id="ins_co" style="display: none">
                                                <select class="form-control" name="insurance_companies" id="insurance_companies" title="<?php echo xlt('Select Insurance Company'); ?>">
                                                    <option><?php echo xlt('All'); ?></option>
                                                    <?php foreach ($insarr as $ins_id => $ins_co) { ?>
                                                        <option <?php echo (!empty($_POST['insurance_companies']) && ($_POST['insurance_companies'] == $ins_id)) ? 'selected' : ''; ?> value="<?php echo attr($ins_id); ?>"><?php echo text($ins_co); ?></option>
                                                    <?php } ?>
                                                </select>
                                            </span>
                                            <span id="enc_type" style="display: none">
                                                <select class="form-control" name="encounter_type" id="encounter_type">
                                                    <option><?php echo xlt('All'); ?></option>
                                                    <?php foreach ($encarr as $enc_id => $enc_t) { ?>
                                                        <option <?php echo (!empty($_POST['encounter_type']) && ($_POST['encounter_type'] == $enc_id)) ? 'selected' : ''; ?> value="<?php echo attr($enc_id); ?>"><?php echo text($enc_t); ?></option>
                                                    <?php } ?>
                                                </select>
                                            </span>
                                            <span id="obs_desc" style="display: none">
                                                <input class="form-control wildcard_field" name="observation_description" id="observation_description" title="<?php echo xla('(% matches any string, _ matches any character)'); ?>" placeholder="<?php echo xla('Code') . '/' . xla('Description'); ?>"<?php echo !empty($_POST['observation_description']) ? ' value="' . attr($_POST['observation_description']) . '"' : '' ?>/>
                                            </span>
                                            <span id="pr_diag" style="display: none">
                                                <input class="form-control wildcard_field" name="procedure_diagnosis" id="procedure_diagnosis" title="<?php echo xla('(% matches any string, _ matches any character)'); ?>" placeholder="<?php echo xla('Diagnosis Code'); ?>"<?php echo !empty($_POST['procedure_diagnosis']) ? ' value="' . attr($_POST['procedure_diagnosis']) . '"' : '' ?>/>
                                            </span>
                                        </td>
                                    </tr>

                                    <tr>
                                        <td class='col-form-label'><?php echo xlt('Patient ID'); ?>:</td>
                                        <td><input name='patient_id' class="numeric_only form-control" type='text' id="patient_id" title='<?php echo xla('Optional numeric patient ID'); ?>' value='<?php echo attr($patient_id); ?>' size='10' maxlength='20' /></td>
                                        <td class='col-form-label'><?php echo xlt('Age Range'); ?>:</td>
                                        <td>
                                            <table>
                                                <tr>
                                                    <td><input name='age_from' class="numeric_only form-control" type='text' id="age_from" value="<?php echo attr($age_from); ?>" size='3' maxlength='3'/></td>
                                                    <td class='col-form-label'>&#8212;</td>
                                                    <td><input name='age_to' class="numeric_only form-control" type='text' id="age_to" value="<?php echo attr($age_to); ?>" size='3' maxlength='3'/></td>
                                                </tr>
                                            </table>
                                        </td>
                                        <td class='col-form-label'><?php echo xlt('Gender'); ?>:</td>
                                        <td><?php echo generate_select_list('gender', 'sex', $sql_gender, 'Select Gender', 'Unassigned', '', ''); ?></td>
                                        <td class='col-form-label'><?php echo xlt('Ethnicity'); ?>:</td>
                                        <td><?php echo generate_select_list('ethnicity', 'ethnicity', $sql_ethnicity, 'Select Ethnicity', 'Unassigned', '', ''); ?></td>
                                    </tr>
                                    <tr>
                                        <td class='col-form-label'><?php echo xlt('Provider'); ?>:</td>
                                        <td><?php generate_form_field(array('data_type' => 10, 'field_id' => 'provider', 'empty_title' => 'All'), $provider_id); ?></td>
                                    </tr>
>>>>>>> 33ce7a52
                                </table>
                            </div>
                        </td>

                        <td class='h-100' valign='middle' width='175px' style='border-left: 1px solid;'>
                            <div class="text-center">
                                <div class="btn-group-vertical" role="group">
                                    <a href='#' class='btn btn-secondary btn-save' onclick="$('#form_csvexport').val(''); submitForm();"><?php echo xlt('Submit'); ?></a>
                                    <?php if (isset($_POST['form_refresh'])) { ?>
                                        <a href='#' class='btn btn-secondary btn-transmit' onclick="$('#form_csvexport').attr('value', 'true'); submitForm();"><?php echo xlt('Export to CSV'); ?></a>
                                        <a href='#' class='btn btn-secondary btn-print' onclick="printForm()"><?php echo xlt('Print'); ?></a>
                                    <?php } ?>
                                </div>
                            </div>
                        </td>

                        <!-- <div id='processing' style='display:none;' ><img src='../pic/ajax-loader.gif'/></div> - HTML requires modification to re-insert this -->
                    </tr>
                </table>
            </div>
            <!-- End of parameters -->
<?php }

// SQL scripts for the various searches
$sqlBindArray = [];
if (!empty($_POST['form_refresh'])) {
    $sqlstmt = "SELECT pd.date AS patient_date, "
        . "CONCAT(pd.lname, ', ', pd.fname) AS patient_name, "
        . "pd.pid AS patient_id, "
        . "DATE_FORMAT(FROM_DAYS(DATEDIFF('" . date('Y-m-d H:i:s') . "',pd.dob)), '%Y')+0 AS patient_age, "
        . "pd.sex AS patient_sex, "
        . "TRIM('|' FROM pd.race) AS patient_race, "
        . "TRIM('|' FROM pd.ethnicity) AS patient_ethnic, "
        . "CONCAT(u.lname, ', ', u.fname) AS users_provider";

    $srch_option = $_POST['srch_option'];

    // Set all unset fields if the search option is set to copy (inherit), point to the source
    if (isset($search_options[$srch_option]["copy"])) {
        foreach ($search_options[$search_options[$srch_option]["copy"]] as $srch_copy_key => $srch_copy_item) {
            if (!isset($search_options[$srch_option][$srch_copy_key])) {
                $search_options[$srch_option][$srch_copy_key] = $srch_copy_item;
            }
        }
    }
    $srch_option_pointer = isset($search_options[$srch_option]["copy"]) ? $search_options[$srch_option]["copy"] : $srch_option;

    switch ($srch_option_pointer) {
        case "diagnosis_check":
            $sqlstmt .= ", li.date AS other_date, li.diagnosis AS pr_diagnosis, li.title AS lists_title";
            break;
        case "comms":
            $sqlstmt .= ", REPLACE(REPLACE(concat_ws(', ', IF(pd.hipaa_allowemail = 'YES', 'Email', 'NO'), IF(pd.hipaa_allowsms = 'YES', 'SMS', 'NO'), "
                    . "IF(pd.hipaa_mail = 'YES', 'Mail Message', 'NO') , IF(pd.hipaa_voice = 'YES', 'Voice Message', 'NO') ), ', NO', ''), 'NO,', '') AS communications";
            break;
        case "insurers":
            $sqlstmt .= ", id.type AS ins_type, id.provider AS ins_provider, ic.name AS ins_name";
            break;
        case "encounts":
            $sqlstmt .= ", enc.date AS other_date, "
                    . "enc.reason AS enc_reason, "
                    . "enc.facility AS enc_facility, "
                    . "enc.encounter_type_description AS enc_type, "
                    . "enc.discharge_disposition AS enc_discharge";
            break;
        case "observs":
            $sqlstmt .= ", obs.date AS other_date, "
                    . "obs.code AS obs_code, "
                    . "obs.observation AS obs_comments, "
                    . "obs.description AS obs_description, "
                    . "obs.ob_type AS obs_type, "
                    . "obs.ob_value AS obs_value, "
                    . "obs.ob_unit AS obs_units";
            break;
        case "prescripts":
            $sqlstmt .= ", rx.date_added AS other_date, "
                    . "rx.drug AS rx_drug, "
                    . "CONCAT(rx.size, rxl_unit.title) AS rx_medicine_units, "
                    . "CONCAT(rx.dosage, ' in ', rxl_form.title, ' ', rxl_interval.title) AS rx_directions, "
                    . "rx.quantity AS rx_quantity, "
                    . "rx.refills AS rx_refills";
            break;
        case "procs":
            $sqlstmt .= ", pr_ord.date_ordered AS other_date, "
                    . "pr_ord.order_status AS pr_status, "
                    . "pr_prov.name AS pr_lab, "
                    . "pr_ord.order_diagnosis AS pr_diagnosis, "
                    . "pr_code.procedure_name as prc_procedure, "
                    . "pr_code.diagnoses AS prc_diagnoses";
            break;
        case "results":
            $sqlstmt .= ", pr_res.date AS other_date, "
                    . "pr_res.facility AS result_facility, "
                    . "pr_res.result_text AS result_description, "
                    . "pr_res.units AS result_units, "
                    . "pr_res.result AS result_result, "
                    . "pr_res.range AS result_range, "
                    . "pr_res.abnormal AS result_abnormal, "
                    . "pr_res.comments AS result_comments, "
                    . "pr_res.document_id AS result_document_id";
            break;
    }

    $sqlstmt .= " from patient_data as pd";
    // JOINs
    if ($srch_option != "encounts" && $srch_option != "observs" && $srch_option != "prescripts") {
        $sqlstmt .= " LEFT OUTER JOIN users AS u ON u.id = pd.providerid";
    }
    switch ($srch_option_pointer) {
        case "diagnosis_check":
            // Set both the type of list item to look for and the name of the related column
            $sqlstmt .= " LEFT OUTER JOIN lists AS li ON li.pid = pd.pid AND li.type = '";
            if ($srch_option == "allergs") {
                $sqlstmt .= "allergy";
                $search_options[$srch_option]["cols"]["lists_title"]["heading"] = xl("Allergy");
            } else if ($srch_option == "probs") {
                $sqlstmt .= "medical_problem";
                $search_options[$srch_option]["cols"]["lists_title"]["heading"] = xl("Problem");
            } else { // meds
                $sqlstmt .= "medication";
                $search_options[$srch_option]["cols"]["lists_title"]["heading"] = xl("Medication");
            }
            $sqlstmt .= "'";
            break;
        case "insurers":
            $sqlstmt .= " LEFT OUTER JOIN insurance_data AS id ON id.pid = pd.pid "
                    . "LEFT OUTER JOIN insurance_companies AS ic ON ic.id = id.provider";
            break;
        case "encounts":
            $sqlstmt .= " LEFT OUTER JOIN form_encounter AS enc ON pd.pid = enc.pid "
                . "LEFT OUTER JOIN users AS u ON enc.provider_id = u.id";
            break;
        case "observs":
            $sqlstmt .= " LEFT OUTER JOIN form_observation AS obs ON pd.pid = obs.pid "
                . "LEFT OUTER JOIN users AS u ON obs.user = u.username";
            break;
        case "prescripts":
            $sqlstmt .= " LEFT OUTER JOIN prescriptions AS rx ON pd.pid = rx.patient_id "
                    . "LEFT OUTER JOIN (SELECT option_id, title FROM list_options WHERE list_id = 'drug_units') AS rxl_unit ON rx.unit = rxl_unit.option_id "
                    . "LEFT OUTER JOIN (SELECT option_id, title FROM list_options WHERE list_id = 'drug_form') AS rxl_form ON rx.form = rxl_form.option_id "
                    . "LEFT OUTER JOIN (SELECT option_id, title FROM list_options WHERE list_id = 'drug_interval') AS rxl_interval ON rx.interval = rxl_interval.option_id "
                    . "LEFT OUTER JOIN users AS u ON rx.provider_id = u.id";
            break;
        case "procs":
            $sqlstmt .= " LEFT OUTER JOIN procedure_order AS pr_ord ON pr_ord.patient_id = pd.pid "
                . "LEFT OUTER JOIN procedure_providers AS pr_prov ON pr_prov.ppid = pr_ord.lab_id "
                . "LEFT OUTER JOIN procedure_order_code AS pr_code ON pr_code.procedure_order_id = pr_ord.procedure_order_id";
            break;
        case "results":
            $sqlstmt .= " LEFT OUTER JOIN procedure_order AS pr_ord ON pr_ord.patient_id = pd.pid "
                . "LEFT OUTER JOIN procedure_report AS pr_rep ON pr_rep.procedure_order_id = pr_ord.procedure_order_id "
                . "LEFT OUTER JOIN procedure_order_code AS pr_code ON pr_code.procedure_order_id = pr_rep.procedure_order_id AND pr_code.procedure_order_seq = pr_rep.procedure_order_seq "
                . "LEFT OUTER JOIN procedure_result AS pr_res ON pr_res.procedure_report_id = pr_rep.procedure_report_id";
            break;
    }

    // WHERE conditions started
    $whr_stmt = " WHERE 1";
    switch ($srch_option_pointer) {
        case "diagnosis_check":
            if ($srch_option == "probs") {
                $whr_stmt .= " AND li.title != ''";
            }
            $whr_stmt .= " AND li.date >= ? AND li.date < DATE_ADD(?, INTERVAL 1 DAY) AND li.date <= ?";
            array_push($sqlBindArray, $sql_date_from, $sql_date_to, date("Y-m-d H:i:s"));
            break;
        case "prescripts":
            $whr_stmt .= " AND rx.date_added >= ? AND rx.date_added < DATE_ADD(?, INTERVAL 1 DAY) AND rx.date_added <= ?";
            array_push($sqlBindArray, $sql_date_from, $sql_date_to, date("Y-m-d H:i:s"));
            break;
        case "comms":
            $whr_stmt .= " AND (pd.hipaa_allowsms = 'YES' OR pd.hipaa_voice = 'YES' OR pd.hipaa_mail  = 'YES' OR pd.hipaa_allowemail  = 'YES') "
                . "AND pd.date >= ? AND pd.date < DATE_ADD(?, INTERVAL 1 DAY) AND pd.date <= ?";
            array_push($sqlBindArray, $sql_date_from, $sql_date_to, date("Y-m-d H:i:s"));
            break;
        case "insurers":
            $whr_stmt .= " AND id.type = 'primary' AND ic.name != '' AND pd.date >= ? AND pd.date < DATE_ADD(?, INTERVAL 1 DAY) AND pd.date <= ?";
            array_push($sqlBindArray, $sql_date_from, $sql_date_to, date("Y-m-d H:i:s"));
            break;
        case "encounts":
            $whr_stmt .= " AND enc.date >= ? AND enc.date < DATE_ADD(?, INTERVAL 1 DAY) AND enc.date <= ?";
            array_push($sqlBindArray, $sql_date_from, $sql_date_to, date("Y-m-d H:i:s"));
            break;
        case "observs":
            $whr_stmt .= " AND obs.date >= ? AND obs.date < DATE_ADD(?, INTERVAL 1 DAY) AND obs.date <= ?";
            array_push($sqlBindArray, $sql_date_from, $sql_date_to, date("Y-m-d H:i:s"));
            break;
        case "procs":
            $whr_stmt .= " AND pr_ord.date_ordered >= ? AND pr_ord.date_ordered < DATE_ADD(?, INTERVAL 1 DAY) AND pr_ord.date_ordered <= ?";
            array_push($sqlBindArray, $sql_date_from, $sql_date_to, date("Y-m-d H:i:s"));
            break;
        case "results":
            $whr_stmt .= " AND pr_res.date >= ? AND pr_res.date < DATE_ADD(?, INTERVAL 1 DAY) AND pr_res.date <= ? AND pr_res.result != ''";
            array_push($sqlBindArray, $sql_date_from, $sql_date_to, date("Y-m-d H:i:s"));
            break;
        default:
            $whr_stmt .= " AND pd.date >= ? AND pd.date < DATE_ADD(?, INTERVAL 1 DAY) AND pd.date <= ?";
            array_push($sqlBindArray, $sql_date_from, $sql_date_to, date("Y-m-d H:i:s"));
            break;
    }

    // WHERE conditions based on persistent inputs
    if (strlen($patient_id) != 0) {
        $whr_stmt .= " AND pd.pid = ?";
        array_push($sqlBindArray, $patient_id);
    }
    if (strlen($provider_id) != 0) {
        $whr_stmt .= " AND u.id = ?";
        array_push($sqlBindArray, $provider_id);
    }
    if (strlen($age_from) != 0) {
        $whr_stmt .= " AND DATE_FORMAT(FROM_DAYS(DATEDIFF(NOW(),pd.dob)), '%Y')+0 >= ?";
        array_push($sqlBindArray, $age_from);
    }
    if (strlen($age_to) != 0) {
        $whr_stmt .= " AND DATE_FORMAT(FROM_DAYS(DATEDIFF(NOW(),pd.dob)), '%Y')+0 <= ?";
        array_push($sqlBindArray, $age_to);
    }
    if (strlen($sql_gender) != 0) {
        $whr_stmt .= " AND pd.sex = ?";
        array_push($sqlBindArray, $sql_gender);
    }
    if (strlen($sql_ethnicity) != 0) {
        $whr_stmt .= " AND (pd.ethnicity = ? OR pd.ethnicity LIKE ? OR pd.ethnicity LIKE ?)";
        array_push($sqlBindArray, $sql_ethnicity);
        // catch the item at the beginning of the list
        array_push($sqlBindArray, '%' . $sql_ethnicity . '|%');
        // catch any item after the first item
        array_push($sqlBindArray, '%|' . $sql_ethnicity . '%');
    }

    // WHERE conditions based on inputs arising from specific search options
    if ($srch_option == "prescripts" && strlen($prescription_drug) > 0) {
        $whr_stmt .= " AND rx.drug LIKE ?";
        array_push($sqlBindArray, $prescription_drug);
    }
    if ($srch_option == "comms" && strlen($communication) > 0) {
        if ($communication == "allow_sms") {
            $whr_stmt .= " AND pd.hipaa_allowsms = 'YES' ";
        } elseif ($communication == "allow_voice") {
            $whr_stmt .= " AND pd.hipaa_voice = 'YES' ";
        } elseif ($communication == "allow_mail") {
            $whr_stmt .= " AND pd.hipaa_mail  = 'YES' ";
        } elseif ($communication == "allow_email") {
            $whr_stmt .= " AND pd.hipaa_allowemail  = 'YES' ";
        }
    }
    if ($srch_option == "insurers" && strlen($insurance_company) > 0 && $insurance_company != "All") {
        $whr_stmt .= " AND id.provider = ?";
        array_push($sqlBindArray, $insurance_company);
    }
    if ($srch_option == "encounts" && strlen($encounter_type) > 0 && $encounter_type != "All") {
        $whr_stmt .= " AND enc.encounter_type_code = ?";
        array_push($sqlBindArray, $encounter_type);
    }
    if ($srch_option == "observs" && strlen($observation_description) > 0) {
        $whr_stmt .= " AND (obs.code LIKE ? OR obs.description LIKE ?)";
        array_push($sqlBindArray, $observation_description, $observation_description);
    }
    if (strlen($procedure_diagnosis) > 0) {
        if ($srch_option_pointer == "diagnosis_check") {
            $whr_stmt .= " AND li.diagnosis LIKE ?";
            array_push($sqlBindArray, $procedure_diagnosis);
        } else if ($srch_option == "procs" || $srch_option == "results") {
            $whr_stmt .= " AND (pr_ord.order_diagnosis LIKE ? OR pr_code.diagnoses LIKE ?)";
            array_push($sqlBindArray, $procedure_diagnosis, $procedure_diagnosis);
        }
    }

    if (!AclMain::aclCheckCore($search_options[$srch_option]["acl"][0], $search_options[$srch_option]["acl"][1])) {
        echo (new TwigContainer(null, $GLOBALS['kernel']))->getTwig()
            ->render('core/unauthorized.html.twig', ['pageTitle' => xl("Patient List Creation") . " (" . $search_options[$srch_option]["title"] . ")"]);
        exit;
    }

    // Sorting By filter fields
    $sortby = $_POST['sortby'] ?? '';
    $sortorder = $_POST['sortorder'] ?? '';

    // This is for sorting the records, which columns visually allow sorting are decided when drawing the table
    $sort = array_keys($search_options[$srch_option]["cols"]);
    if ($sortby == "") {
        switch ($srch_option_pointer) {
            case "diagnosis_check":
                $sortby = $sort[1];
                break;
            /* case "results":
                // $odrstmt = " result_result";
                break; */
            case "comms":
                // $commsort = " ROUND((LENGTH(communications) - LENGTH(REPLACE(communications, ',', '')))/LENGTH(','))";
                $sortby = $sort[6];
                // $odrstmt = " ROUND((LENGTH(communications) - LENGTH(REPLACE(communications, ',', '')))/LENGTH(',')) , communications";
                break;
            case "insurers":
                // $commsort = " ROUND((LENGTH(communications) - LENGTH(REPLACE(communications, ',', '')))/LENGTH(','))";
                $sortby = $sort[7];
                // $odrstmt = " ROUND((LENGTH(communications) - LENGTH(REPLACE(communications, ',', '')))/LENGTH(',')) , communications";
                break;
            default:
                $sortby = $sort[0];
        }
    }

    if ($sortorder == "") {
        $sortorder = "asc";
    }

    for ($i = 0; $i < count($sort); $i++) {
        $sortlink[$i] = "<a href=\"#\" onclick=\"sortingCols(" . attr_js($sort[$i]) . ",'asc');\" ><img src='" .  $GLOBALS['images_static_relative'] . "/sortdown.gif' border='0' alt=\"" . xla('Sort Up') . "\"></a>";
    }

    for ($i = 0; $i < count($sort); $i++) {
        if ($sortby == $sort[$i]) {
            switch ($sortorder) {
                case "asc":
                    $sortlink[$i] = "<a href=\"#\" onclick=\"sortingCols(" . attr_js($sortby) . ",'desc');\" ><img src='" .  $GLOBALS['images_static_relative'] . "/sortup.gif' border='0' alt=\"" . xla('Sort Up') . "\"></a>";
                    break;
                case "desc":
                    $sortlink[$i] = "<a href=\"#\" onclick=\"sortingCols('" . attr_js($sortby) . "','asc');\" onclick=\"top.restoreSession()\"><img src='" . $GLOBALS['images_static_relative'] . "/sortdown.gif' border='0' alt=\"" . xla('Sort Down') . "\"></a>";
                    break;
            }
            break;
        }
    }

    switch ($srch_option_pointer) {
        case "diagnosis_check":
        case "procs":
            $odrstmt = " ORDER BY other_date";
            break;
        case "comms":
            $odrstmt = " ORDER BY ROUND((LENGTH(communications) - LENGTH(REPLACE(communications, ',', '')))/LENGTH(',')), communications";
            break;
        case "demos":
            $odrstmt = " ORDER BY patient_date";
            break;
        case "insurers":
            $odrstmt = " ORDER BY ins_provider";
            break;
        case "encounts":
            $odrstmt = " ORDER BY other_date, enc_type, enc_reason, enc_discharge";
            break;
        case "observs":
            $odrstmt = " ORDER BY other_date, obs_code, obs_type, obs_units, obs_value, obs_comments";
            break;
        case "prescripts":
            $odrstmt = " ORDER BY other_date, rx_quantity, rx_refills";
            break;
        case "results":
            $odrstmt = " ORDER BY other_date, result_description";
            break;
    }

    if (!empty($_POST['sortby']) && !empty($_POST['sortorder'])) {
        if ($_POST['sortby'] == "communications") {
            $odrstmt = " ORDER BY ROUND((LENGTH(communications) - LENGTH(REPLACE(communications, ',', ''))) / LENGTH(',')) " . escape_sort_order($_POST['sortorder']) . ", communications " . escape_sort_order($_POST['sortorder']);
        } elseif ($_POST['sortby'] == "insurance_companies") {
            $odrstmt = " ORDER BY ins_provider " . escape_sort_order($_POST['sortorder']);
        } else {
            $odrstmt = " ORDER BY " . escape_identifier($_POST['sortby'], $sort, true) . " " . escape_sort_order($_POST['sortorder']);
        }
    }

    $sqlstmt .= $whr_stmt . $odrstmt;
    $result = sqlStatement($sqlstmt, $sqlBindArray);

    $row_id = 1.1; // Given to each row to identify and toggle
    $img_id = 1.2;
    $k = 1.3;

    if (sqlNumRows($result) > 0 || $csv) {
        $smoke_codes_arr = getSmokeCodes();
        $report_data_arr = [];
        $patient_arr = [];
        while ($row = sqlFetchArray($result)) {
            $report_data = [];
            foreach (array_keys($search_options[$srch_option]["cols"]) as $report_item_name_key => $report_item_name) {
                array_push($report_data, $row[$report_item_name]);
            }
            array_push($report_data_arr, $report_data);
            array_push($patient_arr, $row["patient_id"]);
        }

        if (!$csv) { // Draw table if displaying in HTML ?>
            <br />
            <input type="hidden" name="sortby" id="sortby" value="<?php echo attr($sortby); ?>" />
            <input type="hidden" name="sortorder" id="sortorder" value="<?php echo attr($sortorder); ?>" />
            <div id="report_results">
                <table>
                    <tr>
                        <td class="text"><strong><?php echo xlt('Total Number of Patients') ?>:</strong>&nbsp;<span id="total_patients"><?php echo text(count(array_unique($patient_arr))); ?></span></td>
                    </tr>
                </table>

                <table class='table' width='90%' align="center" cellpadding="5" cellspacing="0" style="font-family: Tahoma;" border="0">
                    <tr class="bg-light" style="font-size:15px;">
        <?php }

        foreach (array_keys($search_options[$srch_option]["cols"]) as $report_col_key => $report_col) {
            if (!$csv) { // Display column as HTML
                echo '<td ';
                if (isset($search_options[$srch_option]["cols"][$report_col]["width"])) {
                    $width = $search_options[$srch_option]["cols"][$report_col]["width"];
                    if (str_contains($width, '%')) {
                        echo 'width="' . attr($width) . '" ';
                    } else if ($width == 'nowrap') {
                        echo 'width="1%" style="white-space: nowrap;" ';
                    } else {
                        echo 'colspan="' . attr($width) . '" ';
                    }
                }
                echo 'class="font-weight-bold">' . text($search_options[$srch_option]["cols"][$report_col]["heading"]);
                if (isset($search_options[$srch_option]["sort_cols"])) {
                    if ($search_options[$srch_option]["sort_cols"] != 0) {
                        if (
                            ($search_options[$srch_option]["sort_cols"] > 0 && $report_col_key < $search_options[$srch_option]["sort_cols"])
                            || ($search_options[$srch_option]["sort_cols"] < 0 && $report_col_key < $search_options[$srch_option]["sort_cols"] + count($search_options[$srch_option]["cols"]))
                        ) {
                            echo $sortlink[$report_col_key];
                        }
                    }
                } else {
                    echo $sortlink[$report_col_key];
                }
                echo '</td>';
            } else { // Print column as CSV
                echo csvEscape($search_options[$srch_option]["cols"][$report_col]["heading"]);
                if ($report_col_key < count($search_options[$srch_option]["cols"]) - 1) {
                    echo ",";
                } else {
                    echo "\n";
                }
            }
        }
        if (!$csv) { ?>
                    </tr>
        <?php }

        foreach ($report_data_arr as $report_data_key => $report_data) {
            if (!$csv) { ?>
                    <tr style="font-size:15px;">
            <?php }
            foreach ($report_data as $report_value_key => $report_value) {
                $report_col = array_keys($search_options[$srch_option]["cols"])[$report_value_key];
                $report_value_print = null;
                switch ($report_col) { // Convert column data into readable format if necessary
                    case "patient_date":
                    case "other_date":
                        $report_value_print = ($report_value != '') ? text(oeFormatDateTime($report_value, "global", true)) : '';
                        break;
                    case "patient_race":
                        $report_value_print = generate_display_field(array('data_type' => '36', 'list_id' => 'race'), $report_value);
                        break;
                    case "patient_ethnic":
                        $report_value_print = generate_display_field(array('data_type' => '36', 'list_id' => 'ethnicity'), $report_value);
                        break;
                    case "result_units":
                        $report_value_print = generate_display_field(array('data_type' => '1', 'list_id' => 'proc_unit'), $report_value) . '&nbsp;';
                        break;
                    case "enc_discharge":
                        $report_value_print = generate_display_field(array('data_type' => '1', 'list_id' => 'discharge-disposition'), $report_value);
                        break;
                    case "obs_type":
                        $report_value_print = generate_display_field(array('data_type' => '1', 'list_id' => 'Observation_Types'), $report_value);
                        break;
                    case "result_abnormal":
                        $report_value_print = generate_display_field(array('data_type' => '1', 'list_id' => 'proc_res_abnormal'), $report_value);
                        break;
                    case "pr_status":
                        $report_value_print = generate_display_field(array('data_type' => '1', 'list_id' => 'ord_status'), $report_value);
                        break;
                    // Procedure diagnoses can be hovered over to reveal their codes
                    case "pr_diagnosis":
                    case "prc_diagnoses":
                        if (!$csv && $report_value != '') {
                            $report_value_print = '<ul style="margin: 0; padding-left: 0.5em;">';
                            foreach (explode(';', $report_value) as $code_index => $code) {
                                $report_value_print .= '<li><abbr title="' . attr($code) . '">' . text(getCodeDescription($code)) . '</abbr></li>';
                            }
                            $report_value_print .= '</ul>';
                        } else {
                            $report_value_print = $report_value;
                        }
                        break;
                    default:
                        $report_value_print = text($report_value);
                }

                if (!$csv) { // Display column as HTML
                    $width = isset($search_options[$srch_option]["cols"][$report_col]["width"]) ? $search_options[$srch_option]["cols"][$report_col]["width"] : '';
                    if ($width != 'nowrap') {
                        echo '<td>';
                    } else {
                        echo '<td style="white-space: nowrap;">';
                    }
                    echo $report_value_print . '</td>';
                } else { // Print column as CSV
                    echo csvEscape($report_value_print);
                    if ($report_value_key < count($search_options[$srch_option]["cols"]) - 1) {
                        echo ",";
                    } else {
                        echo "\n";
                    }
                }
            }
            if (!$csv) { ?>
                    </tr>
            <?php }
        }
        if (!$csv) { ?>
                </table> <!-- Main table ends -->
        <?php }
    } else { // End if $result, there are no results ?>
                <table>
                    <tr><td class="text"><?php echo xlt('No records found.'); ?></td></tr>
        <?php if (isset($prescription_drug) || isset($observation_description) || isset($procedure_diagnosis)) { ?>
                    <tr><td class="text"><?php echo xlt('(% matches any string, _ matches any character)'); ?></td></tr>
        <?php } ?>
                </table>
    <?php }
    if (!$csv) { ?>
            </div>
    <?php }
} else { // End if form_refresh, the form has not been submitted yet ?>
            <div class='text'><?php echo xlt('Please input search criteria above, and click Submit to view results.'); ?></div>
<?php }
if (!$csv) { ?>
        </form>
    </body>
</html>
<?php } ?><|MERGE_RESOLUTION|>--- conflicted
+++ resolved
@@ -469,76 +469,6 @@
                 <input type='hidden' name='form_refresh' id='form_refresh' value=''/>
                 <table>
                     <tr>
-<<<<<<< HEAD
-                    <td width='640px'>
-                        <div class="cancel-float" style='float: left'>
-                        <table class='text'>
-                            <tr>
-                                <td class='col-form-label'><?php echo xlt('From'); ?>: </td>
-                                <td><input type='text' class='datetimepicker form-control' name='date_from' id="date_from" size='18' value='<?php echo attr(oeFormatDateTime($sql_date_from, "global", true)); ?>'>
-                                </td>
-                                <td class='col-form-label'><?php echo xlt('To{{range}}'); ?>: </td>
-                                <td><input type='text' class='datetimepicker form-control' name='date_to' id="date_to" size='18' value='<?php echo attr(oeFormatDateTime($sql_date_to, "global", true)); ?>'>
-                                </td>
-                                <td class='col-form-label'><?php echo xlt('Option'); ?>: </td>
-                                <td class='col-form-label'>
-                                    <select class="form-control" name="srch_option" id="srch_option"
-                                        onchange="srch_option_change(this)">
-                                        <?php foreach ($search_options as $skey => $svalue) { ?>
-                                            <option <?php echo (!empty($_POST['srch_option']) && ($_POST['srch_option'] == $skey)) ? 'selected' : ''; ?>
-                                            value="<?php echo attr($skey); ?>"><?php echo text($svalue); ?></option>
-                                        <?php } ?>
-                                    </select>
-                                    <?php ?>
-                                </td>
-
-                                <td >
-                                    <span id="com_pref" style="display: none">
-                                    <select class="form-control" name="communication" id="communication" title="<?php echo xlt('Select Communication Preferences'); ?>">
-                                        <option> <?php echo xlt('All'); ?></option>
-                                        <option value="allow_sms" <?php echo ($communication == "allow_sms") ? "selected" : ""; ?>><?php echo xlt('Allow SMS'); ?></option>
-                                        <option value="allow_voice" <?php echo ($communication == "allow_voice") ? "selected" : ""; ?>><?php echo xlt('Allow Voice Message'); ?></option>
-                                        <option value="allow_mail" <?php echo ($communication == "allow_mail") ? "selected" : ""; ?>><?php echo xlt('Allow Mail Message'); ?></option>
-                                        <option value="allow_email" <?php echo ($communication == "allow_email") ? "selected" : ""; ?>><?php echo xlt('Allow Email'); ?></option>
-                                    </select>
-                                    </span>
-                                </td>
-
-                                <td >
-                                    <span id="ins_co" style="display: none">
-                                    <select class="form-control" name="insurance_companies" id="insurance_companies" title="<?php echo xlt('Select Insurance Company'); ?>">
-                                        <option> <?php echo xlt('All'); ?></option>
-                                        <?php foreach ($insarr as $ins_id => $ins_co) { ?>
-                                            <option <?php echo (!empty($_POST['insurance_companies']) && ($_POST['insurance_companies'] == $ins_co)) ? 'selected' : ''; ?> value="<?php echo attr($ins_co); ?>"><?php echo text($ins_co); ?></option>
-                                        <?php } ?>
-                                    </select>
-                                    </select>
-                                    </span>
-                                </td>
-
-                            </tr>
-                            <tr>
-                                <td class='col-form-label'><?php echo xlt('Patient ID'); ?>:</td>
-                                <td><input name='patient_id' class="numeric_only form-control" type='text' id="patient_id" title='<?php echo xla('Optional numeric patient ID'); ?>' value='<?php echo attr($patient_id); ?>' size='10' maxlength='20' /></td>
-                                <td class='col-form-label'><?php echo xlt('Age Range'); ?>:</td>
-
-                                <td>
-                                <table>
-                                <tr>
-                                <td class='col-form-label'>
-                                <?php echo xlt('From'); ?>:
-                                </td>
-                                <td>
-                                <input name='age_from' class="numeric_only form-control" type='text' id="age_from" value="<?php echo attr($age_from); ?>" size='3' maxlength='3' />
-                                </td>
-                                <td class='col-form-label'>
-                                <?php echo xlt('To{{range}}'); ?>:
-                                </td>
-                                <td>
-                                <input name='age_to' class="numeric_only form-control" type='text' id="age_to" value="<?php echo attr($age_to); ?>" size='3' maxlength='3' />
-                                </td>
-                                </tr>
-=======
                         <td style='min-width: 860px'>
                             <div class="cancel-float" style='float: left'>
                                 <table class='text'>
@@ -620,7 +550,6 @@
                                         <td class='col-form-label'><?php echo xlt('Provider'); ?>:</td>
                                         <td><?php generate_form_field(array('data_type' => 10, 'field_id' => 'provider', 'empty_title' => 'All'), $provider_id); ?></td>
                                     </tr>
->>>>>>> 33ce7a52
                                 </table>
                             </div>
                         </td>
