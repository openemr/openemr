--- conflicted
+++ resolved
@@ -401,89 +401,17 @@
                 REPLACE(TRIM('|' FROM pd.ethnicity), '|', ', ') AS patient_ethnic,
                 concat(u.lname, ', ', u.fname)  AS users_provider";
 
-<<<<<<< HEAD
     $srch_option = $_POST['srch_option'];
     switch ($srch_option) {
-    case "Medications":
-    case "Allergies":
-    case "Problems":
-        $sqlstmt .= ",li.date AS lists_date,
-                        li.diagnosis AS lists_diagnosis,
-                        li.title AS lists_title";
-        break;
-    case "Lab results":
-        $sqlstmt .= ",pr.date AS result_date,
-                        pr.facility AS result_facility,
-                        pr.units AS result_units,
-                        pr.result AS result_result,
-                        pr.range AS result_range,
-                        pr.abnormal AS result_abnormal,
-                        pr.comments AS result_comments,
-                        pr.document_id AS result_document_id";
-        break;
-    case "Communication":
-        $sqlstmt .= ",REPLACE(REPLACE(concat_ws(', ', IF(pd.hipaa_allowemail = 'YES', 'Email', 'NO'), IF(pd.hipaa_allowsms = 'YES', 'SMS', 'NO'),
-                        IF(pd.hipaa_mail = 'YES', 'Mail Message', 'NO') , IF(pd.hipaa_voice = 'YES', 'Voice Message', 'NO') ), ', NO', ''), 'NO,', '') as communications";
-        break;
-    case "Insurance Companies":
-        $sqlstmt .= ", id.type AS ins_type, id.provider AS ins_provider, ic.name as ins_name";
-        break;
-    case "Encounters":
-        $sqlstmt .= ", enc.date AS enc_date, enc.reason AS enc_reason, enc.facility AS enc_facility, enc.encounter_type_description AS enc_type,
-                        REPLACE(enc.discharge_disposition, '-', ' ') AS enc_discharge";
-        break;
-    case "Observations":
-        $sqlstmt .= ", obs.date AS obs_date, obs.code AS obs_code, obs.observation AS obs_comments, obs.description AS obs_description,
-                        REPLACE(obs.ob_type, '_', ' ') AS obs_type, obs.ob_value AS obs_value, obs.ob_unit AS obs_units";
-        break;
-    }
-
-    //from
-    $sqlstmt .= " from patient_data as pd";
-    if ($srch_option != "Encounters" && $srch_option != "Observations") {
-        $sqlstmt .= " left outer join users as u on u.id = pd.providerid";
-    }
-    //JOINS
-    switch ($srch_option) {
-    case "Problems":
-        $sqlstmt .= " left outer join lists as li on (li.pid  = pd.pid AND li.type='medical_problem')";
-        break;
-    case "Medications":
-        $sqlstmt .= " left outer join lists as li on (li.pid  = pd.pid AND (li.type='medication')) ";
-        break;
-    case "Allergies":
-        $sqlstmt .= " left outer join lists as li on (li.pid  = pd.pid AND (li.type='allergy')) ";
-        break;
-    case "Lab results":
-        $sqlstmt .= " left outer join procedure_order as po on po.patient_id = pd.pid
-                        left outer join procedure_report as pp on pp.procedure_order_id = po.procedure_order_id
-                        left outer join procedure_result as pr on pr.procedure_report_id = pp.procedure_report_id";
-        break;
-    case "Insurance Companies":
-        $sqlstmt .= " left outer join insurance_data as id on id.pid = pd.pid
-                        left outer join insurance_companies as ic on ic.id = id.provider";
-        break;
-    case "Encounters":
-        $sqlstmt .= " left outer join form_encounter as enc on pd.pid = enc.pid
-                        left outer join users as u on enc.provider_id = u.id";
-        break;
-    case "Observations":
-        $sqlstmt .= " left outer join form_observation as obs on pd.pid = obs.pid
-                        left outer join users as u on obs.user = u.username";
-        break;
-    }
-=======
-            $srch_option = $_POST['srch_option'];
-            switch ($srch_option) {
-                case "Medications":
-                case "Allergies":
-                case "Problems":
-                    $sqlstmt .= ",li.date AS lists_date,
+        case "Medications":
+        case "Allergies":
+        case "Problems":
+            $sqlstmt .= ",li.date AS lists_date,
                             li.diagnosis AS lists_diagnosis,
                             li.title AS lists_title";
-                    break;
-                case "Lab results":
-                    $sqlstmt .= ",pr.date AS result_date,
+            break;
+        case "Lab results":
+            $sqlstmt .= ",pr.date AS result_date,
                             pr.facility AS result_facility,
                             pr.units AS result_units,
                             pr.result AS result_result,
@@ -491,127 +419,89 @@
                             pr.abnormal AS result_abnormal,
                             pr.comments AS result_comments,
                             pr.document_id AS result_document_id";
-                    break;
-                case "Communication":
-                    $sqlstmt .= ",REPLACE(REPLACE(concat_ws(', ', IF(pd.hipaa_allowemail = 'YES', 'Email', 'NO'), IF(pd.hipaa_allowsms = 'YES', 'SMS', 'NO'),
+            break;
+        case "Communication":
+            $sqlstmt .= ",REPLACE(REPLACE(concat_ws(', ', IF(pd.hipaa_allowemail = 'YES', 'Email', 'NO'), IF(pd.hipaa_allowsms = 'YES', 'SMS', 'NO'),
                             IF(pd.hipaa_mail = 'YES', 'Mail Message', 'NO') , IF(pd.hipaa_voice = 'YES', 'Voice Message', 'NO') ), ', NO', ''), 'NO,', '') as communications";
-                    break;
-                case "Insurance Companies":
-                    $sqlstmt .= ", id.type AS ins_type, id.provider AS ins_provider, ic.name as ins_name";
-                    break;
-                case "Encounters":
-                    $sqlstmt .= ", enc.date AS enc_date, enc.reason AS enc_reason, enc.facility AS enc_facility, enc.encounter_type_description AS enc_type,
+            break;
+        case "Insurance Companies":
+            $sqlstmt .= ", id.type AS ins_type, id.provider AS ins_provider, ic.name as ins_name";
+            break;
+        case "Encounters":
+            $sqlstmt .= ", enc.date AS enc_date, enc.reason AS enc_reason, enc.facility AS enc_facility, enc.encounter_type_description AS enc_type,
                             REPLACE(enc.discharge_disposition, '-', ' ') AS enc_discharge";
-                    break;
-                case "Observations":
-                    $sqlstmt .= ", obs.date AS obs_date, obs.code AS obs_code, obs.observation AS obs_comments, obs.description AS obs_description,
+            break;
+        case "Observations":
+            $sqlstmt .= ", obs.date AS obs_date, obs.code AS obs_code, obs.observation AS obs_comments, obs.description AS obs_description,
                             REPLACE(obs.ob_type, '_', ' ') AS obs_type, obs.ob_value AS obs_value, obs.ob_unit AS obs_units";
-                    break;
-            }
-
-            //from
-            $sqlstmt .= " from patient_data as pd";
-            if ($srch_option != "Encounters" && $srch_option != "Observations") {
-                $sqlstmt .= " left outer join users as u on u.id = pd.providerid";
-            }
-            //JOINS
-            switch ($srch_option) {
-                case "Problems":
-                    $sqlstmt .= " left outer join lists as li on (li.pid  = pd.pid AND li.type='medical_problem')";
-                    break;
-                case "Medications":
-                    $sqlstmt .= " left outer join lists as li on (li.pid  = pd.pid AND (li.type='medication')) ";
-                    break;
-                case "Allergies":
-                    $sqlstmt .= " left outer join lists as li on (li.pid  = pd.pid AND (li.type='allergy')) ";
-                    break;
-                case "Lab results":
-                    $sqlstmt .= " left outer join procedure_order as po on po.patient_id = pd.pid
+            break;
+    }
+
+    //from
+    $sqlstmt .= " from patient_data as pd";
+    if ($srch_option != "Encounters" && $srch_option != "Observations") {
+        $sqlstmt .= " left outer join users as u on u.id = pd.providerid";
+    }
+    //JOINS
+    switch ($srch_option) {
+        case "Problems":
+            $sqlstmt .= " left outer join lists as li on (li.pid  = pd.pid AND li.type='medical_problem')";
+            break;
+        case "Medications":
+            $sqlstmt .= " left outer join lists as li on (li.pid  = pd.pid AND (li.type='medication')) ";
+            break;
+        case "Allergies":
+            $sqlstmt .= " left outer join lists as li on (li.pid  = pd.pid AND (li.type='allergy')) ";
+            break;
+        case "Lab results":
+            $sqlstmt .= " left outer join procedure_order as po on po.patient_id = pd.pid
                             left outer join procedure_report as pp on pp.procedure_order_id = po.procedure_order_id
                             left outer join procedure_result as pr on pr.procedure_report_id = pp.procedure_report_id";
-                    break;
-                case "Insurance Companies":
-                    $sqlstmt .= " left outer join insurance_data as id on id.pid = pd.pid
+            break;
+        case "Insurance Companies":
+            $sqlstmt .= " left outer join insurance_data as id on id.pid = pd.pid
                             left outer join insurance_companies as ic on ic.id = id.provider";
-                    break;
-                case "Encounters":
-                    $sqlstmt .= " left outer join form_encounter as enc on pd.pid = enc.pid
+            break;
+        case "Encounters":
+            $sqlstmt .= " left outer join form_encounter as enc on pd.pid = enc.pid
                             left outer join users as u on enc.provider_id = u.id";
-                    break;
-                case "Observations":
-                    $sqlstmt .= " left outer join form_observation as obs on pd.pid = obs.pid
+            break;
+        case "Observations":
+            $sqlstmt .= " left outer join form_observation as obs on pd.pid = obs.pid
                             left outer join users as u on obs.user = u.username";
-                    break;
-            }
-
-            //WHERE Conditions started
-            $whr_stmt = "where 1=1";
-            switch ($srch_option) {
-                case "Medications":
-                case "Allergies":
-                    $whr_stmt .= " AND li.date >= ? AND li.date < DATE_ADD(?, INTERVAL 1 DAY) AND li.date <= ?";
-                    array_push($sqlBindArray, $sql_date_from, $sql_date_to, date("Y-m-d H:i:s"));
-                    break;
-                case "Problems":
-                    $whr_stmt .= " AND li.title != '' AND li.date >= ? AND li.date < DATE_ADD(?, INTERVAL 1 DAY) AND li.date <= ?";
-                    array_push($sqlBindArray, $sql_date_from, $sql_date_to, date("Y-m-d H:i:s"));
-                    break;
-                case "Lab results":
-                    $whr_stmt .= " AND pr.date >= ? AND pr.date < DATE_ADD(?, INTERVAL 1 DAY) AND pr.date <= ? AND pr.result != ''";
-                    array_push($sqlBindArray, $sql_date_from, $sql_date_to, date("Y-m-d H:i:s"));
-                    break;
-                case "Communication":
-                    $whr_stmt .= " AND (pd.hipaa_allowsms = 'YES' OR pd.hipaa_voice = 'YES' OR pd.hipaa_mail  = 'YES' OR pd.hipaa_allowemail  = 'YES')";
-                    break;
-                case "Insurance Companies":
-                    $whr_stmt .= " AND id.type = 'primary' AND ic.name != ''";
-                    break;
-                case "Encounters":
-                    $whr_stmt .= " AND enc.date >= ? AND enc.date < DATE_ADD(?, INTERVAL 1 DAY) AND enc.date <= ?";
-                    array_push($sqlBindArray, $sql_date_from, $sql_date_to, date("Y-m-d H:i:s"));
-                    break;
-                case "Observations":
-                    $whr_stmt .= " AND obs.date >= ? AND obs.date < DATE_ADD(?, INTERVAL 1 DAY) AND obs.date <= ?";
-                    array_push($sqlBindArray, $sql_date_from, $sql_date_to, date("Y-m-d H:i:s"));
-                    break;
-            }
-            // If a report uses a custom date condition, add it to this array to stop the default being used
-            if (!in_array($srch_option, ["Medications", "Allergies", "Problems", "Encounters", "Observations"])) {
-                $whr_stmt .= " AND pd.date >= ? AND pd.date < DATE_ADD(?, INTERVAL 1 DAY) AND pd.date <= ?";
-                array_push($sqlBindArray, $sql_date_from, $sql_date_to, date("Y-m-d H:i:s"));
-            }
->>>>>>> 5cdbee23
+            break;
+    }
 
     //WHERE Conditions started
     $whr_stmt = "where 1=1";
     switch ($srch_option) {
-    case "Medications":
-    case "Allergies":
-        $whr_stmt .= " AND li.date >= ? AND li.date < DATE_ADD(?, INTERVAL 1 DAY) AND li.date <= ?";
-        array_push($sqlBindArray, $sql_date_from, $sql_date_to, date("Y-m-d H:i:s"));
-        break;
-    case "Problems":
-        $whr_stmt .= " AND li.title != '' AND li.date >= ? AND li.date < DATE_ADD(?, INTERVAL 1 DAY) AND li.date <= ?";
-        array_push($sqlBindArray, $sql_date_from, $sql_date_to, date("Y-m-d H:i:s"));
-        break;
-    case "Lab results":
-        $whr_stmt .= " AND pr.date >= ? AND pr.date < DATE_ADD(?, INTERVAL 1 DAY) AND pr.date <= ? AND pr.result != ''";
-        array_push($sqlBindArray, $sql_date_from, $sql_date_to, date("Y-m-d H:i:s"));
-        break;
-    case "Communication":
-        $whr_stmt .= " AND (pd.hipaa_allowsms = 'YES' OR pd.hipaa_voice = 'YES' OR pd.hipaa_mail  = 'YES' OR pd.hipaa_allowemail  = 'YES')";
-        break;
-    case "Insurance Companies":
-        $whr_stmt .= " AND id.type = 'primary' AND ic.name != ''";
-        break;
-    case "Encounters":
-        $whr_stmt .= " AND enc.date >= ? AND enc.date < DATE_ADD(?, INTERVAL 1 DAY) AND enc.date <= ?";
-        array_push($sqlBindArray, $sql_date_from, $sql_date_to, date("Y-m-d H:i:s"));
-        break;
-    case "Observations":
-        $whr_stmt .= " AND obs.date >= ? AND obs.date < DATE_ADD(?, INTERVAL 1 DAY) AND obs.date <= ?";
-        array_push($sqlBindArray, $sql_date_from, $sql_date_to, date("Y-m-d H:i:s"));
-        break;
+        case "Medications":
+        case "Allergies":
+            $whr_stmt .= " AND li.date >= ? AND li.date < DATE_ADD(?, INTERVAL 1 DAY) AND li.date <= ?";
+            array_push($sqlBindArray, $sql_date_from, $sql_date_to, date("Y-m-d H:i:s"));
+            break;
+        case "Problems":
+            $whr_stmt .= " AND li.title != '' AND li.date >= ? AND li.date < DATE_ADD(?, INTERVAL 1 DAY) AND li.date <= ?";
+            array_push($sqlBindArray, $sql_date_from, $sql_date_to, date("Y-m-d H:i:s"));
+            break;
+        case "Lab results":
+            $whr_stmt .= " AND pr.date >= ? AND pr.date < DATE_ADD(?, INTERVAL 1 DAY) AND pr.date <= ? AND pr.result != ''";
+            array_push($sqlBindArray, $sql_date_from, $sql_date_to, date("Y-m-d H:i:s"));
+            break;
+        case "Communication":
+            $whr_stmt .= " AND (pd.hipaa_allowsms = 'YES' OR pd.hipaa_voice = 'YES' OR pd.hipaa_mail  = 'YES' OR pd.hipaa_allowemail  = 'YES')";
+            break;
+        case "Insurance Companies":
+            $whr_stmt .= " AND id.type = 'primary' AND ic.name != ''";
+            break;
+        case "Encounters":
+            $whr_stmt .= " AND enc.date >= ? AND enc.date < DATE_ADD(?, INTERVAL 1 DAY) AND enc.date <= ?";
+            array_push($sqlBindArray, $sql_date_from, $sql_date_to, date("Y-m-d H:i:s"));
+            break;
+        case "Observations":
+            $whr_stmt .= " AND obs.date >= ? AND obs.date < DATE_ADD(?, INTERVAL 1 DAY) AND obs.date <= ?";
+            array_push($sqlBindArray, $sql_date_from, $sql_date_to, date("Y-m-d H:i:s"));
+            break;
     }
     // If a report uses a custom date condition, add it to this array to stop the default being used
     if (!in_array($srch_option, ["Medications", "Allergies", "Problems", "Encounters", "Observations"])) {
@@ -656,134 +546,10 @@
         }
     }
 
-<<<<<<< HEAD
     if ($srch_option == "Insurance Companies" && strlen($insurance_company) > 0 && $insurance_company != "All") {
         $whr_stmt .= " AND ic.name = ?";
         array_push($sqlBindArray, $insurance_company);
     }
-=======
-            // Controls the columns displayed, their headings and widths, and how many columns are sorted from the left
-            $report_options_arr = array(
-                "Demographics" => array(
-                    "cols" => array(
-                        "patient_date"   => array("heading" => "Date",         "width" => "15%"),
-                        "patient_name"   => array("heading" => "Patient Name", "width" => "20%"),
-                        "patient_id"     => array("heading" => "PID",          "width" => "5%"),
-                        "patient_age"    => array("heading" => "Age",          "width" => "5%"),
-                        "patient_sex"    => array("heading" => "Gender",       "width" => "10%"),
-                        "patient_ethnic" => array("heading" => "Ethnicity",    "width" => "10%"),
-                        "patient_race"   => array("heading" => "Race",         "width" => "20%"),
-                        "users_provider" => array("heading" => "Provider",     "width" => "5%")
-                    ),
-                    "acl" => ["patients", "demo"]
-                ),
-                "Diagnoses" => array( // Diagnosis Check - Medications, Allergies, Problems
-                    "cols" => array(
-                        "lists_date"      => array("heading" => "Diagnosis Date", "width" => "15%"),
-                        "lists_diagnosis" => array("heading" => "Diagnosis",      "width" => "15%"),
-                        "lists_title"     => array(                               "width" => "15%"), // Heading assigned below
-                        "patient_name"    => array("heading" => "Patient Name",   "width" => "15%"),
-                        "patient_id"      => array("heading" => "PID",            "width" => "5%"),
-                        "patient_age"     => array("heading" => "Age",            "width" => "5%"),
-                        "patient_sex"     => array("heading" => "Gender",         "width" => "10%"),
-                        "patient_ethnic"  => array("heading" => "Ethnicity",      "width" => "10%"),
-                        "users_provider"  => array("heading" => "Provider",       "width" => 4)
-                    ),
-                    "sort_cols" => 3,
-                    "acl" => ["patients", "med"]
-                ),
-                "Lab results" => array(
-                    "cols" => array(
-                        "result_date"        => array("heading" => "Date",        "width" => "15%"),
-                        "result_facility"    => array("heading" => "Facility",    "width" => "15%"),
-                        "result_units"       => array("heading" => "Unit",        "width" => "10%"),
-                        "result_result"      => array("heading" => "Result",      "width" => "10%"),
-                        "result_range"       => array("heading" => "Range",       "width" => "10%"),
-                        "result_abnormal"    => array("heading" => "Abnormal",    "width" => "10%"),
-                        "result_comments"    => array("heading" => "Comments"),
-                        "result_document_id" => array("heading" => "Document ID", "width" => "5%"),
-                        "patient_id"         => array("heading" => "PID",         "width" => "5%")
-                    ),
-                    "sort_cols" => 6,
-                    "acl" => ["patients", "lab"]
-                ),
-                "Communication" => array(
-                    "cols" => array(
-                        "patient_date"   => array("heading" => "Date",         "width" => "15%"),
-                        "patient_name"   => array("heading" => "Patient Name", "width" => "20%"),
-                        "patient_id"     => array("heading" => "PID",          "width" => "5%"),
-                        "patient_age"    => array("heading" => "Age",          "width" => "5%"),
-                        "patient_sex"    => array("heading" => "Gender",       "width" => "10%"),
-                        "patient_ethnic" => array("heading" => "Ethnicity",    "width" => "10%"),
-                        "users_provider" => array("heading" => "Provider",     "width" => "15%"),
-                        "communications" => array("heading" => "Communication")
-                    ),
-                    "acl" => ["patients", "med"]
-                ),
-                "Insurance Companies" => array(
-                    "cols" => array(
-                        "patient_date"   => array("heading" => "Date",         "width" => "15%"),
-                        "patient_name"   => array("heading" => "Patient Name", "width" => "20%"),
-                        "patient_id"     => array("heading" => "PID",          "width" => "5%"),
-                        "patient_age"    => array("heading" => "Age",          "width" => "5%"),
-                        "patient_sex"    => array("heading" => "Gender",       "width" => "10%"),
-                        "patient_ethnic" => array("heading" => "Ethnicity",    "width" => "10%"),
-                        "users_provider" => array("heading" => "Provider",     "width" => "15%"),
-                        "ins_name"       => array("heading" => "Insurance Companies")
-                    ),
-                    "acl" => ["patients", "med"]
-                ),
-                "Encounters" => array(
-                    "cols" => array(
-                        "enc_date"       => array("heading" => "Encounter Date"),
-                        "patient_name"   => array("heading" => "Patient Name"),
-                        "patient_id"     => array("heading" => "PID"),
-                        "patient_age"    => array("heading" => "Age"),
-                        "patient_sex"    => array("heading" => "Gender"),
-                        "patient_ethnic" => array("heading" => "Ethnicity"),
-                        "users_provider" => array("heading" => "Provider"),
-                        "enc_type"       => array("heading" => "Encounter type"),
-                        "enc_reason"     => array("heading" => "Reason"),
-                        "enc_facility"   => array("heading" => "Facility"),
-                        "enc_discharge"  => array("heading" => "Discharge Disposition")
-                    ),
-                    "acl" => ["encounters", "relaxed"]
-                ),
-                "Observations" => array(
-                    "cols" => array(
-                        "obs_date"        => array("heading" => "Date"),
-                        "patient_name"    => array("heading" => "Patient Name"),
-                        "patient_id"      => array("heading" => "PID"),
-                        "patient_age"     => array("heading" => "Age"),
-                        "patient_sex"     => array("heading" => "Gender"),
-                        "patient_ethnic"  => array("heading" => "Ethnicity"),
-                        "users_provider"  => array("heading" => "Provider"),
-                        "obs_code"        => array("heading" => "Code"),
-                        "obs_description" => array("heading" => "Description"),
-                        "obs_type"        => array("heading" => "Type"),
-                        "obs_value"       => array("heading" => "Value"),
-                        "obs_units"       => array("heading" => "Units"),
-                        "obs_comments"    => array("heading" => "Comments")
-                    ),
-                    "sort_cols" => -1,
-                    "acl" => ["encounters", "coding_a"]
-                )
-            );
-            if (in_array($srch_option, ["Medications", "Allergies", "Problems"])) {
-                switch ($srch_option) {
-                    case "Medications":
-                        $report_options_arr["Diagnoses"]["cols"]["lists_title"]["heading"] = "Medication";
-                        break;
-                    case "Allergies":
-                        $report_options_arr["Diagnoses"]["cols"]["lists_title"]["heading"] = "Allergy";
-                        break;
-                    case "Problems":
-                        $report_options_arr["Diagnoses"]["cols"]["lists_title"]["heading"] = "Problem";
-                        break;
-                }
-                $srch_option = "Diagnoses";
-            }
->>>>>>> 5cdbee23
 
     // Controls the columns displayed, their headings and widths, and how many columns are sorted from the left
     $report_options_arr = array(
@@ -894,54 +660,23 @@
     );
     if (in_array($srch_option, ["Medications", "Allergies", "Problems"])) {
         switch ($srch_option) {
-        case "Medications":
-            $report_options_arr["Diagnoses"]["cols"]["lists_title"]["heading"] = "Medication";
-            break;
-        case "Allergies":
-            $report_options_arr["Diagnoses"]["cols"]["lists_title"]["heading"] = "Allergy";
-            break;
-        case "Problems":
-            $report_options_arr["Diagnoses"]["cols"]["lists_title"]["heading"] = "Problem";
-            break;
+            case "Medications":
+                $report_options_arr["Diagnoses"]["cols"]["lists_title"]["heading"] = "Medication";
+                break;
+            case "Allergies":
+                $report_options_arr["Diagnoses"]["cols"]["lists_title"]["heading"] = "Allergy";
+                break;
+            case "Problems":
+                $report_options_arr["Diagnoses"]["cols"]["lists_title"]["heading"] = "Problem";
+                break;
         }
         $srch_option = "Diagnoses";
     }
 
-<<<<<<< HEAD
     if (!AclMain::aclCheckCore($report_options_arr[$srch_option]["acl"][0], $report_options_arr[$srch_option]["acl"][1])) {
         echo (new TwigContainer(null, $GLOBALS['kernel']))->getTwig()->render('core/unauthorized.html.twig', ['pageTitle' => xl("Patient List Creation") . " (" . xl($srch_option) . ")"]);
         exit;
     }
-=======
-            // Sorting By filter fields
-            $sortby = $_POST['sortby'] ?? '';
-            $sortorder = $_POST['sortorder'] ?? '';
-
-            // This is for sorting the records, which columns visually allow sorting are decided when drawing the table
-            $sort = array_keys($report_options_arr[$srch_option]["cols"]);
-            if ($sortby == "") {
-                switch ($srch_option) {
-                    case "Diagnoses":
-                        $sortby = $sort[1];
-                        break;
-                    /* case "Lab results":
-                        //$odrstmt = " result_result";
-                        break; */
-                    case "Communication":
-                        //$commsort = " ROUND((LENGTH(communications) - LENGTH(REPLACE(communications, ',', '')))/LENGTH(','))";
-                        $sortby = $sort[6];
-                        //$odrstmt = " ROUND((LENGTH(communications) - LENGTH(REPLACE(communications, ',', '')))/LENGTH(',')) , communications";
-                        break;
-                    case "Insurance Companies":
-                        //$commsort = " ROUND((LENGTH(communications) - LENGTH(REPLACE(communications, ',', '')))/LENGTH(','))";
-                        $sortby = $sort[7];
-                        //$odrstmt = " ROUND((LENGTH(communications) - LENGTH(REPLACE(communications, ',', '')))/LENGTH(',')) , communications";
-                        break;
-                    default:
-                        $sortby = $sort[0];
-                }
-            }
->>>>>>> 5cdbee23
 
     // Sorting By filter fields
     $sortby = $_POST['sortby'] ?? '';
@@ -951,24 +686,24 @@
     $sort = array_keys($report_options_arr[$srch_option]["cols"]);
     if ($sortby == "") {
         switch ($srch_option) {
-        case "Diagnoses":
-            $sortby = $sort[1];
-            break;
-        /* case "Lab results":
-            //$odrstmt = " result_result";
-            break; */
-        case "Communication":
-            //$commsort = " ROUND((LENGTH(communications) - LENGTH(REPLACE(communications, ',', '')))/LENGTH(','))";
-            $sortby = $sort[6];
-            //$odrstmt = " ROUND((LENGTH(communications) - LENGTH(REPLACE(communications, ',', '')))/LENGTH(',')) , communications";
-            break;
-        case "Insurance Companies":
-            //$commsort = " ROUND((LENGTH(communications) - LENGTH(REPLACE(communications, ',', '')))/LENGTH(','))";
-            $sortby = $sort[7];
-            //$odrstmt = " ROUND((LENGTH(communications) - LENGTH(REPLACE(communications, ',', '')))/LENGTH(',')) , communications";
-            break;
-        default:
-            $sortby = $sort[0];
+            case "Diagnoses":
+                $sortby = $sort[1];
+                break;
+            /* case "Lab results":
+                //$odrstmt = " result_result";
+                break; */
+            case "Communication":
+                //$commsort = " ROUND((LENGTH(communications) - LENGTH(REPLACE(communications, ',', '')))/LENGTH(','))";
+                $sortby = $sort[6];
+                //$odrstmt = " ROUND((LENGTH(communications) - LENGTH(REPLACE(communications, ',', '')))/LENGTH(',')) , communications";
+                break;
+            case "Insurance Companies":
+                //$commsort = " ROUND((LENGTH(communications) - LENGTH(REPLACE(communications, ',', '')))/LENGTH(','))";
+                $sortby = $sort[7];
+                //$odrstmt = " ROUND((LENGTH(communications) - LENGTH(REPLACE(communications, ',', '')))/LENGTH(',')) , communications";
+                break;
+            default:
+                $sortby = $sort[0];
         }
     }
 
@@ -976,7 +711,6 @@
         $sortorder = "asc";
     }
 
-<<<<<<< HEAD
     for ($i = 0; $i < count($sort); $i++) {
         $sortlink[$i] = "<a href=\"#\" onclick=\"sortingCols(" . attr_js($sort[$i]) . ",'asc');\" ><img src='" .  $GLOBALS['images_static_relative'] . "/sortdown.gif' border='0' alt=\"" . xla('Sort Up') . "\"></a>";
     }
@@ -984,77 +718,39 @@
     for ($i = 0; $i < count($sort); $i++) {
         if ($sortby == $sort[$i]) {
             switch ($sortorder) {
-            case "asc":
-                $sortlink[$i] = "<a href=\"#\" onclick=\"sortingCols(" . attr_js($sortby) . ",'desc');\" ><img src='" .  $GLOBALS['images_static_relative'] . "/sortup.gif' border='0' alt=\"" . xla('Sort Up') . "\"></a>";
-                break;
-            case "desc":
-                $sortlink[$i] = "<a href=\"#\" onclick=\"sortingCols('" . attr_js($sortby) . "','asc');\" onclick=\"top.restoreSession()\"><img src='" . $GLOBALS['images_static_relative'] . "/sortdown.gif' border='0' alt=\"" . xla('Sort Down') . "\"></a>";
-                break;
-            } break;
+                case "asc":
+                    $sortlink[$i] = "<a href=\"#\" onclick=\"sortingCols(" . attr_js($sortby) . ",'desc');\" ><img src='" .  $GLOBALS['images_static_relative'] . "/sortup.gif' border='0' alt=\"" . xla('Sort Up') . "\"></a>";
+                    break;
+                case "desc":
+                    $sortlink[$i] = "<a href=\"#\" onclick=\"sortingCols('" . attr_js($sortby) . "','asc');\" onclick=\"top.restoreSession()\"><img src='" . $GLOBALS['images_static_relative'] . "/sortdown.gif' border='0' alt=\"" . xla('Sort Down') . "\"></a>";
+                    break;
+            }
+            break;
         }
     }
-=======
-            for ($i = 0; $i < count($sort); $i++) {
-                if ($sortby == $sort[$i]) {
-                    switch ($sortorder) {
-                        case "asc":
-                            $sortlink[$i] = "<a href=\"#\" onclick=\"sortingCols(" . attr_js($sortby) . ",'desc');\" ><img src='" .  $GLOBALS['images_static_relative'] . "/sortup.gif' border='0' alt=\"" . xla('Sort Up') . "\"></a>";
-                            break;
-                        case "desc":
-                            $sortlink[$i] = "<a href=\"#\" onclick=\"sortingCols('" . attr_js($sortby) . "','asc');\" onclick=\"top.restoreSession()\"><img src='" . $GLOBALS['images_static_relative'] . "/sortdown.gif' border='0' alt=\"" . xla('Sort Down') . "\"></a>";
-                            break;
-                    }
-                    break;
-                }
-            }
-
-            switch ($srch_option) {
-                case "Diagnoses":
-                    $odrstmt = " ORDER BY lists_date asc";
-                    break;
-                case "Lab results":
-                    $odrstmt = " ORDER BY result_date asc";
-                    break;
-                case "Communication":
-                    $odrstmt = " ORDER BY ROUND((LENGTH(communications) - LENGTH(REPLACE(communications, ',', '')))/LENGTH(',')) asc, communications asc";
-                    break;
-                case "Demographics":
-                    $odrstmt = " ORDER BY patient_date asc";
-                    break;
-                case "Insurance Companies":
-                    $odrstmt = " ORDER BY ins_provider asc";
-                    break;
-                case "Encounters":
-                    $odrstmt = " ORDER BY enc_date asc, enc_type asc, enc_reason asc, enc_discharge asc";
-                    break;
-                case "Observations":
-                    $odrstmt = " ORDER BY obs_date asc, obs_code asc, obs_type asc, obs_units asc, obs_value asc, obs_comments asc";
-                    break;
-            }
->>>>>>> 5cdbee23
 
     switch ($srch_option) {
-    case "Diagnoses":
-        $odrstmt = " ORDER BY lists_date asc";
-        break;
-    case "Lab results":
-        $odrstmt = " ORDER BY result_date asc";
-        break;
-    case "Communication":
-        $odrstmt = " ORDER BY ROUND((LENGTH(communications) - LENGTH(REPLACE(communications, ',', '')))/LENGTH(',')) asc, communications asc";
-        break;
-    case "Demographics":
-        $odrstmt = " ORDER BY patient_date asc";
-        break;
-    case "Insurance Companies":
-        $odrstmt = " ORDER BY ins_provider asc";
-        break;
-    case "Encounters":
-        $odrstmt = " ORDER BY enc_date asc, enc_type asc, enc_reason asc, enc_discharge asc";
-        break;
-    case "Observations":
-        $odrstmt = " ORDER BY obs_date asc, obs_code asc, obs_type asc, obs_units asc, obs_value asc, obs_comments asc";
-        break;
+        case "Diagnoses":
+            $odrstmt = " ORDER BY lists_date asc";
+            break;
+        case "Lab results":
+            $odrstmt = " ORDER BY result_date asc";
+            break;
+        case "Communication":
+            $odrstmt = " ORDER BY ROUND((LENGTH(communications) - LENGTH(REPLACE(communications, ',', '')))/LENGTH(',')) asc, communications asc";
+            break;
+        case "Demographics":
+            $odrstmt = " ORDER BY patient_date asc";
+            break;
+        case "Insurance Companies":
+            $odrstmt = " ORDER BY ins_provider asc";
+            break;
+        case "Encounters":
+            $odrstmt = " ORDER BY enc_date asc, enc_type asc, enc_reason asc, enc_discharge asc";
+            break;
+        case "Observations":
+            $odrstmt = " ORDER BY obs_date asc, obs_code asc, obs_type asc, obs_units asc, obs_value asc, obs_comments asc";
+            break;
     }
 
     if (!empty($_POST['sortby']) && !empty($_POST['sortorder'])) {
@@ -1104,7 +800,6 @@
                     <table class='table' width='90%' align="center" cellpadding="5" cellspacing="0" style="font-family: Tahoma;" border="0">
 
                         <?php echo '<tr ' . (($srch_option == "Lab results") ? 'bgcolor="#C3FDB8" align="left" ' : '') . 'style="font-size:15px;">';
-<<<<<<< HEAD
         }
         foreach (array_keys($report_options_arr[$srch_option]["cols"]) as $report_col_key => $report_col) {
             if (!$csv) {
@@ -1118,8 +813,11 @@
                     }
                 }
                 echo 'class="font-weight-bold">' . xlt($report_options_arr[$srch_option]["cols"][$report_col]["heading"]);
-                if (isset($report_options_arr[$srch_option]["sort_cols"]) && $report_options_arr[$srch_option]["sort_cols"] != 0) {
-                    if (($report_options_arr[$srch_option]["sort_cols"] > 0 && $report_col_key < $report_options_arr[$srch_option]["sort_cols"])
+                if (
+                    isset($report_options_arr[$srch_option]["sort_cols"]) && $report_options_arr[$srch_option]["sort_cols"] != 0
+                ) {
+                    if (
+                        ($report_options_arr[$srch_option]["sort_cols"] > 0 && $report_col_key < $report_options_arr[$srch_option]["sort_cols"])
                         || ($report_options_arr[$srch_option]["sort_cols"] < 0 && $report_col_key < $report_options_arr[$srch_option]["sort_cols"] + count($report_options_arr[$srch_option]["cols"]))
                     ) {
                         echo $sortlink[$report_col_key];
@@ -1147,20 +845,20 @@
                     $report_col = array_keys($report_options_arr[$srch_option]["cols"])[$report_value_key];
                     echo '<td>';
                     switch ($report_col) {
-                    case "lists_date":
-                    case "patient_date":
-                    case "encounter_date":
-                    case "observation_date":
-                        echo ($report_value != '') ? text(oeFormatDateTime($report_value, "global", true)) : '';
-                        break;
-                    case "patient_race":
-                        echo generate_display_field(array('data_type' => '36','list_id' => 'race'), $report_value);
-                        break;
-                    case "result_units":
-                        echo generate_display_field(array('data_type' => '1', 'list_id' => 'proc_unit'), $report_value) . '&nbsp;';
-                        break;
-                    default:
-                        echo text($report_value);
+                        case "lists_date":
+                        case "patient_date":
+                        case "encounter_date":
+                        case "observation_date":
+                            echo ($report_value != '') ? text(oeFormatDateTime($report_value, "global", true)) : '';
+                            break;
+                        case "patient_race":
+                            echo generate_display_field(array('data_type' => '36','list_id' => 'race'), $report_value);
+                            break;
+                        case "result_units":
+                            echo generate_display_field(array('data_type' => '1', 'list_id' => 'proc_unit'), $report_value) . '&nbsp;';
+                            break;
+                        default:
+                            echo text($report_value);
                     }
                     echo '</td>';
                 } else {
@@ -1176,58 +874,6 @@
                 echo '</tr>';
             }
         }
-=======
-                        foreach (array_keys($report_options_arr[$srch_option]["cols"]) as $report_col_key => $report_col) {
-                            echo '<td ';
-                            if (isset($report_options_arr[$srch_option]["cols"][$report_col]["width"])) {
-                                $width = $report_options_arr[$srch_option]["cols"][$report_col]["width"];
-                                if (str_contains($width, '%')) {
-                                    echo 'width="' . $width . '" ';
-                                } else {
-                                    echo 'colspan="' . $width . '" ';
-                                }
-                            }
-                            echo 'class="font-weight-bold">' . xlt($report_options_arr[$srch_option]["cols"][$report_col]["heading"]);
-                            if (
-                                isset($report_options_arr[$srch_option]["sort_cols"]) && $report_options_arr[$srch_option]["sort_cols"] != 0
-                            ) {
-                                if (
-                                    ($report_options_arr[$srch_option]["sort_cols"] == "all")
-                                    || ($report_options_arr[$srch_option]["sort_cols"] > 0 && $report_col_key < $report_options_arr[$srch_option]["sort_cols"])
-                                    || ($report_options_arr[$srch_option]["sort_cols"] < 0 && $report_col_key < $report_options_arr[$srch_option]["sort_cols"] + count($report_options_arr[$srch_option]["cols"]))
-                                ) {
-                                    echo $sortlink[$report_col_key];
-                                }
-                            }
-                            echo '</td>';
-                        }
-                        echo '</tr>';
-                        foreach ($report_data_arr as $report_data_key => $report_data) {
-                            echo '<tr bgcolor="#CCCCCC" style="font-size:15px;">';
-                            foreach ($report_data as $report_value_key => $report_value) {
-                                $report_col = array_keys($report_options_arr[$srch_option]["cols"])[$report_value_key];
-                                echo '<td>';
-                                switch ($report_col) {
-                                    case "lists_date":
-                                    case "patient_date":
-                                    case "encounter_date":
-                                    case "observation_date":
-                                        echo ($report_value != '') ? text(oeFormatDateTime($report_value, "global", true)) : '';
-                                        break;
-                                    case "patient_race":
-                                        echo generate_display_field(array('data_type' => '36','list_id' => 'race'), $report_value);
-                                        break;
-                                    case "result_units":
-                                        echo generate_display_field(array('data_type' => '1', 'list_id' => 'proc_unit'), $report_value) . '&nbsp;';
-                                        break;
-                                    default:
-                                        echo text($report_value);
-                                }
-                                echo '</td>';
-                            }
-                            echo '</tr>';
-                        } ?>
->>>>>>> 5cdbee23
 
         if (!$csv) { ?>
 
