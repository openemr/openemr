<?php

/**
 * This report lists all the demographics, allergies, problems, medications and
 * lab results along with race, ethnicity, insurance company and provider for those items
 *
 * @package   OpenEMR
 * @link      https://www.open-emr.org
 * @author    Brady Miller <brady.g.miller@gmail.com>
 * @author    Stephen Waite <stephen.waite@cmsvt.com>
 * @copyright Copyright (c) 2014 Ensoftek, Inc
 * @copyright Copyright (c) 2017-2018 Brady Miller <brady.g.miller@gmail.com>
 * @copyright Copyright (c) 2021 Stephen Waite <stephen.waite@cmsvt.com>
 * @license   https://github.com/openemr/openemr/blob/master/LICENSE GNU General Public License 3
 */

require_once "../globals.php";
require_once "$srcdir/patient.inc.php";
require_once "$srcdir/options.inc.php";
require_once "../drugs/drugs.inc.php";
require_once "$srcdir/payment_jav.inc.php";

use OpenEMR\Common\Acl\AclMain;
use OpenEMR\Common\Csrf\CsrfUtils;
use OpenEMR\Common\Twig\TwigContainer;
use OpenEMR\Core\Header;

if (!AclMain::aclCheckCore('patients', 'med')) {
    echo (new TwigContainer(null, $GLOBALS['kernel']))->getTwig()->render('core/unauthorized.html.twig', ['pageTitle' => xl("Patient List Creation")]);
    exit;
}

if (!empty($_POST)) {
    if (!CsrfUtils::verifyCsrfToken($_POST["csrf_token_form"])) {
        CsrfUtils::csrfNotVerified();
    }
}

$search_options = array
(
    "Demographics"        => xl("Demographics"),
    "Problems"            => xl("Problems"),
    "Medications"         => xl("Medications"),
    "Allergies"           => xl("Allergies"),
    "Lab results"         => xl("Lab Results"),
    "Communication"       => xl("Communication"),
    "Insurance Companies" => xl("Insurance Companies"),
    "Encounters"          => xl("Encounters"),
    "Observations"        => xl("Observations"),
    "Procedures"          => xl("Procedures")
);

$comarr = array
(
    "allow_sms"   => xl("Allow SMS"),
    "allow_voice" => xl("Allow Voice Message"),
    "allow_mail"  => xl("Allow Mail Message"),
    "allow_email" => xl("Allow Email")
);

// get array of all insurance companies from function in patient.inc.php
$insarr = getInsuranceProvidersExtra();

$_POST['form_details'] = true;

$sql_date_from = (!empty($_POST['date_from'])) ? DateTimeToYYYYMMDDHHMMSS($_POST['date_from']) : date('Y-01-01 H:i:s');
$sql_date_to = (!empty($_POST['date_to'])) ? DateTimeToYYYYMMDDHHMMSS($_POST['date_to']) : date('Y-m-d H:i:s');

$patient_id = trim($_POST["patient_id"] ?? '');
$age_from = $_POST["age_from"] ?? '';
$age_to = $_POST["age_to"] ?? '';
$sql_gender = $_POST["gender"] ?? '';
$sql_ethnicity = $_POST["ethnicity"] ?? '';
$sql_race = $_POST["race"] ?? '';
$form_drug_name = trim($_POST["form_drug_name"] ?? '');
$form_diagnosis = trim($_POST["form_diagnosis"] ?? '');
$form_lab_results = trim($_POST["form_lab_results"] ?? '');
$form_service_codes = trim($_POST["form_service_codes"] ?? '');
$form_immunization = trim($_POST["form_immunization"] ?? '');
$communication = trim($_POST["communication"] ?? '');
$insurance_company = trim($_POST["insurance_companies"] ?? '');
?>
<html>
    <head>

        <title>
            <?php echo xlt('Patient List Creation'); ?>
        </title>

        <?php Header::setupHeader(['datetime-picker', 'report-helper']); ?>

        <script>
            function Form_Validate() {
                var d = document.forms[0];
                FromDate = d.date_from.value;
                ToDate = d.date_to.value;
                if ((FromDate.length > 0) && (ToDate.length > 0)) {
                    if (Date.parse(FromDate) > Date.parse(ToDate)) {
                        alert(<?php echo xlj('To date must be later than From date!'); ?>);
                        return false;
                    }
                }
                $("#processing").show();
                return true;
            }
        </script>

        <style>
            /* specifically include & exclude from printing */
            @media print {
                #report_parameters {
                    visibility: hidden;
                    display: none;
                }
                #report_parameters_daterange {
                    visibility: visible;
                    display: inline;
                }
                #report_results table {
                    margin-top: 0px;
                }
                #report_image {
                    visibility: hidden;
                    display: none;
                }
            }

            /* specifically exclude some from the screen */
            @media screen {
                #report_parameters_daterange {
                    visibility: hidden;
                    display: none;
                }
            }
        </style>
        <script>
            function submitForm() {
                var d_from = new String($('#date_from').val());
                var d_to = new String($('#date_to').val());

                var d_from_arr = d_from.split('-');
                var d_to_arr = d_to.split('-');

                var dt_from = new Date(d_from_arr[0], d_from_arr[1], d_from_arr[2]);
                var dt_to = new Date(d_to_arr[0], d_to_arr[1], d_to_arr[2]);

                var mili_from = dt_from.getTime();
                var mili_to = dt_to.getTime();
                var diff = mili_to - mili_from;

                $('#date_error').css("display", "none");

                if (diff < 0) //negative
                {
                    $('#date_error').css("display", "inline");
                } else {
                    $("#form_refresh").attr("value","true");
                    top.restoreSession();
                    $("#theform").submit();
                }
            }

            //sorting changes
            function sortingCols(sort_by,sort_order)
            {
                $("#sortby").val(sort_by);
                $("#sortorder").val(sort_order);
                $("#form_refresh").attr("value","true");
                $("#theform").submit();
            }

            $(function () {
                $(".numeric_only").keydown(function(event) {
                    // Allow only backspace and delete
                    if ( event.keyCode == 46 || event.keyCode == 8 ) {
                        // let it happen, don't do anything
                    }
                    else {
                        if(!((event.keyCode >= 96 && event.keyCode <= 105) || (event.keyCode >= 48 && event.keyCode <= 57)))
                        {
                            event.preventDefault();
                        }
                    }
                });

                <?php if (!empty($_POST['srch_option']) && ($_POST['srch_option'] == "Communication")) { ?>
                    $('#com_pref').show();
                <?php } ?>

                <?php if (!empty($_POST['srch_option']) && ($_POST['srch_option'] == "Insurance Companies")) { ?>
                    $('#ins_co').show();
                <?php } ?>

                $('.datetimepicker').datetimepicker({
                    <?php $datetimepicker_timepicker = true; ?>
                    <?php $datetimepicker_showseconds = true; ?>
                    <?php $datetimepicker_formatInput = true; ?>
                    <?php require $GLOBALS['srcdir'] . '/js/xl/jquery-datetimepicker-2-5-4.js.php'; ?>
                    <?php // can add any additional javascript settings to datetimepicker here; need to prepend first setting with a comma ?>
                });
            });

            function printForm() {
                 var win = top.printLogPrint ? top : opener.top;
                 win.printLogPrint(window);
            }

            function srch_option_change(elem) {
                $('#sortby').val('');
                $('#sortorder').val('');

                if(elem.value == 'Communication') {
                    $('#communication').val('');
                    $('#com_pref').show();
                } else {
                    $('#communication').val('');
                    $('#com_pref').hide();
                }

                if(elem.value == 'Insurance Companies') {
                    $('#insurance_companies').val('');
                    $('#ins_co').show();
                } else {
                    $('#insurance_companies').val('');
                    $('#ins_co').hide();
                    }
            }

        </script>
    </head>

    <body class="body_top">
        <!-- Required for the popup date selectors -->
        <div id="overDiv" style="position: absolute; visibility: hidden; z-index: 1000;"></div>
        <span class='title'>
        <?php echo xlt('Report - Patient List Creation');?>
        </span>
        <!-- Search can be done using age range, gender, and ethnicity filters.
        Search options include diagnosis, procedure, prescription, medical history, and lab results.
        -->

        <div id="report_parameters_daterange">
            <p>
            <?php echo "<span style='margin-left:5px;'><strong>" . xlt('Date Range') . ":</strong>&nbsp;" . text(oeFormatDateTime($sql_date_from, "global", true)) .
              " &nbsp; " . xlt('to{{Range}}') . " &nbsp; " . text(oeFormatDateTime($sql_date_to, "global", true)) . "</span>"; ?>
            <span style="margin-left:5px;"><strong><?php echo xlt('Option'); ?>:</strong>&nbsp;<?php echo text($_POST['srch_option'] ?? '');
            if (!empty($_POST['srch_option']) && ($_POST['srch_option'] == "Communication") && ($_POST['communication'] != "")) {
                if (isset($comarr[$_POST['communication']])) {
                    echo "(" . text($comarr[$_POST['communication']]) . ")";
                } else {
                    echo "(" . xlt('All') . ")";
                }
            }  ?></span>
            <span style="margin-left:5px;"><strong><?php echo xlt('Option'); ?>:</strong>&nbsp;<?php echo text($_POST['srch_option'] ?? '');
            if (!empty($_POST['srch_option']) && ($_POST['srch_option'] == "Insurance Companies") && ($_POST['insurance_companies'] != "")) {
                if (isset($insarr[$_POST['insurance_companies']])) {
                    echo "(" . text($insarr[$_POST['insurance_companies']]) . ")";
                } else {
                    echo "(" . xlt('All') . ")";
                }
            }  ?></span>
            </p>
        </div>
        <form name='theform' id='theform' method='post' action='patient_list_creation.php' onSubmit="return Form_Validate();">
            <input type="hidden" name="csrf_token_form" value="<?php echo attr(CsrfUtils::collectCsrfToken()); ?>" />
            <div id="report_parameters">
                <input type='hidden' name='form_refresh' id='form_refresh' value=''/>
                <table>
                    <tr>
                    <td width='640px'>
                        <div class="cancel-float" style='float: left'>
                        <table class='text'>
                            <tr>
                                <td class='col-form-label'><?php echo xlt('From'); ?>: </td>
                                <td><input type='text' class='datetimepicker form-control' name='date_from' id="date_from" size='18' value='<?php echo attr(oeFormatDateTime($sql_date_from, 0, true)); ?>'>
                                </td>
                                <td class='col-form-label'><?php echo xlt('To{{range}}'); ?>: </td>
                                <td><input type='text' class='datetimepicker form-control' name='date_to' id="date_to" size='18' value='<?php echo attr(oeFormatDateTime($sql_date_to, 0, true)); ?>'>
                                </td>
                                <td class='col-form-label'><?php echo xlt('Option'); ?>: </td>
                                <td class='col-form-label'>
                                    <select class="form-control" name="srch_option" id="srch_option"
                                        onchange="srch_option_change(this)">
                                        <?php foreach ($search_options as $skey => $svalue) { ?>
                                            <option <?php echo (!empty($_POST['srch_option']) && ($_POST['srch_option'] == $skey)) ? 'selected' : ''; ?>
                                            value="<?php echo attr($skey); ?>"><?php echo text($svalue); ?></option>
                                        <?php } ?>
                                    </select>
                                    <?php ?>
                                </td>

                                <td >
                                    <span id="com_pref" style="display: none">
                                    <select class="form-control" name="communication" id="communication" title="<?php echo xlt('Select Communication Preferences'); ?>">
                                        <option> <?php echo xlt('All'); ?></option>
                                        <option value="allow_sms" <?php echo ($communication == "allow_sms") ? "selected" : ""; ?>><?php echo xlt('Allow SMS'); ?></option>
                                        <option value="allow_voice" <?php echo ($communication == "allow_voice") ? "selected" : ""; ?>><?php echo xlt('Allow Voice Message'); ?></option>
                                        <option value="allow_mail" <?php echo ($communication == "allow_mail") ? "selected" : ""; ?>><?php echo xlt('Allow Mail Message'); ?></option>
                                        <option value="allow_email" <?php echo ($communication == "allow_email") ? "selected" : ""; ?>><?php echo xlt('Allow Email'); ?></option>
                                    </select>
                                    </span>
                                </td>

                                <td >
                                    <span id="ins_co" style="display: none">
                                    <select class="form-control" name="insurance_companies" id="insurance_companies" title="<?php echo xlt('Select Insurance Company'); ?>">
                                        <option> <?php echo xlt('All'); ?></option>
                                        <?php foreach ($insarr as $ins_id => $ins_co) { ?>
                                            <option <?php echo (!empty($_POST['insurance_companies']) && ($_POST['insurance_companies'] == $ins_co)) ? 'selected' : ''; ?> value="<?php echo attr($ins_co); ?>"><?php echo text($ins_co); ?></option>
                                        <?php } ?>
                                    </select>
                                    </select>
                                    </span>
                                </td>

                            </tr>
                            <tr>
                                <td class='col-form-label'><?php echo xlt('Patient ID'); ?>:</td>
                                <td><input name='patient_id' class="numeric_only form-control" type='text' id="patient_id" title='<?php echo xla('Optional numeric patient ID'); ?>' value='<?php echo attr($patient_id); ?>' size='10' maxlength='20' /></td>
                                <td class='col-form-label'><?php echo xlt('Age Range'); ?>:</td>

                                <td>
                                <table>
                                <tr>
                                <td class='col-form-label'>
                                <?php echo xlt('From'); ?>:
                                </td>
                                <td>
                                <input name='age_from' class="numeric_only form-control" type='text' id="age_from" value="<?php echo attr($age_from); ?>" size='3' maxlength='3' />
                                </td>
                                <td class='col-form-label'>
                                <?php echo xlt('To{{range}}'); ?>:
                                </td>
                                <td>
                                <input name='age_to' class="numeric_only form-control" type='text' id="age_to" value="<?php echo attr($age_to); ?>" size='3' maxlength='3' />
                                </td>
                                </tr>
                                </table>
                                </td>

                                <td class='col-form-label'><?php echo xlt('Gender'); ?>:</td>
                                <td colspan="2"><?php echo generate_select_list('gender', 'sex', $sql_gender, 'Select Gender', 'Unassigned', '', ''); ?></td>
                                <td class='col-form-label'><?php echo xlt('Ethnicity'); ?>:</td>
                                <td colspan="2"><?php echo generate_select_list('ethnicity', 'ethnicity', $sql_ethnicity, 'Select Ethnicity', 'Unassigned', '', ''); ?></td>
                            </tr>

                        </table>

                        </div></td>
                        <td class='h-100' valign='middle' width="175">
                            <table class='w-100 h-100' style='border-left: 1px solid;'>
                            <tr>
                                <td>
                                    <div class="text-center">
                                        <div class="btn-group" role="group">
                                            <a href='#' class='btn btn-secondary btn-save' onclick='submitForm();'>
                                                <?php echo xlt('Submit'); ?>
                                            </a>
                                            <?php if (isset($_POST['form_refresh'])) {?>
                                                <a href='#' class='btn btn-secondary btn-print' onclick="printForm()">
                                                    <?php echo xlt('Print'); ?>
                                                </a>
                                            <?php }?>
                                        </div>
                                    </div>
                                </td>
                                <td>
                                    <div id='processing' style='display:none;' ><img src='../pic/ajax-loader.gif'/></div>
                                </td>

                            </tr>
                        </table></td>
                    </tr>
                </table>
            </div>
        <!-- end of parameters -->
        <?php

        // SQL scripts for the various searches
        $sqlBindArray = array();
        if (!empty($_POST['form_refresh'])) {
            $sqlstmt = "select
                pd.date as patient_date,
                concat(pd.lname, ', ', pd.fname) AS patient_name,
                pd.pid AS patient_id,
                DATE_FORMAT(FROM_DAYS(DATEDIFF('" . date('Y-m-d H:i:s') . "',pd.dob)), '%Y')+0 AS patient_age,
                pd.sex AS patient_sex,
                pd.race AS patient_race,
                REPLACE(TRIM('|' FROM pd.ethnicity), '|', ', ') AS patient_ethnic,
                concat(u.lname, ', ', u.fname)  AS users_provider";

            $srch_option = $_POST['srch_option'];
            switch ($srch_option) {
            case "Medications":
            case "Allergies":
            case "Problems":
                $sqlstmt .= ",li.date AS lists_date,
                        li.diagnosis AS lists_diagnosis,
                        li.title AS lists_title"; 
                break;
            case "Lab results":
                $sqlstmt .= ",pr.date AS result_date,
                        pr.facility AS result_facility,
                        pr.units AS result_units,
                        pr.result AS result_result,
                        pr.range AS result_range,
                        pr.abnormal AS result_abnormal,
                        pr.comments AS result_comments,
<<<<<<< HEAD
                        pr.document_id AS result_document_id";
                    break;
                case "Communication":
                    $sqlstmt .= ",REPLACE(REPLACE(concat_ws(', ', IF(pd.hipaa_allowemail = 'YES', 'Email', 'NO'), IF(pd.hipaa_allowsms = 'YES', 'SMS', 'NO'),
                        IF(pd.hipaa_mail = 'YES', 'Mail Message', 'NO') , IF(pd.hipaa_voice = 'YES', 'Voice Message', 'NO') ), ', NO', ''), 'NO,', '') as communications";
                    break;
                case "Insurance Companies":
                    $sqlstmt .= ", id.type AS ins_type, id.provider AS ins_provider, ic.name as ins_name";
                    break;
                case "Encounters":
                    $sqlstmt .= ", enc.date AS enc_date, enc.reason AS enc_reason, enc.facility AS enc_facility, enc.encounter_type_description AS enc_type,
                        REPLACE(enc.discharge_disposition, '-', ' ') AS enc_discharge";
                    break;
                case "Observations":
                    $sqlstmt .= ", obs.date AS obs_date, obs.code AS obs_code, obs.observation AS obs_comments, obs.description AS obs_description,
                        REPLACE(obs.ob_type, '_', ' ') AS obs_type, obs.ob_value AS obs_value, obs.ob_unit AS obs_units";
                    break;
                case "Procedures":
                    $sqlstmt .= ", pr.date_ordered AS pr_order_date, pr.date_collected AS pr_collect_date, pr.procedure_order_id AS pr_order, pr.order_status AS pr_status, pp.name AS pr_lab,
                        CONCAT(pr.order_diagnosis, ' ', prtc.code_text_short) AS pr_diagnosis, prc.procedure_name as prc_procedure, REPLACE(prc.diagnoses, ';', ', ') AS prc_diagnoses";
                    break;
=======
                        pr.document_id AS result_document_id"; 
                break;
            case "Communication":
                $sqlstmt .= ",REPLACE(REPLACE(concat_ws(', ', IF(pd.hipaa_allowemail = 'YES', 'Email', 'NO'), IF(pd.hipaa_allowsms = 'YES', 'SMS', 'NO'),
                        IF(pd.hipaa_mail = 'YES', 'Mail Message', 'NO') , IF(pd.hipaa_voice = 'YES', 'Voice Message', 'NO') ), ', NO', ''), 'NO,', '') as communications"; 
                break;
            case "Insurance Companies":
                $sqlstmt .= ", id.type AS ins_type, id.provider AS ins_provider, ic.name as ins_name"; 
                break;
            case "Encounters":
                $sqlstmt .= ", enc.date AS enc_date, enc.reason AS enc_reason, enc.facility AS enc_facility, enc.encounter_type_description AS enc_type,
                        REPLACE(enc.discharge_disposition, '-', ' ') AS enc_discharge"; 
                break;
            case "Observations":
                $sqlstmt .= ", obs.date AS obs_date, obs.code AS obs_code, obs.observation AS obs_comments, obs.description AS obs_description,
                        REPLACE(obs.ob_type, '_', ' ') AS obs_type, obs.ob_value AS obs_value, obs.ob_unit AS obs_units"; 
                break;
>>>>>>> 2d86871e
            }

            //from
            $sqlstmt .= " from patient_data as pd";
            if ($srch_option != "Encounters" && $srch_option != "Observations") {
                $sqlstmt .= " left outer join users as u on u.id = pd.providerid";
            }
            //JOINS
            switch ($srch_option) {
            case "Problems":
                $sqlstmt .= " left outer join lists as li on (li.pid  = pd.pid AND li.type='medical_problem')"; 
                break;
            case "Medications":
                $sqlstmt .= " left outer join lists as li on (li.pid  = pd.pid AND (li.type='medication')) "; 
                break;
            case "Allergies":
                $sqlstmt .= " left outer join lists as li on (li.pid  = pd.pid AND (li.type='allergy')) "; 
                break;
            case "Lab results":
                $sqlstmt .= " left outer join procedure_order as po on po.patient_id = pd.pid
                        left outer join procedure_report as pp on pp.procedure_order_id = po.procedure_order_id
<<<<<<< HEAD
                        left outer join procedure_result as pr on pr.procedure_report_id = pp.procedure_report_id";
                    break;
                case "Insurance Companies":
                    $sqlstmt .= " left outer join insurance_data as id on id.pid = pd.pid
                        left outer join insurance_companies as ic on ic.id = id.provider";
                    break;
                case "Encounters":
                    $sqlstmt .= " left outer join form_encounter as enc on pd.pid = enc.pid
                        left outer join users as u on enc.provider_id = u.id";
                    break;
                case "Observations":
                    $sqlstmt .= " left outer join form_observation as obs on pd.pid = obs.pid
                        left outer join users as u on obs.user = u.username";
                    break;
                case "Procedures":
                    $sqlstmt .= " left outer join procedure_order as pr on pd.pid = pr.patient_id
                        left outer join procedure_providers as pp on pr.lab_id = pp.ppid
                        left outer join procedure_order_code as prc on pr.procedure_order_id = prc.procedure_order_id
                        left outer join code_types as prt on SUBSTRING_INDEX(pr.order_diagnosis, ':', 1) = prt.ct_key
                        left outer join codes as prtc on SUBSTRING_INDEX(pr.order_diagnosis, ':', -1) = prtc.code AND prt.ct_id = prtc.code_type";
                    break;
=======
                        left outer join procedure_result as pr on pr.procedure_report_id = pp.procedure_report_id"; 
                break;
            case "Insurance Companies":
                $sqlstmt .= " left outer join insurance_data as id on id.pid = pd.pid
                        left outer join insurance_companies as ic on ic.id = id.provider"; 
                break;
            case "Encounters":
                $sqlstmt .= " left outer join form_encounter as enc on pd.pid = enc.pid
                        left outer join users as u on enc.provider_id = u.id"; 
                break;
            case "Observations":
                $sqlstmt .= " left outer join form_observation as obs on pd.pid = obs.pid
                        left outer join users as u on obs.user = u.username"; 
                break;
>>>>>>> 2d86871e
            }

            //WHERE Conditions started
            $whr_stmt = " where 1=1";
            switch ($srch_option) {
<<<<<<< HEAD
                case "Medications":
                case "Allergies":
                    $whr_stmt .= " AND li.date >= ? AND li.date < DATE_ADD(?, INTERVAL 1 DAY) AND li.date <= ?";
                    array_push($sqlBindArray, $sql_date_from, $sql_date_to, date("Y-m-d H:i:s"));
                    break;
                case "Problems":
                    $whr_stmt .= " AND li.title != '' AND li.date >= ? AND li.date < DATE_ADD(?, INTERVAL 1 DAY) AND li.date <= ?";
                    array_push($sqlBindArray, $sql_date_from, $sql_date_to, date("Y-m-d H:i:s"));
                    break;
                case "Lab results":
                    $whr_stmt .= " AND pr.date >= ? AND pr.date < DATE_ADD(?, INTERVAL 1 DAY) AND pr.date <= ? AND pr.result != ''";
                    array_push($sqlBindArray, $sql_date_from, $sql_date_to, date("Y-m-d H:i:s"));
                    break;
                case "Communication":
                    $whr_stmt .= " AND (pd.hipaa_allowsms = 'YES' OR pd.hipaa_voice = 'YES' OR pd.hipaa_mail  = 'YES' OR pd.hipaa_allowemail  = 'YES')";
                    break;
                case "Insurance Companies":
                    $whr_stmt .= " AND id.type = 'primary' AND ic.name != ''";
                    break;
                case "Encounters":
                    $whr_stmt .= " AND enc.date >= ? AND enc.date < DATE_ADD(?, INTERVAL 1 DAY) AND enc.date <= ?";
                    array_push($sqlBindArray, $sql_date_from, $sql_date_to, date("Y-m-d H:i:s"));
                    break;
                case "Observations":
                    $whr_stmt .= " AND obs.date >= ? AND obs.date < DATE_ADD(?, INTERVAL 1 DAY) AND obs.date <= ?";
                    array_push($sqlBindArray, $sql_date_from, $sql_date_to, date("Y-m-d H:i:s"));
                    break;
                case "Procedures":
                    $whr_stmt .= " AND pr.date_ordered >= ? AND pr.date_ordered < DATE_ADD(?, INTERVAL 1 DAY) AND pr.date_ordered <= ?";
                    array_push($sqlBindArray, $sql_date_from, $sql_date_to, date("Y-m-d H:i:s"));
                    break;
=======
            case "Medications":
            case "Allergies":
                $whr_stmt .= " AND li.date >= ? AND li.date < DATE_ADD(?, INTERVAL 1 DAY) AND li.date <= ?";
                array_push($sqlBindArray, $sql_date_from, $sql_date_to, date("Y-m-d H:i:s"));
                break;
            case "Problems":
                $whr_stmt .= " AND li.title != '' AND li.date >= ? AND li.date < DATE_ADD(?, INTERVAL 1 DAY) AND li.date <= ?";
                array_push($sqlBindArray, $sql_date_from, $sql_date_to, date("Y-m-d H:i:s"));
                break;
            case "Lab results":
                $whr_stmt .= " AND pr.date >= ? AND pr.date < DATE_ADD(?, INTERVAL 1 DAY) AND pr.date <= ? AND pr.result != ''";
                array_push($sqlBindArray, $sql_date_from, $sql_date_to, date("Y-m-d H:i:s"));
                break;
            case "Communication":
                $whr_stmt .= " AND (pd.hipaa_allowsms = 'YES' OR pd.hipaa_voice = 'YES' OR pd.hipaa_mail  = 'YES' OR pd.hipaa_allowemail  = 'YES')";
                break;
            case "Insurance Companies":
                $whr_stmt .= " AND id.type = 'primary' AND ic.name != ''";
                break;
            case "Encounters":
                $whr_stmt .= " AND enc.date >= ? AND enc.date < DATE_ADD(?, INTERVAL 1 DAY) AND enc.date <= ?";
                array_push($sqlBindArray, $sql_date_from, $sql_date_to, date("Y-m-d H:i:s"));
                break;
            case "Observations":
                $whr_stmt .= " AND obs.date >= ? AND obs.date < DATE_ADD(?, INTERVAL 1 DAY) AND obs.date <= ?";
                array_push($sqlBindArray, $sql_date_from, $sql_date_to, date("Y-m-d H:i:s"));
                break;
>>>>>>> 2d86871e
            }
            // If a report uses a custom date condition, add it to this array to stop the default being used
            if (!in_array($srch_option, ["Medications", "Allergies", "Problems", "Encounters", "Observations", "Procedures"])) {
                $whr_stmt .= " AND pd.date >= ? AND pd.date < DATE_ADD(?, INTERVAL 1 DAY) AND pd.date <= ?";
                array_push($sqlBindArray, $sql_date_from, $sql_date_to, date("Y-m-d H:i:s"));
            }

            if (strlen($patient_id) != 0) {
                $whr_stmt .= "   and pd.pid = ?";
                array_push($sqlBindArray, $patient_id);
            }

            if (strlen($age_from) != 0) {
                $whr_stmt .= "   and DATE_FORMAT(FROM_DAYS(DATEDIFF(NOW(),pd.dob)), '%Y')+0 >= ?";
                array_push($sqlBindArray, $age_from);
            }

            if (strlen($age_to) != 0) {
                $whr_stmt .= "   and DATE_FORMAT(FROM_DAYS(DATEDIFF(NOW(),pd.dob)), '%Y')+0 <= ?";
                array_push($sqlBindArray, $age_to);
            }

            if (strlen($sql_gender) != 0) {
                $whr_stmt .= "   and pd.sex = ?";
                array_push($sqlBindArray, $sql_gender);
            }

            if (strlen($sql_ethnicity) != 0) {
                $whr_stmt .= "   and pd.ethnicity = ?";
                array_push($sqlBindArray, $sql_ethnicity);
            }

            if ($srch_option == "Communication" && strlen($communication) > 0) {
                if ($communication == "allow_sms") {
                    $whr_stmt .= " AND pd.hipaa_allowsms = 'YES' ";
                } elseif ($communication == "allow_voice") {
                    $whr_stmt .= " AND pd.hipaa_voice = 'YES' ";
                } elseif ($communication == "allow_mail") {
                    $whr_stmt .= " AND pd.hipaa_mail  = 'YES' ";
                } elseif ($communication == "allow_email") {
                    $whr_stmt .= " AND pd.hipaa_allowemail  = 'YES' ";
                }
            }

            if ($srch_option == "Insurance Companies" && strlen($insurance_company) > 0 && $insurance_company != "All") {
                $whr_stmt .= " AND ic.name = ?";
                array_push($sqlBindArray, $insurance_company);
            }

            // Controls the columns displayed, their headings and widths, and how many columns are sorted from the left
            $report_options_arr = array(
                "Demographics" => array(
                    "cols" => array(
                        "patient_date"   => array("heading" => "Date",         "width" => "15%"),
                        "patient_name"   => array("heading" => "Patient Name", "width" => "20%"),
                        "patient_id"     => array("heading" => "PID",          "width" => "5%"),
                        "patient_age"    => array("heading" => "Age",          "width" => "5%"),
                        "patient_sex"    => array("heading" => "Gender",       "width" => "10%"),
                        "patient_ethnic" => array("heading" => "Ethnicity",    "width" => "10%"),
                        "patient_race"   => array("heading" => "Race",         "width" => "20%"),
                        "users_provider" => array("heading" => "Provider",     "width" => "5%")
                    ),
                    "acl" => ["patients", "demo"]
                ),
                "Diagnoses" => array( // Diagnosis Check - Medications, Allergies, Problems
                    "cols" => array(
                        "lists_date"      => array("heading" => "Diagnosis Date", "width" => "15%"),
                        "lists_diagnosis" => array("heading" => "Diagnosis",      "width" => "15%"),
                        "lists_title"     => array(                               "width" => "15%"), // Heading assigned below
                        "patient_name"    => array("heading" => "Patient Name",   "width" => "15%"),
                        "patient_id"      => array("heading" => "PID",            "width" => "5%"),
                        "patient_age"     => array("heading" => "Age",            "width" => "5%"),
                        "patient_sex"     => array("heading" => "Gender",         "width" => "10%"),
                        "patient_ethnic"  => array("heading" => "Ethnicity",      "width" => "10%"),
                        "users_provider"  => array("heading" => "Provider",       "width" => 4)
                    ),
                    "sort_cols" => 3,
                    "acl" => ["patients", "med"]
                ),
                "Lab results" => array(
                    "cols" => array(
                        "result_date"        => array("heading" => "Date",        "width" => "15%"),
                        "result_facility"    => array("heading" => "Facility",    "width" => "15%"),
                        "result_units"       => array("heading" => "Unit",        "width" => "10%"),
                        "result_result"      => array("heading" => "Result",      "width" => "10%"),
                        "result_range"       => array("heading" => "Range",       "width" => "10%"),
                        "result_abnormal"    => array("heading" => "Abnormal",    "width" => "10%"),
                        "result_comments"    => array("heading" => "Comments"),
                        "result_document_id" => array("heading" => "Document ID", "width" => "5%"),
                        "patient_id"         => array("heading" => "PID",         "width" => "5%")
                    ),
                    "sort_cols" => 6,
                    "acl" => ["patients", "lab"]
                ),
                "Communication" => array(
                    "cols" => array(
                        "patient_date"   => array("heading" => "Date",         "width" => "15%"),
                        "patient_name"   => array("heading" => "Patient Name", "width" => "20%"),
                        "patient_id"     => array("heading" => "PID",          "width" => "5%"),
                        "patient_age"    => array("heading" => "Age",          "width" => "5%"),
                        "patient_sex"    => array("heading" => "Gender",       "width" => "10%"),
                        "patient_ethnic" => array("heading" => "Ethnicity",    "width" => "10%"),
                        "users_provider" => array("heading" => "Provider",     "width" => "15%"),
                        "communications" => array("heading" => "Communication")
                    ),
                    "acl" => ["patients", "med"]
                ),
                "Insurance Companies" => array(
                    "cols" => array(
                        "patient_date"   => array("heading" => "Date",         "width" => "15%"),
                        "patient_name"   => array("heading" => "Patient Name", "width" => "20%"),
                        "patient_id"     => array("heading" => "PID",          "width" => "5%"),
                        "patient_age"    => array("heading" => "Age",          "width" => "5%"),
                        "patient_sex"    => array("heading" => "Gender",       "width" => "10%"),
                        "patient_ethnic" => array("heading" => "Ethnicity",    "width" => "10%"),
                        "users_provider" => array("heading" => "Provider",     "width" => "15%"),
                        "ins_name"       => array("heading" => "Insurance Companies")
                    ),
                    "acl" => ["patients", "med"]
                ),
                "Encounters" => array(
                    "cols" => array(
                        "enc_date"       => array("heading" => "Encounter Date"),
                        "patient_name"   => array("heading" => "Patient Name"),
                        "patient_id"     => array("heading" => "PID"),
                        "patient_age"    => array("heading" => "Age"),
                        "patient_sex"    => array("heading" => "Gender"),
                        "patient_ethnic" => array("heading" => "Ethnicity"),
                        "users_provider" => array("heading" => "Provider"),
                        "enc_type"       => array("heading" => "Encounter type"),
                        "enc_reason"     => array("heading" => "Reason"),
                        "enc_facility"   => array("heading" => "Facility"),
                        "enc_discharge"  => array("heading" => "Discharge Disposition")
                    ),
                    "acl" => ["encounters", "relaxed"]
                ),
                "Observations" => array(
                    "cols" => array(
                        "obs_date"        => array("heading" => "Date"),
                        "patient_name"    => array("heading" => "Patient Name"),
                        "patient_id"      => array("heading" => "PID"),
                        "patient_age"     => array("heading" => "Age"),
                        "patient_sex"     => array("heading" => "Gender"),
                        "patient_ethnic"  => array("heading" => "Ethnicity"),
                        "users_provider"  => array("heading" => "Provider"),
                        "obs_code"        => array("heading" => "Code"),
                        "obs_description" => array("heading" => "Description"),
                        "obs_type"        => array("heading" => "Type"),
                        "obs_value"       => array("heading" => "Value"),
                        "obs_units"       => array("heading" => "Units"),
                        "obs_comments"    => array("heading" => "Comments")
                    ),
                    "sort_cols" => -1,
                    "acl" => ["encounters", "coding_a"]
                ),
                "Procedures" => array(
                    "cols" => array(
                        "pr_order_date"   => array("heading" => "Order Date"),
                        "pr_collect_date" => array("heading" => "Collection Date"),
                        "pr_order"        => array("heading" => "Procedure Order"),
                        "patient_name"    => array("heading" => "Patient Name"),
                        "patient_id"      => array("heading" => "PID"),
                        "users_provider"  => array("heading" => "Procedure Provider"),
                        "pr_status"       => array("heading" => "Order Status"),
                        "pr_lab"          => array("heading" => "Lab"),
                        "pr_diagnosis"    => array("heading" => "Primary Diagnosis"),
                        "prc_procedure"   => array("heading" => "Procedure Test"),
                        "prc_diagnoses"   => array("heading" => "Diagnosis Codes")
                    ),
                    "sort_cols" => -2,
                    "acl" => ["encounters", "coding_a"]
                )
            );
            if (in_array($srch_option, ["Medications", "Allergies", "Problems"])) {
                switch ($srch_option) {
                case "Medications":
                    $report_options_arr["Diagnoses"]["cols"]["lists_title"]["heading"] = "Medication"; 
                    break;
                case "Allergies":
                    $report_options_arr["Diagnoses"]["cols"]["lists_title"]["heading"] = "Allergy"; 
                    break;
                case "Problems":
                    $report_options_arr["Diagnoses"]["cols"]["lists_title"]["heading"] = "Problem"; 
                    break;
                }
                $srch_option = "Diagnoses";
            }

            if (!AclMain::aclCheckCore($report_options_arr[$srch_option]["acl"][0], $report_options_arr[$srch_option]["acl"][1])) {
                echo (new TwigContainer(null, $GLOBALS['kernel']))->getTwig()->render('core/unauthorized.html.twig', ['pageTitle' => xl("Patient List Creation") . " (" . xl($srch_option) . ")"]);
                exit;
            }

            // Sorting By filter fields
            $sortby = $_POST['sortby'] ?? '';
            $sortorder = $_POST['sortorder'] ?? '';

            // This is for sorting the records, which columns visually allow sorting are decided when drawing the table
            $sort = array_keys($report_options_arr[$srch_option]["cols"]);
            if ($sortby == "") {
                switch ($srch_option) {
                case "Diagnoses":
                    $sortby = $sort[1]; 
                    break;
                /* case "Lab results":
                    //$odrstmt = " result_result";
                    break; */
                case "Communication":
                    //$commsort = " ROUND((LENGTH(communications) - LENGTH(REPLACE(communications, ',', '')))/LENGTH(','))";
                    $sortby = $sort[6];
                    //$odrstmt = " ROUND((LENGTH(communications) - LENGTH(REPLACE(communications, ',', '')))/LENGTH(',')) , communications";
                    break;
                case "Insurance Companies":
                    //$commsort = " ROUND((LENGTH(communications) - LENGTH(REPLACE(communications, ',', '')))/LENGTH(','))";
                    $sortby = $sort[7];
                    //$odrstmt = " ROUND((LENGTH(communications) - LENGTH(REPLACE(communications, ',', '')))/LENGTH(',')) , communications";
                    break;
                default:
                    $sortby = $sort[0];
                }
            }

            if ($sortorder == "") {
                $sortorder = "asc";
            }

            for ($i = 0; $i < count($sort); $i++) {
                $sortlink[$i] = "<a href=\"#\" onclick=\"sortingCols(" . attr_js($sort[$i]) . ",'asc');\" ><img src='" .  $GLOBALS['images_static_relative'] . "/sortdown.gif' border='0' alt=\"" . xla('Sort Up') . "\"></a>";
            }

            for ($i = 0; $i < count($sort); $i++) {
                if ($sortby == $sort[$i]) {
                    switch ($sortorder) {
                    case "asc":
                        $sortlink[$i] = "<a href=\"#\" onclick=\"sortingCols(" . attr_js($sortby) . ",'desc');\" ><img src='" .  $GLOBALS['images_static_relative'] . "/sortup.gif' border='0' alt=\"" . xla('Sort Up') . "\"></a>";
                        break;
                    case "desc":
                        $sortlink[$i] = "<a href=\"#\" onclick=\"sortingCols('" . attr_js($sortby) . "','asc');\" onclick=\"top.restoreSession()\"><img src='" . $GLOBALS['images_static_relative'] . "/sortdown.gif' border='0' alt=\"" . xla('Sort Down') . "\"></a>";
                        break;
                    } break;
                }
            }

            switch ($srch_option) {
<<<<<<< HEAD
                case "Diagnoses":
                    $odrstmt = " ORDER BY lists_date asc"; break;
                case "Lab results":
                    $odrstmt = " ORDER BY result_date asc"; break;
                case "Communication":
                    $odrstmt = " ORDER BY ROUND((LENGTH(communications) - LENGTH(REPLACE(communications, ',', '')))/LENGTH(',')) asc, communications asc"; break;
                case "Demographics":
                    $odrstmt = " ORDER BY patient_date asc"; break;
                case "Insurance Companies":
                    $odrstmt = " ORDER BY ins_provider asc"; break;
                case "Encounters":
                    $odrstmt = " ORDER BY enc_date asc, enc_type asc, enc_reason asc, enc_discharge asc"; break;
                case "Observations":
                    $odrstmt = " ORDER BY obs_date asc, obs_code asc, obs_type asc, obs_units asc, obs_value asc, obs_comments asc"; break;
                case "Procedures":
                    $odrstmt = " ORDER BY pr_order_date asc, pr_collect_date asc, pr_order asc"; break;
=======
            case "Diagnoses":
                $odrstmt = " ORDER BY lists_date asc"; 
                break;
            case "Lab results":
                $odrstmt = " ORDER BY result_date asc"; 
                break;
            case "Communication":
                $odrstmt = " ORDER BY ROUND((LENGTH(communications) - LENGTH(REPLACE(communications, ',', '')))/LENGTH(',')) asc, communications asc"; 
                break;
            case "Demographics":
                $odrstmt = " ORDER BY patient_date asc"; 
                break;
            case "Insurance Companies":
                $odrstmt = " ORDER BY ins_provider asc"; 
                break;
            case "Encounters":
                $odrstmt = " ORDER BY enc_date asc, enc_type asc, enc_reason asc, enc_discharge asc"; 
                break;
            case "Observations":
                $odrstmt = " ORDER BY obs_date asc, obs_code asc, obs_type asc, obs_units asc, obs_value asc, obs_comments asc"; 
                break;
>>>>>>> 2d86871e
            }

            if (!empty($_POST['sortby']) && !empty($_POST['sortorder'])) {
                if ($_POST['sortby'] == "communications") {
                    $odrstmt = " ORDER BY ROUND((LENGTH(communications) - LENGTH(REPLACE(communications, ',', '')))/LENGTH(',')) " . escape_sort_order($_POST['sortorder']) . ", communications " . escape_sort_order($_POST['sortorder']);
                } elseif ($_POST['sortby'] == "insurance_companies") {
                    $odrstmt = " ORDER BY ins_provider " . escape_sort_order($_POST['sortorder']);
                } else {
                    $odrstmt = " ORDER BY " . escape_identifier($_POST['sortby'], $sort, true) . " " . escape_sort_order($_POST['sortorder']);
                }
            }

            $sqlstmt .= $whr_stmt . $odrstmt;
            //echo $sqlstmt."<hr>";
            $result = sqlStatement($sqlstmt, $sqlBindArray);
            //print_r($result);
            $row_id = 1.1;//given to each row to identify and toggle
            $img_id = 1.2;
            $k = 1.3;

            if (sqlNumRows($result) > 0) {
                $smoke_codes_arr = getSmokeCodes();
                $report_data_arr = [];
                $patient_arr = [];
                while ($row = sqlFetchArray($result)) {
                    $report_data = [];
                    foreach (array_keys($report_options_arr[$srch_option]["cols"]) as $report_item_name_key => $report_item_name) {
                        array_push($report_data, $row[$report_item_name]);
                    }
                    array_push($report_data_arr, $report_data);
                    array_push($patient_arr, $row["patient_id"]);
                }
                ?>

                <br />

                <input type="hidden" name="sortby" id="sortby" value="<?php echo attr($sortby); ?>" />
                <input type="hidden" name="sortorder" id="sortorder" value="<?php echo attr($sortorder); ?>" />
                <div id="report_results">
                    <table>
                        <tr>
                            <td class="text"><strong><?php echo xlt('Total Number of Patients')?>:</strong>&nbsp;<span id="total_patients"><?php echo text(count(array_unique($patient_arr))); ?></span></td>
                        </tr>
                    </table>

                    <table class='table' width='90%' align="center" cellpadding="5" cellspacing="0" style="font-family: Tahoma;" border="0">
                        <?php echo '<tr ' . (($srch_option == "Lab results") ? 'bgcolor="#C3FDB8" align="left" ' : '') . 'style="font-size:15px;">';
                        foreach (array_keys($report_options_arr[$srch_option]["cols"]) as $report_col_key => $report_col) {
                            echo '<td ';
                            if (isset($report_options_arr[$srch_option]["cols"][$report_col]["width"])) {
                                $width = $report_options_arr[$srch_option]["cols"][$report_col]["width"];
                                if (str_contains($width, '%')) {
                                    echo 'width="' . $width . '" ';
                                } else {
                                    echo 'colspan="' . $width . '" ';
                                }
                            }
                            echo 'class="font-weight-bold">' . xlt($report_options_arr[$srch_option]["cols"][$report_col]["heading"]);
                            if (isset($report_options_arr[$srch_option]["sort_cols"]) && $report_options_arr[$srch_option]["sort_cols"] != 0) {
                                if (($report_options_arr[$srch_option]["sort_cols"] == "all") 
                                    || ($report_options_arr[$srch_option]["sort_cols"] > 0 && $report_col_key < $report_options_arr[$srch_option]["sort_cols"]) 
                                    || ($report_options_arr[$srch_option]["sort_cols"] < 0 && $report_col_key < $report_options_arr[$srch_option]["sort_cols"] + count($report_options_arr[$srch_option]["cols"]))
                                ) {
                                    echo $sortlink[$report_col_key];
                                }
                            }
                            echo '</td>';
                        }
                        echo '</tr>';
                        foreach ($report_data_arr as $report_data_key => $report_data) {
                            echo '<tr bgcolor="#CCCCCC" style="font-size:15px;">';
                            foreach ($report_data as $report_value_key => $report_value) {
                                $report_col = array_keys($report_options_arr[$srch_option]["cols"])[$report_value_key];
                                echo '<td>';
                                switch ($report_col) {
                                case "lists_date":
                                case "patient_date":
                                case "encounter_date":
                                case "observation_date":
                                    echo ($report_value != '') ? text(oeFormatDateTime($report_value, "global", true)) : ''; 
                                    break;
                                case "patient_race":
                                    echo generate_display_field(array('data_type' => '36','list_id' => 'race'), $report_value); 
                                    break;
                                case "result_units":
                                    echo generate_display_field(array('data_type' => '1', 'list_id' => 'proc_unit'), $report_value) . '&nbsp;'; 
                                    break;
                                default:
                                    echo text($report_value);
                                }
                                echo '</td>';
                            }
                            echo '</tr>';
                        } ?>
                    </table>
                     <!-- Main table ends -->
                <?php
            } else {//End if $result?>
                    <table>
                        <tr>
                            <td class="text">&nbsp;&nbsp;<?php echo xlt('No records found.')?></td>
                        </tr>
                    </table>
                <?php
            }
            ?>
                </div>

            <?php
        } else {//End if form_refresh
            ?><div class='text'> <?php echo xlt('Please input search criteria above, and click Submit to view results.'); ?> </div><?php
        }
        ?>
        </form>

    </body>
</html><|MERGE_RESOLUTION|>--- conflicted
+++ resolved
@@ -395,58 +395,38 @@
             case "Allergies":
             case "Problems":
                 $sqlstmt .= ",li.date AS lists_date,
-                        li.diagnosis AS lists_diagnosis,
-                        li.title AS lists_title"; 
+                    li.diagnosis AS lists_diagnosis,
+                    li.title AS lists_title";
                 break;
             case "Lab results":
                 $sqlstmt .= ",pr.date AS result_date,
-                        pr.facility AS result_facility,
-                        pr.units AS result_units,
-                        pr.result AS result_result,
-                        pr.range AS result_range,
-                        pr.abnormal AS result_abnormal,
-                        pr.comments AS result_comments,
-<<<<<<< HEAD
-                        pr.document_id AS result_document_id";
-                    break;
-                case "Communication":
-                    $sqlstmt .= ",REPLACE(REPLACE(concat_ws(', ', IF(pd.hipaa_allowemail = 'YES', 'Email', 'NO'), IF(pd.hipaa_allowsms = 'YES', 'SMS', 'NO'),
-                        IF(pd.hipaa_mail = 'YES', 'Mail Message', 'NO') , IF(pd.hipaa_voice = 'YES', 'Voice Message', 'NO') ), ', NO', ''), 'NO,', '') as communications";
-                    break;
-                case "Insurance Companies":
-                    $sqlstmt .= ", id.type AS ins_type, id.provider AS ins_provider, ic.name as ins_name";
-                    break;
-                case "Encounters":
-                    $sqlstmt .= ", enc.date AS enc_date, enc.reason AS enc_reason, enc.facility AS enc_facility, enc.encounter_type_description AS enc_type,
-                        REPLACE(enc.discharge_disposition, '-', ' ') AS enc_discharge";
-                    break;
-                case "Observations":
-                    $sqlstmt .= ", obs.date AS obs_date, obs.code AS obs_code, obs.observation AS obs_comments, obs.description AS obs_description,
-                        REPLACE(obs.ob_type, '_', ' ') AS obs_type, obs.ob_value AS obs_value, obs.ob_unit AS obs_units";
-                    break;
-                case "Procedures":
-                    $sqlstmt .= ", pr.date_ordered AS pr_order_date, pr.date_collected AS pr_collect_date, pr.procedure_order_id AS pr_order, pr.order_status AS pr_status, pp.name AS pr_lab,
-                        CONCAT(pr.order_diagnosis, ' ', prtc.code_text_short) AS pr_diagnosis, prc.procedure_name as prc_procedure, REPLACE(prc.diagnoses, ';', ', ') AS prc_diagnoses";
-                    break;
-=======
-                        pr.document_id AS result_document_id"; 
+                    pr.facility AS result_facility,
+                    pr.units AS result_units,
+                    pr.result AS result_result,
+                    pr.range AS result_range,
+                    pr.abnormal AS result_abnormal,
+                    pr.comments AS result_comments,
+                    pr.document_id AS result_document_id";
                 break;
             case "Communication":
                 $sqlstmt .= ",REPLACE(REPLACE(concat_ws(', ', IF(pd.hipaa_allowemail = 'YES', 'Email', 'NO'), IF(pd.hipaa_allowsms = 'YES', 'SMS', 'NO'),
-                        IF(pd.hipaa_mail = 'YES', 'Mail Message', 'NO') , IF(pd.hipaa_voice = 'YES', 'Voice Message', 'NO') ), ', NO', ''), 'NO,', '') as communications"; 
+                    IF(pd.hipaa_mail = 'YES', 'Mail Message', 'NO') , IF(pd.hipaa_voice = 'YES', 'Voice Message', 'NO') ), ', NO', ''), 'NO,', '') as communications";
                 break;
             case "Insurance Companies":
-                $sqlstmt .= ", id.type AS ins_type, id.provider AS ins_provider, ic.name as ins_name"; 
+                $sqlstmt .= ", id.type AS ins_type, id.provider AS ins_provider, ic.name as ins_name";
                 break;
             case "Encounters":
                 $sqlstmt .= ", enc.date AS enc_date, enc.reason AS enc_reason, enc.facility AS enc_facility, enc.encounter_type_description AS enc_type,
-                        REPLACE(enc.discharge_disposition, '-', ' ') AS enc_discharge"; 
+                    REPLACE(enc.discharge_disposition, '-', ' ') AS enc_discharge";
                 break;
             case "Observations":
                 $sqlstmt .= ", obs.date AS obs_date, obs.code AS obs_code, obs.observation AS obs_comments, obs.description AS obs_description,
-                        REPLACE(obs.ob_type, '_', ' ') AS obs_type, obs.ob_value AS obs_value, obs.ob_unit AS obs_units"; 
-                break;
->>>>>>> 2d86871e
+                    REPLACE(obs.ob_type, '_', ' ') AS obs_type, obs.ob_value AS obs_value, obs.ob_unit AS obs_units";
+                break;
+            case "Procedures":
+                $sqlstmt .= ", pr.date_ordered AS pr_order_date, pr.date_collected AS pr_collect_date, pr.procedure_order_id AS pr_order, pr.order_status AS pr_status, pp.name AS pr_lab,
+                    CONCAT(pr.order_diagnosis, ' ', prtc.code_text_short) AS pr_diagnosis, prc.procedure_name as prc_procedure, REPLACE(prc.diagnoses, ';', ', ') AS prc_diagnoses";
+                break;
             }
 
             //from
@@ -457,93 +437,43 @@
             //JOINS
             switch ($srch_option) {
             case "Problems":
-                $sqlstmt .= " left outer join lists as li on (li.pid  = pd.pid AND li.type='medical_problem')"; 
+                $sqlstmt .= " left outer join lists as li on (li.pid  = pd.pid AND li.type='medical_problem')";
                 break;
             case "Medications":
-                $sqlstmt .= " left outer join lists as li on (li.pid  = pd.pid AND (li.type='medication')) "; 
+                $sqlstmt .= " left outer join lists as li on (li.pid  = pd.pid AND (li.type='medication')) ";
                 break;
             case "Allergies":
-                $sqlstmt .= " left outer join lists as li on (li.pid  = pd.pid AND (li.type='allergy')) "; 
+                $sqlstmt .= " left outer join lists as li on (li.pid  = pd.pid AND (li.type='allergy')) ";
                 break;
             case "Lab results":
                 $sqlstmt .= " left outer join procedure_order as po on po.patient_id = pd.pid
-                        left outer join procedure_report as pp on pp.procedure_order_id = po.procedure_order_id
-<<<<<<< HEAD
-                        left outer join procedure_result as pr on pr.procedure_report_id = pp.procedure_report_id";
-                    break;
-                case "Insurance Companies":
-                    $sqlstmt .= " left outer join insurance_data as id on id.pid = pd.pid
-                        left outer join insurance_companies as ic on ic.id = id.provider";
-                    break;
-                case "Encounters":
-                    $sqlstmt .= " left outer join form_encounter as enc on pd.pid = enc.pid
-                        left outer join users as u on enc.provider_id = u.id";
-                    break;
-                case "Observations":
-                    $sqlstmt .= " left outer join form_observation as obs on pd.pid = obs.pid
-                        left outer join users as u on obs.user = u.username";
-                    break;
-                case "Procedures":
-                    $sqlstmt .= " left outer join procedure_order as pr on pd.pid = pr.patient_id
-                        left outer join procedure_providers as pp on pr.lab_id = pp.ppid
-                        left outer join procedure_order_code as prc on pr.procedure_order_id = prc.procedure_order_id
-                        left outer join code_types as prt on SUBSTRING_INDEX(pr.order_diagnosis, ':', 1) = prt.ct_key
-                        left outer join codes as prtc on SUBSTRING_INDEX(pr.order_diagnosis, ':', -1) = prtc.code AND prt.ct_id = prtc.code_type";
-                    break;
-=======
-                        left outer join procedure_result as pr on pr.procedure_report_id = pp.procedure_report_id"; 
+                    left outer join procedure_report as pp on pp.procedure_order_id = po.procedure_order_id
+                    left outer join procedure_result as pr on pr.procedure_report_id = pp.procedure_report_id";
                 break;
             case "Insurance Companies":
                 $sqlstmt .= " left outer join insurance_data as id on id.pid = pd.pid
-                        left outer join insurance_companies as ic on ic.id = id.provider"; 
+                        left outer join insurance_companies as ic on ic.id = id.provider";
                 break;
             case "Encounters":
                 $sqlstmt .= " left outer join form_encounter as enc on pd.pid = enc.pid
-                        left outer join users as u on enc.provider_id = u.id"; 
+                    left outer join users as u on enc.provider_id = u.id";
                 break;
             case "Observations":
                 $sqlstmt .= " left outer join form_observation as obs on pd.pid = obs.pid
-                        left outer join users as u on obs.user = u.username"; 
-                break;
->>>>>>> 2d86871e
+                    left outer join users as u on obs.user = u.username";
+                break;
+            case "Procedures":
+                $sqlstmt .= " left outer join procedure_order as pr on pd.pid = pr.patient_id
+                    left outer join procedure_providers as pp on pr.lab_id = pp.ppid
+                    left outer join procedure_order_code as prc on pr.procedure_order_id = prc.procedure_order_id
+                    left outer join code_types as prt on SUBSTRING_INDEX(pr.order_diagnosis, ':', 1) = prt.ct_key
+                    left outer join codes as prtc on SUBSTRING_INDEX(pr.order_diagnosis, ':', -1) = prtc.code AND prt.ct_id = prtc.code_type";
+                break;
             }
 
             //WHERE Conditions started
             $whr_stmt = " where 1=1";
             switch ($srch_option) {
-<<<<<<< HEAD
-                case "Medications":
-                case "Allergies":
-                    $whr_stmt .= " AND li.date >= ? AND li.date < DATE_ADD(?, INTERVAL 1 DAY) AND li.date <= ?";
-                    array_push($sqlBindArray, $sql_date_from, $sql_date_to, date("Y-m-d H:i:s"));
-                    break;
-                case "Problems":
-                    $whr_stmt .= " AND li.title != '' AND li.date >= ? AND li.date < DATE_ADD(?, INTERVAL 1 DAY) AND li.date <= ?";
-                    array_push($sqlBindArray, $sql_date_from, $sql_date_to, date("Y-m-d H:i:s"));
-                    break;
-                case "Lab results":
-                    $whr_stmt .= " AND pr.date >= ? AND pr.date < DATE_ADD(?, INTERVAL 1 DAY) AND pr.date <= ? AND pr.result != ''";
-                    array_push($sqlBindArray, $sql_date_from, $sql_date_to, date("Y-m-d H:i:s"));
-                    break;
-                case "Communication":
-                    $whr_stmt .= " AND (pd.hipaa_allowsms = 'YES' OR pd.hipaa_voice = 'YES' OR pd.hipaa_mail  = 'YES' OR pd.hipaa_allowemail  = 'YES')";
-                    break;
-                case "Insurance Companies":
-                    $whr_stmt .= " AND id.type = 'primary' AND ic.name != ''";
-                    break;
-                case "Encounters":
-                    $whr_stmt .= " AND enc.date >= ? AND enc.date < DATE_ADD(?, INTERVAL 1 DAY) AND enc.date <= ?";
-                    array_push($sqlBindArray, $sql_date_from, $sql_date_to, date("Y-m-d H:i:s"));
-                    break;
-                case "Observations":
-                    $whr_stmt .= " AND obs.date >= ? AND obs.date < DATE_ADD(?, INTERVAL 1 DAY) AND obs.date <= ?";
-                    array_push($sqlBindArray, $sql_date_from, $sql_date_to, date("Y-m-d H:i:s"));
-                    break;
-                case "Procedures":
-                    $whr_stmt .= " AND pr.date_ordered >= ? AND pr.date_ordered < DATE_ADD(?, INTERVAL 1 DAY) AND pr.date_ordered <= ?";
-                    array_push($sqlBindArray, $sql_date_from, $sql_date_to, date("Y-m-d H:i:s"));
-                    break;
-=======
             case "Medications":
             case "Allergies":
                 $whr_stmt .= " AND li.date >= ? AND li.date < DATE_ADD(?, INTERVAL 1 DAY) AND li.date <= ?";
@@ -571,7 +501,10 @@
                 $whr_stmt .= " AND obs.date >= ? AND obs.date < DATE_ADD(?, INTERVAL 1 DAY) AND obs.date <= ?";
                 array_push($sqlBindArray, $sql_date_from, $sql_date_to, date("Y-m-d H:i:s"));
                 break;
->>>>>>> 2d86871e
+            case "Procedures":
+                $whr_stmt .= " AND pr.date_ordered >= ? AND pr.date_ordered < DATE_ADD(?, INTERVAL 1 DAY) AND pr.date_ordered <= ?";
+                array_push($sqlBindArray, $sql_date_from, $sql_date_to, date("Y-m-d H:i:s"));
+                break;
             }
             // If a report uses a custom date condition, add it to this array to stop the default being used
             if (!in_array($srch_option, ["Medications", "Allergies", "Problems", "Encounters", "Observations", "Procedures"])) {
@@ -748,13 +681,13 @@
             if (in_array($srch_option, ["Medications", "Allergies", "Problems"])) {
                 switch ($srch_option) {
                 case "Medications":
-                    $report_options_arr["Diagnoses"]["cols"]["lists_title"]["heading"] = "Medication"; 
+                    $report_options_arr["Diagnoses"]["cols"]["lists_title"]["heading"] = "Medication";
                     break;
                 case "Allergies":
-                    $report_options_arr["Diagnoses"]["cols"]["lists_title"]["heading"] = "Allergy"; 
+                    $report_options_arr["Diagnoses"]["cols"]["lists_title"]["heading"] = "Allergy";
                     break;
                 case "Problems":
-                    $report_options_arr["Diagnoses"]["cols"]["lists_title"]["heading"] = "Problem"; 
+                    $report_options_arr["Diagnoses"]["cols"]["lists_title"]["heading"] = "Problem";
                     break;
                 }
                 $srch_option = "Diagnoses";
@@ -774,7 +707,7 @@
             if ($sortby == "") {
                 switch ($srch_option) {
                 case "Diagnoses":
-                    $sortby = $sort[1]; 
+                    $sortby = $sort[1];
                     break;
                 /* case "Lab results":
                     //$odrstmt = " result_result";
@@ -816,46 +749,30 @@
             }
 
             switch ($srch_option) {
-<<<<<<< HEAD
-                case "Diagnoses":
-                    $odrstmt = " ORDER BY lists_date asc"; break;
-                case "Lab results":
-                    $odrstmt = " ORDER BY result_date asc"; break;
-                case "Communication":
-                    $odrstmt = " ORDER BY ROUND((LENGTH(communications) - LENGTH(REPLACE(communications, ',', '')))/LENGTH(',')) asc, communications asc"; break;
-                case "Demographics":
-                    $odrstmt = " ORDER BY patient_date asc"; break;
-                case "Insurance Companies":
-                    $odrstmt = " ORDER BY ins_provider asc"; break;
-                case "Encounters":
-                    $odrstmt = " ORDER BY enc_date asc, enc_type asc, enc_reason asc, enc_discharge asc"; break;
-                case "Observations":
-                    $odrstmt = " ORDER BY obs_date asc, obs_code asc, obs_type asc, obs_units asc, obs_value asc, obs_comments asc"; break;
-                case "Procedures":
-                    $odrstmt = " ORDER BY pr_order_date asc, pr_collect_date asc, pr_order asc"; break;
-=======
             case "Diagnoses":
-                $odrstmt = " ORDER BY lists_date asc"; 
+                $odrstmt = " ORDER BY lists_date asc";
                 break;
             case "Lab results":
-                $odrstmt = " ORDER BY result_date asc"; 
+                $odrstmt = " ORDER BY result_date asc";
                 break;
             case "Communication":
-                $odrstmt = " ORDER BY ROUND((LENGTH(communications) - LENGTH(REPLACE(communications, ',', '')))/LENGTH(',')) asc, communications asc"; 
+                $odrstmt = " ORDER BY ROUND((LENGTH(communications) - LENGTH(REPLACE(communications, ',', '')))/LENGTH(',')) asc, communications asc";
                 break;
             case "Demographics":
-                $odrstmt = " ORDER BY patient_date asc"; 
+                $odrstmt = " ORDER BY patient_date asc";
                 break;
             case "Insurance Companies":
-                $odrstmt = " ORDER BY ins_provider asc"; 
+                $odrstmt = " ORDER BY ins_provider asc";
                 break;
             case "Encounters":
-                $odrstmt = " ORDER BY enc_date asc, enc_type asc, enc_reason asc, enc_discharge asc"; 
+                $odrstmt = " ORDER BY enc_date asc, enc_type asc, enc_reason asc, enc_discharge asc";
                 break;
             case "Observations":
-                $odrstmt = " ORDER BY obs_date asc, obs_code asc, obs_type asc, obs_units asc, obs_value asc, obs_comments asc"; 
-                break;
->>>>>>> 2d86871e
+                $odrstmt = " ORDER BY obs_date asc, obs_code asc, obs_type asc, obs_units asc, obs_value asc, obs_comments asc";
+                break;
+            case "Procedures":
+                $odrstmt = " ORDER BY pr_order_date asc, pr_collect_date asc, pr_order asc";
+                break;
             }
 
             if (!empty($_POST['sortby']) && !empty($_POST['sortorder'])) {
@@ -915,8 +832,8 @@
                             }
                             echo 'class="font-weight-bold">' . xlt($report_options_arr[$srch_option]["cols"][$report_col]["heading"]);
                             if (isset($report_options_arr[$srch_option]["sort_cols"]) && $report_options_arr[$srch_option]["sort_cols"] != 0) {
-                                if (($report_options_arr[$srch_option]["sort_cols"] == "all") 
-                                    || ($report_options_arr[$srch_option]["sort_cols"] > 0 && $report_col_key < $report_options_arr[$srch_option]["sort_cols"]) 
+                                if (($report_options_arr[$srch_option]["sort_cols"] == "all")
+                                    || ($report_options_arr[$srch_option]["sort_cols"] > 0 && $report_col_key < $report_options_arr[$srch_option]["sort_cols"])
                                     || ($report_options_arr[$srch_option]["sort_cols"] < 0 && $report_col_key < $report_options_arr[$srch_option]["sort_cols"] + count($report_options_arr[$srch_option]["cols"]))
                                 ) {
                                     echo $sortlink[$report_col_key];
@@ -935,13 +852,13 @@
                                 case "patient_date":
                                 case "encounter_date":
                                 case "observation_date":
-                                    echo ($report_value != '') ? text(oeFormatDateTime($report_value, "global", true)) : ''; 
+                                    echo ($report_value != '') ? text(oeFormatDateTime($report_value, "global", true)) : '';
                                     break;
                                 case "patient_race":
-                                    echo generate_display_field(array('data_type' => '36','list_id' => 'race'), $report_value); 
+                                    echo generate_display_field(array('data_type' => '36','list_id' => 'race'), $report_value);
                                     break;
                                 case "result_units":
-                                    echo generate_display_field(array('data_type' => '1', 'list_id' => 'proc_unit'), $report_value) . '&nbsp;'; 
+                                    echo generate_display_field(array('data_type' => '1', 'list_id' => 'proc_unit'), $report_value) . '&nbsp;';
                                     break;
                                 default:
                                     echo text($report_value);
