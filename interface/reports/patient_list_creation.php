--- conflicted
+++ resolved
@@ -395,25 +395,6 @@
                 case "Medications":
                 case "Allergies":
                 case "Problems":
-<<<<<<< HEAD
-                    $sqlstmt .= ",li.date AS lists_date,
-                        li.diagnosis AS lists_diagnosis,
-                        li.title AS lists_title";
-                    break;
-                case "Lab results":
-                    $sqlstmt .= ",pr.date AS result_date,
-                        pr.facility AS result_facility,
-                        pr.units AS result_units,
-                        pr.result AS result_result,
-                        pr.range AS result_range,
-                        pr.abnormal AS result_abnormal,
-                        pr.comments AS result_comments,
-                        pr.document_id AS result_document_id";
-                    break;
-                case "Communication":
-                    $sqlstmt .= ",REPLACE(REPLACE(concat_ws(', ', IF(pd.hipaa_allowemail = 'YES', 'Email', 'NO'), IF(pd.hipaa_allowsms = 'YES', 'SMS', 'NO'),
-                        IF(pd.hipaa_mail = 'YES', 'Mail Message', 'NO') , IF(pd.hipaa_voice = 'YES', 'Voice Message', 'NO') ), ', NO', ''), 'NO,', '') as communications";
-=======
                     $sqlstmt .= ", li.date AS other_date,
                             REPLACE(li.diagnosis, ';', ', ') AS lists_diagnosis,
                             li.title AS lists_title";
@@ -431,29 +412,11 @@
                 case "Communication":
                     $sqlstmt .= ", REPLACE(REPLACE(concat_ws(', ', IF(pd.hipaa_allowemail = 'YES', 'Email', 'NO'), IF(pd.hipaa_allowsms = 'YES', 'SMS', 'NO'),
                             IF(pd.hipaa_mail = 'YES', 'Mail Message', 'NO') , IF(pd.hipaa_voice = 'YES', 'Voice Message', 'NO') ), ', NO', ''), 'NO,', '') as communications";
->>>>>>> 92f6f96e
                     break;
                 case "Insurance Companies":
                     $sqlstmt .= ", id.type AS ins_type, id.provider AS ins_provider, ic.name as ins_name";
                     break;
                 case "Encounters":
-<<<<<<< HEAD
-                    $sqlstmt .= ", enc.date AS enc_date, enc.reason AS enc_reason, enc.facility AS enc_facility, enc.encounter_type_description AS enc_type,
-                        REPLACE(enc.discharge_disposition, '-', ' ') AS enc_discharge";
-                    break;
-                case "Observations":
-                    $sqlstmt .= ", obs.date AS obs_date, obs.code AS obs_code, obs.observation AS obs_comments, obs.description AS obs_description,
-                        REPLACE(obs.ob_type, '_', ' ') AS obs_type, obs.ob_value AS obs_value, obs.ob_unit AS obs_units";
-                    break;
-                case "Prescriptions":
-                    $sqlstmt .= ", rx.drug AS rx_drug, CONCAT(rx.size, rxl_unit.title) AS rx_medicine_units, CONCAT(rx.dosage, ' in ', rxl_form.title, ' ', rxl_interval.title) AS rx_directions,
-                            rx.quantity AS rx_quantity, rx.refills AS rx_refills, rx.date_added AS rx_filled";
-                    break;
-                case "Procedures":
-                    $sqlstmt .= ", pr.date_ordered AS pr_order_date, pr.date_collected AS pr_collect_date, pr.procedure_order_id AS pr_order, pr.order_status AS pr_status, pp.name AS pr_lab,
-                        CONCAT(pr.order_diagnosis, ' ', prtc.code_text_short) AS pr_diagnosis, prc.procedure_name as prc_procedure, REPLACE(prc.diagnoses, ';', ', ') AS prc_diagnoses";
-                    break;
-=======
                     $sqlstmt .= ", enc.date AS other_date, enc.reason AS enc_reason, enc.facility AS enc_facility, enc.encounter_type_description AS enc_type,
                             enc.discharge_disposition AS enc_discharge";
                     break;
@@ -464,7 +427,11 @@
                 case "Prescriptions":
                     $sqlstmt .= ", rx.date_added AS other_date, rx.drug AS rx_drug, CONCAT(rx.size, rxl_unit.title) AS rx_medicine_units, CONCAT(rx.dosage, ' in ', rxl_form.title, ' ', rxl_interval.title) AS rx_directions,
                             rx.quantity AS rx_quantity, rx.refills AS rx_refills";
->>>>>>> 92f6f96e
+                    break;
+                case "Procedures":
+                    $sqlstmt .= ", pr.date_ordered AS other_date, pr.date_collected AS collect_date, pr.procedure_order_id AS pr_order, pr.order_status AS pr_status, pp.name AS pr_lab,
+                        CONCAT(pr.order_diagnosis, ' ', prtc.code_text_short) AS pr_diagnosis, prc.procedure_name as prc_procedure, REPLACE(prc.diagnoses, ';', ', ') AS prc_diagnoses";
+                    break;
             }
 
             //from
@@ -554,22 +521,14 @@
                     $whr_stmt .= " AND rx.date_added >= ? AND rx.date_added < DATE_ADD(?, INTERVAL 1 DAY) AND rx.date_added <= ?";
                     array_push($sqlBindArray, $sql_date_from, $sql_date_to, date("Y-m-d H:i:s"));
                     break;
-<<<<<<< HEAD
                 case "Procedures":
                     $whr_stmt .= " AND pr.date_ordered >= ? AND pr.date_ordered < DATE_ADD(?, INTERVAL 1 DAY) AND pr.date_ordered <= ?";
                     array_push($sqlBindArray, $sql_date_from, $sql_date_to, date("Y-m-d H:i:s"));
                     break;
-            }
-            // If a report uses a custom date condition, add it to this array to stop the default being used
-            if (!in_array($srch_option, ["Medications", "Allergies", "Problems", "Encounters", "Observations", "Prescriptions", "Procedures"])) {
-                $whr_stmt .= " AND pd.date >= ? AND pd.date < DATE_ADD(?, INTERVAL 1 DAY) AND pd.date <= ?";
-                array_push($sqlBindArray, $sql_date_from, $sql_date_to, date("Y-m-d H:i:s"));
-=======
                 default:
                     $whr_stmt .= " AND pd.date >= ? AND pd.date < DATE_ADD(?, INTERVAL 1 DAY) AND pd.date <= ?";
                     array_push($sqlBindArray, $sql_date_from, $sql_date_to, date("Y-m-d H:i:s"));
                     break;
->>>>>>> 92f6f96e
             }
 
             if (strlen($patient_id) != 0) {
@@ -730,8 +689,8 @@
                         "result_document_id" => array("heading" => "Document ID", "width" => "nowrap"),
                         "patient_id"         => array("heading" => "PID",         "width" => "nowrap")
                     ),
-<<<<<<< HEAD
-                    "acl" => ["patients", "rx"]
+                    "sort_cols" => 6,
+                    "acl" => ["patients", "lab"]
                 ),
                 "Procedures" => array(
                     "cols" => array(
@@ -749,10 +708,6 @@
                     ),
                     "sort_cols" => -2,
                     "acl" => ["encounters", "coding_a"]
-=======
-                    "sort_cols" => 6,
-                    "acl" => ["patients", "lab"]
->>>>>>> 92f6f96e
                 )
             );
             if (in_array($srch_option, ["Medications", "Allergies", "Problems"])) {
@@ -847,15 +802,11 @@
                     $odrstmt = " ORDER BY other_date asc, obs_code asc, obs_type asc, obs_units asc, obs_value asc, obs_comments asc";
                     break;
                 case "Prescriptions":
-<<<<<<< HEAD
-                    $odrstmt = " ORDER BY rx_filled asc, rx_quantity asc, rx_refills asc";
+                    $odrstmt = " ORDER BY other_date asc, rx_quantity asc, rx_refills asc";
                     break;
                 case "Procedures":
-                    $odrstmt = " ORDER BY pr_order_date asc, pr_collect_date asc, pr_order asc";
-                    break;
-=======
-                    $odrstmt = " ORDER BY other_date asc, rx_quantity asc, rx_refills asc";
->>>>>>> 92f6f96e
+                    $odrstmt = " ORDER BY other_date asc, collect_date asc, pr_order asc";
+                    break;
             }
 
             if (!empty($_POST['sortby']) && !empty($_POST['sortorder'])) {
@@ -944,6 +895,7 @@
                                 switch ($report_col) {
                                     case "patient_date":
                                     case "other_date":
+                                    case "collect_date":
                                         echo ($report_value != '') ? text(oeFormatDateTime($report_value, "global", true)) : '';
                                         break;
                                     case "patient_race":
