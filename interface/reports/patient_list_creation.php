--- conflicted
+++ resolved
@@ -46,13 +46,9 @@
     "Communication"       => xl("Communication"),
     "Insurance Companies" => xl("Insurance Companies"),
     "Encounters"          => xl("Encounters"),
-<<<<<<< HEAD
-    "Observations"        => xl("Observations")
-=======
     "Observations"        => xl("Observations"),
     "Procedures"          => xl("Procedures"),
     "Lab results"         => xl("Lab Results")
->>>>>>> e271f475
 );
 
 $comarr = array
@@ -390,13 +386,8 @@
                 pd.pid AS patient_id,
                 DATE_FORMAT(FROM_DAYS(DATEDIFF('" . date('Y-m-d H:i:s') . "',pd.dob)), '%Y')+0 AS patient_age,
                 pd.sex AS patient_sex,
-<<<<<<< HEAD
-                pd.race AS patient_race,
-                REPLACE(TRIM('|' FROM pd.ethnicity), '|', ', ') AS patient_ethnic,
-=======
                 TRIM('|' FROM pd.race) AS patient_race,
                 TRIM('|' FROM pd.ethnicity) AS patient_ethnic,
->>>>>>> e271f475
                 concat(u.lname, ', ', u.fname)  AS users_provider";
 
             $srch_option = $_POST['srch_option'];
@@ -404,21 +395,12 @@
                 case "Medications":
                 case "Allergies":
                 case "Problems":
-<<<<<<< HEAD
-                    $sqlstmt .= ",li.date AS lists_date,
-                            li.diagnosis AS lists_diagnosis,
-                            li.title AS lists_title";
-                    break;
-                case "Lab results":
-                    $sqlstmt .= ",pr.date AS result_date,
-=======
                     $sqlstmt .= ", li.date AS other_date,
                             REPLACE(li.diagnosis, ';', ', ') AS lists_diagnosis,
                             li.title AS lists_title";
                     break;
                 case "Lab results":
                     $sqlstmt .= ", pr.date AS other_date,
->>>>>>> e271f475
                             pr.facility AS result_facility,
                             pr.units AS result_units,
                             pr.result AS result_result,
@@ -428,25 +410,13 @@
                             pr.document_id AS result_document_id";
                     break;
                 case "Communication":
-<<<<<<< HEAD
-                    $sqlstmt .= ",REPLACE(REPLACE(concat_ws(', ', IF(pd.hipaa_allowemail = 'YES', 'Email', 'NO'), IF(pd.hipaa_allowsms = 'YES', 'SMS', 'NO'),
-=======
                     $sqlstmt .= ", REPLACE(REPLACE(concat_ws(', ', IF(pd.hipaa_allowemail = 'YES', 'Email', 'NO'), IF(pd.hipaa_allowsms = 'YES', 'SMS', 'NO'),
->>>>>>> e271f475
                             IF(pd.hipaa_mail = 'YES', 'Mail Message', 'NO') , IF(pd.hipaa_voice = 'YES', 'Voice Message', 'NO') ), ', NO', ''), 'NO,', '') as communications";
                     break;
                 case "Insurance Companies":
                     $sqlstmt .= ", id.type AS ins_type, id.provider AS ins_provider, ic.name as ins_name";
                     break;
                 case "Encounters":
-<<<<<<< HEAD
-                    $sqlstmt .= ", enc.date AS enc_date, enc.reason AS enc_reason, enc.facility AS enc_facility, enc.encounter_type_description AS enc_type,
-                            REPLACE(enc.discharge_disposition, '-', ' ') AS enc_discharge";
-                    break;
-                case "Observations":
-                    $sqlstmt .= ", obs.date AS obs_date, obs.code AS obs_code, obs.observation AS obs_comments, obs.description AS obs_description,
-                            REPLACE(obs.ob_type, '_', ' ') AS obs_type, obs.ob_value AS obs_value, obs.ob_unit AS obs_units";
-=======
                     $sqlstmt .= ", enc.date AS other_date, enc.reason AS enc_reason, enc.facility AS enc_facility, enc.encounter_type_description AS enc_type,
                             enc.discharge_disposition AS enc_discharge";
                     break;
@@ -461,17 +431,12 @@
                 case "Procedures":
                     $sqlstmt .= ", pr.date_ordered AS other_date, pr.order_status AS pr_status, pp.name AS pr_lab,
                         pr.order_diagnosis AS pr_diagnosis, prc.procedure_name as prc_procedure, prc.diagnoses AS prc_diagnoses";
->>>>>>> e271f475
                     break;
             }
 
             //from
             $sqlstmt .= " from patient_data as pd";
-<<<<<<< HEAD
-            if ($srch_option != "Encounters" && $srch_option != "Observations") {
-=======
             if ($srch_option != "Encounters" && $srch_option != "Observations" && $srch_option != "Prescriptions") {
->>>>>>> e271f475
                 $sqlstmt .= " left outer join users as u on u.id = pd.providerid";
             }
             //JOINS
@@ -487,13 +452,8 @@
                     break;
                 case "Lab results":
                     $sqlstmt .= " left outer join procedure_order as po on po.patient_id = pd.pid
-<<<<<<< HEAD
-                            left outer join procedure_report as pp on pp.procedure_order_id = po.procedure_order_id
-                            left outer join procedure_result as pr on pr.procedure_report_id = pp.procedure_report_id";
-=======
                         left outer join procedure_report as pp on pp.procedure_order_id = po.procedure_order_id
                         left outer join procedure_result as pr on pr.procedure_report_id = pp.procedure_report_id";
->>>>>>> e271f475
                     break;
                 case "Insurance Companies":
                     $sqlstmt .= " left outer join insurance_data as id on id.pid = pd.pid
@@ -501,13 +461,6 @@
                     break;
                 case "Encounters":
                     $sqlstmt .= " left outer join form_encounter as enc on pd.pid = enc.pid
-<<<<<<< HEAD
-                            left outer join users as u on enc.provider_id = u.id";
-                    break;
-                case "Observations":
-                    $sqlstmt .= " left outer join form_observation as obs on pd.pid = obs.pid
-                            left outer join users as u on obs.user = u.username";
-=======
                         left outer join users as u on enc.provider_id = u.id";
                     break;
                 case "Observations":
@@ -525,7 +478,6 @@
                     $sqlstmt .= " left outer join procedure_order as pr on pd.pid = pr.patient_id
                         left outer join procedure_providers as pp on pr.lab_id = pp.ppid
                         left outer join procedure_order_code as prc on pr.procedure_order_id = prc.procedure_order_id";
->>>>>>> e271f475
                     break;
             }
 
@@ -546,13 +498,9 @@
                     array_push($sqlBindArray, $sql_date_from, $sql_date_to, date("Y-m-d H:i:s"));
                     break;
                 case "Communication":
-<<<<<<< HEAD
-                    $whr_stmt .= " AND (pd.hipaa_allowsms = 'YES' OR pd.hipaa_voice = 'YES' OR pd.hipaa_mail  = 'YES' OR pd.hipaa_allowemail  = 'YES')";
-=======
                     $whr_stmt .= " AND (pd.hipaa_allowsms = 'YES' OR pd.hipaa_voice = 'YES' OR pd.hipaa_mail  = 'YES' OR pd.hipaa_allowemail  = 'YES')
                         AND pd.date >= ? AND pd.date < DATE_ADD(?, INTERVAL 1 DAY) AND pd.date <= ?";
                     array_push($sqlBindArray, $sql_date_from, $sql_date_to, date("Y-m-d H:i:s"));
->>>>>>> e271f475
                     break;
                 case "Insurance Companies":
                     $whr_stmt .= " AND id.type = 'primary' AND ic.name != ''
@@ -579,19 +527,6 @@
                     $whr_stmt .= " AND pd.date >= ? AND pd.date < DATE_ADD(?, INTERVAL 1 DAY) AND pd.date <= ?";
                     array_push($sqlBindArray, $sql_date_from, $sql_date_to, date("Y-m-d H:i:s"));
                     break;
-                case "Encounters":
-                    $whr_stmt .= " AND enc.date >= ? AND enc.date < DATE_ADD(?, INTERVAL 1 DAY) AND enc.date <= ?";
-                    array_push($sqlBindArray, $sql_date_from, $sql_date_to, date("Y-m-d H:i:s"));
-                    break;
-                case "Observations":
-                    $whr_stmt .= " AND obs.date >= ? AND obs.date < DATE_ADD(?, INTERVAL 1 DAY) AND obs.date <= ?";
-                    array_push($sqlBindArray, $sql_date_from, $sql_date_to, date("Y-m-d H:i:s"));
-                    break;
-            }
-            // If a report uses a custom date condition, add it to this array to stop the default being used
-            if (!in_array($srch_option, ["Medications", "Allergies", "Problems", "Encounters", "Observations"])) {
-                $whr_stmt .= " AND pd.date >= ? AND pd.date < DATE_ADD(?, INTERVAL 1 DAY) AND pd.date <= ?";
-                array_push($sqlBindArray, $sql_date_from, $sql_date_to, date("Y-m-d H:i:s"));
             }
 
             if (strlen($patient_id) != 0) {
@@ -632,11 +567,7 @@
             }
 
             if ($srch_option == "Insurance Companies" && strlen($insurance_company) > 0 && $insurance_company != "All") {
-<<<<<<< HEAD
-                $whr_stmt .= " AND ic.name = ?";
-=======
                 $whr_stmt .= " AND id.provider = ?";
->>>>>>> e271f475
                 array_push($sqlBindArray, $insurance_company);
             }
 
@@ -644,16 +575,6 @@
             $report_options_arr = array(
                 "Demographics" => array(
                     "cols" => array(
-<<<<<<< HEAD
-                        "patient_date"   => array("heading" => "Date",         "width" => "15%"),
-                        "patient_name"   => array("heading" => "Patient Name", "width" => "20%"),
-                        "patient_id"     => array("heading" => "PID",          "width" => "5%"),
-                        "patient_age"    => array("heading" => "Age",          "width" => "5%"),
-                        "patient_sex"    => array("heading" => "Gender",       "width" => "10%"),
-                        "patient_ethnic" => array("heading" => "Ethnicity",    "width" => "10%"),
-                        "patient_race"   => array("heading" => "Race",         "width" => "20%"),
-                        "users_provider" => array("heading" => "Provider",     "width" => "5%")
-=======
                         "patient_date"   => array("heading" => "Date Created", "width" => "nowrap"),
                         "patient_name"   => array("heading" => "Patient Name", "width" => "10%"),
                         "patient_id"     => array("heading" => "PID",          "width" => "nowrap"),
@@ -662,23 +583,11 @@
                         "patient_ethnic" => array("heading" => "Ethnicity",    "width" => "10%"),
                         "patient_race"   => array("heading" => "Race",         "width" => "10%"),
                         "users_provider" => array("heading" => "Provider",     "width" => "10%")
->>>>>>> e271f475
                     ),
                     "acl" => ["patients", "demo"]
                 ),
                 "Diagnoses" => array( // Diagnosis Check - Medications, Allergies, Problems
                     "cols" => array(
-<<<<<<< HEAD
-                        "lists_date"      => array("heading" => "Diagnosis Date", "width" => "15%"),
-                        "lists_diagnosis" => array("heading" => "Diagnosis",      "width" => "15%"),
-                        "lists_title"     => array(                               "width" => "15%"), // Heading assigned below
-                        "patient_name"    => array("heading" => "Patient Name",   "width" => "15%"),
-                        "patient_id"      => array("heading" => "PID",            "width" => "5%"),
-                        "patient_age"     => array("heading" => "Age",            "width" => "5%"),
-                        "patient_sex"     => array("heading" => "Gender",         "width" => "10%"),
-                        "patient_ethnic"  => array("heading" => "Ethnicity",      "width" => "10%"),
-                        "users_provider"  => array("heading" => "Provider",       "width" => 4)
-=======
                         "other_date"      => array("heading" => "Diagnosis Date", "width" => "nowrap"),
                         "patient_name"    => array("heading" => "Patient Name",   "width" => "10%"),
                         "patient_id"      => array("heading" => "PID",            "width" => "nowrap"),
@@ -688,38 +597,10 @@
                         "users_provider"  => array("heading" => "Provider",       "width" => "10%"),
                         "lists_diagnosis" => array("heading" => "Diagnosis",      "width" => "15%"),
                         "lists_title"     => array(                               "width" => "15%") // Heading assigned below
->>>>>>> e271f475
                     ),
                     "sort_cols" => 3,
                     "acl" => ["patients", "med"]
                 ),
-<<<<<<< HEAD
-                "Lab results" => array(
-                    "cols" => array(
-                        "result_date"        => array("heading" => "Date",        "width" => "15%"),
-                        "result_facility"    => array("heading" => "Facility",    "width" => "15%"),
-                        "result_units"       => array("heading" => "Unit",        "width" => "10%"),
-                        "result_result"      => array("heading" => "Result",      "width" => "10%"),
-                        "result_range"       => array("heading" => "Range",       "width" => "10%"),
-                        "result_abnormal"    => array("heading" => "Abnormal",    "width" => "10%"),
-                        "result_comments"    => array("heading" => "Comments"),
-                        "result_document_id" => array("heading" => "Document ID", "width" => "5%"),
-                        "patient_id"         => array("heading" => "PID",         "width" => "5%")
-                    ),
-                    "sort_cols" => 6,
-                    "acl" => ["patients", "lab"]
-                ),
-                "Communication" => array(
-                    "cols" => array(
-                        "patient_date"   => array("heading" => "Date",         "width" => "15%"),
-                        "patient_name"   => array("heading" => "Patient Name", "width" => "20%"),
-                        "patient_id"     => array("heading" => "PID",          "width" => "5%"),
-                        "patient_age"    => array("heading" => "Age",          "width" => "5%"),
-                        "patient_sex"    => array("heading" => "Gender",       "width" => "10%"),
-                        "patient_ethnic" => array("heading" => "Ethnicity",    "width" => "10%"),
-                        "users_provider" => array("heading" => "Provider",     "width" => "15%"),
-                        "communications" => array("heading" => "Communication")
-=======
                 "Prescriptions" => array(
                     "cols" => array(
                         "other_date"        => array("heading" => "Filled",         "width" => "10%"),
@@ -745,22 +626,11 @@
                         "patient_ethnic" => array("heading" => "Ethnicity",     "width" => "10%"),
                         "users_provider" => array("heading" => "Provider",      "width" => "10%"),
                         "communications" => array("heading" => "Communication", "width" => "15%")
->>>>>>> e271f475
                     ),
                     "acl" => ["patients", "med"]
                 ),
                 "Insurance Companies" => array(
                     "cols" => array(
-<<<<<<< HEAD
-                        "patient_date"   => array("heading" => "Date",         "width" => "15%"),
-                        "patient_name"   => array("heading" => "Patient Name", "width" => "20%"),
-                        "patient_id"     => array("heading" => "PID",          "width" => "5%"),
-                        "patient_age"    => array("heading" => "Age",          "width" => "5%"),
-                        "patient_sex"    => array("heading" => "Gender",       "width" => "10%"),
-                        "patient_ethnic" => array("heading" => "Ethnicity",    "width" => "10%"),
-                        "users_provider" => array("heading" => "Provider",     "width" => "15%"),
-                        "ins_name"       => array("heading" => "Insurance Companies")
-=======
                         "patient_date"   => array("heading" => "Date Created",       "width" => "nowrap"),
                         "patient_name"   => array("heading" => "Patient Name",       "width" => "10%"),
                         "patient_id"     => array("heading" => "PID",                "width" => "nowrap"),
@@ -769,25 +639,11 @@
                         "patient_ethnic" => array("heading" => "Ethnicity",          "width" => "10%"),
                         "users_provider" => array("heading" => "Insurance Provider", "width" => "10%"),
                         "ins_name"       => array("heading" => "Primary Insurance",  "width" => "10%")
->>>>>>> e271f475
                     ),
                     "acl" => ["patients", "med"]
                 ),
                 "Encounters" => array(
                     "cols" => array(
-<<<<<<< HEAD
-                        "enc_date"       => array("heading" => "Encounter Date"),
-                        "patient_name"   => array("heading" => "Patient Name"),
-                        "patient_id"     => array("heading" => "PID"),
-                        "patient_age"    => array("heading" => "Age"),
-                        "patient_sex"    => array("heading" => "Gender"),
-                        "patient_ethnic" => array("heading" => "Ethnicity"),
-                        "users_provider" => array("heading" => "Provider"),
-                        "enc_type"       => array("heading" => "Encounter type"),
-                        "enc_reason"     => array("heading" => "Reason"),
-                        "enc_facility"   => array("heading" => "Facility"),
-                        "enc_discharge"  => array("heading" => "Discharge Disposition")
-=======
                         "other_date"     => array("heading" => "Encounter Date",        "width" => "nowrap"),
                         "patient_name"   => array("heading" => "Patient Name",          "width" => "10%"),
                         "patient_id"     => array("heading" => "PID",                   "width" => "nowrap"),
@@ -798,30 +654,11 @@
                         "enc_reason"     => array("heading" => "Reason",                "width" => "15%"),
                         "enc_facility"   => array("heading" => "Facility",              "width" => "10%"),
                         "enc_discharge"  => array("heading" => "Discharge Disposition", "width" => "10%")
->>>>>>> e271f475
                     ),
                     "acl" => ["encounters", "relaxed"]
                 ),
                 "Observations" => array(
                     "cols" => array(
-<<<<<<< HEAD
-                        "obs_date"        => array("heading" => "Date"),
-                        "patient_name"    => array("heading" => "Patient Name"),
-                        "patient_id"      => array("heading" => "PID"),
-                        "patient_age"     => array("heading" => "Age"),
-                        "patient_sex"     => array("heading" => "Gender"),
-                        "patient_ethnic"  => array("heading" => "Ethnicity"),
-                        "users_provider"  => array("heading" => "Provider"),
-                        "obs_code"        => array("heading" => "Code"),
-                        "obs_description" => array("heading" => "Description"),
-                        "obs_type"        => array("heading" => "Type"),
-                        "obs_value"       => array("heading" => "Value"),
-                        "obs_units"       => array("heading" => "Units"),
-                        "obs_comments"    => array("heading" => "Comments")
-                    ),
-                    "sort_cols" => -1,
-                    "acl" => ["encounters", "coding_a"]
-=======
                         "other_date"      => array("heading" => "Date",         "width" => "nowrap"),
                         "patient_name"    => array("heading" => "Patient Name", "width" => "10%"),
                         "patient_id"      => array("heading" => "PID",          "width" => "nowrap"),
@@ -867,7 +704,6 @@
                     ),
                     "sort_cols" => -2,
                     "acl" => ["encounters", "coding_a"]
->>>>>>> e271f475
                 )
             );
             if (in_array($srch_option, ["Medications", "Allergies", "Problems"])) {
@@ -943,16 +779,9 @@
 
             switch ($srch_option) {
                 case "Diagnoses":
-<<<<<<< HEAD
-                    $odrstmt = " ORDER BY lists_date asc";
-                    break;
-                case "Lab results":
-                    $odrstmt = " ORDER BY result_date asc";
-=======
                 case "Lab results":
                 case "Procedures":
                     $odrstmt = " ORDER BY other_date asc";
->>>>>>> e271f475
                     break;
                 case "Communication":
                     $odrstmt = " ORDER BY ROUND((LENGTH(communications) - LENGTH(REPLACE(communications, ',', '')))/LENGTH(',')) asc, communications asc";
@@ -964,12 +793,6 @@
                     $odrstmt = " ORDER BY ins_provider asc";
                     break;
                 case "Encounters":
-<<<<<<< HEAD
-                    $odrstmt = " ORDER BY enc_date asc, enc_type asc, enc_reason asc, enc_discharge asc";
-                    break;
-                case "Observations":
-                    $odrstmt = " ORDER BY obs_date asc, obs_code asc, obs_type asc, obs_units asc, obs_value asc, obs_comments asc";
-=======
                     $odrstmt = " ORDER BY other_date asc, enc_type asc, enc_reason asc, enc_discharge asc";
                     break;
                 case "Observations":
@@ -977,7 +800,6 @@
                     break;
                 case "Prescriptions":
                     $odrstmt = " ORDER BY other_date asc, rx_quantity asc, rx_refills asc";
->>>>>>> e271f475
                     break;
             }
 
@@ -991,11 +813,7 @@
                 }
             }
 
-<<<<<<< HEAD
-            $sqlstmt .= " " . $whr_stmt . " " . $odrstmt;
-=======
             $sqlstmt .= $whr_stmt . $odrstmt;
->>>>>>> e271f475
             //echo $sqlstmt."<hr>";
             $result = sqlStatement($sqlstmt, $sqlBindArray);
             //print_r($result);
@@ -1036,27 +854,13 @@
                                 $width = $report_options_arr[$srch_option]["cols"][$report_col]["width"];
                                 if (str_contains($width, '%')) {
                                     echo 'width="' . $width . '" ';
-<<<<<<< HEAD
-=======
                                 } else if ($width == 'nowrap') {
                                     echo 'width="1%" style="white-space: nowrap;" ';
->>>>>>> e271f475
                                 } else {
                                     echo 'colspan="' . $width . '" ';
                                 }
                             }
                             echo 'class="font-weight-bold">' . xlt($report_options_arr[$srch_option]["cols"][$report_col]["heading"]);
-<<<<<<< HEAD
-                            if (
-                                isset($report_options_arr[$srch_option]["sort_cols"]) && $report_options_arr[$srch_option]["sort_cols"] != 0
-                            ) {
-                                if (
-                                    ($report_options_arr[$srch_option]["sort_cols"] > 0 && $report_col_key < $report_options_arr[$srch_option]["sort_cols"])
-                                    || ($report_options_arr[$srch_option]["sort_cols"] < 0 && $report_col_key < $report_options_arr[$srch_option]["sort_cols"] + count($report_options_arr[$srch_option]["cols"]))
-                                ) {
-                                    echo $sortlink[$report_col_key];
-                                }
-=======
                             if (isset($report_options_arr[$srch_option]["sort_cols"])) {
                                 if ($report_options_arr[$srch_option]["sort_cols"] != 0) {
                                     if (
@@ -1068,7 +872,6 @@
                                 }
                             } else {
                                 echo $sortlink[$report_col_key];
->>>>>>> e271f475
                             }
                             echo '</td>';
                         }
@@ -1077,18 +880,6 @@
                             echo '<tr bgcolor="#CCCCCC" style="font-size:15px;">';
                             foreach ($report_data as $report_value_key => $report_value) {
                                 $report_col = array_keys($report_options_arr[$srch_option]["cols"])[$report_value_key];
-<<<<<<< HEAD
-                                echo '<td>';
-                                switch ($report_col) {
-                                    case "lists_date":
-                                    case "patient_date":
-                                    case "encounter_date":
-                                    case "observation_date":
-                                        echo ($report_value != '') ? text(oeFormatDateTime($report_value, "global", true)) : '';
-                                        break;
-                                    case "patient_race":
-                                        echo generate_display_field(array('data_type' => '36','list_id' => 'race'), $report_value);
-=======
                                 $width = isset($report_options_arr[$srch_option]["cols"][$report_col]["width"]) ? $report_options_arr[$srch_option]["cols"][$report_col]["width"] : '';
                                 if ($width != 'nowrap') {
                                     echo '<td>';
@@ -1105,13 +896,10 @@
                                         break;
                                     case "patient_ethnic":
                                         echo generate_display_field(array('data_type' => '36', 'list_id' => 'ethnicity'), $report_value);
->>>>>>> e271f475
                                         break;
                                     case "result_units":
                                         echo generate_display_field(array('data_type' => '1', 'list_id' => 'proc_unit'), $report_value) . '&nbsp;';
                                         break;
-<<<<<<< HEAD
-=======
                                     case "enc_discharge":
                                         echo generate_display_field(array('data_type' => '1', 'list_id' => 'discharge-disposition'), $report_value);
                                         break;
@@ -1136,7 +924,6 @@
                                             echo '</ul>';
                                         }
                                         break;
->>>>>>> e271f475
                                     default:
                                         echo text($report_value);
                                 }
@@ -1144,10 +931,6 @@
                             }
                             echo '</tr>';
                         } ?>
-<<<<<<< HEAD
-
-=======
->>>>>>> e271f475
                     </table>
                      <!-- Main table ends -->
                 <?php
