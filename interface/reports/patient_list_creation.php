<?php

/**
 * This report lists all the demographics, allergies, problems, medications and
 * lab results along with race, ethnicity, insurance company and provider for those items
 *
 * @package   OpenEMR
 * @link      https://www.open-emr.org
 * @author    Brady Miller <brady.g.miller@gmail.com>
 * @author    Stephen Waite <stephen.waite@cmsvt.com>
 * @copyright Copyright (c) 2014 Ensoftek, Inc
 * @copyright Copyright (c) 2017-2018 Brady Miller <brady.g.miller@gmail.com>
 * @copyright Copyright (c) 2021 Stephen Waite <stephen.waite@cmsvt.com>
 * @license   https://github.com/openemr/openemr/blob/master/LICENSE GNU General Public License 3
 */

require_once "../globals.php";
require_once "$srcdir/patient.inc.php";
require_once "$srcdir/options.inc.php";
require_once "../drugs/drugs.inc.php";
// require_once "$srcdir/payment_jav.inc.php"; - Unused, removed to allow for CSV export

use OpenEMR\Common\Acl\AclMain;
use OpenEMR\Common\Csrf\CsrfUtils;
use OpenEMR\Common\Twig\TwigContainer;
use OpenEMR\Core\Header;

if (!AclMain::aclCheckCore('patients', 'med')) {
    echo (new TwigContainer(null, $GLOBALS['kernel']))->getTwig()->render('core/unauthorized.html.twig', ['pageTitle' => xl("Patient List Creation")]);
    exit;
}

if (!empty($_POST)) {
    if (!CsrfUtils::verifyCsrfToken($_POST["csrf_token_form"])) {
        CsrfUtils::csrfNotVerified();
    }
}

$search_options = array
(
    "Demographics",
    "Allergies",
    "Problems",
    "Medications",
    "Prescriptions",
    "Communication",
    "Insurance Companies",
    "Encounters",
    "Observations",
    "Procedures",
    "Lab Results"
);

$comarr = array
(
    "allow_sms"   => xl("Allow SMS"),
    "allow_voice" => xl("Allow Voice Message"),
    "allow_mail"  => xl("Allow Mail Message"),
    "allow_email" => xl("Allow Email")
);

// Get array of all insurance companies from function in patient.inc.php
$insarr = getInsuranceProvidersExtra();
// Get array of all encounter types
$encarr = [];
$rez = sqlStatement('SELECT option_id, title FROM list_options WHERE list_id = "encounter-types" ORDER BY seq ASC');
for ($iter = 0; $row = sqlFetchArray($rez); $iter++) {
    $encarr[$row['option_id']] = $row['title'];
}

$_POST['form_details'] = true;

$sql_date_from = (!empty($_POST['date_from'])) ? DateTimeToYYYYMMDDHHMMSS($_POST['date_from']) : date('Y-01-01 H:i:s');
$sql_date_to = (!empty($_POST['date_to'])) ? DateTimeToYYYYMMDDHHMMSS($_POST['date_to']) : date('Y-m-d H:i:s');

$patient_id = trim($_POST["patient_id"] ?? '');
$provider_name = trim($_POST["provider_name"] ?? '');
$age_from = $_POST["age_from"] ?? '';
$age_to = $_POST["age_to"] ?? '';
$sql_gender = $_POST["gender"] ?? '';
$sql_ethnicity = $_POST["ethnicity"] ?? '';
$sql_race = $_POST["race"] ?? '';
$form_drug_name = trim($_POST["form_drug_name"] ?? '');
$form_diagnosis = trim($_POST["form_diagnosis"] ?? '');
$form_lab_results = trim($_POST["form_lab_results"] ?? '');
$form_service_codes = trim($_POST["form_service_codes"] ?? '');
$form_immunization = trim($_POST["form_immunization"] ?? '');

// Variables related to specific search options
$prescription_drug = trim($_POST["prescription_drug"] ?? '');
$communication = trim($_POST["communication"] ?? '');
$insurance_company = trim($_POST["insurance_companies"] ?? '');
$encounter_type = trim($_POST["encounter_type"] ?? '');
$observation_description = trim($_POST["observation_description"] ?? '');
$procedure_diagnosis = trim($_POST["procedure_diagnosis"] ?? '');

$csv = !empty($_POST['form_csvexport']) && $_POST['form_csvexport'] == true;
if ($csv) {
    header("Pragma: public");
    header("Expires: 0");
    header("Cache-Control: must-revalidate, post-check=0, pre-check=0");
    header("Content-Type: application/force-download");
    header("Content-Disposition: attachment; filename=patient_list_custom.csv");
    header("Content-Description: File Transfer");
} else {
?>
<html>
    <head>

        <title>
            <?php echo xlt('Patient List Creation'); ?>
        </title>

        <?php Header::setupHeader(['datetime-picker', 'report-helper']); ?>

        <script>
            function Form_Validate() {
                var d = document.forms[0];
                FromDate = d.date_from.value;
                ToDate = d.date_to.value;
                if ((FromDate.length > 0) && (ToDate.length > 0)) {
                    if (Date.parse(FromDate) > Date.parse(ToDate)) {
                        alert(<?php echo xlj('To date must be later than From date!'); ?>);
                        return false;
                    }
                }
                // $("#processing").show(); - Remains after CSV file is downloaded, removed temporarily
                return true;
            }
        </script>

        <style>
            /* specifically include & exclude from printing */
            @media print {
                #report_parameters {
                    visibility: hidden;
                    display: none;
                }
                #report_parameters_daterange {
                    visibility: visible;
                    display: inline;
                }
                #report_results table {
                    margin-top: 0px;
                }
                #report_image {
                    visibility: hidden;
                    display: none;
                }
            }

            /* specifically exclude some from the screen */
            @media screen {
                #report_parameters_daterange {
                    visibility: hidden;
                    display: none;
                }
            }
        </style>
        <script>
            function submitForm() {
                var d_from = new String($('#date_from').val());
                var d_to = new String($('#date_to').val());

                var d_from_arr = d_from.split('-');
                var d_to_arr = d_to.split('-');

                var dt_from = new Date(d_from_arr[0], d_from_arr[1], d_from_arr[2]);
                var dt_to = new Date(d_to_arr[0], d_to_arr[1], d_to_arr[2]);

                var mili_from = dt_from.getTime();
                var mili_to = dt_to.getTime();
                var diff = mili_to - mili_from;

                $('#date_error').css("display", "none");

                if (diff < 0) //negative
                {
                    $('#date_error').css("display", "inline");
                } else {
                    $("#form_refresh").attr("value","true");
                    top.restoreSession();
                    $("#theform").submit();
                }
            }

            //sorting changes
            function sortingCols(sort_by,sort_order)
            {
                $("#sortby").val(sort_by);
                $("#sortorder").val(sort_order);
                $("#form_refresh").attr("value","true");
                $("#theform").submit();
            }

            $(function () {
                $(".numeric_only").keydown(function(event) {
                    // Allow only backspace and delete
                    if ( event.keyCode == 46 || event.keyCode == 8 ) {
                        // let it happen, don't do anything
                    }
                    else {
                        if(!((event.keyCode >= 96 && event.keyCode <= 105) || (event.keyCode >= 48 && event.keyCode <= 57)))
                        {
                            event.preventDefault();
                        }
                    }
                });

                <?php // Show inputs related to specific search options
                if (!empty($_POST['srch_option']) && ($_POST['srch_option'] == "Prescriptions")) { ?>
                    $('#rx_drug').show();
                <?php }
                if (!empty($_POST['srch_option']) && ($_POST['srch_option'] == "Communication")) { ?>
                    $('#com_pref').show();
                <?php }
                if (!empty($_POST['srch_option']) && ($_POST['srch_option'] == "Insurance Companies")) { ?>
                    $('#ins_co').show();
                <?php }
                if (!empty($_POST['srch_option']) && ($_POST['srch_option'] == "Encounters")) { ?>
                    $('#enc_type').show();
                <?php }
                if (!empty($_POST['srch_option']) && ($_POST['srch_option'] == "Observations")) { ?>
                    $('#obs_desc').show();
                <?php }
                if (!empty($_POST['srch_option']) && ($_POST['srch_option'] == "Procedures")) { ?>
                    $('#pr_diag').show();
                <?php }
                ?>

                $('.datetimepicker').datetimepicker({
                    <?php $datetimepicker_timepicker = true; ?>
                    <?php $datetimepicker_showseconds = true; ?>
                    <?php $datetimepicker_formatInput = true; ?>
                    <?php require $GLOBALS['srcdir'] . '/js/xl/jquery-datetimepicker-2-5-4.js.php'; ?>
                    <?php // can add any additional javascript settings to datetimepicker here; need to prepend first setting with a comma ?>
                });
            });

            function printForm() {
                 var win = top.printLogPrint ? top : opener.top;
                 win.printLogPrint(window);
            }

            function srch_option_change(elem) {
                $('#sortby').val('');
                $('#sortorder').val('');

                // Reset and show/hide inputs related to specific search options
                if (elem.value == 'Prescriptions') {
                    $('#prescription_drug').val('');
                    $('#rx_drug').show();
                } else {
                    $('#prescription_drug').val('');
                    $('#rx_drug').hide();
                }
                if (elem.value == 'Communication') {
                    $('#communication').val('');
                    $('#com_pref').show();
                } else {
                    $('#communication').val('');
                    $('#com_pref').hide();
                }
                if (elem.value == 'Insurance Companies') {
                    $('#insurance_companies').val('');
                    $('#ins_co').show();
                } else {
                    $('#insurance_companies').val('');
                    $('#ins_co').hide();
                }
                if (elem.value == 'Encounters') {
                    $('#encounter_type').val('');
                    $('#enc_type').show();
                } else {
                    $('#encounter_type').val('');
                    $('#enc_type').hide();
                }
                if (elem.value == 'Observations') {
                    $('#observation_description').val('');
                    $('#obs_desc').show();
                } else {
                    $('#observation_description').val('');
                    $('#obs_desc').hide();
                }
                if (elem.value == 'Procedures') {
                    $('#procedure_diagnosis').val('');
                    $('#pr_diag').show();
                } else {
                    $('#procedure_diagnosis').val('');
                    $('#pr_diag').hide();
                }
            }

        </script>
    </head>

    <body class="body_top">
        <!-- Required for the popup date selectors -->
        <div id="overDiv" style="position: absolute; visibility: hidden; z-index: 1000;"></div>
        <span class='title'>
        <?php echo xlt('Report - Patient List Creation');?>
        </span>
        <!-- Search can be done using age range, gender, and ethnicity filters.
        Search options include diagnosis, procedure, prescription, medical history, and lab results.
        -->

        <div id="report_parameters_daterange">
            <p>
            <?php echo "<span style='margin-left:5px;'><strong>" . xlt('Date Range') . ":</strong>&nbsp;" . text(oeFormatDateTime($sql_date_from, "global", true)) .
              " &nbsp; " . xlt('to{{Range}}') . " &nbsp; " . text(oeFormatDateTime($sql_date_to, "global", true)) . "</span>"; ?>
            <span style="margin-left:5px;"><strong><?php echo xlt('Option'); ?>:</strong>&nbsp;<?php echo text($_POST['srch_option'] ?? '');
            if (!empty($_POST['srch_option']) && ($_POST['srch_option'] == "Communication") && ($_POST['communication'] != "")) {
                if (isset($comarr[$_POST['communication']])) {
                    echo "(" . text($comarr[$_POST['communication']]) . ")";
                } else {
                    echo "(" . xlt('All') . ")";
                }
            }  ?></span>
            <span style="margin-left:5px;"><strong><?php echo xlt('Option'); ?>:</strong>&nbsp;<?php echo text($_POST['srch_option'] ?? '');
            if (!empty($_POST['srch_option']) && ($_POST['srch_option'] == "Insurance Companies") && ($_POST['insurance_companies'] != "")) {
                if (isset($insarr[$_POST['insurance_companies']])) {
                    echo "(" . text($insarr[$_POST['insurance_companies']]) . ")";
                } else {
                    echo "(" . xlt('All') . ")";
                }
            }  ?></span>
            </p>
        </div>
        <form name='theform' id='theform' method='post' action='patient_list_creation.php' onSubmit="return Form_Validate();">
            <input type="hidden" name="csrf_token_form" value="<?php echo attr(CsrfUtils::collectCsrfToken()); ?>" />
            <input type='hidden' name='form_csvexport' id='form_csvexport' value=''/>
            <div id="report_parameters">
                <input type='hidden' name='form_refresh' id='form_refresh' value=''/>
                <table>
                    <tr>
                    <td width='640px'>
                        <div class="cancel-float" style='float: left'>
                        <table class='text'>
                            <tr>
                                <td class='col-form-label'><?php echo xlt('From'); ?>: </td>
                                <td><input type='text' class='datetimepicker form-control' name='date_from' id="date_from" size='18' value='<?php echo attr(oeFormatDateTime($sql_date_from, 0, true)); ?>'>
                                </td>
                                <td class='col-form-label'><?php echo xlt('To{{range}}'); ?>: </td>
                                <td><input type='text' class='datetimepicker form-control' name='date_to' id="date_to" size='18' value='<?php echo attr(oeFormatDateTime($sql_date_to, 0, true)); ?>'>
                                </td>
                                <td class='col-form-label'><?php echo xlt('Option'); ?>: </td>
                                <td class='col-form-label'>
                                    <select class="form-control" name="srch_option" id="srch_option"
                                        onchange="srch_option_change(this)">
                                        <?php foreach ($search_options as $skey) { ?>
                                            <option <?php echo (!empty($_POST['srch_option']) && ($_POST['srch_option'] == $skey)) ? 'selected' : ''; ?>
                                            value="<?php echo attr($skey); ?>"><?php echo text(xl($skey)); ?></option>
                                        <?php } ?>
                                    </select>
                                    <?php ?>
                                </td>

                                <td colspan="3">
                                    <!-- Inputs for specific search options -->
                                    <span id="rx_drug" style="display: none">
                                        <input class="form-control" name="prescription_drug" id="prescription_drug" placeholder="<?php echo xlt('Drug'); ?>"<?php echo !empty($_POST['prescription_drug']) ? ' value="' . $_POST['prescription_drug'] . '"' : '' ?>/>
                                    </span>
                                    <span id="com_pref" style="display: none">
                                        <select class="form-control" name="communication" id="communication" title="<?php echo xlt('Select Communication Preferences'); ?>">
                                            <option> <?php echo xlt('All'); ?></option>
                                            <option value="allow_sms" <?php echo ($communication == "allow_sms") ? "selected" : ""; ?>><?php echo xlt('Allow SMS'); ?></option>
                                            <option value="allow_voice" <?php echo ($communication == "allow_voice") ? "selected" : ""; ?>><?php echo xlt('Allow Voice Message'); ?></option>
                                            <option value="allow_mail" <?php echo ($communication == "allow_mail") ? "selected" : ""; ?>><?php echo xlt('Allow Mail Message'); ?></option>
                                            <option value="allow_email" <?php echo ($communication == "allow_email") ? "selected" : ""; ?>><?php echo xlt('Allow Email'); ?></option>
                                        </select>
                                    </span>
                                    <span id="ins_co" style="display: none">
                                        <select class="form-control" name="insurance_companies" id="insurance_companies" title="<?php echo xlt('Select Insurance Company'); ?>">
                                            <option> <?php echo xlt('All'); ?></option>
                                            <?php foreach ($insarr as $ins_id => $ins_co) { ?>
                                                <option <?php echo (!empty($_POST['insurance_companies']) && ($_POST['insurance_companies'] == $ins_id)) ? 'selected' : ''; ?> value="<?php echo $ins_id; ?>"><?php echo text($ins_co); ?></option>
                                            <?php } ?>
                                        </select>
                                    </span>
                                    <span id="enc_type" style="display: none">
                                        <select class="form-control" name="encounter_type" id="encounter_type">
                                            <option> <?php echo xlt('All'); ?></option>
                                            <?php foreach ($encarr as $enc_id => $enc_t) { ?>
                                                <option <?php echo (!empty($_POST['encounter_type']) && ($_POST['encounter_type'] == $enc_id)) ? 'selected' : ''; ?> value="<?php echo $enc_id; ?>"><?php echo text($enc_t); ?></option>
                                            <?php } ?>
                                        </select>
                                    </span>
                                    <span id="obs_desc" style="display: none">
                                        <input class="form-control" name="observation_description" id="observation_description" placeholder="<?php echo xlt('Code') . '/' . xlt('Description'); ?>"<?php echo !empty($_POST['observation_description']) ? ' value="' . $_POST['observation_description'] . '"' : '' ?>/>
                                    </span>
                                    <span id="pr_diag" style="display: none">
                                        <input class="form-control" name="procedure_diagnosis" id="procedure_diagnosis" placeholder="<?php echo xlt('Diagnosis Code'); ?>"<?php echo !empty($_POST['procedure_diagnosis']) ? ' value="' . $_POST['procedure_diagnosis'] . '"' : '' ?>/>
                                    </span>
                                </td>
                            </tr>
                            <tr>
                                <td class='col-form-label'><?php echo xlt('Patient ID'); ?>:</td>
                                <td><input name='patient_id' class="numeric_only form-control" type='text' id="patient_id" title='<?php echo xla('Optional numeric patient ID'); ?>' value='<?php echo attr($patient_id); ?>' size='10' maxlength='20' /></td>
                                <td class='col-form-label'><?php echo xlt('Age Range'); ?>:</td>

                                <td>
                                    <table>
                                        <tr>
                                            <td><input name='age_from' class="numeric_only form-control" type='text' id="age_from" value="<?php echo attr($age_from); ?>" size='3' maxlength='3'/></td>
                                            <td class='col-form-label'>&#8212;</td>
                                            <td><input name='age_to' class="numeric_only form-control" type='text' id="age_to" value="<?php echo attr($age_to); ?>" size='3' maxlength='3'/></td>
                                        </tr>
                                    </table>
                                </td>

                                <td class='col-form-label'><?php echo xlt('Gender'); ?>:</td>
                                <td colspan="2"><?php echo generate_select_list('gender', 'sex', $sql_gender, 'Select Gender', 'Unassigned', '', ''); ?></td>
                                <td class='col-form-label'><?php echo xlt('Ethnicity'); ?>:</td>
                                <td colspan="2"><?php echo generate_select_list('ethnicity', 'ethnicity', $sql_ethnicity, 'Select Ethnicity', 'Unassigned', '', ''); ?></td>
                            </tr>
                            <tr>
                                <td class='col-form-label'><?php echo xlt('Name of Provider'); ?>:</td>
                                <td><input name='provider_name' class="form-control" type='text' id="provider_name" title='<?php echo xla('Firstname Lastname'); ?>' value='<?php echo attr($provider_name); ?>' size='10' /></td>
                            </tr>

                        </table>

                        </div></td>
                        <td class='h-100' valign='middle' width="175">
                            <table class='w-100 h-100' style='border-left: 1px solid;'>
                            <tr>
                                <td>
                                    <div class="text-center">
                                        <div class="btn-group" role="group">
                                            <a href='#' class='btn btn-secondary btn-save' onclick="$('#form_csvexport').val(''); submitForm();">
                                                <?php echo xlt('Submit'); ?>
                                            </a>
                                            <?php if (isset($_POST['form_refresh'])) {?>
                                                <a href='#' class='btn btn-secondary btn-print' onclick="printForm()">
                                                    <?php echo xlt('Print'); ?>
                                                </a>
                                                <a href='#' class='btn btn-secondary btn-transmit' onclick="$('#form_csvexport').attr('value', 'true'); submitForm();">
                                                    <?php echo xlt('Export to CSV'); ?>
                                                </a>
                                            <?php }?>
                                        </div>
                                    </div>
                                </td>
                                <td>
                                    <div id='processing' style='display:none;' ><img src='../pic/ajax-loader.gif'/></div>
                                </td>

                            </tr>
                        </table></td>
                    </tr>
                </table>
            </div>
        <!-- end of parameters -->
<?php }

// SQL scripts for the various searches
$sqlBindArray = array();
if (!empty($_POST['form_refresh'])) {
    $sqlstmt = "select
                pd.date as patient_date,
                concat(pd.lname, ', ', pd.fname) AS patient_name,
                pd.pid AS patient_id,
                DATE_FORMAT(FROM_DAYS(DATEDIFF('" . date('Y-m-d H:i:s') . "',pd.dob)), '%Y')+0 AS patient_age,
                pd.sex AS patient_sex,
                TRIM('|' FROM pd.race) AS patient_race,
                TRIM('|' FROM pd.ethnicity) AS patient_ethnic,
                concat(u.lname, ', ', u.fname) AS users_provider";

<<<<<<< HEAD
    $srch_option = $_POST['srch_option'];
    switch ($srch_option) {
        case "Medications":
        case "Allergies":
        case "Problems":
            $sqlstmt .= ", li.date AS other_date,
                    REPLACE(li.diagnosis, ';', ', ') AS lists_diagnosis,
                    li.title AS lists_title";
            break;
        case "Lab results":
            $sqlstmt .= ", pr.date AS other_date,
                    pr.facility AS result_facility,
                    pr.units AS result_units,
                    pr.result AS result_result,
                    pr.range AS result_range,
                    pr.abnormal AS result_abnormal,
                    pr.comments AS result_comments,
                    pr.document_id AS result_document_id";
            break;
        case "Communication":
            $sqlstmt .= ", REPLACE(REPLACE(concat_ws(', ', IF(pd.hipaa_allowemail = 'YES', 'Email', 'NO'), IF(pd.hipaa_allowsms = 'YES', 'SMS', 'NO'),
                    IF(pd.hipaa_mail = 'YES', 'Mail Message', 'NO') , IF(pd.hipaa_voice = 'YES', 'Voice Message', 'NO') ), ', NO', ''), 'NO,', '') as communications";
            break;
        case "Insurance Companies":
            $sqlstmt .= ", id.type AS ins_type, id.provider AS ins_provider, ic.name as ins_name";
            break;
        case "Encounters":
            $sqlstmt .= ", enc.date AS other_date, enc.reason AS enc_reason, enc.facility AS enc_facility, enc.encounter_type_description AS enc_type,
                    enc.discharge_disposition AS enc_discharge";
            break;
        case "Observations":
            $sqlstmt .= ", obs.date AS other_date, obs.code AS obs_code, obs.observation AS obs_comments, obs.description AS obs_description,
                    obs.ob_type AS obs_type, obs.ob_value AS obs_value, obs.ob_unit AS obs_units";
            break;
        case "Prescriptions":
            $sqlstmt .= ", rx.date_added AS other_date, rx.drug AS rx_drug, CONCAT(rx.size, rxl_unit.title) AS rx_medicine_units, CONCAT(rx.dosage, ' in ', rxl_form.title, ' ', rxl_interval.title) AS rx_directions,
                    rx.quantity AS rx_quantity, rx.refills AS rx_refills";
            break;
        case "Procedures":
            $sqlstmt .= ", pr.date_ordered AS other_date, pr.order_status AS pr_status, pp.name AS pr_lab,
                pr.order_diagnosis AS pr_diagnosis, prc.procedure_name as prc_procedure, prc.diagnoses AS prc_diagnoses";
            break;
    }

    // FROMs
    $sqlstmt .= " from patient_data as pd";
    if ($srch_option != "Encounters" && $srch_option != "Observations" && $srch_option != "Prescriptions") {
        $sqlstmt .= " left outer join users as u on u.id = pd.providerid";
    }
    // JOINs
    switch ($srch_option) {
        case "Problems":
            $sqlstmt .= " left outer join lists as li on (li.pid  = pd.pid AND li.type='medical_problem')";
            break;
        case "Medications":
            $sqlstmt .= " left outer join lists as li on (li.pid  = pd.pid AND (li.type='medication')) ";
            break;
        case "Allergies":
            $sqlstmt .= " left outer join lists as li on (li.pid  = pd.pid AND (li.type='allergy')) ";
            break;
        case "Lab results":
            $sqlstmt .= " left outer join procedure_order as po on po.patient_id = pd.pid
                left outer join procedure_report as pp on pp.procedure_order_id = po.procedure_order_id
                left outer join procedure_result as pr on pr.procedure_report_id = pp.procedure_report_id";
            break;
        case "Insurance Companies":
            $sqlstmt .= " left outer join insurance_data as id on id.pid = pd.pid
                    left outer join insurance_companies as ic on ic.id = id.provider";
            break;
        case "Encounters":
            $sqlstmt .= " left outer join form_encounter as enc on pd.pid = enc.pid
                left outer join users as u on enc.provider_id = u.id";
            break;
        case "Observations":
            $sqlstmt .= " left outer join form_observation as obs on pd.pid = obs.pid
                left outer join users as u on obs.user = u.username";
            break;
        case "Prescriptions":
            $sqlstmt .= " left outer join prescriptions as rx on pd.pid = rx.patient_id
                    left outer join (SELECT option_id, title FROM list_options WHERE list_id = 'drug_units') as rxl_unit on rx.unit = rxl_unit.option_id
                    left outer join (SELECT option_id, title FROM list_options WHERE list_id = 'drug_form') as rxl_form on rx.form = rxl_form.option_id
                    left outer join (SELECT option_id, title FROM list_options WHERE list_id = 'drug_interval') as rxl_interval on rx.interval = rxl_interval.option_id
                    left outer join users as u on rx.provider_id = u.id";
            break;
        case "Procedures":
            $sqlstmt .= " left outer join procedure_order as pr on pd.pid = pr.patient_id
                left outer join procedure_providers as pp on pr.lab_id = pp.ppid
                left outer join procedure_order_code as prc on pr.procedure_order_id = prc.procedure_order_id";
            break;
    }

    // WHERE Conditions started
    $whr_stmt = " where 1=1";
    switch ($srch_option) {
        case "Medications":
        case "Allergies":
            $whr_stmt .= " AND li.date >= ? AND li.date < DATE_ADD(?, INTERVAL 1 DAY) AND li.date <= ?";
            array_push($sqlBindArray, $sql_date_from, $sql_date_to, date("Y-m-d H:i:s"));
            break;
        case "Problems":
            $whr_stmt .= " AND li.title != '' AND li.date >= ? AND li.date < DATE_ADD(?, INTERVAL 1 DAY) AND li.date <= ?";
            array_push($sqlBindArray, $sql_date_from, $sql_date_to, date("Y-m-d H:i:s"));
            break;
        case "Lab results":
            $whr_stmt .= " AND pr.date >= ? AND pr.date < DATE_ADD(?, INTERVAL 1 DAY) AND pr.date <= ? AND pr.result != ''";
            array_push($sqlBindArray, $sql_date_from, $sql_date_to, date("Y-m-d H:i:s"));
            break;
        case "Communication":
            $whr_stmt .= " AND (pd.hipaa_allowsms = 'YES' OR pd.hipaa_voice = 'YES' OR pd.hipaa_mail  = 'YES' OR pd.hipaa_allowemail  = 'YES')
                AND pd.date >= ? AND pd.date < DATE_ADD(?, INTERVAL 1 DAY) AND pd.date <= ?";
            array_push($sqlBindArray, $sql_date_from, $sql_date_to, date("Y-m-d H:i:s"));
            break;
        case "Insurance Companies":
            $whr_stmt .= " AND id.type = 'primary' AND ic.name != ''
                AND pd.date >= ? AND pd.date < DATE_ADD(?, INTERVAL 1 DAY) AND pd.date <= ?";
            array_push($sqlBindArray, $sql_date_from, $sql_date_to, date("Y-m-d H:i:s"));
            break;
        case "Encounters":
            $whr_stmt .= " AND enc.date >= ? AND enc.date < DATE_ADD(?, INTERVAL 1 DAY) AND enc.date <= ?";
            array_push($sqlBindArray, $sql_date_from, $sql_date_to, date("Y-m-d H:i:s"));
            break;
        case "Observations":
            $whr_stmt .= " AND obs.date >= ? AND obs.date < DATE_ADD(?, INTERVAL 1 DAY) AND obs.date <= ?";
            array_push($sqlBindArray, $sql_date_from, $sql_date_to, date("Y-m-d H:i:s"));
            break;
        case "Prescriptions":
            $whr_stmt .= " AND rx.date_added >= ? AND rx.date_added < DATE_ADD(?, INTERVAL 1 DAY) AND rx.date_added <= ?";
            array_push($sqlBindArray, $sql_date_from, $sql_date_to, date("Y-m-d H:i:s"));
            break;
        case "Procedures":
            $whr_stmt .= " AND pr.date_ordered >= ? AND pr.date_ordered < DATE_ADD(?, INTERVAL 1 DAY) AND pr.date_ordered <= ?";
            array_push($sqlBindArray, $sql_date_from, $sql_date_to, date("Y-m-d H:i:s"));
            break;
        default:
            $whr_stmt .= " AND pd.date >= ? AND pd.date < DATE_ADD(?, INTERVAL 1 DAY) AND pd.date <= ?";
            array_push($sqlBindArray, $sql_date_from, $sql_date_to, date("Y-m-d H:i:s"));
            break;
    }

    if (strlen($patient_id) != 0) {
        $whr_stmt .= "   and pd.pid = ?";
        array_push($sqlBindArray, $patient_id);
    }

    if (strlen($age_from) != 0) {
        $whr_stmt .= "   and DATE_FORMAT(FROM_DAYS(DATEDIFF(NOW(),pd.dob)), '%Y')+0 >= ?";
        array_push($sqlBindArray, $age_from);
    }

    if (strlen($age_to) != 0) {
        $whr_stmt .= "   and DATE_FORMAT(FROM_DAYS(DATEDIFF(NOW(),pd.dob)), '%Y')+0 <= ?";
        array_push($sqlBindArray, $age_to);
    }

    if (strlen($sql_gender) != 0) {
        $whr_stmt .= "   and pd.sex = ?";
        array_push($sqlBindArray, $sql_gender);
    }

    if (strlen($sql_ethnicity) != 0) {
        $whr_stmt .= "   and pd.ethnicity = ?";
        array_push($sqlBindArray, $sql_ethnicity);
    }
=======
            $srch_option = $_POST['srch_option'];
            switch ($srch_option) {
                case "Medications":
                case "Allergies":
                case "Problems":
                    $sqlstmt .= ", li.date AS other_date,
                            REPLACE(li.diagnosis, ';', ', ') AS lists_diagnosis,
                            li.title AS lists_title";
                    break;
                case "Lab Results":
                    $sqlstmt .= ", pr.date AS other_date,
                            pr.facility AS result_facility,
                            pr.result_text AS result_description,
                            pr.units AS result_units,
                            pr.result AS result_result,
                            pr.range AS result_range,
                            pr.abnormal AS result_abnormal,
                            pr.comments AS result_comments,
                            pr.document_id AS result_document_id";
                    break;
                case "Communication":
                    $sqlstmt .= ", REPLACE(REPLACE(concat_ws(', ', IF(pd.hipaa_allowemail = 'YES', 'Email', 'NO'), IF(pd.hipaa_allowsms = 'YES', 'SMS', 'NO'),
                            IF(pd.hipaa_mail = 'YES', 'Mail Message', 'NO') , IF(pd.hipaa_voice = 'YES', 'Voice Message', 'NO') ), ', NO', ''), 'NO,', '') as communications";
                    break;
                case "Insurance Companies":
                    $sqlstmt .= ", id.type AS ins_type, id.provider AS ins_provider, ic.name as ins_name";
                    break;
                case "Encounters":
                    $sqlstmt .= ", enc.date AS other_date, enc.reason AS enc_reason, enc.facility AS enc_facility, enc.encounter_type_description AS enc_type,
                            enc.discharge_disposition AS enc_discharge";
                    break;
                case "Observations":
                    $sqlstmt .= ", obs.date AS other_date, obs.code AS obs_code, obs.observation AS obs_comments, obs.description AS obs_description,
                            obs.ob_type AS obs_type, obs.ob_value AS obs_value, obs.ob_unit AS obs_units";
                    break;
                case "Prescriptions":
                    $sqlstmt .= ", rx.date_added AS other_date, rx.drug AS rx_drug, CONCAT(rx.size, rxl_unit.title) AS rx_medicine_units, CONCAT(rx.dosage, ' in ', rxl_form.title, ' ', rxl_interval.title) AS rx_directions,
                            rx.quantity AS rx_quantity, rx.refills AS rx_refills";
                    break;
                case "Procedures":
                    $sqlstmt .= ", pr.date_ordered AS other_date, pr.order_status AS pr_status, pp.name AS pr_lab,
                        pr.order_diagnosis AS pr_diagnosis, prc.procedure_name as prc_procedure, prc.diagnoses AS prc_diagnoses";
                    break;
            }

            $sqlstmt .= " from patient_data as pd";
            // JOINs
            if ($srch_option != "Encounters" && $srch_option != "Observations" && $srch_option != "Prescriptions") {
                $sqlstmt .= " left outer join users as u on u.id = pd.providerid";
            }
            switch ($srch_option) {
                case "Problems":
                    $sqlstmt .= " left outer join lists as li on (li.pid  = pd.pid AND li.type='medical_problem')";
                    break;
                case "Medications":
                    $sqlstmt .= " left outer join lists as li on (li.pid  = pd.pid AND (li.type='medication')) ";
                    break;
                case "Allergies":
                    $sqlstmt .= " left outer join lists as li on (li.pid  = pd.pid AND (li.type='allergy')) ";
                    break;
                case "Lab Results":
                    $sqlstmt .= " left outer join procedure_order as po on po.patient_id = pd.pid
                        left outer join procedure_report as pp on pp.procedure_order_id = po.procedure_order_id
                        left outer join procedure_result as pr on pr.procedure_report_id = pp.procedure_report_id";
                    break;
                case "Insurance Companies":
                    $sqlstmt .= " left outer join insurance_data as id on id.pid = pd.pid
                            left outer join insurance_companies as ic on ic.id = id.provider";
                    break;
                case "Encounters":
                    $sqlstmt .= " left outer join form_encounter as enc on pd.pid = enc.pid
                        left outer join users as u on enc.provider_id = u.id";
                    break;
                case "Observations":
                    $sqlstmt .= " left outer join form_observation as obs on pd.pid = obs.pid
                        left outer join users as u on obs.user = u.username";
                    break;
                case "Prescriptions":
                    $sqlstmt .= " left outer join prescriptions as rx on pd.pid = rx.patient_id
                            left outer join (SELECT option_id, title FROM list_options WHERE list_id = 'drug_units') as rxl_unit on rx.unit = rxl_unit.option_id
                            left outer join (SELECT option_id, title FROM list_options WHERE list_id = 'drug_form') as rxl_form on rx.form = rxl_form.option_id
                            left outer join (SELECT option_id, title FROM list_options WHERE list_id = 'drug_interval') as rxl_interval on rx.interval = rxl_interval.option_id
                            left outer join users as u on rx.provider_id = u.id";
                    break;
                case "Procedures":
                    $sqlstmt .= " left outer join procedure_order as pr on pd.pid = pr.patient_id
                        left outer join procedure_providers as pp on pr.lab_id = pp.ppid
                        left outer join procedure_order_code as prc on pr.procedure_order_id = prc.procedure_order_id";
                    break;
            }

            // WHERE conditions started
            $whr_stmt = " where 1=1";
            switch ($srch_option) {
                case "Medications":
                case "Allergies":
                    $whr_stmt .= " AND li.date >= ? AND li.date < DATE_ADD(?, INTERVAL 1 DAY) AND li.date <= ?";
                    array_push($sqlBindArray, $sql_date_from, $sql_date_to, date("Y-m-d H:i:s"));
                    break;
                case "Problems":
                    $whr_stmt .= " AND li.title != '' AND li.date >= ? AND li.date < DATE_ADD(?, INTERVAL 1 DAY) AND li.date <= ?";
                    array_push($sqlBindArray, $sql_date_from, $sql_date_to, date("Y-m-d H:i:s"));
                    break;
                case "Lab Results":
                    $whr_stmt .= " AND pr.date >= ? AND pr.date < DATE_ADD(?, INTERVAL 1 DAY) AND pr.date <= ? AND pr.result != ''";
                    array_push($sqlBindArray, $sql_date_from, $sql_date_to, date("Y-m-d H:i:s"));
                    break;
                case "Communication":
                    $whr_stmt .= " AND (pd.hipaa_allowsms = 'YES' OR pd.hipaa_voice = 'YES' OR pd.hipaa_mail  = 'YES' OR pd.hipaa_allowemail  = 'YES')
                        AND pd.date >= ? AND pd.date < DATE_ADD(?, INTERVAL 1 DAY) AND pd.date <= ?";
                    array_push($sqlBindArray, $sql_date_from, $sql_date_to, date("Y-m-d H:i:s"));
                    break;
                case "Insurance Companies":
                    $whr_stmt .= " AND id.type = 'primary' AND ic.name != ''
                        AND pd.date >= ? AND pd.date < DATE_ADD(?, INTERVAL 1 DAY) AND pd.date <= ?";
                    array_push($sqlBindArray, $sql_date_from, $sql_date_to, date("Y-m-d H:i:s"));
                    break;
                case "Encounters":
                    $whr_stmt .= " AND enc.date >= ? AND enc.date < DATE_ADD(?, INTERVAL 1 DAY) AND enc.date <= ?";
                    array_push($sqlBindArray, $sql_date_from, $sql_date_to, date("Y-m-d H:i:s"));
                    break;
                case "Observations":
                    $whr_stmt .= " AND obs.date >= ? AND obs.date < DATE_ADD(?, INTERVAL 1 DAY) AND obs.date <= ?";
                    array_push($sqlBindArray, $sql_date_from, $sql_date_to, date("Y-m-d H:i:s"));
                    break;
                case "Prescriptions":
                    $whr_stmt .= " AND rx.date_added >= ? AND rx.date_added < DATE_ADD(?, INTERVAL 1 DAY) AND rx.date_added <= ?";
                    array_push($sqlBindArray, $sql_date_from, $sql_date_to, date("Y-m-d H:i:s"));
                    break;
                case "Procedures":
                    $whr_stmt .= " AND pr.date_ordered >= ? AND pr.date_ordered < DATE_ADD(?, INTERVAL 1 DAY) AND pr.date_ordered <= ?";
                    array_push($sqlBindArray, $sql_date_from, $sql_date_to, date("Y-m-d H:i:s"));
                    break;
                default:
                    $whr_stmt .= " AND pd.date >= ? AND pd.date < DATE_ADD(?, INTERVAL 1 DAY) AND pd.date <= ?";
                    array_push($sqlBindArray, $sql_date_from, $sql_date_to, date("Y-m-d H:i:s"));
                    break;
            }

            // WHERE conditions based on persistent inputs
            if (strlen($patient_id) != 0) {
                $whr_stmt .= " and pd.pid = ?";
                array_push($sqlBindArray, $patient_id);
            }
            if (strlen($provider_name) != 0) {
                $whr_stmt .= " and CONCAT(u.fname, ' ', u.lname) LIKE ?";
                array_push($sqlBindArray, '%' . $provider_name . '%');
            }
            if (strlen($age_from) != 0) {
                $whr_stmt .= " and DATE_FORMAT(FROM_DAYS(DATEDIFF(NOW(),pd.dob)), '%Y')+0 >= ?";
                array_push($sqlBindArray, $age_from);
            }
            if (strlen($age_to) != 0) {
                $whr_stmt .= " and DATE_FORMAT(FROM_DAYS(DATEDIFF(NOW(),pd.dob)), '%Y')+0 <= ?";
                array_push($sqlBindArray, $age_to);
            }
            if (strlen($sql_gender) != 0) {
                $whr_stmt .= " and pd.sex = ?";
                array_push($sqlBindArray, $sql_gender);
            }
            if (strlen($sql_ethnicity) != 0) {
                $whr_stmt .= " and pd.ethnicity = ?";
                array_push($sqlBindArray, $sql_ethnicity);
            }

            // WHERE conditions based on inputs arising from specific search options
            if ($srch_option == "Prescriptions" && strlen($prescription_drug) > 0) {
                $whr_stmt .= " AND rx.drug LIKE ?";
                array_push($sqlBindArray, '%' . $prescription_drug . '%');
            }
            if ($srch_option == "Communication" && strlen($communication) > 0) {
                if ($communication == "allow_sms") {
                    $whr_stmt .= " AND pd.hipaa_allowsms = 'YES' ";
                } elseif ($communication == "allow_voice") {
                    $whr_stmt .= " AND pd.hipaa_voice = 'YES' ";
                } elseif ($communication == "allow_mail") {
                    $whr_stmt .= " AND pd.hipaa_mail  = 'YES' ";
                } elseif ($communication == "allow_email") {
                    $whr_stmt .= " AND pd.hipaa_allowemail  = 'YES' ";
                }
            }
            if ($srch_option == "Insurance Companies" && strlen($insurance_company) > 0 && $insurance_company != "All") {
                $whr_stmt .= " AND id.provider = ?";
                array_push($sqlBindArray, $insurance_company);
            }
            if ($srch_option == "Encounters" && strlen($encounter_type) > 0 && $encounter_type != "All") {
                $whr_stmt .= " AND enc.encounter_type_code = ?";
                array_push($sqlBindArray, $encounter_type);
            }
            if ($srch_option == "Observations" && strlen($observation_description) > 0) {
                $whr_stmt .= " AND (obs.code LIKE ? OR obs.description LIKE ?)";
                array_push($sqlBindArray, '%' . $observation_description . '%', '%' . $observation_description . '%');
            }
            if ($srch_option == "Procedures" && strlen($procedure_diagnosis) > 0) {
                $whr_stmt .= " AND (pr.order_diagnosis LIKE ? OR prc.diagnoses LIKE ?)";
                array_push($sqlBindArray, '%' . $procedure_diagnosis . '%', '%' . $procedure_diagnosis . '%');
            }

            // Controls the columns displayed, their headings and widths, and how many columns are sorted from the left
            $report_options_arr = array(
                "Demographics" => array(
                    "cols" => array(
                        "patient_date"   => array("heading" => "Date Created", "width" => "nowrap"),
                        "patient_name"   => array("heading" => "Patient Name", "width" => "10%"),
                        "patient_id"     => array("heading" => "PID",          "width" => "nowrap"),
                        "patient_age"    => array("heading" => "Age",          "width" => "nowrap"),
                        "patient_sex"    => array("heading" => "Gender",       "width" => "nowrap"),
                        "patient_ethnic" => array("heading" => "Ethnicity",    "width" => "10%"),
                        "patient_race"   => array("heading" => "Race",         "width" => "10%"),
                        "users_provider" => array("heading" => "Provider",     "width" => "10%")
                    ),
                    "acl" => ["patients", "demo"]
                ),
                "Diagnoses" => array( // Diagnosis Check - Medications, Allergies, Problems
                    "cols" => array(
                        "other_date"      => array("heading" => "Diagnosis Date", "width" => "nowrap"),
                        "patient_name"    => array("heading" => "Patient Name",   "width" => "10%"),
                        "patient_id"      => array("heading" => "PID",            "width" => "nowrap"),
                        "patient_age"     => array("heading" => "Age",            "width" => "nowrap"),
                        "patient_sex"     => array("heading" => "Gender",         "width" => "nowrap"),
                        "patient_ethnic"  => array("heading" => "Ethnicity",      "width" => "10%"),
                        "users_provider"  => array("heading" => "Provider",       "width" => "10%"),
                        "lists_diagnosis" => array("heading" => "Diagnosis",      "width" => "15%"),
                        "lists_title"     => array(                               "width" => "15%") // Heading assigned below
                    ),
                    "sort_cols" => 3,
                    "acl" => ["patients", "med"]
                ),
                "Prescriptions" => array(
                    "cols" => array(
                        "other_date"        => array("heading" => "Filled",         "width" => "10%"),
                        "patient_name"      => array("heading" => "Patient Name",   "width" => "10%"),
                        "patient_id"        => array("heading" => "PID",            "width" => "nowrap"),
                        "patient_age"       => array("heading" => "Age",            "width" => "nowrap"),
                        "patient_sex"       => array("heading" => "Gender",         "width" => "nowrap"),
                        "rx_drug"           => array("heading" => "Drug",           "width" => "20%"),
                        "rx_medicine_units" => array("heading" => "Units",          "width" => "nowrap"),
                        "rx_directions"     => array("heading" => "Directions",     "width" => "10%"),
                        "rx_quantity"       => array("heading" => "Quantity",       "width" => "nowrap"),
                        "rx_refills"        => array("heading" => "Refills",        "width" => "nowrap")
                    ),
                    "acl" => ["patients", "rx"]
                ),
                "Communication" => array(
                    "cols" => array(
                        "patient_date"   => array("heading" => "Date Created",  "width" => "nowrap"),
                        "patient_name"   => array("heading" => "Patient Name",  "width" => "10%"),
                        "patient_id"     => array("heading" => "PID",           "width" => "nowrap"),
                        "patient_age"    => array("heading" => "Age",           "width" => "nowrap"),
                        "patient_sex"    => array("heading" => "Gender",        "width" => "nowrap"),
                        "patient_ethnic" => array("heading" => "Ethnicity",     "width" => "10%"),
                        "users_provider" => array("heading" => "Provider",      "width" => "10%"),
                        "communications" => array("heading" => "Communication", "width" => "15%")
                    ),
                    "acl" => ["patients", "med"]
                ),
                "Insurance Companies" => array(
                    "cols" => array(
                        "patient_date"   => array("heading" => "Date Created",       "width" => "nowrap"),
                        "patient_name"   => array("heading" => "Patient Name",       "width" => "10%"),
                        "patient_id"     => array("heading" => "PID",                "width" => "nowrap"),
                        "patient_age"    => array("heading" => "Age",                "width" => "nowrap"),
                        "patient_sex"    => array("heading" => "Gender",             "width" => "nowrap"),
                        "patient_ethnic" => array("heading" => "Ethnicity",          "width" => "10%"),
                        "users_provider" => array("heading" => "Insurance Provider", "width" => "10%"),
                        "ins_name"       => array("heading" => "Primary Insurance",  "width" => "10%")
                    ),
                    "acl" => ["patients", "med"]
                ),
                "Encounters" => array(
                    "cols" => array(
                        "other_date"     => array("heading" => "Encounter Date",        "width" => "nowrap"),
                        "patient_name"   => array("heading" => "Patient Name",          "width" => "10%"),
                        "patient_id"     => array("heading" => "PID",                   "width" => "nowrap"),
                        "patient_age"    => array("heading" => "Age",                   "width" => "nowrap"),
                        "patient_sex"    => array("heading" => "Gender",                "width" => "nowrap"),
                        "users_provider" => array("heading" => "Provider",              "width" => "10%"),
                        "enc_type"       => array("heading" => "Encounter type",        "width" => "20%"),
                        "enc_reason"     => array("heading" => "Reason",                "width" => "15%"),
                        "enc_facility"   => array("heading" => "Facility",              "width" => "10%"),
                        "enc_discharge"  => array("heading" => "Discharge Disposition", "width" => "10%")
                    ),
                    "acl" => ["encounters", "relaxed"]
                ),
                "Observations" => array(
                    "cols" => array(
                        "other_date"      => array("heading" => "Date",         "width" => "nowrap"),
                        "patient_name"    => array("heading" => "Patient Name", "width" => "10%"),
                        "patient_id"      => array("heading" => "PID",          "width" => "nowrap"),
                        "patient_age"     => array("heading" => "Age",          "width" => "nowrap"),
                        "patient_sex"     => array("heading" => "Gender",       "width" => "nowrap"),
                        "users_provider"  => array("heading" => "Provider",     "width" => "10%"),
                        "obs_code"        => array("heading" => "Code",         "width" => "nowrap"),
                        "obs_description" => array("heading" => "Description",  "width" => "15%"),
                        "obs_type"        => array("heading" => "Type",         "width" => "10%"),
                        "obs_value"       => array("heading" => "Value",        "width" => "nowrap"),
                        "obs_units"       => array("heading" => "Units",        "width" => "nowrap"),
                        "obs_comments"    => array("heading" => "Comments",     "width" => "20%")
                    ),
                    "sort_cols" => -1,
                    "acl" => ["encounters", "coding_a"]
                ),
                "Procedures" => array(
                    "cols" => array(
                        "other_date"      => array("heading" => "Order Date",         "width" => "nowrap"),
                        "patient_name"    => array("heading" => "Patient Name",       "width" => "10%"),
                        "patient_id"      => array("heading" => "PID",                "width" => "nowrap"),
                        "users_provider"  => array("heading" => "Procedure Provider", "width" => "10%"),
                        "pr_lab"          => array("heading" => "Lab",                "width" => "10%"),
                        "pr_status"       => array("heading" => "Status",             "width" => "nowrap"),
                        "pr_diagnosis"    => array("heading" => "Primary Diagnosis",  "width" => "15%"),
                        "prc_procedure"   => array("heading" => "Procedure Test",     "width" => "10%"),
                        "prc_diagnoses"   => array("heading" => "Diagnosis Codes",    "width" => "20%")
                    ),
                    "sort_cols" => -2,
                    "acl" => ["encounters", "coding_a"]
                ),
                "Lab Results" => array(
                    "cols" => array(
                        "other_date"         => array("heading" => "Date",           "width" => "nowrap"),
                        "result_facility"    => array("heading" => "Facility",       "width" => "10%"),
                        "result_description" => array("heading" => "Procedure Test", "width" => "10%"),
                        "result_result"      => array("heading" => "Result",         "width" => "5%"),
                        "result_units"       => array("heading" => "Unit",           "width" => "nowrap"),
                        "result_range"       => array("heading" => "Range",          "width" => "5%"),
                        "result_abnormal"    => array("heading" => "Abnormal",       "width" => "nowrap"),
                        "result_comments"    => array("heading" => "Comments",       "width" => "20%"),
                        "result_document_id" => array("heading" => "Document ID",    "width" => "nowrap"),
                        "patient_id"         => array("heading" => "PID",            "width" => "nowrap")
                    ),
                    "sort_cols" => 6,
                    "acl" => ["patients", "lab"]
                )
            );
            if (in_array($srch_option, ["Medications", "Allergies", "Problems"])) {
                switch ($srch_option) {
                    case "Medications":
                        $report_options_arr["Diagnoses"]["cols"]["lists_title"]["heading"] = "Medication";
                        break;
                    case "Allergies":
                        $report_options_arr["Diagnoses"]["cols"]["lists_title"]["heading"] = "Allergy";
                        break;
                    case "Problems":
                        $report_options_arr["Diagnoses"]["cols"]["lists_title"]["heading"] = "Problem";
                        break;
                }
                $srch_option = "Diagnoses";
            }
>>>>>>> ba8d07e6

    // WHERE conditions based on specific search options
    if ($srch_option == "Prescriptions" && strlen($prescription_drug) > 0) {
        $whr_stmt .= " AND rx.drug LIKE ?";
        array_push($sqlBindArray, '%' . $prescription_drug . '%');
    }
    if ($srch_option == "Communication" && strlen($communication) > 0) {
        if ($communication == "allow_sms") {
            $whr_stmt .= " AND pd.hipaa_allowsms = 'YES' ";
        } elseif ($communication == "allow_voice") {
            $whr_stmt .= " AND pd.hipaa_voice = 'YES' ";
        } elseif ($communication == "allow_mail") {
            $whr_stmt .= " AND pd.hipaa_mail  = 'YES' ";
        } elseif ($communication == "allow_email") {
            $whr_stmt .= " AND pd.hipaa_allowemail  = 'YES' ";
        }
    }
    if ($srch_option == "Insurance Companies" && strlen($insurance_company) > 0 && $insurance_company != "All") {
        $whr_stmt .= " AND id.provider = ?";
        array_push($sqlBindArray, $insurance_company);
    }
    if ($srch_option == "Encounters" && strlen($encounter_type) > 0 && $encounter_type != "All") {
        $whr_stmt .= " AND enc.encounter_type_code = ?";
        array_push($sqlBindArray, $encounter_type);
    }
    if ($srch_option == "Observations" && strlen($observation_description) > 0) {
        $whr_stmt .= " AND (obs.code LIKE ? OR obs.description LIKE ?)";
        array_push($sqlBindArray, '%' . $observation_description . '%', '%' . $observation_description . '%');
    }
    if ($srch_option == "Procedures" && strlen($procedure_diagnosis) > 0) {
        $whr_stmt .= " AND (pr.order_diagnosis LIKE ? OR prc.diagnoses LIKE ?)";
        array_push($sqlBindArray, '%' . $procedure_diagnosis . '%', '%' . $procedure_diagnosis . '%');
    }

    // Controls the columns displayed, their headings and widths, and how many columns are sorted from the left
    $report_options_arr = array(
        "Demographics" => array(
            "cols" => array(
                "patient_date"   => array("heading" => "Date Created", "width" => "nowrap"),
                "patient_name"   => array("heading" => "Patient Name", "width" => "10%"),
                "patient_id"     => array("heading" => "PID",          "width" => "nowrap"),
                "patient_age"    => array("heading" => "Age",          "width" => "nowrap"),
                "patient_sex"    => array("heading" => "Gender",       "width" => "nowrap"),
                "patient_ethnic" => array("heading" => "Ethnicity",    "width" => "10%"),
                "patient_race"   => array("heading" => "Race",         "width" => "10%"),
                "users_provider" => array("heading" => "Provider",     "width" => "10%")
            ),
            "acl" => ["patients", "demo"]
        ),
        "Diagnoses" => array( // Diagnosis Check - Medications, Allergies, Problems
            "cols" => array(
                "other_date"      => array("heading" => "Diagnosis Date", "width" => "nowrap"),
                "patient_name"    => array("heading" => "Patient Name",   "width" => "10%"),
                "patient_id"      => array("heading" => "PID",            "width" => "nowrap"),
                "patient_age"     => array("heading" => "Age",            "width" => "nowrap"),
                "patient_sex"     => array("heading" => "Gender",         "width" => "nowrap"),
                "patient_ethnic"  => array("heading" => "Ethnicity",      "width" => "10%"),
                "users_provider"  => array("heading" => "Provider",       "width" => "10%"),
                "lists_diagnosis" => array("heading" => "Diagnosis",      "width" => "15%"),
                "lists_title"     => array(                               "width" => "15%") // Heading assigned below
            ),
            "sort_cols" => 3,
            "acl" => ["patients", "med"]
        ),
        "Prescriptions" => array(
            "cols" => array(
                "other_date"        => array("heading" => "Filled",         "width" => "10%"),
                "patient_name"      => array("heading" => "Patient Name",   "width" => "10%"),
                "patient_id"        => array("heading" => "PID",            "width" => "nowrap"),
                "patient_age"       => array("heading" => "Age",            "width" => "nowrap"),
                "patient_sex"       => array("heading" => "Gender",         "width" => "nowrap"),
                "rx_drug"           => array("heading" => "Drug",           "width" => "20%"),
                "rx_medicine_units" => array("heading" => "Units",          "width" => "nowrap"),
                "rx_directions"     => array("heading" => "Directions",     "width" => "10%"),
                "rx_quantity"       => array("heading" => "Quantity",       "width" => "nowrap"),
                "rx_refills"        => array("heading" => "Refills",        "width" => "nowrap")
            ),
            "acl" => ["patients", "rx"]
        ),
        "Communication" => array(
            "cols" => array(
                "patient_date"   => array("heading" => "Date Created",  "width" => "nowrap"),
                "patient_name"   => array("heading" => "Patient Name",  "width" => "10%"),
                "patient_id"     => array("heading" => "PID",           "width" => "nowrap"),
                "patient_age"    => array("heading" => "Age",           "width" => "nowrap"),
                "patient_sex"    => array("heading" => "Gender",        "width" => "nowrap"),
                "patient_ethnic" => array("heading" => "Ethnicity",     "width" => "10%"),
                "users_provider" => array("heading" => "Provider",      "width" => "10%"),
                "communications" => array("heading" => "Communication", "width" => "15%")
            ),
            "acl" => ["patients", "med"]
        ),
        "Insurance Companies" => array(
            "cols" => array(
                "patient_date"   => array("heading" => "Date Created",       "width" => "nowrap"),
                "patient_name"   => array("heading" => "Patient Name",       "width" => "10%"),
                "patient_id"     => array("heading" => "PID",                "width" => "nowrap"),
                "patient_age"    => array("heading" => "Age",                "width" => "nowrap"),
                "patient_sex"    => array("heading" => "Gender",             "width" => "nowrap"),
                "patient_ethnic" => array("heading" => "Ethnicity",          "width" => "10%"),
                "users_provider" => array("heading" => "Insurance Provider", "width" => "10%"),
                "ins_name"       => array("heading" => "Primary Insurance",  "width" => "10%")
            ),
            "acl" => ["patients", "med"]
        ),
        "Encounters" => array(
            "cols" => array(
                "other_date"     => array("heading" => "Encounter Date",        "width" => "nowrap"),
                "patient_name"   => array("heading" => "Patient Name",          "width" => "10%"),
                "patient_id"     => array("heading" => "PID",                   "width" => "nowrap"),
                "patient_age"    => array("heading" => "Age",                   "width" => "nowrap"),
                "patient_sex"    => array("heading" => "Gender",                "width" => "nowrap"),
                "users_provider" => array("heading" => "Provider",              "width" => "10%"),
                "enc_type"       => array("heading" => "Encounter type",        "width" => "20%"),
                "enc_reason"     => array("heading" => "Reason",                "width" => "15%"),
                "enc_facility"   => array("heading" => "Facility",              "width" => "10%"),
                "enc_discharge"  => array("heading" => "Discharge Disposition", "width" => "10%")
            ),
            "acl" => ["encounters", "relaxed"]
        ),
        "Observations" => array(
            "cols" => array(
                "other_date"      => array("heading" => "Date",         "width" => "nowrap"),
                "patient_name"    => array("heading" => "Patient Name", "width" => "10%"),
                "patient_id"      => array("heading" => "PID",          "width" => "nowrap"),
                "patient_age"     => array("heading" => "Age",          "width" => "nowrap"),
                "patient_sex"     => array("heading" => "Gender",       "width" => "nowrap"),
                "users_provider"  => array("heading" => "Provider",     "width" => "10%"),
                "obs_code"        => array("heading" => "Code",         "width" => "nowrap"),
                "obs_description" => array("heading" => "Description",  "width" => "15%"),
                "obs_type"        => array("heading" => "Type",         "width" => "10%"),
                "obs_value"       => array("heading" => "Value",        "width" => "nowrap"),
                "obs_units"       => array("heading" => "Units",        "width" => "nowrap"),
                "obs_comments"    => array("heading" => "Comments",     "width" => "20%")
            ),
            "sort_cols" => -1,
            "acl" => ["encounters", "coding_a"]
        ),
        "Lab results" => array(
            "cols" => array(
                "other_date"         => array("heading" => "Date",        "width" => "nowrap"),
                "result_facility"    => array("heading" => "Facility",    "width" => "10%"),
                "result_units"       => array("heading" => "Unit",        "width" => "nowrap"),
                "result_result"      => array("heading" => "Result",      "width" => "5%"),
                "result_range"       => array("heading" => "Range",       "width" => "5%"),
                "result_abnormal"    => array("heading" => "Abnormal",    "width" => "nowrap"),
                "result_comments"    => array("heading" => "Comments",    "width" => "20%"),
                "result_document_id" => array("heading" => "Document ID", "width" => "nowrap"),
                "patient_id"         => array("heading" => "PID",         "width" => "nowrap")
            ),
            "sort_cols" => 6,
            "acl" => ["patients", "lab"]
        ),
        "Procedures" => array(
            "cols" => array(
                "other_date"      => array("heading" => "Order Date",         "width" => "nowrap"),
                "patient_name"    => array("heading" => "Patient Name",       "width" => "10%"),
                "patient_id"      => array("heading" => "PID",                "width" => "nowrap"),
                "users_provider"  => array("heading" => "Procedure Provider", "width" => "10%"),
                "pr_lab"          => array("heading" => "Lab",                "width" => "10%"),
                "pr_status"       => array("heading" => "Status",             "width" => "nowrap"),
                "pr_diagnosis"    => array("heading" => "Primary Diagnosis",  "width" => "15%"),
                "prc_procedure"   => array("heading" => "Procedure Test",     "width" => "10%"),
                "prc_diagnoses"   => array("heading" => "Diagnosis Codes",    "width" => "20%")
            ),
            "sort_cols" => -2,
            "acl" => ["encounters", "coding_a"]
        )
    );
    if (in_array($srch_option, ["Medications", "Allergies", "Problems"])) {
        switch ($srch_option) {
            case "Medications":
                $report_options_arr["Diagnoses"]["cols"]["lists_title"]["heading"] = "Medication";
                break;
            case "Allergies":
                $report_options_arr["Diagnoses"]["cols"]["lists_title"]["heading"] = "Allergy";
                break;
            case "Problems":
                $report_options_arr["Diagnoses"]["cols"]["lists_title"]["heading"] = "Problem";
                break;
        }
        $srch_option = "Diagnoses";
    }

<<<<<<< HEAD
    if (!AclMain::aclCheckCore($report_options_arr[$srch_option]["acl"][0], $report_options_arr[$srch_option]["acl"][1])) {
        echo (new TwigContainer(null, $GLOBALS['kernel']))->getTwig()->render('core/unauthorized.html.twig', ['pageTitle' => xl("Patient List Creation") . " (" . xl($srch_option) . ")"]);
        exit;
    }
=======
            // This is for sorting the records, which columns visually allow sorting are decided when drawing the table
            $sort = array_keys($report_options_arr[$srch_option]["cols"]);
            if ($sortby == "") {
                switch ($srch_option) {
                    case "Diagnoses":
                        $sortby = $sort[1];
                        break;
                    /* case "Lab Results":
                        //$odrstmt = " result_result";
                        break; */
                    case "Communication":
                        //$commsort = " ROUND((LENGTH(communications) - LENGTH(REPLACE(communications, ',', '')))/LENGTH(','))";
                        $sortby = $sort[6];
                        //$odrstmt = " ROUND((LENGTH(communications) - LENGTH(REPLACE(communications, ',', '')))/LENGTH(',')) , communications";
                        break;
                    case "Insurance Companies":
                        //$commsort = " ROUND((LENGTH(communications) - LENGTH(REPLACE(communications, ',', '')))/LENGTH(','))";
                        $sortby = $sort[7];
                        //$odrstmt = " ROUND((LENGTH(communications) - LENGTH(REPLACE(communications, ',', '')))/LENGTH(',')) , communications";
                        break;
                    default:
                        $sortby = $sort[0];
                }
            }
>>>>>>> ba8d07e6

    // Sorting By filter fields
    $sortby = $_POST['sortby'] ?? '';
    $sortorder = $_POST['sortorder'] ?? '';

    // This is for sorting the records, which columns visually allow sorting are decided when drawing the table
    $sort = array_keys($report_options_arr[$srch_option]["cols"]);
    if ($sortby == "") {
        switch ($srch_option) {
            case "Diagnoses":
                $sortby = $sort[1];
                break;
            /* case "Lab results":
                //$odrstmt = " result_result";
                break; */
            case "Communication":
                //$commsort = " ROUND((LENGTH(communications) - LENGTH(REPLACE(communications, ',', '')))/LENGTH(','))";
                $sortby = $sort[6];
                //$odrstmt = " ROUND((LENGTH(communications) - LENGTH(REPLACE(communications, ',', '')))/LENGTH(',')) , communications";
                break;
            case "Insurance Companies":
                //$commsort = " ROUND((LENGTH(communications) - LENGTH(REPLACE(communications, ',', '')))/LENGTH(','))";
                $sortby = $sort[7];
                //$odrstmt = " ROUND((LENGTH(communications) - LENGTH(REPLACE(communications, ',', '')))/LENGTH(',')) , communications";
                break;
            default:
                $sortby = $sort[0];
        }
    }

    if ($sortorder == "") {
        $sortorder = "asc";
    }

    for ($i = 0; $i < count($sort); $i++) {
        $sortlink[$i] = "<a href=\"#\" onclick=\"sortingCols(" . attr_js($sort[$i]) . ",'asc');\" ><img src='" .  $GLOBALS['images_static_relative'] . "/sortdown.gif' border='0' alt=\"" . xla('Sort Up') . "\"></a>";
    }

<<<<<<< HEAD
    for ($i = 0; $i < count($sort); $i++) {
        if ($sortby == $sort[$i]) {
            switch ($sortorder) {
                case "asc":
                    $sortlink[$i] = "<a href=\"#\" onclick=\"sortingCols(" . attr_js($sortby) . ",'desc');\" ><img src='" .  $GLOBALS['images_static_relative'] . "/sortup.gif' border='0' alt=\"" . xla('Sort Up') . "\"></a>";
=======
            switch ($srch_option) {
                case "Diagnoses":
                case "Procedures":
                    $odrstmt = " ORDER BY other_date asc";
                    break;
                case "Communication":
                    $odrstmt = " ORDER BY ROUND((LENGTH(communications) - LENGTH(REPLACE(communications, ',', '')))/LENGTH(',')) asc, communications asc";
                    break;
                case "Demographics":
                    $odrstmt = " ORDER BY patient_date asc";
                    break;
                case "Insurance Companies":
                    $odrstmt = " ORDER BY ins_provider asc";
>>>>>>> ba8d07e6
                    break;
                case "desc":
                    $sortlink[$i] = "<a href=\"#\" onclick=\"sortingCols('" . attr_js($sortby) . "','asc');\" onclick=\"top.restoreSession()\"><img src='" . $GLOBALS['images_static_relative'] . "/sortdown.gif' border='0' alt=\"" . xla('Sort Down') . "\"></a>";
                    break;
                case "Lab Results":
                    $odrstmt = " ORDER BY other_date asc, result_description asc";
                    break;
            }
            break;
        }
    }

    switch ($srch_option) {
        case "Diagnoses":
        case "Lab results":
        case "Procedures":
            $odrstmt = " ORDER BY other_date asc";
            break;
        case "Communication":
            $odrstmt = " ORDER BY ROUND((LENGTH(communications) - LENGTH(REPLACE(communications, ',', '')))/LENGTH(',')) asc, communications asc";
            break;
        case "Demographics":
            $odrstmt = " ORDER BY patient_date asc";
            break;
        case "Insurance Companies":
            $odrstmt = " ORDER BY ins_provider asc";
            break;
        case "Encounters":
            $odrstmt = " ORDER BY other_date asc, enc_type asc, enc_reason asc, enc_discharge asc";
            break;
        case "Observations":
            $odrstmt = " ORDER BY other_date asc, obs_code asc, obs_type asc, obs_units asc, obs_value asc, obs_comments asc";
            break;
        case "Prescriptions":
            $odrstmt = " ORDER BY other_date asc, rx_quantity asc, rx_refills asc";
            break;
    }

    if (!empty($_POST['sortby']) && !empty($_POST['sortorder'])) {
        if ($_POST['sortby'] == "communications") {
            $odrstmt = " ORDER BY ROUND((LENGTH(communications) - LENGTH(REPLACE(communications, ',', '')))/LENGTH(',')) " . escape_sort_order($_POST['sortorder']) . ", communications " . escape_sort_order($_POST['sortorder']);
        } elseif ($_POST['sortby'] == "insurance_companies") {
            $odrstmt = " ORDER BY ins_provider " . escape_sort_order($_POST['sortorder']);
        } else {
            $odrstmt = " ORDER BY " . escape_identifier($_POST['sortby'], $sort, true) . " " . escape_sort_order($_POST['sortorder']);
        }
    }

    $sqlstmt .= $whr_stmt . $odrstmt;
    //echo $sqlstmt."<hr>";
    $result = sqlStatement($sqlstmt, $sqlBindArray);
    //print_r($result);
    $row_id = 1.1;//given to each row to identify and toggle
    $img_id = 1.2;
    $k = 1.3;

    if (sqlNumRows($result) > 0 || $csv) {
        $smoke_codes_arr = getSmokeCodes();
        $report_data_arr = [];
        $patient_arr = [];
        while ($row = sqlFetchArray($result)) {
            $report_data = [];
            foreach (array_keys($report_options_arr[$srch_option]["cols"]) as $report_item_name_key => $report_item_name) {
                array_push($report_data, $row[$report_item_name]);
            }
            array_push($report_data_arr, $report_data);
            array_push($patient_arr, $row["patient_id"]);
        }

        if (!$csv) { ?>

                <br />

                <input type="hidden" name="sortby" id="sortby" value="<?php echo attr($sortby); ?>" />
                <input type="hidden" name="sortorder" id="sortorder" value="<?php echo attr($sortorder); ?>" />
                <div id="report_results">
                    <table>
                        <tr>
                            <td class="text"><strong><?php echo xlt('Total Number of Patients')?>:</strong>&nbsp;<span id="total_patients"><?php echo text(count(array_unique($patient_arr))); ?></span></td>
                        </tr>
                    </table>

                    <table class='table' width='90%' align="center" cellpadding="5" cellspacing="0" style="font-family: Tahoma;" border="0">
<<<<<<< HEAD
                        <?php echo '<tr ' . (($srch_option == "Lab results") ? 'bgcolor="#C3FDB8" align="left" ' : '') . 'style="font-size:15px;">';
        }
        foreach (array_keys($report_options_arr[$srch_option]["cols"]) as $report_col_key => $report_col) {
            if (!$csv) {
                echo '<td ';
                if (isset($report_options_arr[$srch_option]["cols"][$report_col]["width"])) {
                    $width = $report_options_arr[$srch_option]["cols"][$report_col]["width"];
                    if (str_contains($width, '%')) {
                        echo 'width="' . $width . '" ';
                    } else if ($width == 'nowrap') {
                        echo 'width="1%" style="white-space: nowrap;" ';
                    } else {
                        echo 'colspan="' . $width . '" ';
                    }
                }
                echo 'class="font-weight-bold">' . xlt($report_options_arr[$srch_option]["cols"][$report_col]["heading"]);
                if (isset($report_options_arr[$srch_option]["sort_cols"])) {
                    if ($report_options_arr[$srch_option]["sort_cols"] != 0) {
                        if (
                            ($report_options_arr[$srch_option]["sort_cols"] > 0 && $report_col_key < $report_options_arr[$srch_option]["sort_cols"])
                            || ($report_options_arr[$srch_option]["sort_cols"] < 0 && $report_col_key < $report_options_arr[$srch_option]["sort_cols"] + count($report_options_arr[$srch_option]["cols"]))
                        ) {
                            echo $sortlink[$report_col_key];
                        }
                    }
                } else {
                    echo $sortlink[$report_col_key];
                }
                echo '</td>';
            } else {
                echo csvEscape(xlt($report_options_arr[$srch_option]["cols"][$report_col]["heading"]));
                if ($report_col_key < count($report_options_arr[$srch_option]["cols"]) - 1) {
                    echo ",";
                } else {
                    echo "\n";
                }
            }
        }
        if (!$csv) {
            echo '</tr>';
        }
        foreach ($report_data_arr as $report_data_key => $report_data) {
            if (!$csv) {
                echo '<tr bgcolor="#CCCCCC" style="font-size:15px;">';
            }
            foreach ($report_data as $report_value_key => $report_value) {
                $report_col = array_keys($report_options_arr[$srch_option]["cols"])[$report_value_key];
                $report_value_print = NULL;
                switch ($report_col) {
                    case "patient_date":
                    case "other_date":
                        $report_value_print = ($report_value != '') ? text(oeFormatDateTime($report_value, "global", true)) : '';
                        break;
                    case "patient_race":
                        $report_value_print = generate_display_field(array('data_type' => '36', 'list_id' => 'race'), $report_value);
                        break;
                    case "patient_ethnic":
                        $report_value_print = generate_display_field(array('data_type' => '36', 'list_id' => 'ethnicity'), $report_value);
                        break;
                    case "result_units":
                        $report_value_print = generate_display_field(array('data_type' => '1', 'list_id' => 'proc_unit'), $report_value) . '&nbsp;';
                        break;
                    case "enc_discharge":
                        $report_value_print = generate_display_field(array('data_type' => '1', 'list_id' => 'discharge-disposition'), $report_value);
                        break;
                    case "obs_type":
                        $report_value_print = generate_display_field(array('data_type' => '1', 'list_id' => 'Observation_Types'), $report_value);
                        break;
                    case "result_abnormal":
                        $report_value_print = generate_display_field(array('data_type' => '1', 'list_id' => 'proc_res_abnormal'), $report_value);
                        break;
                    case "pr_status":
                        $report_value_print = generate_display_field(array('data_type' => '1', 'list_id' => 'ord_status'), $report_value);
                        break;
                    // Procedure diagnoses can be hovered over to reveal their codes
                    case "pr_diagnosis":
                        if (!$csv) {
                            $report_value_print = '<abbr title="' . text($report_value) . '">' . text(getCodeDescription($report_value)) . '</abbr>';
                        } else {
                            $report_value_print = $report_value;
                        }
                        break;
                    case "prc_diagnoses":
                        if (!$csv) {
                            if ($report_value != '') {
                                $report_value_print = '<ul style="margin: 0; padding: 0;">';
                                foreach (explode(';', $report_value) as $code_index => $code) {
                                    $report_value_print .= '<li><abbr title="' . text($code) . '">' . text(getCodeDescription($code)) . '</abbr></li>';
=======
                        <?php echo '<tr ' . (($srch_option == "Lab Results") ? 'bgcolor="#C3FDB8" align="left" ' : '') . 'style="font-size:15px;">';
                        foreach (array_keys($report_options_arr[$srch_option]["cols"]) as $report_col_key => $report_col) {
                            echo '<td ';
                            if (isset($report_options_arr[$srch_option]["cols"][$report_col]["width"])) {
                                $width = $report_options_arr[$srch_option]["cols"][$report_col]["width"];
                                if (str_contains($width, '%')) {
                                    echo 'width="' . $width . '" ';
                                } else if ($width == 'nowrap') {
                                    echo 'width="1%" style="white-space: nowrap;" ';
                                } else {
                                    echo 'colspan="' . $width . '" ';
                                }
                            }
                            echo 'class="font-weight-bold">' . xlt($report_options_arr[$srch_option]["cols"][$report_col]["heading"]);
                            if (isset($report_options_arr[$srch_option]["sort_cols"])) {
                                if ($report_options_arr[$srch_option]["sort_cols"] != 0) {
                                    if (
                                        ($report_options_arr[$srch_option]["sort_cols"] > 0 && $report_col_key < $report_options_arr[$srch_option]["sort_cols"])
                                        || ($report_options_arr[$srch_option]["sort_cols"] < 0 && $report_col_key < $report_options_arr[$srch_option]["sort_cols"] + count($report_options_arr[$srch_option]["cols"]))
                                    ) {
                                        echo $sortlink[$report_col_key];
                                    }
                                }
                            } else {
                                echo $sortlink[$report_col_key];
                            }
                            echo '</td>';
                        }
                        echo '</tr>';
                        foreach ($report_data_arr as $report_data_key => $report_data) {
                            echo '<tr bgcolor="#CCCCCC" style="font-size:15px;">';
                            foreach ($report_data as $report_value_key => $report_value) {
                                $report_col = array_keys($report_options_arr[$srch_option]["cols"])[$report_value_key];
                                $width = isset($report_options_arr[$srch_option]["cols"][$report_col]["width"]) ? $report_options_arr[$srch_option]["cols"][$report_col]["width"] : '';
                                if ($width != 'nowrap') {
                                    echo '<td>';
                                } else {
                                    echo '<td style="white-space: nowrap;">';
                                }
                                switch ($report_col) {
                                    case "patient_date":
                                    case "other_date":
                                        echo ($report_value != '') ? text(oeFormatDateTime($report_value, "global", true)) : '';
                                        break;
                                    case "patient_race":
                                        echo generate_display_field(array('data_type' => '36', 'list_id' => 'race'), $report_value);
                                        break;
                                    case "patient_ethnic":
                                        echo generate_display_field(array('data_type' => '36', 'list_id' => 'ethnicity'), $report_value);
                                        break;
                                    case "result_units":
                                        echo generate_display_field(array('data_type' => '1', 'list_id' => 'proc_unit'), $report_value) . '&nbsp;';
                                        break;
                                    case "enc_discharge":
                                        echo generate_display_field(array('data_type' => '1', 'list_id' => 'discharge-disposition'), $report_value);
                                        break;
                                    case "obs_type":
                                        echo generate_display_field(array('data_type' => '1', 'list_id' => 'Observation_Types'), $report_value);
                                        break;
                                    case "result_abnormal":
                                        echo generate_display_field(array('data_type' => '1', 'list_id' => 'proc_res_abnormal'), $report_value);
                                        break;
                                    case "pr_status":
                                        echo generate_display_field(array('data_type' => '1', 'list_id' => 'ord_status'), $report_value);
                                        break;
                                    // Procedure diagnoses can be hovered over to reveal their codes
                                    case "pr_diagnosis":
                                    case "prc_diagnoses":
                                        if ($report_value != '') {
                                            echo '<ul style="margin: 0; padding-left: 0.5em;">';
                                            foreach (explode(';', $report_value) as $code_index => $code) {
                                                echo '<li><abbr title="' . text($code) . '">' . text(getCodeDescription($code)) . '</abbr></li>';
                                            }
                                            echo '</ul>';
                                        }
                                        break;
                                    default:
                                        echo text($report_value);
>>>>>>> ba8d07e6
                                }
                                $report_value_print .= '</ul>';
                            }
                        } else {
                            $report_value_print = $report_value;
                        }
                        break;
                    default:
                        $report_value_print = text($report_value);
                }
                if (!$csv) {
                    $width = isset($report_options_arr[$srch_option]["cols"][$report_col]["width"]) ? $report_options_arr[$srch_option]["cols"][$report_col]["width"] : '';
                    if ($width != 'nowrap') {
                        echo '<td>';
                    } else {
                        echo '<td style="white-space: nowrap;">';
                    }
                    echo $report_value_print . '</td>';
                } else {
                    echo csvEscape($report_value_print);
                    if ($report_value_key < count($report_options_arr[$srch_option]["cols"]) - 1) {
                        echo ",";
                    } else {
                        echo "\n";
                    }
                }
            }
            if (!$csv) {
                echo '</tr>';
            }
        }

        if (!$csv) { ?>

                </table>
                <!-- Main table ends -->
        <?php }

    } else {//End if $result?>
                    <table>
                        <tr>
                            <td class="text">&nbsp;&nbsp;<?php echo xlt('No records found.')?></td>
                        </tr>
                    </table>
                <?php
            }
            if (!$csv) { ?>
                </div>

            <?php }
} else {//End if form_refresh
            ?><div class='text'> <?php echo xlt('Please input search criteria above, and click Submit to view results.'); ?> </div><?php
}
if (!$csv) { ?>
        </form>

    </body>
</html>
<?php } ?><|MERGE_RESOLUTION|>--- conflicted
+++ resolved
@@ -457,16 +457,15 @@
 $sqlBindArray = array();
 if (!empty($_POST['form_refresh'])) {
     $sqlstmt = "select
-                pd.date as patient_date,
-                concat(pd.lname, ', ', pd.fname) AS patient_name,
-                pd.pid AS patient_id,
-                DATE_FORMAT(FROM_DAYS(DATEDIFF('" . date('Y-m-d H:i:s') . "',pd.dob)), '%Y')+0 AS patient_age,
-                pd.sex AS patient_sex,
-                TRIM('|' FROM pd.race) AS patient_race,
-                TRIM('|' FROM pd.ethnicity) AS patient_ethnic,
-                concat(u.lname, ', ', u.fname) AS users_provider";
-
-<<<<<<< HEAD
+        pd.date as patient_date,
+        concat(pd.lname, ', ', pd.fname) AS patient_name,
+        pd.pid AS patient_id,
+        DATE_FORMAT(FROM_DAYS(DATEDIFF('" . date('Y-m-d H:i:s') . "',pd.dob)), '%Y')+0 AS patient_age,
+        pd.sex AS patient_sex,
+        TRIM('|' FROM pd.race) AS patient_race,
+        TRIM('|' FROM pd.ethnicity) AS patient_ethnic,
+        concat(u.lname, ', ', u.fname) AS users_provider";
+
     $srch_option = $_POST['srch_option'];
     switch ($srch_option) {
         case "Medications":
@@ -476,9 +475,10 @@
                     REPLACE(li.diagnosis, ';', ', ') AS lists_diagnosis,
                     li.title AS lists_title";
             break;
-        case "Lab results":
+        case "Lab Results":
             $sqlstmt .= ", pr.date AS other_date,
                     pr.facility AS result_facility,
+                    pr.result_text AS result_description,
                     pr.units AS result_units,
                     pr.result AS result_result,
                     pr.range AS result_range,
@@ -511,12 +511,11 @@
             break;
     }
 
-    // FROMs
     $sqlstmt .= " from patient_data as pd";
+    // JOINs
     if ($srch_option != "Encounters" && $srch_option != "Observations" && $srch_option != "Prescriptions") {
         $sqlstmt .= " left outer join users as u on u.id = pd.providerid";
     }
-    // JOINs
     switch ($srch_option) {
         case "Problems":
             $sqlstmt .= " left outer join lists as li on (li.pid  = pd.pid AND li.type='medical_problem')";
@@ -527,7 +526,7 @@
         case "Allergies":
             $sqlstmt .= " left outer join lists as li on (li.pid  = pd.pid AND (li.type='allergy')) ";
             break;
-        case "Lab results":
+        case "Lab Results":
             $sqlstmt .= " left outer join procedure_order as po on po.patient_id = pd.pid
                 left outer join procedure_report as pp on pp.procedure_order_id = po.procedure_order_id
                 left outer join procedure_result as pr on pr.procedure_report_id = pp.procedure_report_id";
@@ -558,7 +557,7 @@
             break;
     }
 
-    // WHERE Conditions started
+    // WHERE conditions started
     $whr_stmt = " where 1=1";
     switch ($srch_option) {
         case "Medications":
@@ -570,7 +569,7 @@
             $whr_stmt .= " AND li.title != '' AND li.date >= ? AND li.date < DATE_ADD(?, INTERVAL 1 DAY) AND li.date <= ?";
             array_push($sqlBindArray, $sql_date_from, $sql_date_to, date("Y-m-d H:i:s"));
             break;
-        case "Lab results":
+        case "Lab Results":
             $whr_stmt .= " AND pr.date >= ? AND pr.date < DATE_ADD(?, INTERVAL 1 DAY) AND pr.date <= ? AND pr.result != ''";
             array_push($sqlBindArray, $sql_date_from, $sql_date_to, date("Y-m-d H:i:s"));
             break;
@@ -606,382 +605,33 @@
             break;
     }
 
+    // WHERE conditions based on persistent inputs
     if (strlen($patient_id) != 0) {
-        $whr_stmt .= "   and pd.pid = ?";
+        $whr_stmt .= " and pd.pid = ?";
         array_push($sqlBindArray, $patient_id);
     }
-
+    if (strlen($provider_name) != 0) {
+        $whr_stmt .= " and CONCAT(u.fname, ' ', u.lname) LIKE ?";
+        array_push($sqlBindArray, '%' . $provider_name . '%');
+    }
     if (strlen($age_from) != 0) {
-        $whr_stmt .= "   and DATE_FORMAT(FROM_DAYS(DATEDIFF(NOW(),pd.dob)), '%Y')+0 >= ?";
+        $whr_stmt .= " and DATE_FORMAT(FROM_DAYS(DATEDIFF(NOW(),pd.dob)), '%Y')+0 >= ?";
         array_push($sqlBindArray, $age_from);
     }
-
     if (strlen($age_to) != 0) {
-        $whr_stmt .= "   and DATE_FORMAT(FROM_DAYS(DATEDIFF(NOW(),pd.dob)), '%Y')+0 <= ?";
+        $whr_stmt .= " and DATE_FORMAT(FROM_DAYS(DATEDIFF(NOW(),pd.dob)), '%Y')+0 <= ?";
         array_push($sqlBindArray, $age_to);
     }
-
     if (strlen($sql_gender) != 0) {
-        $whr_stmt .= "   and pd.sex = ?";
+        $whr_stmt .= " and pd.sex = ?";
         array_push($sqlBindArray, $sql_gender);
     }
-
     if (strlen($sql_ethnicity) != 0) {
-        $whr_stmt .= "   and pd.ethnicity = ?";
+        $whr_stmt .= " and pd.ethnicity = ?";
         array_push($sqlBindArray, $sql_ethnicity);
     }
-=======
-            $srch_option = $_POST['srch_option'];
-            switch ($srch_option) {
-                case "Medications":
-                case "Allergies":
-                case "Problems":
-                    $sqlstmt .= ", li.date AS other_date,
-                            REPLACE(li.diagnosis, ';', ', ') AS lists_diagnosis,
-                            li.title AS lists_title";
-                    break;
-                case "Lab Results":
-                    $sqlstmt .= ", pr.date AS other_date,
-                            pr.facility AS result_facility,
-                            pr.result_text AS result_description,
-                            pr.units AS result_units,
-                            pr.result AS result_result,
-                            pr.range AS result_range,
-                            pr.abnormal AS result_abnormal,
-                            pr.comments AS result_comments,
-                            pr.document_id AS result_document_id";
-                    break;
-                case "Communication":
-                    $sqlstmt .= ", REPLACE(REPLACE(concat_ws(', ', IF(pd.hipaa_allowemail = 'YES', 'Email', 'NO'), IF(pd.hipaa_allowsms = 'YES', 'SMS', 'NO'),
-                            IF(pd.hipaa_mail = 'YES', 'Mail Message', 'NO') , IF(pd.hipaa_voice = 'YES', 'Voice Message', 'NO') ), ', NO', ''), 'NO,', '') as communications";
-                    break;
-                case "Insurance Companies":
-                    $sqlstmt .= ", id.type AS ins_type, id.provider AS ins_provider, ic.name as ins_name";
-                    break;
-                case "Encounters":
-                    $sqlstmt .= ", enc.date AS other_date, enc.reason AS enc_reason, enc.facility AS enc_facility, enc.encounter_type_description AS enc_type,
-                            enc.discharge_disposition AS enc_discharge";
-                    break;
-                case "Observations":
-                    $sqlstmt .= ", obs.date AS other_date, obs.code AS obs_code, obs.observation AS obs_comments, obs.description AS obs_description,
-                            obs.ob_type AS obs_type, obs.ob_value AS obs_value, obs.ob_unit AS obs_units";
-                    break;
-                case "Prescriptions":
-                    $sqlstmt .= ", rx.date_added AS other_date, rx.drug AS rx_drug, CONCAT(rx.size, rxl_unit.title) AS rx_medicine_units, CONCAT(rx.dosage, ' in ', rxl_form.title, ' ', rxl_interval.title) AS rx_directions,
-                            rx.quantity AS rx_quantity, rx.refills AS rx_refills";
-                    break;
-                case "Procedures":
-                    $sqlstmt .= ", pr.date_ordered AS other_date, pr.order_status AS pr_status, pp.name AS pr_lab,
-                        pr.order_diagnosis AS pr_diagnosis, prc.procedure_name as prc_procedure, prc.diagnoses AS prc_diagnoses";
-                    break;
-            }
-
-            $sqlstmt .= " from patient_data as pd";
-            // JOINs
-            if ($srch_option != "Encounters" && $srch_option != "Observations" && $srch_option != "Prescriptions") {
-                $sqlstmt .= " left outer join users as u on u.id = pd.providerid";
-            }
-            switch ($srch_option) {
-                case "Problems":
-                    $sqlstmt .= " left outer join lists as li on (li.pid  = pd.pid AND li.type='medical_problem')";
-                    break;
-                case "Medications":
-                    $sqlstmt .= " left outer join lists as li on (li.pid  = pd.pid AND (li.type='medication')) ";
-                    break;
-                case "Allergies":
-                    $sqlstmt .= " left outer join lists as li on (li.pid  = pd.pid AND (li.type='allergy')) ";
-                    break;
-                case "Lab Results":
-                    $sqlstmt .= " left outer join procedure_order as po on po.patient_id = pd.pid
-                        left outer join procedure_report as pp on pp.procedure_order_id = po.procedure_order_id
-                        left outer join procedure_result as pr on pr.procedure_report_id = pp.procedure_report_id";
-                    break;
-                case "Insurance Companies":
-                    $sqlstmt .= " left outer join insurance_data as id on id.pid = pd.pid
-                            left outer join insurance_companies as ic on ic.id = id.provider";
-                    break;
-                case "Encounters":
-                    $sqlstmt .= " left outer join form_encounter as enc on pd.pid = enc.pid
-                        left outer join users as u on enc.provider_id = u.id";
-                    break;
-                case "Observations":
-                    $sqlstmt .= " left outer join form_observation as obs on pd.pid = obs.pid
-                        left outer join users as u on obs.user = u.username";
-                    break;
-                case "Prescriptions":
-                    $sqlstmt .= " left outer join prescriptions as rx on pd.pid = rx.patient_id
-                            left outer join (SELECT option_id, title FROM list_options WHERE list_id = 'drug_units') as rxl_unit on rx.unit = rxl_unit.option_id
-                            left outer join (SELECT option_id, title FROM list_options WHERE list_id = 'drug_form') as rxl_form on rx.form = rxl_form.option_id
-                            left outer join (SELECT option_id, title FROM list_options WHERE list_id = 'drug_interval') as rxl_interval on rx.interval = rxl_interval.option_id
-                            left outer join users as u on rx.provider_id = u.id";
-                    break;
-                case "Procedures":
-                    $sqlstmt .= " left outer join procedure_order as pr on pd.pid = pr.patient_id
-                        left outer join procedure_providers as pp on pr.lab_id = pp.ppid
-                        left outer join procedure_order_code as prc on pr.procedure_order_id = prc.procedure_order_id";
-                    break;
-            }
-
-            // WHERE conditions started
-            $whr_stmt = " where 1=1";
-            switch ($srch_option) {
-                case "Medications":
-                case "Allergies":
-                    $whr_stmt .= " AND li.date >= ? AND li.date < DATE_ADD(?, INTERVAL 1 DAY) AND li.date <= ?";
-                    array_push($sqlBindArray, $sql_date_from, $sql_date_to, date("Y-m-d H:i:s"));
-                    break;
-                case "Problems":
-                    $whr_stmt .= " AND li.title != '' AND li.date >= ? AND li.date < DATE_ADD(?, INTERVAL 1 DAY) AND li.date <= ?";
-                    array_push($sqlBindArray, $sql_date_from, $sql_date_to, date("Y-m-d H:i:s"));
-                    break;
-                case "Lab Results":
-                    $whr_stmt .= " AND pr.date >= ? AND pr.date < DATE_ADD(?, INTERVAL 1 DAY) AND pr.date <= ? AND pr.result != ''";
-                    array_push($sqlBindArray, $sql_date_from, $sql_date_to, date("Y-m-d H:i:s"));
-                    break;
-                case "Communication":
-                    $whr_stmt .= " AND (pd.hipaa_allowsms = 'YES' OR pd.hipaa_voice = 'YES' OR pd.hipaa_mail  = 'YES' OR pd.hipaa_allowemail  = 'YES')
-                        AND pd.date >= ? AND pd.date < DATE_ADD(?, INTERVAL 1 DAY) AND pd.date <= ?";
-                    array_push($sqlBindArray, $sql_date_from, $sql_date_to, date("Y-m-d H:i:s"));
-                    break;
-                case "Insurance Companies":
-                    $whr_stmt .= " AND id.type = 'primary' AND ic.name != ''
-                        AND pd.date >= ? AND pd.date < DATE_ADD(?, INTERVAL 1 DAY) AND pd.date <= ?";
-                    array_push($sqlBindArray, $sql_date_from, $sql_date_to, date("Y-m-d H:i:s"));
-                    break;
-                case "Encounters":
-                    $whr_stmt .= " AND enc.date >= ? AND enc.date < DATE_ADD(?, INTERVAL 1 DAY) AND enc.date <= ?";
-                    array_push($sqlBindArray, $sql_date_from, $sql_date_to, date("Y-m-d H:i:s"));
-                    break;
-                case "Observations":
-                    $whr_stmt .= " AND obs.date >= ? AND obs.date < DATE_ADD(?, INTERVAL 1 DAY) AND obs.date <= ?";
-                    array_push($sqlBindArray, $sql_date_from, $sql_date_to, date("Y-m-d H:i:s"));
-                    break;
-                case "Prescriptions":
-                    $whr_stmt .= " AND rx.date_added >= ? AND rx.date_added < DATE_ADD(?, INTERVAL 1 DAY) AND rx.date_added <= ?";
-                    array_push($sqlBindArray, $sql_date_from, $sql_date_to, date("Y-m-d H:i:s"));
-                    break;
-                case "Procedures":
-                    $whr_stmt .= " AND pr.date_ordered >= ? AND pr.date_ordered < DATE_ADD(?, INTERVAL 1 DAY) AND pr.date_ordered <= ?";
-                    array_push($sqlBindArray, $sql_date_from, $sql_date_to, date("Y-m-d H:i:s"));
-                    break;
-                default:
-                    $whr_stmt .= " AND pd.date >= ? AND pd.date < DATE_ADD(?, INTERVAL 1 DAY) AND pd.date <= ?";
-                    array_push($sqlBindArray, $sql_date_from, $sql_date_to, date("Y-m-d H:i:s"));
-                    break;
-            }
-
-            // WHERE conditions based on persistent inputs
-            if (strlen($patient_id) != 0) {
-                $whr_stmt .= " and pd.pid = ?";
-                array_push($sqlBindArray, $patient_id);
-            }
-            if (strlen($provider_name) != 0) {
-                $whr_stmt .= " and CONCAT(u.fname, ' ', u.lname) LIKE ?";
-                array_push($sqlBindArray, '%' . $provider_name . '%');
-            }
-            if (strlen($age_from) != 0) {
-                $whr_stmt .= " and DATE_FORMAT(FROM_DAYS(DATEDIFF(NOW(),pd.dob)), '%Y')+0 >= ?";
-                array_push($sqlBindArray, $age_from);
-            }
-            if (strlen($age_to) != 0) {
-                $whr_stmt .= " and DATE_FORMAT(FROM_DAYS(DATEDIFF(NOW(),pd.dob)), '%Y')+0 <= ?";
-                array_push($sqlBindArray, $age_to);
-            }
-            if (strlen($sql_gender) != 0) {
-                $whr_stmt .= " and pd.sex = ?";
-                array_push($sqlBindArray, $sql_gender);
-            }
-            if (strlen($sql_ethnicity) != 0) {
-                $whr_stmt .= " and pd.ethnicity = ?";
-                array_push($sqlBindArray, $sql_ethnicity);
-            }
-
-            // WHERE conditions based on inputs arising from specific search options
-            if ($srch_option == "Prescriptions" && strlen($prescription_drug) > 0) {
-                $whr_stmt .= " AND rx.drug LIKE ?";
-                array_push($sqlBindArray, '%' . $prescription_drug . '%');
-            }
-            if ($srch_option == "Communication" && strlen($communication) > 0) {
-                if ($communication == "allow_sms") {
-                    $whr_stmt .= " AND pd.hipaa_allowsms = 'YES' ";
-                } elseif ($communication == "allow_voice") {
-                    $whr_stmt .= " AND pd.hipaa_voice = 'YES' ";
-                } elseif ($communication == "allow_mail") {
-                    $whr_stmt .= " AND pd.hipaa_mail  = 'YES' ";
-                } elseif ($communication == "allow_email") {
-                    $whr_stmt .= " AND pd.hipaa_allowemail  = 'YES' ";
-                }
-            }
-            if ($srch_option == "Insurance Companies" && strlen($insurance_company) > 0 && $insurance_company != "All") {
-                $whr_stmt .= " AND id.provider = ?";
-                array_push($sqlBindArray, $insurance_company);
-            }
-            if ($srch_option == "Encounters" && strlen($encounter_type) > 0 && $encounter_type != "All") {
-                $whr_stmt .= " AND enc.encounter_type_code = ?";
-                array_push($sqlBindArray, $encounter_type);
-            }
-            if ($srch_option == "Observations" && strlen($observation_description) > 0) {
-                $whr_stmt .= " AND (obs.code LIKE ? OR obs.description LIKE ?)";
-                array_push($sqlBindArray, '%' . $observation_description . '%', '%' . $observation_description . '%');
-            }
-            if ($srch_option == "Procedures" && strlen($procedure_diagnosis) > 0) {
-                $whr_stmt .= " AND (pr.order_diagnosis LIKE ? OR prc.diagnoses LIKE ?)";
-                array_push($sqlBindArray, '%' . $procedure_diagnosis . '%', '%' . $procedure_diagnosis . '%');
-            }
-
-            // Controls the columns displayed, their headings and widths, and how many columns are sorted from the left
-            $report_options_arr = array(
-                "Demographics" => array(
-                    "cols" => array(
-                        "patient_date"   => array("heading" => "Date Created", "width" => "nowrap"),
-                        "patient_name"   => array("heading" => "Patient Name", "width" => "10%"),
-                        "patient_id"     => array("heading" => "PID",          "width" => "nowrap"),
-                        "patient_age"    => array("heading" => "Age",          "width" => "nowrap"),
-                        "patient_sex"    => array("heading" => "Gender",       "width" => "nowrap"),
-                        "patient_ethnic" => array("heading" => "Ethnicity",    "width" => "10%"),
-                        "patient_race"   => array("heading" => "Race",         "width" => "10%"),
-                        "users_provider" => array("heading" => "Provider",     "width" => "10%")
-                    ),
-                    "acl" => ["patients", "demo"]
-                ),
-                "Diagnoses" => array( // Diagnosis Check - Medications, Allergies, Problems
-                    "cols" => array(
-                        "other_date"      => array("heading" => "Diagnosis Date", "width" => "nowrap"),
-                        "patient_name"    => array("heading" => "Patient Name",   "width" => "10%"),
-                        "patient_id"      => array("heading" => "PID",            "width" => "nowrap"),
-                        "patient_age"     => array("heading" => "Age",            "width" => "nowrap"),
-                        "patient_sex"     => array("heading" => "Gender",         "width" => "nowrap"),
-                        "patient_ethnic"  => array("heading" => "Ethnicity",      "width" => "10%"),
-                        "users_provider"  => array("heading" => "Provider",       "width" => "10%"),
-                        "lists_diagnosis" => array("heading" => "Diagnosis",      "width" => "15%"),
-                        "lists_title"     => array(                               "width" => "15%") // Heading assigned below
-                    ),
-                    "sort_cols" => 3,
-                    "acl" => ["patients", "med"]
-                ),
-                "Prescriptions" => array(
-                    "cols" => array(
-                        "other_date"        => array("heading" => "Filled",         "width" => "10%"),
-                        "patient_name"      => array("heading" => "Patient Name",   "width" => "10%"),
-                        "patient_id"        => array("heading" => "PID",            "width" => "nowrap"),
-                        "patient_age"       => array("heading" => "Age",            "width" => "nowrap"),
-                        "patient_sex"       => array("heading" => "Gender",         "width" => "nowrap"),
-                        "rx_drug"           => array("heading" => "Drug",           "width" => "20%"),
-                        "rx_medicine_units" => array("heading" => "Units",          "width" => "nowrap"),
-                        "rx_directions"     => array("heading" => "Directions",     "width" => "10%"),
-                        "rx_quantity"       => array("heading" => "Quantity",       "width" => "nowrap"),
-                        "rx_refills"        => array("heading" => "Refills",        "width" => "nowrap")
-                    ),
-                    "acl" => ["patients", "rx"]
-                ),
-                "Communication" => array(
-                    "cols" => array(
-                        "patient_date"   => array("heading" => "Date Created",  "width" => "nowrap"),
-                        "patient_name"   => array("heading" => "Patient Name",  "width" => "10%"),
-                        "patient_id"     => array("heading" => "PID",           "width" => "nowrap"),
-                        "patient_age"    => array("heading" => "Age",           "width" => "nowrap"),
-                        "patient_sex"    => array("heading" => "Gender",        "width" => "nowrap"),
-                        "patient_ethnic" => array("heading" => "Ethnicity",     "width" => "10%"),
-                        "users_provider" => array("heading" => "Provider",      "width" => "10%"),
-                        "communications" => array("heading" => "Communication", "width" => "15%")
-                    ),
-                    "acl" => ["patients", "med"]
-                ),
-                "Insurance Companies" => array(
-                    "cols" => array(
-                        "patient_date"   => array("heading" => "Date Created",       "width" => "nowrap"),
-                        "patient_name"   => array("heading" => "Patient Name",       "width" => "10%"),
-                        "patient_id"     => array("heading" => "PID",                "width" => "nowrap"),
-                        "patient_age"    => array("heading" => "Age",                "width" => "nowrap"),
-                        "patient_sex"    => array("heading" => "Gender",             "width" => "nowrap"),
-                        "patient_ethnic" => array("heading" => "Ethnicity",          "width" => "10%"),
-                        "users_provider" => array("heading" => "Insurance Provider", "width" => "10%"),
-                        "ins_name"       => array("heading" => "Primary Insurance",  "width" => "10%")
-                    ),
-                    "acl" => ["patients", "med"]
-                ),
-                "Encounters" => array(
-                    "cols" => array(
-                        "other_date"     => array("heading" => "Encounter Date",        "width" => "nowrap"),
-                        "patient_name"   => array("heading" => "Patient Name",          "width" => "10%"),
-                        "patient_id"     => array("heading" => "PID",                   "width" => "nowrap"),
-                        "patient_age"    => array("heading" => "Age",                   "width" => "nowrap"),
-                        "patient_sex"    => array("heading" => "Gender",                "width" => "nowrap"),
-                        "users_provider" => array("heading" => "Provider",              "width" => "10%"),
-                        "enc_type"       => array("heading" => "Encounter type",        "width" => "20%"),
-                        "enc_reason"     => array("heading" => "Reason",                "width" => "15%"),
-                        "enc_facility"   => array("heading" => "Facility",              "width" => "10%"),
-                        "enc_discharge"  => array("heading" => "Discharge Disposition", "width" => "10%")
-                    ),
-                    "acl" => ["encounters", "relaxed"]
-                ),
-                "Observations" => array(
-                    "cols" => array(
-                        "other_date"      => array("heading" => "Date",         "width" => "nowrap"),
-                        "patient_name"    => array("heading" => "Patient Name", "width" => "10%"),
-                        "patient_id"      => array("heading" => "PID",          "width" => "nowrap"),
-                        "patient_age"     => array("heading" => "Age",          "width" => "nowrap"),
-                        "patient_sex"     => array("heading" => "Gender",       "width" => "nowrap"),
-                        "users_provider"  => array("heading" => "Provider",     "width" => "10%"),
-                        "obs_code"        => array("heading" => "Code",         "width" => "nowrap"),
-                        "obs_description" => array("heading" => "Description",  "width" => "15%"),
-                        "obs_type"        => array("heading" => "Type",         "width" => "10%"),
-                        "obs_value"       => array("heading" => "Value",        "width" => "nowrap"),
-                        "obs_units"       => array("heading" => "Units",        "width" => "nowrap"),
-                        "obs_comments"    => array("heading" => "Comments",     "width" => "20%")
-                    ),
-                    "sort_cols" => -1,
-                    "acl" => ["encounters", "coding_a"]
-                ),
-                "Procedures" => array(
-                    "cols" => array(
-                        "other_date"      => array("heading" => "Order Date",         "width" => "nowrap"),
-                        "patient_name"    => array("heading" => "Patient Name",       "width" => "10%"),
-                        "patient_id"      => array("heading" => "PID",                "width" => "nowrap"),
-                        "users_provider"  => array("heading" => "Procedure Provider", "width" => "10%"),
-                        "pr_lab"          => array("heading" => "Lab",                "width" => "10%"),
-                        "pr_status"       => array("heading" => "Status",             "width" => "nowrap"),
-                        "pr_diagnosis"    => array("heading" => "Primary Diagnosis",  "width" => "15%"),
-                        "prc_procedure"   => array("heading" => "Procedure Test",     "width" => "10%"),
-                        "prc_diagnoses"   => array("heading" => "Diagnosis Codes",    "width" => "20%")
-                    ),
-                    "sort_cols" => -2,
-                    "acl" => ["encounters", "coding_a"]
-                ),
-                "Lab Results" => array(
-                    "cols" => array(
-                        "other_date"         => array("heading" => "Date",           "width" => "nowrap"),
-                        "result_facility"    => array("heading" => "Facility",       "width" => "10%"),
-                        "result_description" => array("heading" => "Procedure Test", "width" => "10%"),
-                        "result_result"      => array("heading" => "Result",         "width" => "5%"),
-                        "result_units"       => array("heading" => "Unit",           "width" => "nowrap"),
-                        "result_range"       => array("heading" => "Range",          "width" => "5%"),
-                        "result_abnormal"    => array("heading" => "Abnormal",       "width" => "nowrap"),
-                        "result_comments"    => array("heading" => "Comments",       "width" => "20%"),
-                        "result_document_id" => array("heading" => "Document ID",    "width" => "nowrap"),
-                        "patient_id"         => array("heading" => "PID",            "width" => "nowrap")
-                    ),
-                    "sort_cols" => 6,
-                    "acl" => ["patients", "lab"]
-                )
-            );
-            if (in_array($srch_option, ["Medications", "Allergies", "Problems"])) {
-                switch ($srch_option) {
-                    case "Medications":
-                        $report_options_arr["Diagnoses"]["cols"]["lists_title"]["heading"] = "Medication";
-                        break;
-                    case "Allergies":
-                        $report_options_arr["Diagnoses"]["cols"]["lists_title"]["heading"] = "Allergy";
-                        break;
-                    case "Problems":
-                        $report_options_arr["Diagnoses"]["cols"]["lists_title"]["heading"] = "Problem";
-                        break;
-                }
-                $srch_option = "Diagnoses";
-            }
->>>>>>> ba8d07e6
-
-    // WHERE conditions based on specific search options
+
+    // WHERE conditions based on inputs arising from specific search options
     if ($srch_option == "Prescriptions" && strlen($prescription_drug) > 0) {
         $whr_stmt .= " AND rx.drug LIKE ?";
         array_push($sqlBindArray, '%' . $prescription_drug . '%');
@@ -1118,21 +768,6 @@
             "sort_cols" => -1,
             "acl" => ["encounters", "coding_a"]
         ),
-        "Lab results" => array(
-            "cols" => array(
-                "other_date"         => array("heading" => "Date",        "width" => "nowrap"),
-                "result_facility"    => array("heading" => "Facility",    "width" => "10%"),
-                "result_units"       => array("heading" => "Unit",        "width" => "nowrap"),
-                "result_result"      => array("heading" => "Result",      "width" => "5%"),
-                "result_range"       => array("heading" => "Range",       "width" => "5%"),
-                "result_abnormal"    => array("heading" => "Abnormal",    "width" => "nowrap"),
-                "result_comments"    => array("heading" => "Comments",    "width" => "20%"),
-                "result_document_id" => array("heading" => "Document ID", "width" => "nowrap"),
-                "patient_id"         => array("heading" => "PID",         "width" => "nowrap")
-            ),
-            "sort_cols" => 6,
-            "acl" => ["patients", "lab"]
-        ),
         "Procedures" => array(
             "cols" => array(
                 "other_date"      => array("heading" => "Order Date",         "width" => "nowrap"),
@@ -1147,6 +782,22 @@
             ),
             "sort_cols" => -2,
             "acl" => ["encounters", "coding_a"]
+        ),
+        "Lab Results" => array(
+            "cols" => array(
+                "other_date"         => array("heading" => "Date",           "width" => "nowrap"),
+                "result_facility"    => array("heading" => "Facility",       "width" => "10%"),
+                "result_description" => array("heading" => "Procedure Test", "width" => "10%"),
+                "result_result"      => array("heading" => "Result",         "width" => "5%"),
+                "result_units"       => array("heading" => "Unit",           "width" => "nowrap"),
+                "result_range"       => array("heading" => "Range",          "width" => "5%"),
+                "result_abnormal"    => array("heading" => "Abnormal",       "width" => "nowrap"),
+                "result_comments"    => array("heading" => "Comments",       "width" => "20%"),
+                "result_document_id" => array("heading" => "Document ID",    "width" => "nowrap"),
+                "patient_id"         => array("heading" => "PID",            "width" => "nowrap")
+            ),
+            "sort_cols" => 6,
+            "acl" => ["patients", "lab"]
         )
     );
     if (in_array($srch_option, ["Medications", "Allergies", "Problems"])) {
@@ -1164,37 +815,10 @@
         $srch_option = "Diagnoses";
     }
 
-<<<<<<< HEAD
     if (!AclMain::aclCheckCore($report_options_arr[$srch_option]["acl"][0], $report_options_arr[$srch_option]["acl"][1])) {
         echo (new TwigContainer(null, $GLOBALS['kernel']))->getTwig()->render('core/unauthorized.html.twig', ['pageTitle' => xl("Patient List Creation") . " (" . xl($srch_option) . ")"]);
         exit;
     }
-=======
-            // This is for sorting the records, which columns visually allow sorting are decided when drawing the table
-            $sort = array_keys($report_options_arr[$srch_option]["cols"]);
-            if ($sortby == "") {
-                switch ($srch_option) {
-                    case "Diagnoses":
-                        $sortby = $sort[1];
-                        break;
-                    /* case "Lab Results":
-                        //$odrstmt = " result_result";
-                        break; */
-                    case "Communication":
-                        //$commsort = " ROUND((LENGTH(communications) - LENGTH(REPLACE(communications, ',', '')))/LENGTH(','))";
-                        $sortby = $sort[6];
-                        //$odrstmt = " ROUND((LENGTH(communications) - LENGTH(REPLACE(communications, ',', '')))/LENGTH(',')) , communications";
-                        break;
-                    case "Insurance Companies":
-                        //$commsort = " ROUND((LENGTH(communications) - LENGTH(REPLACE(communications, ',', '')))/LENGTH(','))";
-                        $sortby = $sort[7];
-                        //$odrstmt = " ROUND((LENGTH(communications) - LENGTH(REPLACE(communications, ',', '')))/LENGTH(',')) , communications";
-                        break;
-                    default:
-                        $sortby = $sort[0];
-                }
-            }
->>>>>>> ba8d07e6
 
     // Sorting By filter fields
     $sortby = $_POST['sortby'] ?? '';
@@ -1207,7 +831,7 @@
             case "Diagnoses":
                 $sortby = $sort[1];
                 break;
-            /* case "Lab results":
+            /* case "Lab Results":
                 //$odrstmt = " result_result";
                 break; */
             case "Communication":
@@ -1233,34 +857,15 @@
         $sortlink[$i] = "<a href=\"#\" onclick=\"sortingCols(" . attr_js($sort[$i]) . ",'asc');\" ><img src='" .  $GLOBALS['images_static_relative'] . "/sortdown.gif' border='0' alt=\"" . xla('Sort Up') . "\"></a>";
     }
 
-<<<<<<< HEAD
     for ($i = 0; $i < count($sort); $i++) {
         if ($sortby == $sort[$i]) {
             switch ($sortorder) {
                 case "asc":
                     $sortlink[$i] = "<a href=\"#\" onclick=\"sortingCols(" . attr_js($sortby) . ",'desc');\" ><img src='" .  $GLOBALS['images_static_relative'] . "/sortup.gif' border='0' alt=\"" . xla('Sort Up') . "\"></a>";
-=======
-            switch ($srch_option) {
-                case "Diagnoses":
-                case "Procedures":
-                    $odrstmt = " ORDER BY other_date asc";
-                    break;
-                case "Communication":
-                    $odrstmt = " ORDER BY ROUND((LENGTH(communications) - LENGTH(REPLACE(communications, ',', '')))/LENGTH(',')) asc, communications asc";
-                    break;
-                case "Demographics":
-                    $odrstmt = " ORDER BY patient_date asc";
-                    break;
-                case "Insurance Companies":
-                    $odrstmt = " ORDER BY ins_provider asc";
->>>>>>> ba8d07e6
                     break;
                 case "desc":
                     $sortlink[$i] = "<a href=\"#\" onclick=\"sortingCols('" . attr_js($sortby) . "','asc');\" onclick=\"top.restoreSession()\"><img src='" . $GLOBALS['images_static_relative'] . "/sortdown.gif' border='0' alt=\"" . xla('Sort Down') . "\"></a>";
                     break;
-                case "Lab Results":
-                    $odrstmt = " ORDER BY other_date asc, result_description asc";
-                    break;
             }
             break;
         }
@@ -1268,7 +873,6 @@
 
     switch ($srch_option) {
         case "Diagnoses":
-        case "Lab results":
         case "Procedures":
             $odrstmt = " ORDER BY other_date asc";
             break;
@@ -1289,6 +893,9 @@
             break;
         case "Prescriptions":
             $odrstmt = " ORDER BY other_date asc, rx_quantity asc, rx_refills asc";
+            break;
+        case "Lab Results":
+            $odrstmt = " ORDER BY other_date asc, result_description asc";
             break;
     }
 
@@ -1337,8 +944,7 @@
                     </table>
 
                     <table class='table' width='90%' align="center" cellpadding="5" cellspacing="0" style="font-family: Tahoma;" border="0">
-<<<<<<< HEAD
-                        <?php echo '<tr ' . (($srch_option == "Lab results") ? 'bgcolor="#C3FDB8" align="left" ' : '') . 'style="font-size:15px;">';
+                        <?php echo '<tr ' . (($srch_option == "Lab Results") ? 'bgcolor="#C3FDB8" align="left" ' : '') . 'style="font-size:15px;">';
         }
         foreach (array_keys($report_options_arr[$srch_option]["cols"]) as $report_col_key => $report_col) {
             if (!$csv) {
@@ -1414,98 +1020,12 @@
                         break;
                     // Procedure diagnoses can be hovered over to reveal their codes
                     case "pr_diagnosis":
-                        if (!$csv) {
-                            $report_value_print = '<abbr title="' . text($report_value) . '">' . text(getCodeDescription($report_value)) . '</abbr>';
-                        } else {
-                            $report_value_print = $report_value;
-                        }
-                        break;
                     case "prc_diagnoses":
                         if (!$csv) {
                             if ($report_value != '') {
-                                $report_value_print = '<ul style="margin: 0; padding: 0;">';
+                                $report_value_print = '<ul style="margin: 0; padding-left: 0.5em;">';
                                 foreach (explode(';', $report_value) as $code_index => $code) {
                                     $report_value_print .= '<li><abbr title="' . text($code) . '">' . text(getCodeDescription($code)) . '</abbr></li>';
-=======
-                        <?php echo '<tr ' . (($srch_option == "Lab Results") ? 'bgcolor="#C3FDB8" align="left" ' : '') . 'style="font-size:15px;">';
-                        foreach (array_keys($report_options_arr[$srch_option]["cols"]) as $report_col_key => $report_col) {
-                            echo '<td ';
-                            if (isset($report_options_arr[$srch_option]["cols"][$report_col]["width"])) {
-                                $width = $report_options_arr[$srch_option]["cols"][$report_col]["width"];
-                                if (str_contains($width, '%')) {
-                                    echo 'width="' . $width . '" ';
-                                } else if ($width == 'nowrap') {
-                                    echo 'width="1%" style="white-space: nowrap;" ';
-                                } else {
-                                    echo 'colspan="' . $width . '" ';
-                                }
-                            }
-                            echo 'class="font-weight-bold">' . xlt($report_options_arr[$srch_option]["cols"][$report_col]["heading"]);
-                            if (isset($report_options_arr[$srch_option]["sort_cols"])) {
-                                if ($report_options_arr[$srch_option]["sort_cols"] != 0) {
-                                    if (
-                                        ($report_options_arr[$srch_option]["sort_cols"] > 0 && $report_col_key < $report_options_arr[$srch_option]["sort_cols"])
-                                        || ($report_options_arr[$srch_option]["sort_cols"] < 0 && $report_col_key < $report_options_arr[$srch_option]["sort_cols"] + count($report_options_arr[$srch_option]["cols"]))
-                                    ) {
-                                        echo $sortlink[$report_col_key];
-                                    }
-                                }
-                            } else {
-                                echo $sortlink[$report_col_key];
-                            }
-                            echo '</td>';
-                        }
-                        echo '</tr>';
-                        foreach ($report_data_arr as $report_data_key => $report_data) {
-                            echo '<tr bgcolor="#CCCCCC" style="font-size:15px;">';
-                            foreach ($report_data as $report_value_key => $report_value) {
-                                $report_col = array_keys($report_options_arr[$srch_option]["cols"])[$report_value_key];
-                                $width = isset($report_options_arr[$srch_option]["cols"][$report_col]["width"]) ? $report_options_arr[$srch_option]["cols"][$report_col]["width"] : '';
-                                if ($width != 'nowrap') {
-                                    echo '<td>';
-                                } else {
-                                    echo '<td style="white-space: nowrap;">';
-                                }
-                                switch ($report_col) {
-                                    case "patient_date":
-                                    case "other_date":
-                                        echo ($report_value != '') ? text(oeFormatDateTime($report_value, "global", true)) : '';
-                                        break;
-                                    case "patient_race":
-                                        echo generate_display_field(array('data_type' => '36', 'list_id' => 'race'), $report_value);
-                                        break;
-                                    case "patient_ethnic":
-                                        echo generate_display_field(array('data_type' => '36', 'list_id' => 'ethnicity'), $report_value);
-                                        break;
-                                    case "result_units":
-                                        echo generate_display_field(array('data_type' => '1', 'list_id' => 'proc_unit'), $report_value) . '&nbsp;';
-                                        break;
-                                    case "enc_discharge":
-                                        echo generate_display_field(array('data_type' => '1', 'list_id' => 'discharge-disposition'), $report_value);
-                                        break;
-                                    case "obs_type":
-                                        echo generate_display_field(array('data_type' => '1', 'list_id' => 'Observation_Types'), $report_value);
-                                        break;
-                                    case "result_abnormal":
-                                        echo generate_display_field(array('data_type' => '1', 'list_id' => 'proc_res_abnormal'), $report_value);
-                                        break;
-                                    case "pr_status":
-                                        echo generate_display_field(array('data_type' => '1', 'list_id' => 'ord_status'), $report_value);
-                                        break;
-                                    // Procedure diagnoses can be hovered over to reveal their codes
-                                    case "pr_diagnosis":
-                                    case "prc_diagnoses":
-                                        if ($report_value != '') {
-                                            echo '<ul style="margin: 0; padding-left: 0.5em;">';
-                                            foreach (explode(';', $report_value) as $code_index => $code) {
-                                                echo '<li><abbr title="' . text($code) . '">' . text(getCodeDescription($code)) . '</abbr></li>';
-                                            }
-                                            echo '</ul>';
-                                        }
-                                        break;
-                                    default:
-                                        echo text($report_value);
->>>>>>> ba8d07e6
                                 }
                                 $report_value_print .= '</ul>';
                             }
@@ -1551,11 +1071,11 @@
                         </tr>
                     </table>
                 <?php
-            }
-            if (!$csv) { ?>
+    }
+    if (!$csv) { ?>
                 </div>
 
-            <?php }
+    <?php }
 } else {//End if form_refresh
             ?><div class='text'> <?php echo xlt('Please input search criteria above, and click Submit to view results.'); ?> </div><?php
 }
