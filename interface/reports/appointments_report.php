--- conflicted
+++ resolved
@@ -130,7 +130,6 @@
             return false;
         }
 
-<<<<<<< HEAD
 <title><?php echo xlt('Appointments Report'); ?></title>
 
 <?php Header::setupHeader(["datetime-picker","report-helper"]); ?>
@@ -168,12 +167,6 @@
     // location.reload();
     document.forms[0].submit();
  }
-=======
-        function oldEvt(eventid) {
-            dlgopen('../main/calendar/add_edit_event.php?eid=' + eventid, 'blank', 775, 500);
-        }
->>>>>>> f4099d20
-
         function refreshme() {
             // location.reload();
             document.forms[0].submit();
