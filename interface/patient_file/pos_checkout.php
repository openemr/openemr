--- conflicted
+++ resolved
@@ -365,15 +365,9 @@
                 <div class="form-group clearfix">
                     <div class="col-sm-12 text-center" id="hideonprint">
                         <div class="btn-group" role="group">
-<<<<<<< HEAD
                             <button class="btn btn-secondary btn-print"  id='printbutton'><?php echo xlt('Print'); ?></button>
-                            <?php if (acl_check('acct', 'disc')) { ?>
+                            <?php if (AclMain::aclCheckCore('acct', 'disc')) { ?>
                                 <button class="btn btn-secondary btn-undo" onclick='return deleteme();'><?php echo xlt('Undo Checkout'); ?></button>
-=======
-                            <button class="btn btn-default btn-print"  id='printbutton'><?php echo xlt('Print'); ?></button>
-                            <?php if (AclMain::aclCheckCore('acct', 'disc')) { ?>
-                                <button class="btn btn-default btn-undo" onclick='return deleteme();'><?php echo xlt('Undo Checkout'); ?></button>
->>>>>>> d97d47cb
                             <?php } ?>
                             <?php if ($details) { ?>
                                 <button class="btn btn-secondary btn-hide" onclick="top.restoreSession(); window.location.href = 'pos_checkout.php?details=0&ptid=<?php echo attr_url($patient_id); ?>&enc=<?php echo attr_url($encounter); ?>'"><?php echo xlt('Hide Details'); ?></button>
