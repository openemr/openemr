<?php

/**
 * Checkout Module.
 *
 * This module supports a popup window to handle patient checkout
 * as a point-of-sale transaction.  Support for in-house drug sales
 * is included.
 *
 * <pre>
 * Important notes about system design:
 * (1) Drug sales may or may not be associated with an encounter;
 *     they are if they are paid for concurrently with an encounter, or
 *     if they are "product" (non-prescription) sales via the Fee Sheet.
 * (2) Drug sales without an encounter will have 20YYMMDD, possibly
 *     with a suffix, as the encounter-number portion of their invoice
 *     number.
 * (3) Payments are saved as AR only, don't mess with the billing table.
 *     See library/classes/WSClaim.class.php for posting code.
 * (4) On checkout, the billing and drug_sales table entries are marked
 *     as billed and so become unavailable for further billing.
 * (5) Receipt printing must be a separate operation from payment,
 *     and repeatable.
 *
 * TBD:
 * If this user has 'irnpool' set
 *   on display of checkout form
 *     show pending next invoice number
 *   on applying checkout
 *     save next invoice number to form_encounter
 *     compute new next invoice number
 *   on receipt display
 *     show invoice number
 * </pre>
 *
 * @package   OpenEMR
 * @link      http://www.open-emr.org
 * @author    Rod Roark <rod@sunsetsystems.com>
 * @author    Brady Miller <brady.g.miller@gmail.com>
 * @author    Ranganath Pathak <pathak@scrs1.org>
 * @author    Jerry Padgett <sjpadgett@gmail.com>
 * @author    Stephen Waite <stephen.waite@cmsvt.com>
 * @copyright Copyright (c) 2006-2020 Rod Roark <rod@sunsetsystems.com>
 * @copyright Copyright (c) 2017-2019 Brady Miller <brady.g.miller@gmail.com>
 * @copyright Copyright (c) 2018 Ranganath Pathak <pathak@scrs1.org>
 * @copyright Copyright (c) 2019 Jerry Padgett <sjpadgett@gmail.com>
 * @copyright Copyright (c) 2019 Stephen Waite <stephen.waite@cmsvt.com>
 * @license   https://github.com/openemr/openemr/blob/master/LICENSE GNU General Public License 3
 */

require_once("../globals.php");
require_once("$srcdir/patient.inc");
require_once("../../custom/code_types.inc.php");

use OpenEMR\Billing\BillingUtilities;
use OpenEMR\Common\Acl\AclMain;
use OpenEMR\Common\Csrf\CsrfUtils;
use OpenEMR\Core\Header;
use OpenEMR\OeUI\OemrUI;
use OpenEMR\Services\FacilityService;

$facilityService = new FacilityService();

$currdecimals = $GLOBALS['currency_decimals'];

$details = empty($_GET['details']) ? 0 : 1;

$patient_id = empty($_GET['ptid']) ? $pid : 0 + $_GET['ptid'];

// This will be used for SQL timestamps that we write.
$this_bill_date = date('Y-m-d H:i:s');

// Get the patient's name and chart number.
$patdata = getPatientData($patient_id, 'fname,mname,lname,pubpid,street,city,state,postal_code');

// Output HTML for an invoice line item.
//
$prevsvcdate = '';
function receiptDetailLine($svcdate, $description, $amount, $quantity)
{
    global $prevsvcdate, $details;
    if (!$details) {
        return;
    }
    $amount = sprintf('%01.2f', $amount);
    if (empty($quantity)) {
        $quantity = 1;
    }
    $price = sprintf('%01.4f', $amount / $quantity);
    $tmp = sprintf('%01.2f', $price);
    if ($price == $tmp) {
        $price = $tmp;
    }
    echo " <tr>\n";
    echo "  <td>" . ($svcdate == $prevsvcdate ? '&nbsp;' : text(oeFormatShortDate($svcdate))) . "</td>\n";
    echo "  <td>" . text($description) . "</td>\n";
    echo "  <td class='text-right'>" . text(oeFormatMoney($price)) . "</td>\n";
    echo "  <td class='text-right'>" . text($quantity) . "</td>\n";
    echo "  <td class='text-right'>" . text(oeFormatMoney($amount)) . "</td>\n";
    echo " </tr>\n";
    $prevsvcdate = $svcdate;
}

// Output HTML for an invoice payment.
//
function receiptPaymentLine($paydate, $amount, $description = '')
{
    $amount = sprintf('%01.2f', 0 - $amount); // make it negative
    echo " <tr>\n";
    echo "  <td>" . text(oeFormatShortDate($paydate)) . "</td>\n";
    echo "  <td>" . xlt('Payment') . " " . text($description) . "</td>\n";
    echo "  <td colspan='2'>&nbsp;</td>\n";
    echo "  <td class='text-right'>" . text(oeFormatMoney($amount)) . "</td>\n";
    echo " </tr>\n";
}

// Generate a receipt from the last-billed invoice for this patient,
// or for the encounter specified as a GET parameter.
//
function generate_receipt($patient_id, $encounter = 0)
{
 //REMEMBER the entire receipt is generated here, have to echo DOC type etc and closing tags to create a valid webpsge
    global $sl_err, $sl_cash_acc, $details, $facilityService;

    // Get details for what we guess is the primary facility.
    $frow = $facilityService->getPrimaryBusinessEntity(array("useLegacyImplementation" => true));

    $patdata = getPatientData($patient_id, 'fname,mname,lname,pubpid,street,city,state,postal_code,providerID');

    // Get the most recent invoice data or that for the specified encounter.
    //
    // Adding a provider check so that their info can be displayed on receipts
    if ($encounter) {
        $ferow = sqlQuery("SELECT id, date, encounter, provider_id FROM form_encounter " .
        "WHERE pid = ? AND encounter = ?", array($patient_id,$encounter));
    } else {
        $ferow = sqlQuery("SELECT id, date, encounter, provider_id FROM form_encounter " .
        "WHERE pid = ? " .
        "ORDER BY id DESC LIMIT 1", array($patient_id));
    }
    if (empty($ferow)) {
        die(xlt("This patient has no activity."));
    }
    $trans_id = $ferow['id'];
    $encounter = $ferow['encounter'];
    $svcdate = substr($ferow['date'], 0, 10);

    if ($GLOBALS['receipts_by_provider']) {
        if (isset($ferow['provider_id'])) {
            $encprovider = $ferow['provider_id'];
        } elseif (isset($patdata['providerID'])) {
            $encprovider = $patdata['providerID'];
        } else {
            $encprovider = -1;
        }
    }

    if ($encprovider) {
        $providerrow = sqlQuery("SELECT fname, mname, lname, title, street, streetb, " .
        "city, state, zip, phone, fax FROM users WHERE id = ?", array($encprovider));
    }

    // Get invoice reference number.
    $encrow = sqlQuery("SELECT invoice_refno FROM form_encounter WHERE " .
    "pid = ? AND encounter = ? LIMIT 1", array($patient_id,$encounter));
    $invoice_refno = $encrow['invoice_refno'];
    ?>
    <!-- being deliberately echoed to indicate it is part of the php function generate_receipt -->

    <!DOCTYPE html>
    <html>
    <head>
        <?php Header::setupHeader(['datetime-picker']);?>
        <title><?php echo xlt('Receipt for Payment'); ?></title>
        <script>

        <?php require($GLOBALS['srcdir'] . "/restoreSession.php"); ?>

        $(function () {
            var win = top.printLogSetup ? top : opener.top;
            win.printLogSetup(document.getElementById('printbutton'));
        });

        // Process click on Print button.
        function printlog_before_print() {
            var divstyle = document.getElementById('hideonprint').style;
            divstyle.display = 'none';
        }

        // Process click on Delete button.
        function deleteme() {
            dlgopen('deleter.php?billing=' + <?php echo js_url($patient_id . "." . $encounter); ?> + '&csrf_token_form=' + <?php echo js_url(CsrfUtils::collectCsrfToken()); ?>, '_blank', 500, 450);
            return false;
        }

        // Called by the deleteme.php window on a successful delete.
        function imdeleted() {
            window.close();
        }

        </script>
        <style>
        @media (min-width: 992px){
            .modal-lg {
                width: 1000px !Important;
            }
        }
        </style>
        <title><?php echo xlt('Patient Checkout'); ?></title>
    </head>
    <body>
        <div class="container mt-3">
            <div class="row text-center">
                <p class="font-weight-bold">
                    <?php
                    if ($GLOBALS['receipts_by_provider'] && !empty($providerrow)) {
                        printProviderHeader($providerrow);
                    } else {
                        printFacilityHeader($frow);
                    } ?>
                    <?php
                    echo xlt("Receipt Generated") . ":" . text(date(' F j, Y'));
                    if ($invoice_refno) {
                        echo " " . xlt("Invoice Number") . ": " . text($invoice_refno) . " " . xlt("Service Date")  . ": " . text($svcdate);
                    }
                    ?>
                </p>
            </div>
            <div class="row">
                <div class="col-6 offset-lg-2">
                    <?php echo text($patdata['fname']) . ' ' . text($patdata['mname']) . ' ' . text($patdata['lname']) ?><br />
                    <?php echo text($patdata['street']) ?><br />
                    <?php echo text($patdata['city']) . ', ' . text($patdata['state']) . ' ' . text($patdata['postal_code']) ?><br />
                </div>
            </div>
            <div class="row">
                <div class="col-6 offset-lg-3">
                    <table class="table">
                        <thead>
                            <tr>
                                <th><strong><?php echo xlt('Date'); ?></strong></th>
                                <th><strong><?php echo xlt('Description'); ?></strong></th>
                                <th class='text-right'><strong><?php echo $details ? xlt('Price') : '&nbsp;'; ?></strong></th>
                                <th class='text-right'><strong><?php echo $details ? xlt('Qty') : '&nbsp;'; ?></strong></th>
                                <th class='text-right'><strong><?php echo xlt('Total'); ?></strong></th>
                            </tr>
                        </thead>
                        <?php
                        $charges = 0.00;

                        // Product sales
                        $inres = sqlStatement("SELECT s.sale_id, s.sale_date, s.fee, " .
                          "s.quantity, s.drug_id, d.name " .
                          "FROM drug_sales AS s LEFT JOIN drugs AS d ON d.drug_id = s.drug_id " .
                          // "WHERE s.pid = '$patient_id' AND s.encounter = '$encounter' AND s.fee != 0 " .
                          "WHERE s.pid = ? AND s.encounter = ? " .
                          "ORDER BY s.sale_id", array($patient_id,$encounter));
                        while ($inrow = sqlFetchArray($inres)) {
                            $charges += sprintf('%01.2f', $inrow['fee']);
                            receiptDetailLine(
                                $inrow['sale_date'],
                                $inrow['name'],
                                $inrow['fee'],
                                $inrow['quantity']
                            );
                        }

                        // Service and tax items
                        $inres = sqlStatement("SELECT * FROM billing WHERE " .
                          "pid = ? AND encounter = ? AND " .
                          // "code_type != 'COPAY' AND activity = 1 AND fee != 0 " .
                          "code_type != 'COPAY' AND activity = 1 " .
                          "ORDER BY id", array($patient_id,$encounter));
                        while ($inrow = sqlFetchArray($inres)) {
                            $charges += sprintf('%01.2f', $inrow['fee']);
                            receiptDetailLine(
                                $svcdate,
                                $inrow['code_text'],
                                $inrow['fee'],
                                $inrow['units']
                            );
                        }

                        // Adjustments.
                        $inres = sqlStatement("SELECT " .
                          "a.code_type, a.code, a.modifier, a.memo, a.payer_type, a.adj_amount, a.pay_amount, " .
                          "s.payer_id, s.reference, s.check_date, s.deposit_date " .
                          "FROM ar_activity AS a " .
                          "LEFT JOIN ar_session AS s ON s.session_id = a.session_id WHERE " .
                          "a.pid = ? AND a.encounter = ? AND a.deleted IS NULL AND " .
                          "a.adj_amount != 0 " .
                          "ORDER BY s.check_date, a.sequence_no", array($patient_id,$encounter));
                        while ($inrow = sqlFetchArray($inres)) {
                            $charges -= sprintf('%01.2f', $inrow['adj_amount']);
                            $payer = empty($inrow['payer_type']) ? 'Pt' : ('Ins' . $inrow['payer_type']);
                            receiptDetailLine(
                                $svcdate,
                                $payer . ' ' . $inrow['memo'],
                                0 - $inrow['adj_amount'],
                                1
                            );
                        }
                        ?>
                        <tr>
                            <td colspan='5'>&nbsp;</td>
                        </tr>
                        <tr>
                            <td><?php echo text(oeFormatShortDate($svcdispdate)); ?></td>
                            <td><b><?php echo xlt('Total Charges'); ?></b></td>
                            <td class='text-right'>&nbsp;</td>
                            <td class='text-right'>&nbsp;</td>
                            <td class='text-right'><?php echo text(oeFormatMoney($charges, true)) ?></td>
                        </tr>
                        <tr>
                            <td colspan='5'>&nbsp;</td>
                        </tr>
                        <?php
                        // Get co-pays.
                        $inres = sqlStatement("SELECT fee, code_text FROM billing WHERE " .
                          "pid = ? AND encounter = ?  AND " .
                          "code_type = 'COPAY' AND activity = 1 AND fee != 0 " .
                          "ORDER BY id", array($patient_id,$encounter));
                        while ($inrow = sqlFetchArray($inres)) {
                            $charges += sprintf('%01.2f', $inrow['fee']);
                            receiptPaymentLine($svcdate, 0 - $inrow['fee'], $inrow['code_text']);
                        }
                        // Get other payments.
                        $inres = sqlStatement("SELECT " .
                        "a.code_type, a.code, a.modifier, a.memo, a.payer_type, a.adj_amount, a.pay_amount, " .
                        "s.payer_id, s.reference, s.check_date, s.deposit_date " .
                        "FROM ar_activity AS a " .
                        "LEFT JOIN ar_session AS s ON s.session_id = a.session_id WHERE " .
                        "a.pid = ? AND a.encounter = ? AND a.deleted IS NULL AND " .
                        "a.pay_amount != 0 " .
                        "ORDER BY s.check_date, a.sequence_no", array($patient_id,$encounter));
                        while ($inrow = sqlFetchArray($inres)) {
                            $payer = empty($inrow['payer_type']) ? 'Pt' : ('Ins' . $inrow['payer_type']);
                            $charges -= sprintf('%01.2f', $inrow['pay_amount']);
                            receiptPaymentLine(
                                $svcdate,
                                $inrow['pay_amount'],
                                $payer . ' ' . $inrow['reference']
                            );
                        }
                        ?>
                        <tr>
                            <td colspan='5'>&nbsp;</td>
                        </tr>
                        <tr>
                            <td>&nbsp;</td>
                            <td class="font-weight-bold"><?php echo xlt('Balance Due'); ?></td>
                            <td colspan='2'>&nbsp;</td>
                            <td class='text-right'><?php echo text(oeFormatMoney($charges, true)) ?></td>
                        </tr>
                    </table>
                </div>
            </div>
            <br />
            <div class="row">
                <div class="col-sm-12 mb-5" id="hideonprint">
                    <div class="btn-group" role="group">
                        <button class="btn btn-primary btn-print"  id='printbutton'><?php echo xlt('Print'); ?></button>
                        <?php if (AclMain::aclCheckCore('acct', 'disc')) { ?>
                            <button class="btn btn-secondary btn-undo" onclick='return deleteme();'><?php echo xlt('Undo Checkout'); ?></button>
                        <?php } ?>
                        <?php if ($details) { ?>
                            <button class="btn btn-secondary btn-hide" onclick="top.restoreSession(); window.location.href = 'pos_checkout.php?details=0&ptid=<?php echo attr_url($patient_id); ?>&enc=<?php echo attr_url($encounter); ?>'"><?php echo xlt('Hide Details'); ?></button>
                        <?php } else { ?>
                            <button class="btn btn-secondary btn-show" onclick="top.restoreSession(); window.location.href = 'pos_checkout.php?details=1&ptid=<?php echo attr_url($patient_id); ?>&enc=<?php echo attr_url($encounter); ?>'"><?php echo xlt('Show Details'); ?></button>
                        <?php } ?>
                    </div>
                </div>
            </div>
        </div><!--end of receipt container div-->
    </body>
    </html>
    <?php // echoing the closing tags for receipts
} // end function generate_receipt()
?>
    <?php


    // Function to output a line item for the input form.
    //
    $lino = 0;
    function write_form_line(
        $code_type,
        $code,
        $id,
        $date,
        $description,
        $amount,
        $units,
        $taxrates
    ) {
        global $lino;
        $amount = sprintf("%01.2f", $amount);
        if (empty($units)) {
            $units = 1;
        }
        $price = $amount / $units; // should be even cents, but ok here if not
        if ($code_type == 'COPAY' && !$description) {
            $description = xl('Payment');
        }
        echo " <tr>\n";
        echo "  <td>" . text(oeFormatShortDate($date));
        echo "<input type='hidden' name='line[$lino][code_type]' value='" . attr($code_type) . "' />";
        echo "<input type='hidden' name='line[$lino][code]' value='" . attr($code) . "' />";
        echo "<input type='hidden' name='line[$lino][id]' value='" . attr($id) . "' />";
        echo "<input type='hidden' name='line[$lino][description]' value='" . attr($description) . "' />";
        echo "<input type='hidden' name='line[$lino][taxrates]' value='" . attr($taxrates) . "' />";
        echo "<input type='hidden' name='line[$lino][price]' value='" . attr($price) . "' />";
        echo "<input type='hidden' name='line[$lino][units]' value='" . attr($units) . "' />";
        echo "</td>\n";
        echo "  <td>" . text($description) . "</td>";
        echo "  <td class='text-right'>" . text($units) . "</td>";
        echo "  <td class='text-right'><input type='text' class='form-control' name='line[$lino][amount]' " .
           "value='" . attr($amount) . "' size='6' maxlength='8'";
        // Modifying prices requires the acct/disc permission.
        // if ($code_type == 'TAX' || ($code_type != 'COPAY' && !AclMain::aclCheckCore('acct','disc')))
        echo "  readonly";
        // else echo " style='text-align:right' onkeyup='computeTotals()'";
        echo "></td>\n";
        echo " </tr>\n";
        ++$lino;
    }

    // Create the taxes array.  Key is tax id, value is
    // (description, rate, accumulated total).
    $taxes = array();
    $pres = sqlStatement("SELECT option_id, title, option_value " .
      "FROM list_options WHERE list_id = 'taxrate' AND activity = 1 ORDER BY seq, title, option_id");
    while ($prow = sqlFetchArray($pres)) {
        $taxes[$prow['option_id']] = array($prow['title'], $prow['option_value'], 0);
    }

    // Print receipt header for facility
    function printFacilityHeader($frow)
    {
        echo text($frow['name']) .
        "<br />" . text($frow['street']) .
        "<br />" . text($frow['city']) . ', ' . text($frow['state']) . ' ' . text($frow['postal_code']) .
        "<br />" . text($frow['phone']) .
        "<br />&nbsp" .
        "<br />";
    }

    // Pring receipt header for Provider
    function printProviderHeader($pvdrow)
    {
        echo text($pvdrow['title']) . " " . text($pvdrow['fname']) . " " . text($pvdrow['mname']) . " " . text($pvdrow['lname']) . " " .
        "<br />" . text($pvdrow['street']) .
        "<br />" . text($pvdrow['city']) . ', ' . text($pvdrow['state']) . ' ' . text($pvdrow['postal_code']) .
        "<br />" . text($pvdrow['phone']) .
        "<br />&nbsp" .
        "<br />";
    }

    // Mark the tax rates that are referenced in this invoice.
    function markTaxes($taxrates)
    {
        global $taxes;
        $arates = explode(':', $taxrates);
        if (empty($arates)) {
            return;
        }
        foreach ($arates as $value) {
            if (!empty($taxes[$value])) {
                $taxes[$value][2] = '1';
            }
        }
    }

    $payment_methods = array(
        'Cash',
        'Check',
        'MC',
        'VISA',
        'AMEX',
        'DISC',
        'Other');

    $alertmsg = ''; // anything here pops up in an alert box

    // If the Save button was clicked...
    //
    if ($_POST['form_save']) {
        if (!CsrfUtils::verifyCsrfToken($_POST["csrf_token_form"])) {
            CsrfUtils::csrfNotVerified();
        }

      // On a save, do the following:
      // Flag drug_sales and billing items as billed.
      // Post the corresponding invoice with its payment(s) to sql-ledger
      // and be careful to use a unique invoice number.
      // Call the generate-receipt function.
      // Exit.

        $form_pid = $_POST['form_pid'];
        $form_encounter = $_POST['form_encounter'];

      // Get the posting date from the form as yyyy-mm-dd.
        $dosdate = substr($this_bill_date, 0, 10);
        if (preg_match("/(\d\d\d\d)\D*(\d\d)\D*(\d\d)/", $_POST['form_date'], $matches)) {
            $dosdate = $matches[1] . '-' . $matches[2] . '-' . $matches[3];
        }

      // If there is no associated encounter (i.e. this invoice has only
      // prescriptions) then assign an encounter number of the service
      // date, with an optional suffix to ensure that it's unique.
      //
        if (! $form_encounter) {
            $form_encounter = substr($dosdate, 0, 4) . substr($dosdate, 5, 2) . substr($dosdate, 8, 2);
            $tmp = '';
            while (true) {
                $ferow = sqlQuery("SELECT id FROM form_encounter WHERE " .
                "pid = ? AND encounter = ?", array($form_pid, $form_encounter . $tmp));
                if (empty($ferow)) {
                    break;
                }
                $tmp = $tmp ? $tmp + 1 : 1;
            }
            $form_encounter .= $tmp;
        }

        // Delete any TAX rows from billing because they will be recalculated.
        sqlStatement("UPDATE billing SET activity = 0 WHERE " .
          "pid = ? AND encounter = ? AND " .
          "code_type = 'TAX'", array($form_pid,$form_encounter));

        $form_amount = $_POST['form_amount'];
        $lines = $_POST['line'];

        for ($lino = 0; $lines[$lino]['code_type']; ++$lino) {
            $line = $lines[$lino];
            $code_type = $line['code_type'];
            $id        = $line['id'];
            $amount    = sprintf('%01.2f', trim($line['amount']));


            if ($code_type == 'PROD') {
                // Product sales. The fee and encounter ID may have changed.
                $query = "update drug_sales SET fee = ?, " .
                "encounter = ?, billed = 1 WHERE " .
                "sale_id = ?";
                sqlQuery($query, array($amount,$form_encounter,$id));
            } elseif ($code_type == 'TAX') {
                // In the SL case taxes show up on the invoice as line items.
                // Otherwise we gotta save them somewhere, and in the billing
                // table with a code type of TAX seems easiest.
                // They will have to be stripped back out when building this
                // script's input form.
                BillingUtilities::addBilling(
                    $form_encounter,
                    'TAX',
                    'TAX',
                    'Taxes',
                    $form_pid,
                    0,
                    0,
                    '',
                    '',
                    $amount,
                    '',
                    '',
                    1
                );
            } else {
                // Because there is no insurance here, there is no need for a claims
                // table entry and so we do not call updateClaim().  Note we should not
                // eliminate billed and bill_date from the billing table!
                $query = "UPDATE billing SET fee = ?, billed = 1, " .
                "bill_date = ? WHERE id = ?";
                sqlQuery($query, array($amount, $this_bill_date, $id));
            }
        }

      // Post discount.
        if ($_POST['form_discount']) {
            if ($GLOBALS['discount_by_money']) {
                $amount  = sprintf('%01.2f', trim($_POST['form_discount']));
            } else {
                $amount  = sprintf('%01.2f', trim($_POST['form_discount']) * $form_amount / 100);
            }
            $memo = xl('Discount');
            sqlBeginTrans();
            $sequence_no = sqlQuery("SELECT IFNULL(MAX(sequence_no),0) + 1 AS increment FROM ar_activity WHERE pid = ? AND encounter = ?", array($form_pid, $form_encounter));
            $query = "INSERT INTO ar_activity ( " .
            "pid, encounter, sequence_no, code, modifier, payer_type, post_user, post_time, " .
            "session_id, memo, adj_amount " .
            ") VALUES ( " .
            "?, " .
            "?, " .
            "?, " .
            "'', " .
            "'', " .
            "'0', " .
            "?, " .
            "?, " .
            "'0', " .
            "?, " .
            "? " .
            ")";
            sqlStatement(
                $query,
                array($form_pid, $form_encounter, $sequence_no['increment'], $_SESSION['authUserID'], $this_bill_date, $memo, $amount)
            );
            sqlCommitTrans();
        }

      // Post payment.
        if ($_POST['form_amount']) {
            $amount  = sprintf('%01.2f', trim($_POST['form_amount']));
            $form_source = trim($_POST['form_source']);
            $paydesc = trim($_POST['form_method']);
            //Fetching the existing code and modifier
                $ResultSearchNew = sqlStatement(
                    "SELECT * FROM billing LEFT JOIN code_types ON billing.code_type=code_types.ct_key " .
                    "WHERE code_types.ct_fee=1 AND billing.activity!=0 AND billing.pid =? AND encounter=? ORDER BY billing.code,billing.modifier",
                    array($form_pid,$form_encounter)
                );
            if ($RowSearch = sqlFetchArray($ResultSearchNew)) {
                              $Codetype = $RowSearch['code_type'];
                $Code = $RowSearch['code'];
                $Modifier = $RowSearch['modifier'];
            } else {
                              $Codetype = '';
                $Code = '';
                $Modifier = '';
            }
              $session_id = sqlInsert(
                  "INSERT INTO ar_session (payer_id,user_id,reference,check_date,deposit_date,pay_total," .
                  " global_amount,payment_type,description,patient_id,payment_method,adjustment_code,post_to_date) " .
                  " VALUES ('0',?,?,now(),?,?,'','patient','COPAY',?,?,'patient_payment',now())",
                  array($_SESSION['authUserID'],$form_source,$dosdate,$amount,$form_pid,$paydesc)
              );

              sqlBeginTrans();
              $sequence_no = sqlQuery("SELECT IFNULL(MAX(sequence_no),0) + 1 AS increment FROM ar_activity WHERE pid = ? AND encounter = ?", array($form_pid, $form_encounter));
              $insrt_id = sqlInsert(
                  "INSERT INTO ar_activity (pid,encounter,sequence_no,code_type,code,modifier,payer_type,post_time,post_user,session_id,pay_amount,account_code)" .
                  " VALUES (?,?,?,?,?,?,0,?,?,?,?,'PCP')",
                  array($form_pid,$form_encounter,$sequence_no['increment'],$Codetype,$Code,$Modifier,$this_bill_date,$_SESSION['authUserID'],$session_id,$amount)
              );
              sqlCommitTrans();
        }

      // If applicable, set the invoice reference number.
        $invoice_refno = '';
        if (isset($_POST['form_irnumber'])) {
            $invoice_refno = trim($_POST['form_irnumber']);
        } else {
            $invoice_refno = BillingUtilities::updateInvoiceRefNumber();
        }
        if ($invoice_refno) {
            sqlStatement("UPDATE form_encounter " .
            "SET invoice_refno = ? " .
            "WHERE pid = ? AND encounter = ?", array($invoice_refno,$form_pid,$form_encounter));
        }

        generate_receipt($form_pid, $form_encounter);
        exit();
    }

    // If an encounter ID was given, then we must generate a receipt.
    //
    if (!empty($_GET['enc'])) {
        generate_receipt($patient_id, $_GET['enc']);
        exit();
    }

    // Get the unbilled billing table items for this patient.
    $query = "SELECT id, date, code_type, code, modifier, code_text, " .
      "provider_id, payer_id, units, fee, encounter " .
      "FROM billing WHERE pid = ? AND activity = 1 AND " .
      "billed = 0 AND code_type != 'TAX' " .
      "ORDER BY encounter DESC, id ASC";
    $bres = sqlStatement($query, array($patient_id));

    // Get the product sales for this patient.
    $query = "SELECT s.sale_id, s.sale_date, s.prescription_id, s.fee, " .
      "s.quantity, s.encounter, s.drug_id, d.name, r.provider_id " .
      "FROM drug_sales AS s " .
      "LEFT JOIN drugs AS d ON d.drug_id = s.drug_id " .
      "LEFT OUTER JOIN prescriptions AS r ON r.id = s.prescription_id " .
      "WHERE s.pid = ? AND s.billed = 0 " .
      "ORDER BY s.encounter DESC, s.sale_id ASC";
    $dres = sqlStatement($query, array($patient_id));

    // If there are none, just redisplay the last receipt and exit.
    //
    if (sqlNumRows($bres) == 0 && sqlNumRows($dres) == 0) {
        generate_receipt($patient_id);
        exit();
    }

    // Get the valid practitioners, including those not active.
    $arr_users = array();
    $ures = sqlStatement("SELECT id, username FROM users WHERE " .
      "( authorized = 1 OR info LIKE '%provider%' ) AND username != ''");
    while ($urow = sqlFetchArray($ures)) {
        $arr_users[$urow['id']] = '1';
    }

    // Now write a data entry form:
    // List unbilled billing items (cpt, hcpcs, copays) for the patient.
    // List unbilled product sales for the patient.
    // Present an editable dollar amount for each line item, a total
    // which is also the default value of the input payment amount,
    // and OK and Cancel buttons.
    ?>
<!DOCTYPE html>
    <html>
    <head>
        <?php Header::setupHeader(['datetime-picker']);?>

        <script>
            var mypcc = <?php echo js_escape($GLOBALS['phone_country_code']); ?>;

            <?php require($GLOBALS['srcdir'] . "/restoreSession.php"); ?>

            // This clears the tax line items in preparation for recomputing taxes.
            function clearTax(visible) {
                var f = document.forms[0];
                for (var lino = 0; true; ++lino) {
                    var pfx = 'line[' + lino + ']';
                    if (! f[pfx + '[code_type]']) {
                        break
                    };
                    if (f[pfx + '[code_type]'].value != 'TAX') {
                        continue
                    };
                    f[pfx + '[price]'].value = '0.00';
                    if (visible) {
                        f[pfx + '[amount]'].value = '0.00'
                    };
                }
            }

            // For a given tax ID and amount, compute the tax on that amount and add it
            // to the "price" (same as "amount") of the corresponding tax line item.
            // Note the tax line items include their "taxrate" to make this easy.
            function addTax(rateid, amount, visible) {
                if (rateid.length == 0) {
                    return 0
                };
                var f = document.forms[0];
                for (var lino = 0; true; ++lino) {
                    var pfx = 'line[' + lino + ']';
                    if (! f[pfx + '[code_type]']) {
                        break
                    };
                    if (f[pfx + '[code_type]'].value != 'TAX') {
                        continue
                    };
                    if (f[pfx + '[code]'].value != rateid) {
                        continue
                    };
                    var tax = amount * parseFloat(f[pfx + '[taxrates]'].value);
                    tax = parseFloat(tax.toFixed(<?php echo js_escape($currdecimals); ?>));
                    var cumtax = parseFloat(f[pfx + '[price]'].value) + tax;
                    f[pfx + '[price]'].value  = cumtax.toFixed(<?php echo js_escape($currdecimals); ?>); // requires JS 1.5
                    if (visible) {
                        f[pfx + '[amount]'].value = cumtax.toFixed(<?php echo js_escape($currdecimals); ?>); // requires JS 1.5
                    }
                    if (isNaN(tax)) {
                        alert('Tax rate not numeric at line ' + lino);
                    }
                return tax;
             }
             return 0;
            }

            // This mess recomputes the invoice total and optionally applies a discount.
            function computeDiscountedTotals(discount, visible) {
                clearTax(visible);
                var f = document.forms[0];
                var total = 0.00;
                for (var lino = 0; f['line[' + lino + '][code_type]']; ++lino) {
                    var code_type = f['line[' + lino + '][code_type]'].value;
                    // price is price per unit when the form was originally generated.
                    // By contrast, amount is the dynamically-generated discounted line total.
                    var price = parseFloat(f['line[' + lino + '][price]'].value);
                    if (isNaN(price)) {
                        alert('Price not numeric at line ' + lino);
                    }
                    if (code_type == 'COPAY' || code_type == 'TAX') {
                        // This works because the tax lines come last.
                        total += parseFloat(price.toFixed(<?php echo js_escape($currdecimals); ?>));
                        continue;
                    }
                    var units = f['line[' + lino + '][units]'].value;
                    var amount = price * units;
                    amount = parseFloat(amount.toFixed(<?php echo js_escape($currdecimals); ?>));
                    if (visible) {
                        f['line[' + lino + '][amount]'].value = amount.toFixed(<?php echo js_escape($currdecimals); ?>);
                    }
                    total += amount;
                    var taxrates  = f['line[' + lino + '][taxrates]'].value;
                    var taxids = taxrates.split(':');
                    for (var j = 0; j < taxids.length; ++j) {
                        addTax(taxids[j], amount, visible);
                    }
                }
                return total - discount;
            }

            // Recompute displayed amounts with any discount applied.
            function computeTotals() {
                var f = document.forms[0];
                var discount = parseFloat(f.form_discount.value);
                if (isNaN(discount)) {
                    discount = 0;
                }
                <?php if (!$GLOBALS['discount_by_money']) { ?>
                // This site discounts by percentage, so convert it to a money amount.
                if (discount > 100) {
                    discount = 100;
                }
                if (discount < 0) {
                    discount = 0;
                }
                discount = 0.01 * discount * computeDiscountedTotals(0, false);
                <?php } ?>
                var total = computeDiscountedTotals(discount, true);
                f.form_amount.value = total.toFixed(<?php echo js_escape($currdecimals); ?>);
                return true;
            }

            $(function () {
                $('.datepicker').datetimepicker({
                   <?php $datetimepicker_timepicker = false; ?>
                   <?php $datetimepicker_showseconds = false; ?>
                   <?php $datetimepicker_formatInput = false; ?>
                   <?php require($GLOBALS['srcdir'] . '/js/xl/jquery-datetimepicker-2-5-4.js.php'); ?>
                   <?php // can add any additional javascript settings to datetimepicker here; need to prepend first setting with a comma ?>
                });
            });
        </script>
        <style>
            @media (min-width: 992px){
                .modal-lg {
                    width: 1000px !Important;
                }
            }
        </style>
        <title><?php echo xlt('Patient Checkout'); ?></title>
    <?php
    $arrOeUiSettings = array(
        'heading_title' => xl('Patient Checkout'),
        'include_patient_name' => true,// use only in appropriate pages
        'expandable' => false,
        'expandable_files' => array(),//all file names need suffix _xpd
        'action' => "",//conceal, reveal, search, reset, link or back
        'action_title' => "",
        'action_href' => "",//only for actions - reset, link or back
        'show_help_icon' => false,
        'help_file_name' => ""
    );
    $oemr_ui = new OemrUI($arrOeUiSettings);
    ?>
    </head>
    <body>
        <div id="container_div" class="<?php echo $oemr_ui->oeContainer();?> mt-3">
            <div class="row">
                <div class="col-sm-12">
                    <?php echo  $oemr_ui->pageHeading() . "\r\n"; ?>
                </div>
            </div>
            <div class="row">
                <div class="col-sm-12">
                    <form action='pos_checkout.php' method='post'>
                        <input type="hidden" name="csrf_token_form" value="<?php echo attr(CsrfUtils::collectCsrfToken()); ?>" />
                        <input name='form_pid' type='hidden' value='<?php echo attr($patient_id) ?>' />
                        <fieldset>
                            <legend><?php echo xlt('Item Details'); ?></legend>
                            <div class="table-responsive">
                                <table class="table">
                                    <tr>
                                        <td class="font-weight-bold"><?php echo xlt('Date'); ?></td>
                                        <td class="font-weight-bold"><?php echo xlt('Description'); ?></td>
                                        <td class="font-weight-bold text-right"><?php echo xlt('Qty'); ?></td>
                                        <td class="font-weight-bold text-right"><?php echo xlt('Amount'); ?></td>
                                    </tr>
                                    <?php
                                    $inv_encounter = '';
                                    $inv_date      = '';
                                    $inv_provider  = 0;
                                    $inv_payer     = 0;
                                    $gcac_related_visit = false;
                                    $gcac_service_provided = false;

                                    // Process billing table items.
                                    // Items that are not allowed to have a fee are skipped.
                                    //
                                    while ($brow = sqlFetchArray($bres)) {
                                        // Skip all but the most recent encounter.
                                        if ($inv_encounter && $brow['encounter'] != $inv_encounter) {
                                            continue;
                                        }

                                        $thisdate = substr($brow['date'], 0, 10);
                                        $code_type = $brow['code_type'];

                                        // Collect tax rates, related code and provider ID.
                                        $taxrates = '';
                                        $related_code = '';
                                        $sqlBindArray = array();
                                        if (!empty($code_types[$code_type]['fee'])) {
                                            $query = "SELECT taxrates, related_code FROM codes WHERE code_type = ? " .
                                            " AND " .
                                            "code = ? AND ";
                                            array_push($sqlBindArray, $code_types[$code_type]['id'], $brow['code']);
                                            if ($brow['modifier']) {
                                                $query .= "modifier = ?";
                                                array_push($sqlBindArray, $brow['modifier']);
                                            } else {
                                                $query .= "(modifier IS NULL OR modifier = '')";
                                            }
                                            $query .= " LIMIT 1";
                                            $tmp = sqlQuery($query, $sqlBindArray);
                                            $taxrates = $tmp['taxrates'];
                                            $related_code = $tmp['related_code'];
                                            markTaxes($taxrates);
                                        }

                                        write_form_line(
                                            $code_type,
                                            $brow['code'],
                                            $brow['id'],
                                            $thisdate,
                                            $brow['code_text'],
                                            $brow['fee'],
                                            $brow['units'],
                                            $taxrates
                                        );
                                        if (!$inv_encounter) {
                                            $inv_encounter = $brow['encounter'];
                                        }
                                        $inv_payer = $brow['payer_id'];
                                        if (!$inv_date || $inv_date < $thisdate) {
                                            $inv_date = $thisdate;
                                        }

                                        // Custom logic for IPPF to determine if a GCAC issue applies.
                                        if ($GLOBALS['ippf_specific'] && $related_code) {
                                            $relcodes = explode(';', $related_code);
                                            foreach ($relcodes as $codestring) {
                                                if ($codestring === '') {
                                                    continue;
                                                }
                                                list($codetype, $code) = explode(':', $codestring);
                                                if ($codetype !== 'IPPF') {
                                                    continue;
                                                }
                                                if (preg_match('/^25222/', $code)) {
                                                    $gcac_related_visit = true;
                                                    if (preg_match('/^25222[34]/', $code)) {
                                                        $gcac_service_provided = true;
                                                    }
                                                }
                                            }
                                        }
                                    }

                                    // Process copays
                                    //
                                    $totalCopay = BillingUtilities::getPatientCopay($patient_id, $encounter);
                                    if ($totalCopay < 0) {
                                        write_form_line("COPAY", "", "", "", "", $totalCopay, "", "");
                                    }

                                    // Process drug sales / products.
                                    //
                                    while ($drow = sqlFetchArray($dres)) {
                                        if ($inv_encounter && $drow['encounter'] && $drow['encounter'] != $inv_encounter) {
                                            continue;
                                        }

                                        $thisdate = $drow['sale_date'];
                                        if (!$inv_encounter) {
                                            $inv_encounter = $drow['encounter'];
                                        }

                                        if (!$inv_provider && !empty($arr_users[$drow['provider_id']])) {
                                            $inv_provider = $drow['provider_id'] + 0;
                                        }

                                        if (!$inv_date || $inv_date < $thisdate) {
                                            $inv_date = $thisdate;
                                        }

                                        // Accumulate taxes for this product.
                                        $tmp = sqlQuery("SELECT taxrates FROM drug_templates WHERE drug_id = ? " .
                                          " ORDER BY selector LIMIT 1", array($drow['drug_id']));
                                        // accumTaxes($drow['fee'], $tmp['taxrates']);
                                        $taxrates = $tmp['taxrates'];
                                        markTaxes($taxrates);

                                        write_form_line(
                                            'PROD',
                                            $drow['drug_id'],
                                            $drow['sale_id'],
                                            $thisdate,
                                            $drow['name'],
                                            $drow['fee'],
                                            $drow['quantity'],
                                            $taxrates
                                        );
                                    }

                                    // Write a form line for each tax that has money, adding to $total.
                                    foreach ($taxes as $key => $value) {
                                        if ($value[2]) {
                                            write_form_line('TAX', $key, $key, date('Y-m-d'), $value[0], 0, 1, $value[1]);
                                        }
                                    }

                                    // Besides copays, do not collect any other information from ar_activity,
                                    // since this is for appt checkout.

                                    if ($inv_encounter) {
                                        $erow = sqlQuery("SELECT provider_id FROM form_encounter WHERE " .
                                        "pid = ? AND encounter = ? " .
                                        "ORDER BY id DESC LIMIT 1", array($patient_id,$inv_encounter));
                                        $inv_provider = $erow['provider_id'] + 0;
                                    }
                                    ?>
                                </table>
                            </div>
                        </fieldset>
                        <fieldset>
                            <legend><?php echo xlt('Collect Payment'); ?></legend>
                            <div class="col-12 oe-custom-line">
                                <div class="col-3 offset-lg-3">
                                    <label class="control-label" for="form_discount"><?php echo $GLOBALS['discount_by_money'] ? xlt('Discount Amount') : xlt('Discount Percentage'); ?>:</label>
                                </div>
                                <div class="col-3">
                                    <input maxlength='8' name='form_discount' id='form_discount' onkeyup='computeTotals()' class= 'form-control' type='text' value='' />
                                </div>
                            </div>
                            <div class="col-12 oe-custom-line">
                                <div class="col-3 offset-lg-3">
                                    <label class="control-label" for="form_method"><?php echo xlt('Payment Method'); ?>:</label>
                                </div>
                                <div class="col-3">
                                    <select name='form_method' id='form_method' class='form-control'>
                                        <?php
                                            $query1112 = "SELECT * FROM list_options where list_id=?  ORDER BY seq, title ";
                                            $bres1112 = sqlStatement($query1112, array('payment_method'));
                                        while ($brow1112 = sqlFetchArray($bres1112)) {
                                            if ($brow1112['option_id'] == 'electronic' || $brow1112['option_id'] == 'bank_draft') {
                                                continue;
                                            }
                                            echo "<option value='" . attr($brow1112['option_id']) . "'>" . text(xl_list_label($brow1112['title'])) . "</option>";
                                        }
                                        ?>
                                    </select>
                                </div>
                            </div>
                            <div class="col-12 oe-custom-line">
                                <div class="col-3 offset-lg-3">
                                    <label class="control-label" for="form_source"><?php echo xlt('Check/Reference Number'); ?>:</label>
                                </div>
                                <div class="col-3">
                                    <input name='form_source' id='form_source' class= 'form-control' type='text' value='' />
                                </div>
                            </div>
                            <div class="col-12 oe-custom-line">
                                <div class="col-3 offset-lg-3">
                                    <label class="control-label" for="form_amount"><?php echo xlt('Amount Paid'); ?>:</label>
                                </div>
                                <div class="col-3">
                                    <input name='form_amount' id='form_amount'class='form-control' type='text' value='0.00' />
                                </div>
                            </div>
                            <div class="col-12 oe-custom-line">
                                <div class="col-3 offset-lg-3">
                                    <label class="control-label" for="form_date"><?php echo xlt('Posting Date'); ?>:</label>
                                </div>
                                <div class="col-3">
                                    <input class='form-control datepicker' id='form_date' name='form_date' title='yyyy-mm-dd date of service' type='text' value='<?php echo attr($inv_date) ?>' />
                                </div>
                            </div>
                            <?php
                            // If this user has a non-empty irnpool assigned, show the pending
                            // invoice reference number.
                            $irnumber = BillingUtilities::getInvoiceRefNumber();
                            if (!empty($irnumber)) {
                                ?>
                            <div class="col-12 oe-custom-line">
                                <div class="col-3 offset-lg-3">
                                    <label class="control-label" for="form_tentative"><?php echo xlt('Tentative Invoice Ref No'); ?>:</label>
                                </div>
                                <div class="col-3">
                                    <div name='form_source' id='form_tentative' id='form_tentative' class= 'form-control'><?php echo text($irnumber); ?></div>
                                </div>
                            </div>
                                <?php
                            } elseif (!empty($GLOBALS['gbl_mask_invoice_number'])) { // Otherwise if there is an invoice
                                // reference number mask, ask for the refno.
                                ?>
                            <div class="col-12 oe-custom-line">
                                <div class="col-3 offset-lg-3">
                                    <label class="control-label" for="form_irnumber"><?php echo xlt('Invoice Reference Number'); ?>:</label>
                                </div>
                                <div class="col-3">
                                    <input type='text' name='form_irnumber' id='form_irnumber' class='form-control' value='' onkeyup='maskkeyup(this,<?php echo attr_js($GLOBALS['gbl_mask_invoice_number']); ?>)' onblur='maskblur(this,<?php echo attr_js($GLOBALS['gbl_mask_invoice_number']); ?>)' />
                                </div>
                            </div>
                                <?php
                            }
                            ?>
                        </fieldset>
                        <div class="form-group">
                            <div class="col-sm-12 text-left position-override">
<<<<<<< HEAD
                                <div class="btn-group btn-group-pinch" role="group">
                                    <button type='submit' class="btn btn-primary btn-save" name='form_save' id='form_save' value='save'><?php echo xlt('Save');?></button>
                                    <?php if (empty($_GET['framed'])) { ?>
                                    <button type='button' class="btn btn-secondary btn-cancel btn-separate-left" onclick='window.close()'><?php echo xlt('Cancel'); ?></button>
=======
                                <div class="btn-group" role="group">
                                    <button type='submit' class="btn btn-secondary btn-save"  name='form_save' id='form_save' value='save'><?php echo xlt('Save');?></button>
                                    <?php if (empty($_GET['framed'])) { ?>
                                    <button type='button' class="btn btn-link btn-cancel" onclick='window.close()'><?php echo xlt('Cancel'); ?></button>
>>>>>>> 32f7acb9
                                    <?php } ?>
                                    <input type='hidden' name='form_provider'  value='<?php echo attr($inv_provider)  ?>' />
                                    <input type='hidden' name='form_payer'     value='<?php echo attr($inv_payer)     ?>' />
                                    <input type='hidden' name='form_encounter' value='<?php echo attr($inv_encounter) ?>' />
                                </div>
                            </div>
                        </div>
                    </form>
                </div>
            </div>
        </div><!-- end of div container-->
        <?php $oemr_ui->oeBelowContainerDiv();?>
        <script>
            computeTotals();
                <?php
                if ($gcac_related_visit && !$gcac_service_provided) {
                    // Skip this warning if the GCAC visit form is not allowed.
                    $grow = sqlQuery("SELECT COUNT(*) AS count FROM layout_group_properties " .
                      "WHERE grp_form_id = 'LBFgcac' grp_group_id = '' AND grp_activity = 1");
                    if (!empty($grow['count'])) { // if gcac is used
                        // Skip this warning if referral or abortion in TS.
                        $grow = sqlQuery("SELECT COUNT(*) AS count FROM transactions " .
                        "WHERE title = 'Referral' AND refer_date IS NOT NULL AND " .
                        "refer_date = ? AND pid = ?", array($inv_date,$patient_id));
                        if (empty($grow['count'])) { // if there is no referral
                            $grow = sqlQuery("SELECT COUNT(*) AS count FROM forms " .
                            "WHERE pid = ? AND encounter = ? AND " .
                             "deleted = 0 AND formdir = 'LBFgcac'", array($patient_id,$inv_encounter));
                            if (empty($grow['count'])) { // if there is no gcac form
                                echo " alert(" . xlj('This visit will need a GCAC form, referral or procedure service.') . ");\n";
                            }
                        }
                    }
                } // end if ($gcac_related_visit)
                ?>
        </script>
    </body>
</html><|MERGE_RESOLUTION|>--- conflicted
+++ resolved
@@ -1114,17 +1114,10 @@
                         </fieldset>
                         <div class="form-group">
                             <div class="col-sm-12 text-left position-override">
-<<<<<<< HEAD
-                                <div class="btn-group btn-group-pinch" role="group">
+                                <div class="btn-group" role="group">
                                     <button type='submit' class="btn btn-primary btn-save" name='form_save' id='form_save' value='save'><?php echo xlt('Save');?></button>
                                     <?php if (empty($_GET['framed'])) { ?>
-                                    <button type='button' class="btn btn-secondary btn-cancel btn-separate-left" onclick='window.close()'><?php echo xlt('Cancel'); ?></button>
-=======
-                                <div class="btn-group" role="group">
-                                    <button type='submit' class="btn btn-secondary btn-save"  name='form_save' id='form_save' value='save'><?php echo xlt('Save');?></button>
-                                    <?php if (empty($_GET['framed'])) { ?>
-                                    <button type='button' class="btn btn-link btn-cancel" onclick='window.close()'><?php echo xlt('Cancel'); ?></button>
->>>>>>> 32f7acb9
+                                    <button type='button' class="btn btn-secondary btn-cancel" onclick='window.close()'><?php echo xlt('Cancel'); ?></button>
                                     <?php } ?>
                                     <input type='hidden' name='form_provider'  value='<?php echo attr($inv_provider)  ?>' />
                                     <input type='hidden' name='form_payer'     value='<?php echo attr($inv_payer)     ?>' />
