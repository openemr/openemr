--- conflicted
+++ resolved
@@ -64,7 +64,7 @@
 <script type="text/javascript" src="../../../library/dynarch_calendar.js"></script>
 <?php include_once("{$GLOBALS['srcdir']}/dynarch_calendar_en.inc.php"); ?>
 <script type="text/javascript" src="../../../library/dynarch_calendar_setup.js"></script>
-<script type="text/javascript" src="../../../library/js/jquery-1.9.1.min.js"></script>
+<script type="text/javascript" src="../../../library/js/jquery.1.3.2.js"></script>
 <script type="text/javascript" src="../../../library/js/common.js"></script>
 <script type="text/javascript" src="../../../library/js/fancybox/jquery.fancybox-1.2.6.js"></script>
 <script type="text/javascript" src="../../../library/js/vendors/moment.js"></script>
@@ -754,65 +754,6 @@
         checkSkipConditions();
     });
 </script>
-<<<<<<< HEAD
-<script language='JavaScript'>
-    function submitme(validation_type,e) {
-        //Use the old validation script if no parameter sent (backward compatibility)
-        if (typeof validation_type === 'undefined') {
-            var f = document.forms[0];
-            if (validate_old(f)) {
-                top.restoreSession();
-                f.submit();
-            }
-        } else {
-            <?php $constraints = LBF_Validation::generate_validate_constraints('DEM');?>
-            var constraints = <?=$constraints?>;
-            var error_msg ='<?=xl('is not valid')?>';
-            var form = document.querySelector("form#demographics_form");
-            var errors = validate(form, constraints);
-            if (typeof  errors !== 'undefined') {
-                e.preventDefault();
-                 showErrors(form, errors);
-            }
-
-            function showErrors(form, errors) {
-                for (var key in errors) {
-                    if (errors.hasOwnProperty(key)) {
-
-                        var input = $('#'+key);
-                        //append 'span' tag for error massages if not exist
-                        if($("#error_" + key).length == 0) {
-
-                             $(input).after("<span id='error_" + key +"' style='color:red;display:block;white-space: nowrap;font-weight: normal;font-size: 11px;'></span>");
-                        }
-                        //show error message
-                        var title= form.elements.namedItem(key).title;
-                        $("#error_" + key).text(title +' '+error_msg);
-
-                        $(input).css('border', '1px solid red');
-                        //bind hide function on focus/select again
-                        $(input).on('click focus select', function(){
-                           hideErrors(this);
-                        });
-
-                    }
-                }
-            }
-            /*
-            * hide error message
-            * @param element
-            * */
-            function hideErrors(element){
-
-                $(element).removeAttr('style');
-                $(element).next().text('');
-            }
-
-        }
-    }
-</script>    
-=======
->>>>>>> 7aae290c
 
 <?/*Include the validation script and rules for this form*/?>
 <?include_once("$srcdir/validation/validation_script.js.php");?>
