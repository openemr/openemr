<?php
// This program is free software; you can redistribute it and/or
// modify it under the terms of the GNU General Public License
// as published by the Free Software Foundation; either version 2
// of the License, or (at your option) any later version.

require_once("../../globals.php");
require_once("$srcdir/acl.inc");
require_once("$srcdir/options.inc.php");
require_once("$srcdir/formatting.inc.php");
require_once("$srcdir/erx_javascript.inc.php");
require_once("$srcdir/validation/LBF_Validation.php");

 // Session pid must be right or bad things can happen when demographics are saved!
 //
 include_once("$srcdir/pid.inc");
 $set_pid = $_GET["set_pid"] ? $_GET["set_pid"] : $_GET["pid"];
 if ($set_pid && $set_pid != $_SESSION["pid"]) {
  setpid($set_pid);
 }

 include_once("$srcdir/patient.inc");

 $result = getPatientData($pid, "*, DATE_FORMAT(DOB,'%Y-%m-%d') as DOB_YMD");
 $result2 = getEmployerData($pid);

 // Check authorization.
 if ($pid) {
  if (!acl_check('patients', 'demo', '', 'write'))
   die(xl('Updating demographics is not authorized.'));
  if ($result['squad'] && ! acl_check('squads', $result['squad']))
   die(xl('You are not authorized to access this squad.'));
 } else {
  if (!acl_check('patients', 'demo', '', array('write','addonly') ))
   die(xl('Adding demographics is not authorized.'));
 }

$CPR = 4; // cells per row

// $statii = array('married','single','divorced','widowed','separated','domestic partner');
// $langi = getLanguages();
// $ethnoraciali = getEthnoRacials();
// $provideri = getProviderInfo();
if ($GLOBALS['insurance_information'] != '0') {
    $insurancei = getInsuranceProvidersExtra();
}else{
	$insurancei = getInsuranceProviders();
}

$fres = sqlStatement("SELECT * FROM layout_options " .
  "WHERE form_id = 'DEM' AND uor > 0 " .
  "ORDER BY group_name, seq");
?>
<html>
<head>
<?php html_header_show();?>

<link rel="stylesheet" href="<?php echo $css_header; ?>" type="text/css">

<style type="text/css">@import url(../../../library/dynarch_calendar.css);</style>

<script type="text/javascript" src="../../../library/dialog.js"></script>
<script type="text/javascript" src="../../../library/textformat.js"></script>
<script type="text/javascript" src="../../../library/dynarch_calendar.js"></script>
<?php include_once("{$GLOBALS['srcdir']}/dynarch_calendar_en.inc.php"); ?>
<script type="text/javascript" src="../../../library/dynarch_calendar_setup.js"></script>
<script type="text/javascript" src="../../../library/js/jquery-1.9.1.min.js"></script>
<script type="text/javascript" src="../../../library/js/common.js"></script>
<script type="text/javascript" src="../../../library/js/fancybox/jquery.fancybox-1.2.6.js"></script>

<?php include_once("{$GLOBALS['srcdir']}/options.js.php"); ?>

<link rel="stylesheet" type="text/css" href="../../../library/js/fancybox/jquery.fancybox-1.2.6.css" media="screen" />

<script type="text/javascript">

// Support for beforeunload handler.
var somethingChanged = false;

$(document).ready(function(){
    tabbify();
    enable_modals();

    // special size for
	$(".medium_modal").fancybox( {
		'overlayOpacity' : 0.0,
		'showCloseButton' : true,
		'frameHeight' : 460,
		'frameWidth' : 650
	});

  // Support for beforeunload handler.
  $('.tab input, .tab select, .tab textarea').change(function() {
    somethingChanged = true;
  });
  window.addEventListener("beforeunload", function (e) {
    if (somethingChanged && !top.timed_out) {
      var msg = "<?php echo xls('You have unsaved changes.'); ?>";
      e.returnValue = msg;     // Gecko, Trident, Chrome 34+
      return msg;              // Gecko, WebKit, Chrome <34
    }
  });
});

var mypcc = '<?php echo $GLOBALS['phone_country_code'] ?>';

//code used from http://tech.irt.org/articles/js037/
function replace(string,text,by) {
 // Replaces text with by in string
 var strLength = string.length, txtLength = text.length;
 if ((strLength == 0) || (txtLength == 0)) return string;

 var i = string.indexOf(text);
 if ((!i) && (text != string.substring(0,txtLength))) return string;
 if (i == -1) return string;

 var newstr = string.substring(0,i) + by;

 if (i+txtLength < strLength)
  newstr += replace(string.substring(i+txtLength,strLength),text,by);

 return newstr;
}

function upperFirst(string,text) {
 return replace(string,text,text.charAt(0).toUpperCase() + text.substring(1,text.length));
}

<?php for ($i=1;$i<=3;$i++) { ?>
function auto_populate_employer_address<?php echo $i ?>(){
 var f = document.demographics_form;
 if (f.form_i<?php echo $i?>subscriber_relationship.options[f.form_i<?php echo $i?>subscriber_relationship.selectedIndex].value == "self")
 {
  f.i<?php echo $i?>subscriber_fname.value=f.form_fname.value;
  f.i<?php echo $i?>subscriber_mname.value=f.form_mname.value;
  f.i<?php echo $i?>subscriber_lname.value=f.form_lname.value;
  f.i<?php echo $i?>subscriber_street.value=f.form_street.value;
  f.i<?php echo $i?>subscriber_city.value=f.form_city.value;
  f.form_i<?php echo $i?>subscriber_state.value=f.form_state.value;
  f.i<?php echo $i?>subscriber_postal_code.value=f.form_postal_code.value;
  if (f.form_country_code)
    f.form_i<?php echo $i?>subscriber_country.value=f.form_country_code.value;
  f.i<?php echo $i?>subscriber_phone.value=f.form_phone_home.value;
  f.i<?php echo $i?>subscriber_DOB.value=f.form_DOB.value;
  if(typeof f.form_ss!="undefined")
    {
        f.i<?php echo $i?>subscriber_ss.value=f.form_ss.value;  
    }
  f.form_i<?php echo $i?>subscriber_sex.value = f.form_sex.value;
  f.i<?php echo $i?>subscriber_employer.value=f.form_em_name.value;
  f.i<?php echo $i?>subscriber_employer_street.value=f.form_em_street.value;
  f.i<?php echo $i?>subscriber_employer_city.value=f.form_em_city.value;
  f.form_i<?php echo $i?>subscriber_employer_state.value=f.form_em_state.value;
  f.i<?php echo $i?>subscriber_employer_postal_code.value=f.form_em_postal_code.value;
  if (f.form_em_country)
    f.form_i<?php echo $i?>subscriber_employer_country.value=f.form_em_country.value;
 }
}

<?php } ?>

function popUp(URL) {
 day = new Date();
 id = day.getTime();
 top.restoreSession();
 eval("page" + id + " = window.open(URL, '" + id + "', 'toolbar=0,scrollbars=1,location=0,statusbar=0,menubar=0,resizable=1,width=400,height=300,left = 440,top = 362');");
}

function checkNum () {
 var re= new RegExp();
 re = /^\d*\.?\d*$/;
 str=document.demographics_form.monthly_income.value;
 if(re.exec(str))
 {
 }else{
  alert("<?php xl('Please enter a monetary amount using only numbers and a decimal point.','e'); ?>");
 }
}

// Indicates which insurance slot is being updated.
var insurance_index = 0;

// The OnClick handler for searching/adding the insurance company.
function ins_search(ins) {
	insurance_index = ins;
	return false;
}

// The ins_search.php window calls this to set the selected insurance.
function set_insurance(ins_id, ins_name) {
 var thesel = document.forms[0]['i' + insurance_index + 'provider'];
 var theopts = thesel.options; // the array of Option objects
 var i = 0;
 for (; i < theopts.length; ++i) {
  if (theopts[i].value == ins_id) {
   theopts[i].selected = true;
   return;
  }
 }
 // no matching option was found so create one, append it to the
 // end of the list, and select it.
 theopts[i] = new Option(ins_name, ins_id, false, true);
}

// This capitalizes the first letter of each word in the passed input
// element.  It also strips out extraneous spaces.
function capitalizeMe(elem) {
 var a = elem.value.split(' ');
 var s = '';
 for(var i = 0; i < a.length; ++i) {
  if (a[i].length > 0) {
   if (s.length > 0) s += ' ';
   s += a[i].charAt(0).toUpperCase() + a[i].substring(1);
  }
 }
 elem.value = s;
}

function divclick(cb, divid) {
 var divstyle = document.getElementById(divid).style;
 if (cb.checked) {
  divstyle.display = 'block';
 } else {
  divstyle.display = 'none';
 }
 return true;
}

// Compute the length of a string without leading and trailing spaces.
function trimlen(s) {
 var i = 0;
 var j = s.length - 1;
 for (; i <= j && s.charAt(i) == ' '; ++i);
 for (; i <= j && s.charAt(j) == ' '; --j);
 if (i > j) return 0;
 return j + 1 - i;
}

function validate(f) {
 var errCount = 0;
 var errMsgs = new Array();
<?php generate_layout_validation('DEM'); ?>

 var msg = "";
 msg += "<?php xl('The following fields are required', 'e' ); ?>:\n\n";
 for ( var i = 0; i < errMsgs.length; i++ ) {
	msg += errMsgs[i] + "\n";
 }
 msg += "\n<?php xl('Please fill them in before continuing.', 'e'); ?>";

 if ( errMsgs.length > 0 ) {
	alert(msg);
 }

 //Misc  Deceased Date Validation for Future Date 
var dateVal = document.getElementById("form_deceased_date").value;
var currentDate;
var d = new Date();
month = '' + (d.getMonth() + 1),
day = '' + d.getDate(),
year = d.getFullYear();
if (month.length < 2) month = '0' + month;
if (day.length < 2) day = '0' + day;
currentDate = year+'-'+month+'-'+day;
if(dateVal > currentDate)
{
	alert ('<?php echo xls("Deceased Date should not be greater than Today"); ?>'); 
	return false;
} 

//Patient Data validations
 <?php if($GLOBALS['erx_enable']){ ?>
 alertMsg='';
 for(i=0;i<f.length;i++){
  if(f[i].type=='text' && f[i].value)
  {
   if(f[i].name == 'form_fname' || f[i].name == 'form_mname' || f[i].name == 'form_lname')
   {
    alertMsg += checkLength(f[i].name,f[i].value,35);
    alertMsg += checkUsername(f[i].name,f[i].value);
   }
   else if(f[i].name == 'form_street' || f[i].name == 'form_city')
   {
    alertMsg += checkLength(f[i].name,f[i].value,35);
    alertMsg += checkAlphaNumericExtended(f[i].name,f[i].value);
   }
   else if(f[i].name == 'form_phone_home')
   {
    alertMsg += checkPhone(f[i].name,f[i].value);
   }
  }
 }
 if(alertMsg)
 {
   alert(alertMsg);
   return false;
 }
 <?php } ?>
 //return false;
 
// Some insurance validation.
 for (var i = 1; i <= 3; ++i) {
  subprov = 'i' + i + 'provider';
  if (!f[subprov] || f[subprov].selectedIndex <= 0) continue;
  var subpfx = 'i' + i + 'subscriber_';
  var subrelat = f['form_' + subpfx + 'relationship'];
  var samename =
   f[subpfx + 'fname'].value == f.form_fname.value &&
   f[subpfx + 'mname'].value == f.form_mname.value &&
   f[subpfx + 'lname'].value == f.form_lname.value;
  var ss_regexp=/[0-9][0-9][0-9]-?[0-9][0-9]-?[0-9][0-9][0-9][0-9]/;
  var samess=true;
  var ss_valid=false;
  if(typeof f.form_ss!="undefined")
      {
        samess = f[subpfx + 'ss'].value == f.form_ss.value;
        ss_valid=ss_regexp.test(f[subpfx + 'ss'].value) && ss_regexp.test(f.form_ss.value);  
      }
  if (subrelat.options[subrelat.selectedIndex].value == "self") {
   if (!samename) {
    if (!confirm("<?php echo xls('Subscriber relationship is self but name is different! Is this really OK?'); ?>"))
     return false;
   }
   if (!samess && ss_valid) {
    if(!confirm("<?php echo xls('Subscriber relationship is self but SS number is different!')." ". xls("Is this really OK?"); ?>"))
    return false;
   }
  } // end self
  else {
   if (samename) {
    if (!confirm("<?php echo xls('Subscriber relationship is not self but name is the same! Is this really OK?'); ?>"))
     return false;
   }
   if (samess && ss_valid)  {
    if(!confirm("<?php echo xls('Subscriber relationship is not self but SS number is the same!') ." ". xls("Is this really OK?"); ?>"))
    return false;
   }
  } // end not self
 } // end for

 return errMsgs.length < 1;
}

<<<<<<< HEAD
=======
function submitme() {
 var f = document.forms[0];
 if (validate(f)) {
  somethingChanged = false; // turn off "are you sure you want to leave"
  top.restoreSession();
  f.submit();
 }
}
>>>>>>> 04b5bd45

// Onkeyup handler for policy number.  Allows only A-Z and 0-9.
function policykeyup(e) {
 var v = e.value.toUpperCase();
 var filteredString="";
 for (var i = 0; i < v.length; ++i) {
  var c = v.charAt(i);
  if ((c >= '0' && c <= '9') ||
     (c >= 'A' && c <= 'Z') ||
     (c == '*') ||
     (c == '-') ||
     (c == '_') ||
     (c == '(') ||
     (c == ')') ||
     (c == '#'))
     {
         filteredString+=c;
     }
 }
 e.value = filteredString;
 return;
}

// Added 06/2009 by BM to make compatible with list_options table and functions - using jquery
$(document).ready(function() {

 <?php for ($i=1;$i<=3;$i++) { ?>
  $("#form_i<?php echo $i?>subscriber_relationship").change(function() { auto_populate_employer_address<?php echo $i?>(); });
 <?php } ?>

});

</script>
</head>

<body class="body_top">
<form action='demographics_save.php' name='demographics_form' id="DEM" method='post' onsubmit="submitme(<?php echo $GLOBALS['new_validate'] ? 1 : 0;?>,event,'DEM')">
<input type='hidden' name='mode' value='save' />
<input type='hidden' name='db_id' value="<?php echo $result['id']?>" />
<table cellpadding='0' cellspacing='0' border='0'>
	<tr>
		<td>
			<?php if ($GLOBALS['concurrent_layout']) { ?>
			<a href="demographics.php" onclick="top.restoreSession()">
			<?php } else { ?>
			<a href="patient_summary.php" target="Main" onclick="top.restoreSession()">
			<?php } ?>
			<font class=title><?php xl('Current Patient','e'); ?></font>
			</a>
			&nbsp;&nbsp;
		</td>
        <td>
            <input class="css_btn" type="submit" value="<?php xl('Save','e'); ?>">
        </td>
		<td>
			<?php if ($GLOBALS['concurrent_layout']) { ?>
			<a class="css_button" href="demographics.php" onclick="top.restoreSession()">
			<?php } else { ?>
			<a href="patient_summary.php" target="Main" onclick="top.restoreSession()">
			<?php } ?>
			<span><?php xl('Cancel','e'); ?></span>
			</a>
		</td>
	</tr>
</table>
<?php

function end_cell() {
  global $item_count, $cell_count;
  if ($item_count > 0) {
    echo "</td>";
    $item_count = 0;
  }
}

function end_row() {
  global $cell_count, $CPR;
  end_cell();
  if ($cell_count > 0) {
    for (; $cell_count < $CPR; ++$cell_count) echo "<td></td>";
    echo "</tr>\n";
    $cell_count = 0;
  }
}

function end_group() {
  global $last_group;
  if (strlen($last_group) > 0) {
    end_row();
    echo " </table>\n";
    echo "</div>\n";
  }
}

$last_group = '';
$cell_count = 0;
$item_count = 0;
$display_style = 'block';

$group_seq=0; // this gives the DIV blocks unique IDs

?>
<br>
  <div class="section-header">
   <span class="text"><b> <?php xl("Demographics", "e" )?></b></span>
</div>

<div id="DEM" >

	<ul class="tabNav">
	   <?php display_layout_tabs('DEM', $result, $result2); ?>
	</ul>

	<div class="tabContainer">
		<?php display_layout_tabs_data_editable('DEM', $result, $result2); ?>
	</div>
</div>
<br>

<div id="DEM" >


<?php
 if (! $GLOBALS['simplified_demographics']) {

	  $insurance_headings = array(xl("Primary Insurance Provider"), xl("Secondary Insurance Provider"), xl("Tertiary Insurance provider"));
	  $insurance_info = array();
	  $insurance_info[1] = getInsuranceData($pid,"primary");
	  $insurance_info[2] = getInsuranceData($pid,"secondary");
	  $insurance_info[3] = getInsuranceData($pid,"tertiary");

	?>
     <div class="section-header">
         <span class="text"><b><?php xl("Insurance", "e" )?></b></span>
     </div>
	<div id="INSURANCE" >
		<ul class="tabNav">
		<?php
		foreach (array('primary','secondary','tertiary') as $instype) {
			?><li <?php echo $instype == 'primary' ? 'class="current"' : '' ?>><a href="/play/javascript-tabbed-navigation/"><?php $CapInstype=ucfirst($instype); xl($CapInstype,'e'); ?></a></li><?php
		}
		?>
		</ul>

	<div class="tabContainer">

	<?php
	  for($i=1;$i<=3;$i++) {
	   $result3 = $insurance_info[$i];
	?>

		<div class="tab <?php echo $i == 1 ? 'current': '' ?>" style='height:auto;width:auto'>		<!---display icky, fix to auto-->

		<table border="0">

		 <tr>
		  <td valign=top width="430">
		   <table border="0">

			 <tr>
			  <td valign='top'>
			   <span class='required'><?php echo $insurance_headings[$i -1]."&nbsp;"?></span>
			  </td>
			  <td class='required'>:</td>
			  <td>
                           <a href="../../practice/ins_search.php" class="iframe medium_modal css_button" onclick="ins_search(<?php echo $i?>)">
				<span><?php echo xl('Search/Add') ?></span>
        			</a>
				<select name="i<?php echo $i?>provider">
				<option value=""><?php xl('Unassigned','e'); ?></option>
				<?php
				 foreach ($insurancei as $iid => $iname) {
				  echo "<option value='" . $iid . "'";
				  if (strtolower($iid) == strtolower($result3{"provider"}))
				   echo " selected";
				  echo ">" . $iname . "</option>\n";
				 }
				?>
			   </select>

			  </td>
			 </tr>

			<tr>
			 <td>
			  <span class='required'><?php xl('Plan Name','e'); ?> </span>
			 </td>
			 <td class='required'>:</td>
			 <td>
			  <input type='entry' size='20' name='i<?php echo $i?>plan_name' value="<?php echo $result3{"plan_name"} ?>"
			   onchange="capitalizeMe(this);" />&nbsp;&nbsp;
			 </td>
			</tr>

			<tr>
			 <td>
			  <span class='required'><?php xl('Effective Date','e'); ?></span>
			 </td>
			 <td class='required'>:</td>
			 <td>
			  <input type='entry' size='16' id='i<?php echo $i ?>effective_date' name='i<?php echo $i ?>effective_date'
			   value='<?php echo $result3['date'] ?>'
			   onkeyup='datekeyup(this,mypcc)' onblur='dateblur(this,mypcc)'
			   title='yyyy-mm-dd' />
                          <img src='../../pic/show_calendar.gif' align='absbottom' width='24' height='22' id='img_i<?php echo $i ?>effective_date' border='0' alt='[?]' style='cursor:pointer' title='<?php xl('Click here to choose a date','e'); ?>'>
			 </td>
			</tr>

			<tr>
			 <td><span class=required><?php xl('Policy Number','e'); ?></span></td>
			 <td class='required'>:</td>
			 <td><input type='entry' size='16' name='i<?php echo $i?>policy_number' value="<?php echo $result3{"policy_number"}?>"
			  onkeyup='policykeyup(this)'></td>
			</tr>

			<tr>
			 <td><span class=required><?php xl('Group Number','e'); ?></span></td>
			 <td class='required'>:</td>
			 <td><input type=entry size=16 name=i<?php echo $i?>group_number value="<?php echo $result3{"group_number"}?>" onkeyup='policykeyup(this)'></td>
			</tr>

			<tr<?php if ($GLOBALS['omit_employers']) echo " style='display:none'"; ?>>
			 <td class='required'><?php xl('Subscriber Employer (SE)','e'); ?><br><span style='font-weight:normal'>
			  (<?php xl('if unemployed enter Student','e'); ?>,<br><?php xl('PT Student, or leave blank','e'); ?>) </span></td>
			  <td class='required'>:</td>
			 <td><input type=entry size=25 name=i<?php echo $i?>subscriber_employer
			  value="<?php echo $result3{"subscriber_employer"}?>"
			   onchange="capitalizeMe(this);" /></td>
			</tr>

			<tr<?php if ($GLOBALS['omit_employers']) echo " style='display:none'"; ?>>
			 <td><span class=required><?php xl('SE Address','e'); ?></span></td>
			 <td class='required'>:</td>
			 <td><input type=entry size=25 name=i<?php echo $i?>subscriber_employer_street
			  value="<?php echo $result3{"subscriber_employer_street"}?>"
			   onchange="capitalizeMe(this);" /></td>
			</tr>

			<tr<?php if ($GLOBALS['omit_employers']) echo " style='display:none'"; ?>>
			 <td colspan="3">
			  <table>
			   <tr>
				<td><span class=required><?php xl('SE City','e'); ?>: </span></td>
				<td><input type=entry size=15 name=i<?php echo $i?>subscriber_employer_city
				 value="<?php echo $result3{"subscriber_employer_city"}?>"
				  onchange="capitalizeMe(this);" /></td>
				<td><span class=required><?php echo ($GLOBALS['phone_country_code'] == '1') ? xl('SE State','e') : xl('SE Locality','e') ?>: </span></td>
			<td>
				 <?php
				  // Modified 7/2009 by BM to incorporate data types
			  generate_form_field(array('data_type'=>$GLOBALS['state_data_type'],'field_id'=>('i'.$i.'subscriber_employer_state'),'list_id'=>$GLOBALS['state_list'],'fld_length'=>'15','max_length'=>'63','edit_options'=>'C'), $result3['subscriber_employer_state']);
				 ?>
				</td>
			   </tr>
			   <tr>
				<td><span class=required><?php echo ($GLOBALS['phone_country_code'] == '1') ? xl('SE Zip Code','e') : xl('SE Postal Code','e') ?>: </span></td>
				<td><input type=entry size=15 name=i<?php echo $i?>subscriber_employer_postal_code value="<?php echo $result3{"subscriber_employer_postal_code"}?>"></td>
				<td><span class=required><?php xl('SE Country','e'); ?>: </span></td>
			<td>
				 <?php
				  // Modified 7/2009 by BM to incorporate data types
			  generate_form_field(array('data_type'=>$GLOBALS['country_data_type'],'field_id'=>('i'.$i.'subscriber_employer_country'),'list_id'=>$GLOBALS['country_list'],'fld_length'=>'10','max_length'=>'63','edit_options'=>'C'), $result3['subscriber_employer_country']);
				 ?>
			</td>
			   </tr>
			  </table>
			 </td>
			</tr>

		   </table>
		  </td>

		  <td valign=top>
		<table border="0">
			<tr>
				<td><span class=required><?php xl('Relationship','e'); ?></span></td>
				<td class=required>:</td>
				<td colspan=3><?php
					// Modified 6/2009 by BM to use list_options and function
					generate_form_field(array('data_type'=>1,'field_id'=>('i'.$i.'subscriber_relationship'),'list_id'=>'sub_relation','empty_title'=>' '), $result3['subscriber_relationship']);
					?>

				<a href="javascript:popUp('browse.php?browsenum=<?php echo $i?>')" class=text>(<?php xl('Browse','e'); ?>)</a></td>
				<td></td><td></td><td></td><td></td>
			</tr>
                        <tr>
				<td width=120><span class=required><?php xl('Subscriber','e'); ?> </span></td>
				<td class=required>:</td>
				<td colspan=3><input type=entry size=10 name=i<?php echo $i?>subscriber_fname	value="<?php echo $result3{"subscriber_fname"}?>" onchange="capitalizeMe(this);" />
				<input type=entry size=3 name=i<?php echo $i?>subscriber_mname value="<?php echo $result3{"subscriber_mname"}?>" onchange="capitalizeMe(this);" />
				<input type=entry size=10 name=i<?php echo $i?>subscriber_lname value="<?php echo $result3{"subscriber_lname"}?>" onchange="capitalizeMe(this);" /></td>
				<td></td><td></td><td></td><td></td>
			</tr>
			<tr>
				<td><span class=bold><?php xl('D.O.B.','e'); ?> </span></td>
				<td class=required>:</td>
				<td><input type='entry' size='11' id='i<?php echo $i?>subscriber_DOB' name='i<?php echo $i?>subscriber_DOB' value='<?php echo $result3['subscriber_DOB'] ?>' onkeyup='datekeyup(this,mypcc)' onblur='dateblur(this,mypcc)' title='yyyy-mm-dd' /><img src='../../pic/show_calendar.gif' align='absbottom' width='24' height='22' id='img_i<?php echo $i; ?>dob_date' border='0' alt='[?]' style='cursor:pointer' title='<?php xl('Click here to choose a date','e'); ?>'></td>

				<td><span class=bold><?php xl('Sex','e'); ?>: </span></td>
				<td><?php
					// Modified 6/2009 by BM to use list_options and function
					generate_form_field(array('data_type'=>1,'field_id'=>('i'.$i.'subscriber_sex'),'list_id'=>'sex'), $result3['subscriber_sex']);
					?>
				</td>
				<td></td><td></td> <td></td><td></td>
			</tr>
			<tr>
				<td class=leftborder><span class=bold><?php xl('S.S.','e'); ?> </span></td>
				<td class=required>:</td>
				<td><input type=entry size=11 name=i<?php echo $i?>subscriber_ss value="<?php echo trim($result3{"subscriber_ss"})?>"></td>
			</tr>

			<tr>
				<td><span class=required><?php xl('Subscriber Address','e'); ?> </span></td>
				<td class=required>:</td>
				<td><input type=entry size=20 name=i<?php echo $i?>subscriber_street value="<?php echo $result3{"subscriber_street"}?>" onchange="capitalizeMe(this);" /></td>

				<td><span class=required><?php echo ($GLOBALS['phone_country_code'] == '1') ? xl('State','e') : xl('Locality','e') ?>: </span></td>
				<td>
					<?php
					// Modified 7/2009 by BM to incorporate data types
					generate_form_field(array('data_type'=>$GLOBALS['state_data_type'],'field_id'=>('i'.$i.'subscriber_state'),'list_id'=>$GLOBALS['state_list'],'fld_length'=>'15','max_length'=>'63','edit_options'=>'C'), $result3['subscriber_state']);
				?>
				</td>
			</tr>
			<tr>
				<td class=leftborder><span class=required><?php xl('City','e'); ?></span></td>
				<td class=required>:</td>
				<td><input type=entry size=11 name=i<?php echo $i?>subscriber_city value="<?php echo $result3{"subscriber_city"}?>" onchange="capitalizeMe(this);" /></td><td class=leftborder><span class='required'<?php if ($GLOBALS['omit_employers']) echo " style='display:none'"; ?>><?php xl('Country','e'); ?>: </span></td><td>
					<?php
					// Modified 7/2009 by BM to incorporate data types
					generate_form_field(array('data_type'=>$GLOBALS['country_data_type'],'field_id'=>('i'.$i.'subscriber_country'),'list_id'=>$GLOBALS['country_list'],'fld_length'=>'10','max_length'=>'63','edit_options'=>'C'), $result3['subscriber_country']);
					?>
				</td>
</tr>
			<tr>
				<td><span class=required><?php echo ($GLOBALS['phone_country_code'] == '1') ? xl('Zip Code','e') : xl('Postal Code','e') ?> </span></td><td class=required>:</td><td><input type=entry size=10 name=i<?php echo $i?>subscriber_postal_code value="<?php echo $result3{"subscriber_postal_code"}?>"></td>

				<td colspan=2>
				</td><td></td>
			</tr>
			<tr>
				<td><span class=bold><?php xl('Subscriber Phone','e'); ?></span></td>
				<td class=required>:</td>
				<td><input type='text' size='20' name='i<?php echo $i?>subscriber_phone' value='<?php echo $result3["subscriber_phone"] ?>' onkeyup='phonekeyup(this,mypcc)' /></td>
				<td colspan=2><span class=bold><?php xl('CoPay','e'); ?>: <input type=text size="6" name=i<?php echo $i?>copay value="<?php echo $result3{"copay"}?>"></span></td>
				<td colspan=2>
				</td><td></td><td></td>
			</tr>
			<tr>
				<td colspan=0><span class='required'><?php xl('Accept Assignment','e'); ?></span></td>
				<td class=required>:</td>
				<td colspan=2>
					<select name=i<?php echo $i?>accept_assignment>
						<option value="TRUE" <?php if (strtoupper($result3{"accept_assignment"}) == "TRUE") echo "selected"?>><?php xl('YES','e'); ?></option>
						<option value="FALSE" <?php if (strtoupper($result3{"accept_assignment"}) == "FALSE") echo "selected"?>><?php xl('NO','e'); ?></option>
					</select>
				</td>
				<td></td><td></td>
				<td colspan=2>
				</td><td></td>
			</tr>
      <tr>
        <td><span class='bold'><?php xl('Secondary Medicare Type','e'); ?></span></td>
        <td class='bold'>:</td>
        <td colspan='6'>
          <select name=i<?php echo $i?>policy_type>
<?php
  foreach ($policy_types AS $key => $value) {
    echo "            <option value ='$key'";
    if ($key == $result3['policy_type']) echo " selected";
    echo ">" . htmlspecialchars($value) . "</option>\n";
  }
?>
          </select>
        </td>
      </tr>
		</table>

		  </td>
		 </tr>
		</table>

		</div>

	<?php } //end insurer for loop ?>

	</div>
</div>

<?php } // end of "if not simplified_demographics" ?>
</div></div>

</form>

<br>

<script language="JavaScript">

// hard code validation for old validation, in the new validation possible to add match rules
<?php if($GLOBALS['new_validate'] == 0) { ?>
 // fix inconsistently formatted phone numbers from the database
 var f = document.forms[0];
 if (f.form_phone_contact) phonekeyup(f.form_phone_contact,mypcc);
 if (f.form_phone_home   ) phonekeyup(f.form_phone_home   ,mypcc);
 if (f.form_phone_biz    ) phonekeyup(f.form_phone_biz    ,mypcc);
 if (f.form_phone_cell   ) phonekeyup(f.form_phone_cell   ,mypcc);

<?php if (! $GLOBALS['simplified_demographics']) { ?>
 phonekeyup(f.i1subscriber_phone,mypcc);
 phonekeyup(f.i2subscriber_phone,mypcc);
 phonekeyup(f.i3subscriber_phone,mypcc);
<?php } ?>

<?php }?>

<?php if ($GLOBALS['concurrent_layout'] && $set_pid) { ?>
 parent.left_nav.setPatient(<?php echo "'" . addslashes($result['fname']) . " " . addslashes($result['lname']) . "',$pid,'" . addslashes($result['pubpid']) . "','', ' " . xl('DOB') . ": " . oeFormatShortDate($result['DOB_YMD']) . " " . xl('Age') . ": " . getPatientAgeDisplay($result['DOB_YMD']) . "'"; ?>);
 parent.left_nav.setRadio(window.name, 'dem');
<?php } ?>

<?php echo $date_init; ?>
<?php if (! $GLOBALS['simplified_demographics']) { for ($i=1; $i<=3; $i++): ?>
 Calendar.setup({inputField:"i<?php echo $i?>effective_date", ifFormat:"%Y-%m-%d", button:"img_i<?php echo $i?>effective_date"});
 Calendar.setup({inputField:"i<?php echo $i?>subscriber_DOB", ifFormat:"%Y-%m-%d", button:"img_i<?php echo $i?>dob_date"});
<?php endfor; } ?>
</script>

<!-- include support for the list-add selectbox feature -->
<?php include $GLOBALS['fileroot']."/library/options_listadd.inc"; ?>

<?php /*Include the validation script and rules for this form*/
$form_id="DEM";
?>
<?php  include_once("$srcdir/validation/validation_script.js.php");?>


</body>
<script language='JavaScript'>
    // Array of skip conditions for the checkSkipConditions() function.
    var skipArray = [
        <?php echo $condition_str; ?>
    ];
    checkSkipConditions();
    $("input").change(function() {
        checkSkipConditions();
    });
    $("select").change(function() {
        checkSkipConditions();
    });
</script>


</html><|MERGE_RESOLUTION|>--- conflicted
+++ resolved
@@ -341,17 +341,7 @@
  return errMsgs.length < 1;
 }
 
-<<<<<<< HEAD
-=======
-function submitme() {
- var f = document.forms[0];
- if (validate(f)) {
-  somethingChanged = false; // turn off "are you sure you want to leave"
-  top.restoreSession();
-  f.submit();
- }
-}
->>>>>>> 04b5bd45
+
 
 // Onkeyup handler for policy number.  Allows only A-Z and 0-9.
 function policykeyup(e) {
