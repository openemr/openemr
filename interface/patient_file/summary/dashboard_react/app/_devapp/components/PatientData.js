--- conflicted
+++ resolved
@@ -24,15 +24,9 @@
     }
 
     componentDidMount() {
-<<<<<<< HEAD
-        var groupsList = Promise.all([agent.PatientDataAgent.groups("DEM"), agent.PatientDataAgent.patient(this.props.pid)]);
-        groupsList.then(([listGroups, patientData]) => {
-            this.setState({groups: [listGroups][0], data: [patientData], isLoaded: true});
-=======
         var groupsList = Promise.all([agent.PatientDataAgent.groups("DEM"), agent.PatientDataAgent.patientExtend(this.props.pid)]);
         groupsList.then( ([listGroups, patientData]) => {
             this.setState({ groups: [listGroups][0], data: [patientData], isLoaded: true });
->>>>>>> c6c965d2
         });
         // console.log("My name is: " + this.name + ": 1");
     }
@@ -43,21 +37,18 @@
 
 
     clickSelect(groupId) {
-        this.setState({
-            groupFields: []
-        });
-        Promise.all([agent.PatientDataAgent.byGroupId("DEM", groupId)]).then(
-            result => {
-                //result.map((a) => {
-                //if(!this.state.groupFields){
-                this.setState({
-                    groupFields: result[0]
-                });
+            Promise.all([agent.PatientDataAgent.byGroupId("DEM", groupId)]).then(
+                result => {
+                    //result.map((a) => {
+                        //if(!this.state.groupFields){
+                            this.setState({
+                                groupFields: result[0]
+                            });
 
-                // }
-                //});
-            }
-        );
+                       // }
+                    //});
+                }
+            );
     }
 
     componentDidUpdate() {
