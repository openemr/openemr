import React from "react";

import Table from 'react-bootstrap/Table';
import Button from 'react-bootstrap/Button';
import Card from 'react-bootstrap/Card';
import Collapse from 'react-bootstrap/Collapse';
import helpers from '../utils/helpers.js';

import {library} from '@fortawesome/fontawesome-svg-core'
import {FontAwesomeIcon} from '@fortawesome/react-fontawesome'
import {faPlus, faMinus} from '@fortawesome/free-solid-svg-icons'

library.add(faPlus, faMinus)


class MedicalProblems extends React.Component {
    constructor(props) {
        super(props);
        this.state = {
            patientId: props.patientId,
            data: [],
<<<<<<< HEAD
            element:props.element,
            element_title:props.element_title
=======
            element: props.element
>>>>>>> 40342328
        }
    }

    getMedicalProblems() {
        this.setState.patientId = helpers.getPatientId();
        if (this.setState.patientId >= 0) {
            let urlToFetch = ""
            switch (this.state.element) {
                case "Allergies":
                    urlToFetch = "allergy";
                    break;
                case "MedicalProblems":
                    urlToFetch = "medical_problem";
                    break;
                case "Medications":
                    urlToFetch = "medication";
                    break;
            }

            fetch("../../../../apis/api/patient/" + this.setState.patientId + "/" + urlToFetch, {
                method: "GET",
                headers: {
                    'Accept': 'application/json',
                    'Content-Type': 'application/json',
                }
            })
                .then((res) => res.json())
                .then(
                    (result) => {
                        this.setState({data: result});

                        if (result == null) {

<<<<<<< HEAD
                           console.log("NO DATA WAS FETCHED");
                          this.setState({render:false})
=======
                            console.log("NO DATA WAS FETCHED");
>>>>>>> 40342328
                        }
                        this.setState({render:true})

                    },
                    (error) => {
                        this.setState({
                            isLoaded: true,
                            error
                        });

                        console.log(error);
                    }
                )
        } else {
            console.log("Medical Problem not found");
        }
    }

    componentWillMount() {

        this.getMedicalProblems();
    }

    medProb = () => {
<<<<<<< HEAD
        return this.state.data.map((mp,i) => {
            return <tr key={i}><td>{mp.title}</td><td>{mp.diagnosis}</td></tr>
        })
=======
        if (Array.isArray(this.state.data)) {
            return this.state.data.map((mp, i) => {
                return <tr key={i}>
                    <td>{mp.title}</td>
                    <td>{mp.status}</td>
                </tr>
            })
        } else {
            return <tr>
                <td>&nbsp;</td>
                <td>&nbsp;</td>
            </tr>
        }
>>>>>>> 40342328
    }


    medProbCount = () => {
        return Array.isArray(this.state.data) ? this.state.data.length : null;
    }

    render() {
<<<<<<< HEAD

        const { open } = this.state;

        return(
                    <Card   variant="flush">
                    <Card.Header>
                    <Button   onClick={() => {this.setState({ open: !open }  ); }}  aria-controls="example-collapse-text" aria-expanded={open} >
                        {!open ?  <FontAwesomeIcon icon='plus'/> :  <FontAwesomeIcon icon='minus'/>    }
                    </Button> {this.state.element_title} ({this.medProbCount()})
=======
        const {open} = this.state;

        return (<Card variant="flush">
                <Card.Body>
                    <Card.Header>
                        <Button onClick={() => {
                            this.setState({open: !open});
                        }} aria-controls="example-collapse-text" aria-expanded={open}>
                            {!open ? <FontAwesomeIcon icon='plus'/> : <FontAwesomeIcon icon='minus'/>}
                        </Button> {this.state.element} ({this.medProbCount()})
>>>>>>> 40342328
                    </Card.Header>
                        (!this.state.render?<Card.Body></Card.Body></Card>:
                    <Card.Body>
                    <Collapse in={this.state.open}>
<<<<<<< HEAD
                    <div id="example-collapse-text">
                    <Table stripped>
                    <tbody>{this.medProb()}</tbody>
                    </Table>
                    </div>
                    </Collapse>
                    </Card.Body>
                    </Card>)
            )
=======
                        <div id="example-collapse-text">
                            <Table>
                                <tbody>{this.medProb()}</tbody>
                            </Table>
                        </div>
                    </Collapse>
                </Card.Body>
            </Card>
        )
>>>>>>> 40342328

    }


}

export default MedicalProblems;
<|MERGE_RESOLUTION|>--- conflicted
+++ resolved
@@ -6,11 +6,11 @@
 import Collapse from 'react-bootstrap/Collapse';
 import helpers from '../utils/helpers.js';
 
-import {library} from '@fortawesome/fontawesome-svg-core'
-import {FontAwesomeIcon} from '@fortawesome/react-fontawesome'
-import {faPlus, faMinus} from '@fortawesome/free-solid-svg-icons'
+import { library } from '@fortawesome/fontawesome-svg-core'
+import { FontAwesomeIcon } from '@fortawesome/react-fontawesome'
+import { faPlus,faMinus } from '@fortawesome/free-solid-svg-icons'
+library.add( faPlus,faMinus )
 
-library.add(faPlus, faMinus)
 
 
 class MedicalProblems extends React.Component {
@@ -19,12 +19,8 @@
         this.state = {
             patientId: props.patientId,
             data: [],
-<<<<<<< HEAD
             element:props.element,
             element_title:props.element_title
-=======
-            element: props.element
->>>>>>> 40342328
         }
     }
 
@@ -32,19 +28,20 @@
         this.setState.patientId = helpers.getPatientId();
         if (this.setState.patientId >= 0) {
             let urlToFetch = ""
-            switch (this.state.element) {
+            switch (this.state.element)
+            {
                 case "Allergies":
-                    urlToFetch = "allergy";
+                    urlToFetch="allergy";
                     break;
                 case "MedicalProblems":
-                    urlToFetch = "medical_problem";
+                    urlToFetch="medical_problem";
                     break;
                 case "Medications":
-                    urlToFetch = "medication";
+                    urlToFetch="medication";
                     break;
             }
 
-            fetch("../../../../apis/api/patient/" + this.setState.patientId + "/" + urlToFetch, {
+            fetch("../../../../apis/api/patient/" + this.setState.patientId+"/"+urlToFetch, {
                 method: "GET",
                 headers: {
                     'Accept': 'application/json',
@@ -56,25 +53,20 @@
                     (result) => {
                         this.setState({data: result});
 
-                        if (result == null) {
+                        if(result==null)
+                        {
 
-<<<<<<< HEAD
                            console.log("NO DATA WAS FETCHED");
-                          this.setState({render:false})
-=======
-                            console.log("NO DATA WAS FETCHED");
->>>>>>> 40342328
                         }
-                        this.setState({render:true})
 
                     },
                     (error) => {
-                        this.setState({
-                            isLoaded: true,
-                            error
-                        });
+                         this.setState({
+                             isLoaded: true,
+                             error
+                         });
 
-                        console.log(error);
+                         console.log(error);
                     }
                 )
         } else {
@@ -88,11 +80,6 @@
     }
 
     medProb = () => {
-<<<<<<< HEAD
-        return this.state.data.map((mp,i) => {
-            return <tr key={i}><td>{mp.title}</td><td>{mp.diagnosis}</td></tr>
-        })
-=======
         if (Array.isArray(this.state.data)) {
             return this.state.data.map((mp, i) => {
                 return <tr key={i}>
@@ -106,7 +93,6 @@
                 <td>&nbsp;</td>
             </tr>
         }
->>>>>>> 40342328
     }
 
 
@@ -115,55 +101,28 @@
     }
 
     render() {
-<<<<<<< HEAD
-
         const { open } = this.state;
 
-        return(
-                    <Card   variant="flush">
+        return(     <Card   variant="flush">
+                    <Card.Body>
                     <Card.Header>
                     <Button   onClick={() => {this.setState({ open: !open }  ); }}  aria-controls="example-collapse-text" aria-expanded={open} >
                         {!open ?  <FontAwesomeIcon icon='plus'/> :  <FontAwesomeIcon icon='minus'/>    }
-                    </Button> {this.state.element_title} ({this.medProbCount()})
-=======
-        const {open} = this.state;
-
-        return (<Card variant="flush">
-                <Card.Body>
-                    <Card.Header>
-                        <Button onClick={() => {
-                            this.setState({open: !open});
-                        }} aria-controls="example-collapse-text" aria-expanded={open}>
-                            {!open ? <FontAwesomeIcon icon='plus'/> : <FontAwesomeIcon icon='minus'/>}
-                        </Button> {this.state.element} ({this.medProbCount()})
->>>>>>> 40342328
+                    </Button> {this.state.element} ({this.medProbCount()})
                     </Card.Header>
-                        (!this.state.render?<Card.Body></Card.Body></Card>:
-                    <Card.Body>
                     <Collapse in={this.state.open}>
-<<<<<<< HEAD
                     <div id="example-collapse-text">
-                    <Table stripped>
+                    <Table>
                     <tbody>{this.medProb()}</tbody>
                     </Table>
                     </div>
                     </Collapse>
                     </Card.Body>
-                    </Card>)
+                    </Card>
             )
-=======
-                        <div id="example-collapse-text">
-                            <Table>
-                                <tbody>{this.medProb()}</tbody>
-                            </Table>
-                        </div>
-                    </Collapse>
-                </Card.Body>
-            </Card>
-        )
->>>>>>> 40342328
 
     }
+
 
 
 }
