--- conflicted
+++ resolved
@@ -1,10 +1,7 @@
 import React from "react";
 import PatientData from "./PatientData";
-<<<<<<< HEAD
 import ReactDOM from 'react-dom';
-=======
 import helpers from '../utils/helpers.js';
->>>>>>> 2653733c
 
 class Dashboard extends React.Component {
     constructor(props) {
@@ -25,8 +22,8 @@
             },
             body: JSON.stringify({
                 grant_type: 'password',
-                username: 'admin',
-                password: 'pass',
+                username: 'admin2019admin',
+                password: '123456789101112a',
                 scope: 'default'
             })
         })
