import React from "react";



import ReactDOM from 'react-dom';
import helpers from '../utils/helpers.js';
import MedicalProblems from "./MedicalProblems";
import PatientData from "./PatientData";
import MenuDashboard from "./MenuDashboard";


class Dashboard extends React.Component {
    constructor(props) {
        super(props);
        this.state = {

        };
    }



<<<<<<< HEAD
    setGlobalPatientId() {
        this.setState.patientId = helpers.getPatientId();
        fetch("../../../../apis/api/patient/extended/" + this.setState.patientId, {
            method: "POST",
            headers: {
                'Accept': 'application/json',
                'Content-Type': 'application/json'
            },
            body: JSON.stringify({

            })
        })
            .then((res) => res.json())
            .then(
                (result) => {

                },
                (error) => {
                    this.setState({
                        isLoaded: true,
                        error
                    });
                }
            )
    }


    //list/dashboard
=======
>>>>>>> e5ebda1b
    getDashboardList() {
        //if (this.setState.token) {
            fetch("../../../../apis/api/menus", {
                method: "POST",
                headers: {
                    'Accept': 'application/json',
                    'Content-Type': 'application/json',
                    // 'Authorization': 'Bearer ' + this.setState.token
                }
            })
                .then((res) => res.json())
                .then(
                    (result) => {
                        this.setState({gadgets: result});
                        console.log("Dashboard Items:" + JSON.stringify(result));
                    },
                    (error) => {
                        this.setState({
                            isLoaded: true,
                            error
                        });
                        console.log("fail");
                    }
                )
    }


<<<<<<< HEAD
    getPatientFileMenu() {
       var url="../../../../apis/api/menus/1/patient_file";
            fetch(url, {
                method: "GET",
                headers: {
                    'Accept': 'application/json',
                    'Content-Type': 'application/json',
                    // 'Authorization': 'Bearer ' + this.setState.token
                }
            })
                .then((res) => res.json())
                .then(
                    (result) => {
                        this.setState({gadgets: result});
                        console.log("Dashboard Items will be rendered");
                        var menu = this.drawPatientFileMenu(result);
                        var node = document.getElementById("app"),
                            ele = document.createElement("div");
                        ele.id = "menu_container";
                        node.parentNode.insertBefore(ele, node.nextSibling);
                        ReactDOM.render(menu, document.getElementById("menu_container"));
                    },
                    (error) => {
                        this.setState({
                            isLoaded: true,
                            error
                        });
                        console.log("fail");
                    }
                )
    }



    drawPatientFileMenu(menu_json) {

        console.log("drawing menu");

        function topRestoreSession() {
            top.restoreSession();
            console.log("restoreSession");
        }

        var main_titles=[];
        var parsed_menu=JSON.parse(menu_json);

        for (var property in parsed_menu) {
            main_titles.push(parsed_menu[property]);
        }

        var listElements = main_titles
            .filter(function(main_titles) { return main_titles.href; })
            .map(function(main_titles) {
                return React.createElement('li', {key: main_titles.id,'className': 'oe-bold-black', 'id': main_titles.id},
                    React.createElement('a', {'onClick': topRestoreSession, 'href': main_titles.href}, main_titles.label)
                )
            });

        return  React.createElement('div', { 'className': 'row' },
            React.createElement('div', { 'className': 'col-sm-12' },
                React.createElement('nav', { 'className': 'navbar navbar-default navbar-color navbar-static-top patient-menu' },
                    React.createElement('div', { 'className': 'container-fluid' },
                        React.createElement('div', { 'className': 'navbar-header' },
                            React.createElement('button', {
                                    'className': 'navbar-toggle',
                                    'data-target': '#myNavbar',
                                    'data-toggle': 'collapse',
                                    'type': 'button'
                                },
                                React.createElement('span', { 'className': 'icon-bar' }),
                                React.createElement('span', { 'className': 'icon-bar' }),
                                React.createElement('span', { 'className': 'icon-bar' }))
                        ), React.createElement('div', {
                                'className': 'collapse navbar-collapse',
                                'id': 'myNavbar'
                            },
                            React.createElement('ul', {'className': 'nav navbar-nav' },listElements)
                        )))));
    };


    componentDidMount() {
        //this.authorizeFirst();
        this.setGlobalPatientId();
        this.getPatientFileMenu();
    }
=======
>>>>>>> e5ebda1b

    render() {
        return (
            <div className="container-fluid">
                <div className="row">
                    <div className="col-md-12">
                        <MenuDashboard />
                    </div>
                </div>
                <div className="row">
                    <div className="col-md-8">
                        <PatientData />

                    </div>
                    <div className="col-md-4">
                        <MedicalProblems />

                    </div>
                </div>
            </div>

        );
    }


}

export default Dashboard;<|MERGE_RESOLUTION|>--- conflicted
+++ resolved
@@ -17,9 +17,6 @@
         };
     }
 
-
-
-<<<<<<< HEAD
     setGlobalPatientId() {
         this.setState.patientId = helpers.getPatientId();
         fetch("../../../../apis/api/patient/extended/" + this.setState.patientId, {
@@ -48,8 +45,6 @@
 
 
     //list/dashboard
-=======
->>>>>>> e5ebda1b
     getDashboardList() {
         //if (this.setState.token) {
             fetch("../../../../apis/api/menus", {
@@ -76,96 +71,10 @@
                 )
     }
 
-
-<<<<<<< HEAD
-    getPatientFileMenu() {
-       var url="../../../../apis/api/menus/1/patient_file";
-            fetch(url, {
-                method: "GET",
-                headers: {
-                    'Accept': 'application/json',
-                    'Content-Type': 'application/json',
-                    // 'Authorization': 'Bearer ' + this.setState.token
-                }
-            })
-                .then((res) => res.json())
-                .then(
-                    (result) => {
-                        this.setState({gadgets: result});
-                        console.log("Dashboard Items will be rendered");
-                        var menu = this.drawPatientFileMenu(result);
-                        var node = document.getElementById("app"),
-                            ele = document.createElement("div");
-                        ele.id = "menu_container";
-                        node.parentNode.insertBefore(ele, node.nextSibling);
-                        ReactDOM.render(menu, document.getElementById("menu_container"));
-                    },
-                    (error) => {
-                        this.setState({
-                            isLoaded: true,
-                            error
-                        });
-                        console.log("fail");
-                    }
-                )
+    componentDidMount() {
+        this.setGlobalPatientId();
     }
 
-
-
-    drawPatientFileMenu(menu_json) {
-
-        console.log("drawing menu");
-
-        function topRestoreSession() {
-            top.restoreSession();
-            console.log("restoreSession");
-        }
-
-        var main_titles=[];
-        var parsed_menu=JSON.parse(menu_json);
-
-        for (var property in parsed_menu) {
-            main_titles.push(parsed_menu[property]);
-        }
-
-        var listElements = main_titles
-            .filter(function(main_titles) { return main_titles.href; })
-            .map(function(main_titles) {
-                return React.createElement('li', {key: main_titles.id,'className': 'oe-bold-black', 'id': main_titles.id},
-                    React.createElement('a', {'onClick': topRestoreSession, 'href': main_titles.href}, main_titles.label)
-                )
-            });
-
-        return  React.createElement('div', { 'className': 'row' },
-            React.createElement('div', { 'className': 'col-sm-12' },
-                React.createElement('nav', { 'className': 'navbar navbar-default navbar-color navbar-static-top patient-menu' },
-                    React.createElement('div', { 'className': 'container-fluid' },
-                        React.createElement('div', { 'className': 'navbar-header' },
-                            React.createElement('button', {
-                                    'className': 'navbar-toggle',
-                                    'data-target': '#myNavbar',
-                                    'data-toggle': 'collapse',
-                                    'type': 'button'
-                                },
-                                React.createElement('span', { 'className': 'icon-bar' }),
-                                React.createElement('span', { 'className': 'icon-bar' }),
-                                React.createElement('span', { 'className': 'icon-bar' }))
-                        ), React.createElement('div', {
-                                'className': 'collapse navbar-collapse',
-                                'id': 'myNavbar'
-                            },
-                            React.createElement('ul', {'className': 'nav navbar-nav' },listElements)
-                        )))));
-    };
-
-
-    componentDidMount() {
-        //this.authorizeFirst();
-        this.setGlobalPatientId();
-        this.getPatientFileMenu();
-    }
-=======
->>>>>>> e5ebda1b
 
     render() {
         return (
