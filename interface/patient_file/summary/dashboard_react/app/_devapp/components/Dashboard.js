--- conflicted
+++ resolved
@@ -23,8 +23,6 @@
                 grant_type: 'password',
                 username: 'admin',
                 password: 'pass',
-                username: 'admin2019admin',
-                password: '123456789101112a',
                 scope: 'default'
             })
         })
@@ -83,13 +81,8 @@
     render() {
         return (
             <div>
-<<<<<<< HEAD
-                {JSON.stringify(this.state.gadgets)}
-                <PatientData patientId={getQueryVariable("set_pid")}/>
-=======
             {JSON.stringify(this.setState.gadgets)}
-            <PatientData />
->>>>>>> 749bf6bf
+            <PatientData patientId={getQueryVariable("set_pid")}/>
             </div>
         );
     }
