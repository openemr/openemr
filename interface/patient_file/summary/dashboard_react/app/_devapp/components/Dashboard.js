import bootstrap from "bootstrap/dist/css/bootstrap.css"
import React, { Component } from "react";



import ReactDOM from 'react-dom';
import helpers from '../utils/helpers.js';
import MedicalProblems from "./MedicalProblems";
import PatientData from "./PatientData";
import PatientMessages from "./PatientMessages";
import MenuDashboard from "./MenuDashboard";
import Card from "react-bootstrap/Card";
import Button from "react-bootstrap/Button";
import {FontAwesomeIcon} from "@fortawesome/react-fontawesome";
import {LazyLoadModule} from "../lazy";
import FetchList from "./FetchList";

window['fetchList'] = new FetchList();

class Dashboard extends React.Component {

    constructor(props) {
        super(props);
        this.state = {
            gadgets:null,
            moudle:'MenuDashboard',
            lists : window['fetchList']
        };

        this.state.patientId = helpers.getPatientId();

    }

    setGlobalPatientId() {

        fetch("../../../../apis/api/patient/extended/" + this.state.patientId, {
            method: "POST",
            headers: {
                'Accept': 'application/json',
                'Content-Type': 'application/json'
            },
            body: JSON.stringify({

            })
        })
            .then((res) => res.json())
            .then(
                (result) => {

                },
                (error) => {
                    this.setState({
                        isLoaded: true,
                        error
                    });
                }
            )
    }


   componentWillMount() {
<<<<<<< HEAD


=======
>>>>>>> b8b3f6a4
       this.state.lists.fetchList("dashboard");
       let checkForDashboardListReady = window['fetchList'].state.staticLists['dashboard'];

       if(!checkForDashboardListReady) {
           let timerId = setTimeout(()=>{

<<<<<<< HEAD
                checkForDashboardListReady = window['fetchList'].state.staticLists['dashboard']
                if(checkForDashboardListReady){
                   // debugger;
                    this.setState({'gadgets':checkForDashboardListReady});
                    this.setGlobalPatientId();
                    console.log(this);
                    clearTimeout(timerId);
                }
            },1000)
        }

=======
               checkForDashboardListReady = window['fetchList'].state.staticLists['dashboard']
               if(checkForDashboardListReady){
                   // debugger;
                   this.setState({'gadgets':checkForDashboardListReady});
                   this.setGlobalPatientId();
                   // console.log(this);
                   clearTimeout(timerId);
               }
           },1000)
       }

   }

    componentDidMount() {
        /*let dashboardList = lists.getStaticListByName['dashboard'] ;
        this.setState('gadgets', lists.getState('staticLists'));*/
>>>>>>> b8b3f6a4
    }

    GetElement (id){

        try {

            let items = [];
           // let elementObject = this.state.gadgets;

            var result = [];

<<<<<<< HEAD
            this.state.gadgets.map((v,i) => {
                let item = v;

                  if(item.notes.id == id && item.activity ) {
                      // debugger;
                      console.log('-------');
                      let element = item.notes.element;
                      let title = item.title;
                      let element_component = item.notes.element_component;
                      console.log(element_component);
                      items.push(<LazyLoadModule key={element_component + i}
                                                 resolve={() => import("./" + element_component+".js")}
                                                 element={element}
                                                 element_title={title}/>);
                  }
            })
=======
                for(var i in elementObject) {

                    let item = elementObject[i];

                    if(item.notes.id == id && item.activity != 0) {
                        // debugger;
                        var element = item.notes.element;
                        var title = item.title;
                        var element_component = item.notes.element_component;

                        items.push(<LazyLoadModule key={item} resolve={() => import("./" + element_component)}
                                                   element={element}
                                                   element_title={title}/>)

>>>>>>> b8b3f6a4

            return items;
        }
        catch
            (e)
            {
                console.log(e);
            }
<<<<<<< HEAD
    }
=======
            // debugger;
>>>>>>> b8b3f6a4



    render() {

        return (


            <div>
                {
            this.state && this.state.gadgets && <div className="container-fluid">

                <div className="row">
                    <div className="col-md-12">
                        {this.GetElement('header')}
                    </div>
                </div>
                <div className="row">
                    <div className="col-md-8">
                        <Card>
                            <Card.Header>
                                Practical information
                            </Card.Header>
                            <Card.Body>
                                {this.GetElement('left')}
                            </Card.Body>
                        </Card>

                    </div>
                    <div className="col-md-4">
                        <Card>

                        <Card.Header>
                            Medical Highlights
                        </Card.Header>
                        <Card.Body>
                            {this.GetElement('right')}

                        </Card.Body>
                        </Card>

                        </div>
                </div>
            </div>
                }
            </div>
        );
    }


}

export default Dashboard;
<|MERGE_RESOLUTION|>--- conflicted
+++ resolved
@@ -59,18 +59,14 @@
 
 
    componentWillMount() {
-<<<<<<< HEAD
 
 
-=======
->>>>>>> b8b3f6a4
        this.state.lists.fetchList("dashboard");
        let checkForDashboardListReady = window['fetchList'].state.staticLists['dashboard'];
 
        if(!checkForDashboardListReady) {
            let timerId = setTimeout(()=>{
 
-<<<<<<< HEAD
                 checkForDashboardListReady = window['fetchList'].state.staticLists['dashboard']
                 if(checkForDashboardListReady){
                    // debugger;
@@ -82,24 +78,11 @@
             },1000)
         }
 
-=======
-               checkForDashboardListReady = window['fetchList'].state.staticLists['dashboard']
-               if(checkForDashboardListReady){
-                   // debugger;
-                   this.setState({'gadgets':checkForDashboardListReady});
-                   this.setGlobalPatientId();
-                   // console.log(this);
-                   clearTimeout(timerId);
-               }
-           },1000)
-       }
-
    }
 
     componentDidMount() {
         /*let dashboardList = lists.getStaticListByName['dashboard'] ;
         this.setState('gadgets', lists.getState('staticLists'));*/
->>>>>>> b8b3f6a4
     }
 
     GetElement (id){
@@ -111,7 +94,6 @@
 
             var result = [];
 
-<<<<<<< HEAD
             this.state.gadgets.map((v,i) => {
                 let item = v;
 
@@ -128,22 +110,6 @@
                                                  element_title={title}/>);
                   }
             })
-=======
-                for(var i in elementObject) {
-
-                    let item = elementObject[i];
-
-                    if(item.notes.id == id && item.activity != 0) {
-                        // debugger;
-                        var element = item.notes.element;
-                        var title = item.title;
-                        var element_component = item.notes.element_component;
-
-                        items.push(<LazyLoadModule key={item} resolve={() => import("./" + element_component)}
-                                                   element={element}
-                                                   element_title={title}/>)
-
->>>>>>> b8b3f6a4
 
             return items;
         }
@@ -152,11 +118,7 @@
             {
                 console.log(e);
             }
-<<<<<<< HEAD
     }
-=======
-            // debugger;
->>>>>>> b8b3f6a4
 
 
 
@@ -209,4 +171,4 @@
 
 }
 
-export default Dashboard;
+export default Dashboard;