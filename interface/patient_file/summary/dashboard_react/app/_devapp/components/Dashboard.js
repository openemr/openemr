import React from "react";
import PatientData from "./PatientData";

class Dashboard extends React.Component {
    constructor(props) {
        super(props);

        this.state = {
            gadgets: [],
            token: []

        };
    }

    authorizeFirst() {
        fetch("../../../../apis/api/auth", {
            method: "POST",
            headers: {
                'Accept': 'application/json',
                'Content-Type': 'application/json'
            },
            body: JSON.stringify({
                grant_type: 'password',
<<<<<<< HEAD
                username: 'admin2019admin',
                password: '123456789101112a',
=======
                username: 'admin',
                password: 'pass',
>>>>>>> e39dfdaa
                scope: 'default'
            })
        })
            .then((res) => res.json())
            .then(
                (result) => {
                    this.setState({token: result.access_token, isLoaded: true});
                    console.log("Token: " + result.access_token);
                    this.setState.token=result.access_token;
                    this.getDashboardList();
                },
                (error) => {
                    this.setState({
                        isLoaded: true,
                        error
                    });
                }
            )
    }

<<<<<<< HEAD
    //list/dashboard
=======
>>>>>>> e39dfdaa
    getDashboardList() {
        if (this.setState.token) {
            fetch("../../../../apis/api/menus", {
                method: "POST",
                headers: {
                    'Accept': 'application/json',
                    'Content-Type': 'application/json',
                    'Authorization': 'Bearer ' + this.setState.token
                }
            })
                .then((res) => res.json())
                .then(
                    (result) => {
                        this.setState({gadgets: result});
                        console.log("Dashboard Items:" + JSON.stringify(result));
                    },
                    (error) => {
                        this.setState({
                            isLoaded: true,
                            error
                        });
                        console.log("fail");
                    }
                )
        }else{
            console.log("no token");
        }
    }

    componentWillMount() {
        this.authorizeFirst();
    }

    render() {
        return (
            <div>
<<<<<<< HEAD
            {JSON.stringify(this.setState.gadgets)}
            <PatientData />
=======
                {JSON.stringify(this.state.gadgets)}
                <PatientData/>
>>>>>>> e39dfdaa
            </div>
        );
    }


}

export default Dashboard;<|MERGE_RESOLUTION|>--- conflicted
+++ resolved
@@ -21,13 +21,10 @@
             },
             body: JSON.stringify({
                 grant_type: 'password',
-<<<<<<< HEAD
+                username: 'admin',
+                password: 'pass',
                 username: 'admin2019admin',
                 password: '123456789101112a',
-=======
-                username: 'admin',
-                password: 'pass',
->>>>>>> e39dfdaa
                 scope: 'default'
             })
         })
@@ -48,10 +45,8 @@
             )
     }
 
-<<<<<<< HEAD
+
     //list/dashboard
-=======
->>>>>>> e39dfdaa
     getDashboardList() {
         if (this.setState.token) {
             fetch("../../../../apis/api/menus", {
@@ -88,13 +83,8 @@
     render() {
         return (
             <div>
-<<<<<<< HEAD
             {JSON.stringify(this.setState.gadgets)}
             <PatientData />
-=======
-                {JSON.stringify(this.state.gadgets)}
-                <PatientData/>
->>>>>>> e39dfdaa
             </div>
         );
     }
