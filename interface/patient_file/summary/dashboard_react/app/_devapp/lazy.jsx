import * as React from "react";
import PropTypes from "prop-types";

export class LazyLoadModule extends React.Component {
    constructor(props) {
        //console.log(props)
        super(props);
        this.state = {
            module: null,
            props:props,
        };
    }

    componentDidCatch(error) {
        this.setState({ hasError: error });
    }

    async componentDidMount() {
        try {
            const { resolve } = this.props;
<<<<<<< HEAD

            const { default: module } = await resolve();
=======
            let x= await resolve();
            // console.log(x);
            const { default: module } = x;

            // console.log(module)
           // debugger;
>>>>>>> 18f5c653

            this.setState({ module });
        } catch (error) {
            this.setState({ hasError: error });
        }
    }

    render() {
       // console.log(this.state);
        const { module, hasError } = this.state;

        if (hasError) return <div>{hasError.message}</div>;
        if (!module) return <div>Loading module...</div>;
<<<<<<< HEAD
=======
        // console.log(module.view);
>>>>>>> 18f5c653
        if (module.view) return React.createElement(module.view, this.props);

        return <div>Module loaded</div>;
    }
}

LazyLoadModule.propTypes = {
    resolve: PropTypes.func
};<|MERGE_RESOLUTION|>--- conflicted
+++ resolved
@@ -18,17 +18,8 @@
     async componentDidMount() {
         try {
             const { resolve } = this.props;
-<<<<<<< HEAD
 
             const { default: module } = await resolve();
-=======
-            let x= await resolve();
-            // console.log(x);
-            const { default: module } = x;
-
-            // console.log(module)
-           // debugger;
->>>>>>> 18f5c653
 
             this.setState({ module });
         } catch (error) {
@@ -42,10 +33,7 @@
 
         if (hasError) return <div>{hasError.message}</div>;
         if (!module) return <div>Loading module...</div>;
-<<<<<<< HEAD
-=======
-        // console.log(module.view);
->>>>>>> 18f5c653
+        console.log(this.props)
         if (module.view) return React.createElement(module.view, this.props);
 
         return <div>Module loaded</div>;
