<?php

/**
 * stats_full.php
 *
 * @package   OpenEMR
 * @link      http://www.open-emr.org
 * @author    Rod Roark <rod@sunsetsystems.com>
 * @author    Brady Miller <brady.g.miller@gmail.com>
 * @copyright Copyright (c) 2005-2017 Rod Roark <rod@sunsetsystems.com>
 * @copyright Copyright (c) 2018 Brady Miller <brady.g.miller@gmail.com>
 * @license   https://github.com/openemr/openemr/blob/master/LICENSE GNU General Public License 3
 */

require_once('../../globals.php');
require_once($GLOBALS['srcdir'] . '/lists.inc');
require_once($GLOBALS['fileroot'] . '/custom/code_types.inc.php');
require_once($GLOBALS['srcdir'] . '/options.inc.php');

use OpenEMR\Common\Acl\AclMain;
use OpenEMR\Common\Csrf\CsrfUtils;
use OpenEMR\Core\Header;
use OpenEMR\Menu\PatientMenuRole;
use OpenEMR\OeUI\OemrUI;

// Check if user has permission for any issue type.
$auth = false;
foreach ($ISSUE_TYPES as $type => $dummy) {
    if (AclMain::aclCheckIssue($type)) {
        $auth = true;
        break;
    }
}

if ($auth) {
    $tmp = getPatientData($pid, "squad");
    if ($tmp['squad'] && ! AclMain::aclCheckCore('squads', $tmp['squad'])) {
        die(xlt('Not authorized'));
    }
} else {
    die(xlt('Not authorized'));
}

 // Collect parameter(s)
 $category = empty($_REQUEST['category']) ? '' : $_REQUEST['category'];

// Get patient's preferred language for the patient education URL.
$tmp = getPatientData($pid, 'language');
$language = $tmp['language'];
?>
<html>

<head>

    <?php Header::setupHeader(); ?>

<title><?php echo xlt('Patient Issues'); ?></title>

<script>

// callback from add_edit_issue.php:
function refreshIssue(issue, title) {
    top.restoreSession();
    location.reload();
}

function dopclick(id,category) {
    top.restoreSession();
    if (category == 0) category = '';
    dlgopen('add_edit_issue.php?issue=' + encodeURIComponent(id) + '&thistype=' + encodeURIComponent(category), '_blank', 650, 500, '', <?php echo xlj("Add/Edit Issue"); ?>);
    //dlgopen('add_edit_issue.php?issue=' + encodeURIComponent(id) + '&thistype=' + encodeURIComponent(category), '_blank', 650, 600);
}

// Process click on number of encounters.
function doeclick(id) {
    top.restoreSession();
    dlgopen('../problem_encounter.php?issue=' + encodeURIComponent(id), '_blank', 700, 400);
}

// Process click on diagnosis for patient education popup.
function educlick(codetype, codevalue) {
  top.restoreSession();
  dlgopen('../education.php?type=' + encodeURIComponent(codetype) +
    '&code=' + encodeURIComponent(codevalue) +
    '&language=' + <?php echo js_url($language); ?>,
    '_blank', 1024, 750,true); // Force a new window instead of iframe to address cross site scripting potential
}

// Add Encounter button is clicked.
function newEncounter() {
 var f = document.forms[0];
 top.restoreSession();
 location.href='../../forms/newpatient/new.php?autoloaded=1&calenc=';
}
</script>
<script>
<?php
require_once("$include_root/patient_file/erx_patient_portal_js.php"); // jQuery for popups for eRx and patient portal
?>
</script>
<?php
$arrOeUiSettings = array(
    'heading_title' => xl('Medical Issues'),
    'include_patient_name' => true,
    'expandable' => true,
    'expandable_files' => array("stats_full_patient_xpd", "external_data_patient_xpd", "patient_ledger_patient_xpd"),//all file names need suffix _xpd
    'action' => "",//conceal, reveal, search, reset, link or back
    'action_title' => "",
    'action_href' => "",//only for actions - reset, link or back
    'show_help_icon' => true,
    'help_file_name' => "issues_dashboard_help.php"
);
$oemr_ui = new OemrUI($arrOeUiSettings);
?>
</head>

<body class="patient-medical-issues">
    <div id="container_div" class="<?php echo $oemr_ui->oeContainer();?> mt-3">
        <div class="row">
            <div class="col-sm-12">
                <?php require_once("$include_root/patient_file/summary/dashboard_header.php") ?>
            </div>
        </div>
        <?php
        $list_id = "issues"; // to indicate nav item is active, count and give correct id
        // Collect the patient menu then build it
        $menuPatient = new PatientMenuRole();
        $menuPatient->displayHorizNavBarMenu();
        ?>

        <div id='patient_stats'>
            <form method='post' action='stats_full.php' onsubmit='return top.restoreSession()'>
                <div class="table-responsive">
                    <table class="table">

                        <?php
                        $encount = 0;
                        $lasttype = "";
                        $first = 1; // flag for first section
                        foreach ($ISSUE_TYPES as $focustype => $focustitles) {
                            if (!AclMain::aclCheckIssue($focustype)) {
                                continue;
                            }

                            if ($category) {
                                // Only show this category
                                if ($focustype != $category) {
                                    continue;
                                }
                            }

                            if ($first) {
                                $first = 0;
                            } else {
                                echo "</table>";
                            }

                            // Show header
                            $disptype = $focustitles[0];
                            if (AclMain::aclCheckIssue($focustype, '', array('write', 'addonly'))) {
                                if (($focustype == 'allergy' || $focustype == 'medication') && $GLOBALS['erx_enable']) {
                                    echo "<a href='../../eRx.php?page=medentry' class='btn btn-primary btn-sm' onclick='top.restoreSession()' >" .
                                    xlt('Add') . "</a>\n";
                                } else {
                                    echo "<a href='javascript:;' class='btn btn-primary btn-sm btn-add mr-3' onclick='dopclick(0," .
                                    attr_js($focustype)  . ")'>" . xlt('Add') . "</a>\n";
                                }
                            }

                            echo "  <span class='title'>" . text($disptype) . "</span>\n";
                            echo "<div class='table-responsive'><table class='table mb-3'>";
                            ?>

                            <thead>
                                <tr>
                                    <th scope="col"><?php echo xlt('Title'); ?></th>
                                    <th scope="col"><?php echo xlt('Begin'); ?></th>
                                    <th scope="col"><?php echo xlt('End'); ?></th>
                                    <th scope="col"><?php echo xlt('Coding (click for education)'); ?></th>
                                    <th scope="col"><?php echo xlt('Status'); ?></th>
                                    <th scope="col"><?php echo xlt('Occurrence'); ?></th>
                                    <?php if ($focustype == "allergy") { ?>
                                    <th scope="col"><?php echo xlt('Reaction'); ?></th>
                                    <?php }
                                    if ($focustype == "allergy" || $focustype == "medical_problem") { ?>
                                    <th scope="col"><?php echo xlt('Verification Status'); ?></th>
                                    <?php } ?>
                                    <th scope="col"><?php echo xlt('Referred By'); ?></th>
                                    <th scope="col"><?php echo xlt('Modify Date'); ?></th>
                                    <th scope="col"><?php echo xlt('Comments'); ?></th>
                                    <th scope="col"><?php echo xlt('Enc'); ?></th>
                                </tr>
                            </thead>
                            <?php

                            // collect issues
                            $condition = '';
                            if ($GLOBALS['erx_enable'] && $GLOBALS['erx_medication_display'] && $focustype == 'medication') {
                                $condition .= "and erx_uploaded != '1' ";
                            }

                            $pres = sqlStatement("SELECT * FROM lists WHERE pid = ? AND type = ? $condition" .
                            "ORDER BY begdate", array($pid,$focustype));

                            // if no issues (will place a 'None' text vs. toggle algorithm here)
                            if (sqlNumRows($pres) < 1) {
                                if (getListTouch($pid, $focustype)) {
                                    // Data entry has happened to this type, so can display an explicit None.
                                    echo "<tr><td class='text font-weight-bold'>" . xlt("None{{Issue}}") . "</td></tr>";
                                } else {
                                    // Data entry has not happened to this type, so can show the none selection option.
                                    echo "<tr><td class='text'><input type='checkbox' class='noneCheck' name='" .
                                    attr($focustype) . "' value='none'";
                                    if (!AclMain::aclCheckIssue($focustype, '', 'write')) {
                                        echo " disabled";
                                    }

                                    echo " /><strong>" . xlt("None{{Issue}}") . "</strong></td></tr>";
                                }
                            }

                            // display issues
                            while ($row = sqlFetchArray($pres)) {
                                $rowid = $row['id'];

                                $disptitle = trim($row['title']) ? $row['title'] : "[Missing Title]";

                                $ierow = sqlQuery("SELECT count(*) AS count FROM issue_encounter WHERE " .
                                "list_id = ?", array($rowid));

                                // encount is used to toggle the color of the table-row output below
                                ++$encount;
                                $bgclass = (($encount & 1) ? "bg1" : "bg2");

                                $colorstyle = empty($row['enddate']) ? "style='color: var(--danger)'" : "";

                                // look up the diag codes
                                $codetext = "";
                                if ($row['diagnosis'] != "") {
                                    $diags = explode(";", $row['diagnosis']);
                                    foreach ($diags as $diag) {
                                        $codedesc = lookup_code_descriptions($diag);
                                        list($codetype, $code) = explode(':', $diag);
                                        if ($codetext) {
                                            $codetext .= "<br />";
                                        }

                                        $codetext .= "<a href='javascript:educlick(" . attr_js($codetype) . "," . attr_js($code) . ")' $colorstyle>" .
                                        text($diag . " (" . $codedesc . ")") . "</a>";
                                    }
                                }

                                // calculate the status
                                if ($row['outcome'] == "1" && $row['enddate'] != null) {
                                    // Resolved
                                    $statusCompute = generate_display_field(array('data_type' => '1','list_id' => 'outcome'), $row['outcome']);
                                } elseif ($row['enddate'] == null) {
                                    $statusCompute = xlt("Active");
                                } else {
                                    $statusCompute = xlt("Inactive");
                                }

                                $click_class = 'statrow';
                                if ($row['erx_source'] == 1 && $focustype == 'allergy') {
                                    $click_class = '';
                                } elseif ($row['erx_uploaded'] == 1 && $focustype == 'medication') {
                                    $click_class = '';
                                }

                                echo " <tr class='" . attr($bgclass) . " detail' $colorstyle>\n";
                                echo "  <td class='text-left " . attr($click_class) . "' id='" . attr($rowid) . "'>" . text($disptitle) . "</td>\n";
                                echo "  <td>" . text(oeFormatShortDate($row['begdate'])) . "&nbsp;</td>\n";
                                echo "  <td>" . text(oeFormatShortDate($row['enddate'])) . "&nbsp;</td>\n";
                                // both codetext and statusCompute have already been escaped above with htmlspecialchars)
                                echo "  <td>" . $codetext . "</td>\n";
                                echo "  <td>" . $statusCompute . "&nbsp;</td>\n";
                                echo "  <td class='nowrap'>";
                                echo generate_display_field(array('data_type' => '1','list_id' => 'occurrence'), $row['occurrence']);
                                echo "</td>\n";
                                if ($focustype == "allergy") {
                                    echo "  <td>";
                                        echo generate_display_field(array('data_type' => '1','list_id' => 'reaction'), $row['reaction']);
                                    echo "</td>\n";
                                }
                                if ($focustype == "allergy" || $focustype == "medical_problem") {
                                    $codeListName = ($thistype == 'medical_problem') ? 'condition-verification' : 'allergyintolerance-verification';
                                    echo "  <td>";
                                        echo generate_display_field(array('data_type' => '1','list_id' => $codeListName), $row['verification']);
                                    echo "</td>\n";
                                }
                                echo "  <td>" . text($row['referredby']) . "</td>\n";
                                echo "  <td>" . text(oeFormatDateTime($row['modifydate'])) . "</td>\n";
                                echo "  <td>" . text($row['comments']) . "</td>\n";
                                echo "  <td id='e_" . attr($rowid) . "' class='noclick text-center' title='" . xla('View related encounters') . "'>";
                                echo "  <button value='" . attr($ierow['count']) . "' class='btn btn-primary btn-sm editenc btn-edit' id='" . attr($rowid) . "'>" . xlt("Edit") . "</button>";
                                echo "  </td>";
                                echo " </tr>\n";
                            }
                        }
<<<<<<< HEAD
=======
                    }

                    // calculate the status
                    if ($row['outcome'] == "1" && $row['enddate'] != null) {
                          // Resolved
                          $statusCompute = generate_display_field(array('data_type' => '1','list_id' => 'outcome'), $row['outcome']);
                    } elseif ($row['enddate'] == null) {
                          $statusCompute = xlt("Active");
                    } else {
                          $statusCompute = xlt("Inactive");
                    }

                    $click_class = 'statrow';
                    if ($row['erx_source'] == 1 && $focustype == 'allergy') {
                        $click_class = '';
                    } elseif ($row['erx_uploaded'] == 1 && $focustype == 'medication') {
                        $click_class = '';
                    }

                    echo " <tr class='" . attr($bgclass) . " detail' $colorstyle>\n";
                    echo "  <td class='text-left " . attr($click_class) . "' style='text-decoration: underline' id='" . attr($rowid) . "'>" . text($disptitle) . "</td>\n";
                    echo "  <td>" . text(oeFormatShortDate($row['begdate'])) . "&nbsp;</td>\n";
                    echo "  <td>" . text(oeFormatShortDate($row['enddate'])) . "&nbsp;</td>\n";
                    // both codetext and statusCompute have already been escaped above with htmlspecialchars)
                    echo "  <td>" . $codetext . "</td>\n";
                    echo "  <td>" . $statusCompute . "&nbsp;</td>\n";
                    echo "  <td class='nowrap'>";
                    echo generate_display_field(array('data_type' => '1','list_id' => 'occurrence'), $row['occurrence']);
                    echo "</td>\n";
                    if ($focustype == "allergy") {
                          echo "  <td>";
                            echo generate_display_field(array('data_type' => '1','list_id' => 'reaction'), $row['reaction']);
                          echo "</td>\n";
                    }
                    if ($focustype == "allergy" || $focustype == "medical_problem") {
                        $codeListName = ($thistype == 'medical_problem') ? 'condition-verification' : 'allergyintolerance-verification';
                          echo "  <td>";
                            echo generate_display_field(array('data_type' => '1','list_id' => $codeListName), $row['verification']);
                          echo "</td>\n";
                    }
                    echo "  <td>" . text($row['referredby']) . "</td>\n";
                    echo "  <td>" . text(oeFormatDateTime($row['modifydate'])) . "</td>\n";
                    echo "  <td>" . text($row['comments']) . "</td>\n";
                    echo "  <td id='e_" . attr($rowid) . "' class='noclick text-center' title='" . xla('View related encounters') . "'>";
                    echo "  <button value='" . attr($ierow['count']) . "' class='btn btn-primary btn-sm editenc' id='" . attr($rowid) . "'>" . xlt("Edit") . "</button>";
                    echo "  </td>";
                    echo " </tr>\n";
                }
            }

            echo "</table>";
            ?>

            </table>
          </div>
>>>>>>> d6111ce6

                        echo "</table></div>";
                        ?>
                    </table>
                </div>
            </form>
        </div> <!-- end patient_stats -->
    </div><!--end of container div -->
    <?php $oemr_ui->oeBelowContainerDiv();?>

</body>

<script>
// jQuery stuff to make the page a little easier to use

$(function () {
    $(".statrow").mouseover(function() { $(this).toggleClass("highlight"); });
    $(".statrow").mouseout(function() { $(this).toggleClass("highlight"); });

    $(".statrow").click(function() { dopclick(this.id,0); });
    $(".editenc").click(function(event) { doeclick(this.id); });
    $("#newencounter").click(function() { newEncounter(); });
    $("#history").click(function() { GotoHistory(); });
    $("#back").click(function() { GoBack(); });

    $(".noneCheck").click(function() {
      top.restoreSession();
      $.post( "../../../library/ajax/lists_touch.php",
          {
              type: this.name,
              patient_id: <?php echo js_escape($pid); ?>,
              csrf_token_form: <?php echo js_escape(CsrfUtils::collectCsrfToken()); ?>
          }
      );
      $(this).hide();
    });
});

var GotoHistory = function() {
    top.restoreSession();
    location.href='../history/history_full.php';
}

var GoBack = function () {
    top.restoreSession();
    location.href='demographics.php';
}

var listId = '#' + <?php echo js_escape($list_id); ?>;
$(function () {
    $(listId).addClass("active");
});
</script>


</html><|MERGE_RESOLUTION|>--- conflicted
+++ resolved
@@ -297,65 +297,6 @@
                                 echo " </tr>\n";
                             }
                         }
-<<<<<<< HEAD
-=======
-                    }
-
-                    // calculate the status
-                    if ($row['outcome'] == "1" && $row['enddate'] != null) {
-                          // Resolved
-                          $statusCompute = generate_display_field(array('data_type' => '1','list_id' => 'outcome'), $row['outcome']);
-                    } elseif ($row['enddate'] == null) {
-                          $statusCompute = xlt("Active");
-                    } else {
-                          $statusCompute = xlt("Inactive");
-                    }
-
-                    $click_class = 'statrow';
-                    if ($row['erx_source'] == 1 && $focustype == 'allergy') {
-                        $click_class = '';
-                    } elseif ($row['erx_uploaded'] == 1 && $focustype == 'medication') {
-                        $click_class = '';
-                    }
-
-                    echo " <tr class='" . attr($bgclass) . " detail' $colorstyle>\n";
-                    echo "  <td class='text-left " . attr($click_class) . "' style='text-decoration: underline' id='" . attr($rowid) . "'>" . text($disptitle) . "</td>\n";
-                    echo "  <td>" . text(oeFormatShortDate($row['begdate'])) . "&nbsp;</td>\n";
-                    echo "  <td>" . text(oeFormatShortDate($row['enddate'])) . "&nbsp;</td>\n";
-                    // both codetext and statusCompute have already been escaped above with htmlspecialchars)
-                    echo "  <td>" . $codetext . "</td>\n";
-                    echo "  <td>" . $statusCompute . "&nbsp;</td>\n";
-                    echo "  <td class='nowrap'>";
-                    echo generate_display_field(array('data_type' => '1','list_id' => 'occurrence'), $row['occurrence']);
-                    echo "</td>\n";
-                    if ($focustype == "allergy") {
-                          echo "  <td>";
-                            echo generate_display_field(array('data_type' => '1','list_id' => 'reaction'), $row['reaction']);
-                          echo "</td>\n";
-                    }
-                    if ($focustype == "allergy" || $focustype == "medical_problem") {
-                        $codeListName = ($thistype == 'medical_problem') ? 'condition-verification' : 'allergyintolerance-verification';
-                          echo "  <td>";
-                            echo generate_display_field(array('data_type' => '1','list_id' => $codeListName), $row['verification']);
-                          echo "</td>\n";
-                    }
-                    echo "  <td>" . text($row['referredby']) . "</td>\n";
-                    echo "  <td>" . text(oeFormatDateTime($row['modifydate'])) . "</td>\n";
-                    echo "  <td>" . text($row['comments']) . "</td>\n";
-                    echo "  <td id='e_" . attr($rowid) . "' class='noclick text-center' title='" . xla('View related encounters') . "'>";
-                    echo "  <button value='" . attr($ierow['count']) . "' class='btn btn-primary btn-sm editenc' id='" . attr($rowid) . "'>" . xlt("Edit") . "</button>";
-                    echo "  </td>";
-                    echo " </tr>\n";
-                }
-            }
-
-            echo "</table>";
-            ?>
-
-            </table>
-          </div>
->>>>>>> d6111ce6
-
                         echo "</table></div>";
                         ?>
                     </table>
