--- conflicted
+++ resolved
@@ -7,10 +7,8 @@
  * @link      http://www.open-emr.org
  * @author    Rod Roark <rod@sunsetsystems.com>
  * @author    Brady Miller <brady.g.miller@gmail.com>
- * @author    Thomas Pantelis <tompantelis@gmail.com>
  * @copyright Copyright (c) 2005-2016 Rod Roark <rod@sunsetsystems.com>
  * @copyright Copyright (c) 2017-2018 Brady Miller <brady.g.miller@gmail.com>
- * @copyright Copyright (c) 2020 Thomas Pantelis <tompantelis@gmail.com>
  * @license   https://github.com/openemr/openemr/blob/master/LICENSE GNU General Public License 3
  */
 
@@ -177,9 +175,9 @@
         echo "listBoxOptionSets[" . attr($akey) . "] = new Array();\n";
 
         if ($displayCodeSet) {
-            foreach ($displayCodeSet as $code) {
-                $text = getCodeText($code);
-                echo "listBoxOptionSets[" . attr($akey) . "][listBoxOptionSets[" . attr($akey) . "].length] = new Option(" . js_escape($text) . ", " . js_escape($code) . ", false, false);\n";
+            foreach ($displayCodeSet as $dispCode2) {
+                $codeDesc2 = lookup_code_descriptions($dispCode2);
+                echo "listBoxOptionSets[" . attr($akey) . "][listBoxOptionSets[" . attr($akey) . "].length] = new Option(" . js_escape($dispCode2 . " (" . trim($codeDesc2) . ") ") . ", " . js_escape($dispCode2) . ", false, false);\n";
             }
         }
     }
@@ -367,26 +365,6 @@
         ++$type_index;
     }
 }
-
-$code_texts = array();
-
-function getCodeText($code)
-{
-    global $code_texts;
-    if (array_key_exists($code, $code_texts)) {
-        return $code_texts[$code];
-    }
-
-    $codedesc = lookup_code_descriptions($code);
-    $text = $code;
-    if ($codedesc) {
-        $text .= " (" . $codedesc . ")";
-    }
-
-    $code_texts[$code] = $text;
-    return $text;
-}
-
 ?>
 <html>
 
@@ -410,7 +388,6 @@
     <script>
         var aitypes = new Array(); // issue type attributes
         var aopts = new Array(); // Option objects
-        var codeTexts = new Map()
         <?php
         $i = 0;
         foreach ($ISSUE_TYPES as $key => $value) {
@@ -418,15 +395,9 @@
             echo " aopts[" . attr($i) . "] = new Array();\n";
             $qry = sqlStatement("SELECT * FROM list_options WHERE list_id = ? AND activity = 1", array($key . "_issue_list"));
             while ($res = sqlFetchArray($qry)) {
-                echo " opt = new Option(" . js_escape(xl_list_label(trim($res['title']))) . ", " . js_escape(trim($res['option_id'])) . ", false, false);\n";
-                echo " aopts[" . attr($i) . "][aopts[" . attr($i) . "].length] = opt\n";
+                echo " aopts[" . attr($i) . "][aopts[" . attr($i) . "].length] = new Option(" . js_escape(xl_list_label(trim($res['title']))) . ", " . js_escape(trim($res['option_id'])) . ", false, false);\n";
                 if ($res['codes']) {
-                    $codes = explode(";", $res['codes']);
-                    foreach ($codes as $code) {
-                        $text = getCodeText($code);
-                        echo " codeTexts.set(" . js_escape($code) . ", " . js_escape($text) . ");\n";
-                    }
-                    echo " opt.setAttribute('codes'," . js_escape(trim($res['codes'])) . ");\n";
+                    echo " aopts[" . attr($i) . "][aopts[" . attr($i) . "].length-1].setAttribute('data-code'," . js_escape(trim($res['codes'])) . ");\n";
                 }
             }
 
@@ -441,11 +412,14 @@
         <?php require $GLOBALS['srcdir'] . "/restoreSession.php"; ?>
 
         ///////////////////////////
-        function onActiveCodeSelected() {
+        function codeBoxFunction2() {
             var f = document.forms[0];
-            var sel = f.form_active_codes.options[f.form_active_codes.selectedIndex];
-            addSelectedCode(sel.value, sel.text)
-            f.form_active_codes.selectedIndex = -1;
+            var x2 = f.form_codeSelect2.options[f.form_codeSelect2.selectedIndex].value;
+            f.form_codeSelect2.selectedIndex = -1;
+            var x6 = f.form_diagnosis.value;
+            if (x6.length > 0) x6 += ";";
+            x6 += x2;
+            f.form_diagnosis.value = x6;
         }
         ///////////////////////////
         //
@@ -463,14 +437,14 @@
             document.getElementById('row_titles').style.display = i ? '' : 'none';
             //
             ///////////////////////
-            var listBoxOpts2 = f.form_active_codes.options;
+            var listBoxOpts2 = f.form_codeSelect2.options;
             listBoxOpts2.length = 0;
             var ix = 0;
             for (ix = 0; ix < listBoxOptions2[index].length; ++ix) {
                 listBoxOpts2[ix] = listBoxOptions2[index][ix];
                 listBoxOpts2[ix].title = listBoxOptions2[index][ix].text;
             }
-            document.getElementById('row_active_codes').style.display = ix ? '' : 'none';
+            document.getElementById('row_codeSelect2').style.display = ix ? '' : 'none';
 
             //////////////////////
             //
@@ -491,7 +465,7 @@
                 //  (which is desired functionality, since then use the end date
                 //   to inactivate the item.)
                 document.getElementById('row_active').style.display = revdisp;
-                document.getElementById('row_selected_codes').style.display = comdisp;
+                document.getElementById('row_diagnosis').style.display = comdisp;
                 document.getElementById('row_occurrence').style.display = comdisp;
                 document.getElementById('row_classification').style.display = injdisp;
                 document.getElementById('row_reinjury_id').style.display = injdisp;
@@ -520,19 +494,10 @@
         // If it has a code, add that too.
         function set_text() {
             var f = document.forms[0];
-            var sel = f.form_titles.options[f.form_titles.selectedIndex];
-            f.form_title.value = sel.text;
-            f.form_title_id.value = sel.value;
-
-            f.form_selected_codes.options.length = 0
-
-            var str = sel.getAttribute('codes')
-            if (str) {
-                var codes = str.split(";")
-                for (i = 0; i < codes.length; i++) {
-                    addSelectedCode(codes[i], codeTexts.has(codes[i]) ? codeTexts.get(codes[i]) : codes[i])
-                }
-            }
+            f.form_title.value = f.form_titles.options[f.form_titles.selectedIndex].text;
+            f.form_title_id.value = f.form_titles.options[f.form_titles.selectedIndex].value;
+            f.form_diagnosis.value = f.form_titles.options[f.form_titles.selectedIndex].getAttribute('data-code');
+            f.form_titles.selectedIndex = -1;
         }
 
         // Process click on Delete link.
@@ -575,53 +540,41 @@
             }
         }
 
-        // This is for callback by the select codes popup.
+        // This is for callback by the find-code popup.
         // Appends to or erases the current list of diagnoses.
-        function OnCodeSelected(codetype, code, selector, codedesc) {
-            var codeKey = codetype + ':' + code
-            addSelectedCode(codeKey, codeKey + ' (' + codedesc + ')')
-
-            var f = document.forms[0]
-            if (f.form_title.value == '') {
-                f.form_title.value = codedesc;
-            }
-        }
-
-        function addSelectedCode(codeKey, codeText) {
-            var f = document.forms[0]
-            var sel = f.form_selected_codes
-            for (i = 0; i < sel.options.length; i++) {
-                if (sel.options[i].value == codeKey) {
-                    return
+        function set_related(codetype, code, selector, codedesc) {
+            var f = document.forms[0];
+            var s = f.form_diagnosis.value;
+            var title = f.form_title.value;
+            if (code) {
+                //disabled duplicate codes
+                if (s.indexOf(codetype + ':' + code) == -1) {
+                    if (s.length > 0) s += ';';
+                    s += codetype + ':' + code;
                 }
-            }
-
-            var option = document.createElement("option");
-            option.value = codeKey
-            option.text = codeText
-            sel.add(option);
-
-            updateDiagnosisFromSelectedCodes()
-        }
-
-        function updateDiagnosisFromSelectedCodes() {
-            var f = document.forms[0]
-            var diag = ''
-            options = f.form_selected_codes.options
-            if (options.length > 0) {
-                diag = options[0].value
-                for (i = 1; i < options.length; i++) {
-                    diag += ';' + options[i].value;
-                }
-            }
-
-            f.form_diagnosis.value = diag;
+            } else {
+                s = '';
+            }
+            f.form_diagnosis.value = s;
+            if (title == '') f.form_title.value = codedesc;
+        }
+
+        // This is for callback by the find-code popup.
+        // Returns the array of currently selected codes with each element in codetype:code format.
+        function get_related() {
+            return document.forms[0].form_diagnosis.value.split(';');
+        }
+
+        // This is for callback by the find-code popup.
+        // Deletes the specified codetype:code from the currently selected list.
+        function del_related(s) {
+            my_del_related(s, document.forms[0].form_diagnosis, false);
         }
 
         // This invokes the find-code popup.
-        function onAddCode() {
+        function sel_diagnosis() {
             <?php
-            $url = '../encounter/select_codes.php?codetype=';
+            $url = '../encounter/find_code_dynamic.php?codetype=';
             if ($irow['type'] == 'medical_problem') {
                 $url .= urlencode(collect_codetypes("medical_problem", "csv"));
             } else {
@@ -639,23 +592,6 @@
             }
             ?>
             dlgopen(<?php echo js_escape($url); ?>, '_blank', 985, 800, '', <?php echo xlj("Select Codes"); ?>);
-        }
-
-        function onRemoveCode() {
-            var sel = document.forms[0].form_selected_codes
-            for (i = 0; i < sel.options.length; i++) {
-                if (sel.options[i].selected) {
-                    sel.remove(i)
-                    i--
-                }
-            }
-
-            onCodeSelectionChange()
-            updateDiagnosisFromSelectedCodes()
-        }
-
-        function onCodeSelectionChange() {
-            document.forms[0].rem_selected_code.disabled = document.forms[0].form_selected_codes.selectedIndex == -1
         }
 
         // Check for errors when the form is submitted.
@@ -788,31 +724,13 @@
                             <input type='text' class="form-control" name='form_title' id='form_title' value='<?php echo attr($irow['title']) ?>'>
                             <input type='hidden' name='form_title_id' value='<?php echo attr($irow['list_option_id']) ?>'>
                         </div>
-                        <div class="form-group col-12" id='row_active_codes'>
-                            <label for="form_active_codes" class="col-form-label"><?php echo xlt('Active Issue Codes'); ?>:</label>
-                            <select name='form_active_codes' id='form_active_codes' class= "form-control" size='4'
-                                onchange="onActiveCodeSelected()" style="width:100%;"></select>
-                        </div>
-                        <div class="form-group col-12" id='row_selected_codes'>
-                            <label for="form_selected_codes" class="col-form-label"><?php echo xlt('Coding'); ?>:</label>
-                            <select name='form_selected_codes' id='form_selected_codes' class= "form-control" multiple size='4'
-                                onchange="onCodeSelectionChange()" style="width:100%;">
-                            <?php
-                            if ($irow['diagnosis'] != "") {
-                                $codes = explode(";", $irow['diagnosis']);
-                                foreach ($codes as $code) {
-                                    echo "   <option value='" . attr($code) . "'>" . text(getCodeText($code)) . "</option>\n";
-                                }
-                            }
-                            ?>
-                            </select>
-                            <div class="btn-group" style="margin-top:3px;">
-                                <button type="button" class="btn btn-secondary btn-sm" style="margin-right:5px;" onclick='onAddCode()'><?php echo xlt('Add');?></button>
-                                <button type="button" id="rem_selected_code" class="btn btn-secondary btn-sm" onclick='onRemoveCode()'><?php echo xlt('Remove');?></button>
-                            </div>
-                            <input type='hidden' class="form-control" name='form_diagnosis' id='form_diagnosis'
-                                   value='<?php echo attr($irow['diagnosis']) ?>' onclick='onAddCode()'
-                                   title='<?php echo xla('Click to select or change coding'); ?>' readonly >
+                        <div class="form-group col-12" id='row_codeSelect2'>
+                            <label for="form_codeSelect2" class="col-form-label"><?php echo xlt('Active Issue Codes'); ?>:</label>
+                            <select name='form_codeSelect2' id='form_codeSelect2' class="form-control" multiple size='4' onchange="codeBoxFunction2()" style="width:100%;"></select>
+                        </div>
+                        <div class="form-group col-12" id='row_diagnosis'>
+                            <label class="col-form-label" for="form_diagnosis"><?php echo xlt('Coding'); ?>:</label>
+                            <input type='text' class="form-control" name='form_diagnosis' id='form_diagnosis' value='<?php echo attr($irow['diagnosis']) ?>' onclick='sel_diagnosis()' title='<?php echo xla('Click to select or change coding'); ?>' readonly>
                         </div>
                         <div class="form-group col-12">
                             <label class="col-form-label" for="form_begin"><?php echo xlt('Begin Date'); ?>:</label>
@@ -914,23 +832,14 @@
                         <br />
                         <?php //can change position of buttons by creating a class 'position-override' and adding rule text-alig:center or right as the case may be in individual stylesheets
                         ?>
-                        <div class="form-group clearfix" id="button-container">
+                        <div class="form-group" id="button-container">
                             <div class="col-sm-12 text-left position-override">
-<<<<<<< HEAD
-                                <div class="btn-group btn-group-pinch" role="group">
+                                <div class="btn-group" role="group">
                                     <button type='submit' name='form_save' class="btn btn-primary btn-save" value='<?php echo xla('Save'); ?>'><?php echo xlt('Save'); ?></button>
-                                    <button type="button" class="btn btn-secondary btn-cancel btn-separate-left" onclick='closeme();'><?php echo xlt('Cancel'); ?></button>
+                                    <button type="button" class="btn btn-secondary btn-cancel" onclick='closeme();'><?php echo xlt('Cancel'); ?></button>
                                     <?php
                                     if ($issue && AclMain::aclCheckCore('admin', 'super')) { ?>
-                                        <button type='submit' name='form_delete' class="btn btn-danger btn-cancel btn-delete btn-separate-left" onclick='deleteme()' value='<?php echo xla('Delete'); ?>'><?php echo xlt('Delete'); ?></button>
-=======
-                                <div class="btn-group" role="group">
-                                    <button type='submit' name='form_save' class="btn btn-secondary btn-save" value='<?php echo xla('Save'); ?>'><?php echo xlt('Save'); ?></button>
-                                    <button type="button" class="btn btn-link btn-cancel" onclick='closeme();'><?php echo xlt('Cancel'); ?></button>
-                                    <?php
-                                    if ($issue && AclMain::aclCheckCore('admin', 'super')) { ?>
-                                        <button type='submit' name='form_delete' class="btn btn-secondary btn-cancel btn-delete" onclick='deleteme()' value='<?php echo xla('Delete'); ?>'><?php echo xlt('Delete'); ?></button>
->>>>>>> 502f744e
+                                        <button type='submit' name='form_delete' class="btn btn-danger btn-cancel btn-delete" onclick='deleteme()' value='<?php echo xla('Delete'); ?>'><?php echo xlt('Delete'); ?></button>
                                         <?php
                                     } ?>
                                 </div>
@@ -962,8 +871,6 @@
         $(function() {
             // Include bs3 / bs4 classes here.  Keep html tags functional.
             $('table').addClass('table table-sm');
-
-            onCodeSelectionChange()
         });
     </script>
 
