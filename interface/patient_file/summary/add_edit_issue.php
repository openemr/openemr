--- conflicted
+++ resolved
@@ -788,24 +788,15 @@
                             <input type='text' class="form-control" name='form_title' id='form_title' value='<?php echo attr($irow['title']) ?>' />
                             <input type='hidden' name='form_title_id' value='<?php echo attr($irow['list_option_id']) ?>'>
                         </div>
-<<<<<<< HEAD
-                        <div class="form-group col-12" id='row_codeSelect2'>
-                            <label for="form_codeSelect2" class="col-form-label"><?php echo xlt('Active Issue Codes'); ?>:</label>
-                            <select name='form_codeSelect2' id='form_codeSelect2' class="form-control" multiple size='4' onchange="codeBoxFunction2()"></select>
-                        </div>
-                        <div class="form-group col-12" id='row_diagnosis'>
-                            <label class="col-form-label" for="form_diagnosis"><?php echo xlt('Coding'); ?>:</label>
-                            <input type='text' class="form-control" name='form_diagnosis' id='form_diagnosis' value='<?php echo attr($irow['diagnosis']) ?>' onclick='sel_diagnosis()' title='<?php echo xla('Click to select or change coding'); ?>' readonly />
-=======
                         <div class="form-group col-12" id='row_active_codes'>
                             <label for="form_active_codes" class="col-form-label"><?php echo xlt('Active Issue Codes'); ?>:</label>
                             <select name='form_active_codes' id='form_active_codes' class= "form-control" size='4'
-                                onchange="onActiveCodeSelected()" style="width:100%;"></select>
+                                onchange="onActiveCodeSelected()"></select>
                         </div>
                         <div class="form-group col-12" id='row_selected_codes'>
                             <label for="form_selected_codes" class="col-form-label"><?php echo xlt('Coding'); ?>:</label>
                             <select name='form_selected_codes' id='form_selected_codes' class= "form-control" multiple size='4'
-                                onchange="onCodeSelectionChange()" style="width:100%;">
+                                onchange="onCodeSelectionChange()">
                             <?php
                             if ($irow['diagnosis'] != "") {
                                 $codes = explode(";", $irow['diagnosis']);
@@ -816,13 +807,12 @@
                             ?>
                             </select>
                             <div class="btn-group" style="margin-top:3px;">
-                                <button type="button" class="btn btn-secondary btn-sm" style="margin-right:5px;" onclick='onAddCode()'><?php echo xlt('Add');?></button>
+                                <button type="button" class="btn btn-primary btn-sm" style="margin-right:5px;" onclick='onAddCode()'><?php echo xlt('Add');?></button>
                                 <button type="button" id="rem_selected_code" class="btn btn-secondary btn-sm" onclick='onRemoveCode()'><?php echo xlt('Remove');?></button>
                             </div>
                             <input type='hidden' class="form-control" name='form_diagnosis' id='form_diagnosis'
                                    value='<?php echo attr($irow['diagnosis']) ?>' onclick='onAddCode()'
                                    title='<?php echo xla('Click to select or change coding'); ?>' readonly >
->>>>>>> fa44eecd
                         </div>
                         <div class="form-group col-12">
                             <label class="col-form-label" for="form_begin"><?php echo xlt('Begin Date'); ?>:</label>
