<?php

/**
 *
 * Patient summary screen.
 *
 * @package   OpenEMR
 * @link      http://www.open-emr.org
 * @author    Brady Miller <brady.g.miller@gmail.com>
 * @author    Sharon Cohen <sharonco@matrix.co.il>
 * @author    Stephen Waite <stephen.waite@cmsvt.com>
 * @author    Ranganath Pathak <pathak@scrs1.org>
 * @author    Tyler Wrenn <tyler@tylerwrenn.com>
 * @author    Robert Down <robertdown@live.com>
 * @copyright Copyright (c) 2017-2020 Brady Miller <brady.g.miller@gmail.com>
 * @copyright Copyright (c) 2017 Sharon Cohen <sharonco@matrix.co.il>
 * @copyright Copyright (c) 2018-2020 Stephen Waite <stephen.waite@cmsvt.com>
 * @copyright Copyright (c) 2018 Ranganath Pathak <pathak@scrs1.org>
 * @copyright Copyright (c) 2020 Tyler Wrenn <tyler@tylerwrenn.com>
 * @copyright Copyright (c) 2021-2022 Robert Down <robertdown@live.com
 * @license   https://github.com/openemr/openemr/blob/master/LICENSE GNU General Public License 3
 */

require_once("../../globals.php");
require_once("$srcdir/lists.inc.php");
require_once("$srcdir/patient.inc.php");
require_once("$srcdir/options.inc.php");
require_once("../history/history.inc.php");
require_once("$srcdir/clinical_rules.php");
require_once("$srcdir/group.inc.php");
require_once(__DIR__ . "/../../../library/appointments.inc.php");

use OpenEMR\Billing\EDI270;
use OpenEMR\Common\Acl\AclMain;
use OpenEMR\Common\Csrf\CsrfUtils;
use OpenEMR\Common\Session\SessionUtil;
use OpenEMR\Common\Twig\TwigContainer;
use OpenEMR\Core\Header;
use OpenEMR\Events\Patient\Summary\Card\RenderEvent as CardRenderEvent;
use OpenEMR\Events\Patient\Summary\Card\SectionEvent;
use OpenEMR\Events\Patient\Summary\Card\RenderModel;
use OpenEMR\Events\Patient\Summary\Card\CardInterface;
use OpenEMR\Events\PatientDemographics\ViewEvent;
use OpenEMR\Events\PatientDemographics\RenderEvent;
use OpenEMR\FHIR\SMART\SmartLaunchController;
use OpenEMR\Menu\PatientMenuRole;
use OpenEMR\OeUI\OemrUI;
use OpenEMR\Patient\Cards\PortalCard;
use OpenEMR\Reminder\BirthdayReminder;
use OpenEMR\Services\AllergyIntoleranceService;
use OpenEMR\Services\ConditionService;
use OpenEMR\Services\ImmunizationService;
use OpenEMR\Services\PatientIssuesService;
use OpenEMR\Services\PatientService;
use Symfony\Component\EventDispatcher\EventDispatcher;
use OpenEMR\Patient\Cards\InsuranceViewCard;
use OpenEMR\Patient\Cards\BillingViewCard;
use OpenEMR\Patient\Cards\DemographicsViewCard;

$twig = new TwigContainer(null, $GLOBALS['kernel']);

// Set session for pid (via setpid). Also set session for encounter (if applicable)
if (isset($_GET['set_pid'])) {
    require_once("$srcdir/pid.inc.php");
    setpid($_GET['set_pid']);
    $ptService = new PatientService();
    $newPatient = $ptService->findByPid($pid);
    $ptService->touchRecentPatientList($newPatient);
    if (isset($_GET['set_encounterid']) && ((int)$_GET['set_encounterid'] > 0)) {
        $encounter = (int)$_GET['set_encounterid'];
        SessionUtil::setSession('encounter', $encounter);
    }
}

// Note: it would eventually be a good idea to move this into
// it's own module that people can remove / add if they don't
// want smart support in their system.
$smartLaunchController = new SMARTLaunchController($GLOBALS["kernel"]->getEventDispatcher());
$smartLaunchController->registerContextEvents();

/**
 * @var EventDispatcher
 */
$ed = $GLOBALS['kernel']->getEventDispatcher();

$active_reminders = false;
$all_allergy_alerts = false;
if ($GLOBALS['enable_cdr']) {
    //CDR Engine stuff
    if ($GLOBALS['enable_allergy_check'] && $GLOBALS['enable_alert_log']) {
        //Check for new allergies conflicts and throw popup if any exist(note need alert logging to support this)
        $new_allergy_alerts = allergy_conflict($pid, 'new', $_SESSION['authUser']);
        if (!empty($new_allergy_alerts)) {
            $pod_warnings = '';
            foreach ($new_allergy_alerts as $new_allergy_alert) {
                $pod_warnings .= js_escape($new_allergy_alert) . ' + "\n"';
            }
            $allergyWarningMessage = '<script>alert(' . xlj('WARNING - FOLLOWING ACTIVE MEDICATIONS ARE ALLERGIES') . ' + "\n" + ' . $pod_warnings . ')</script>';
        }
    }

    if ((empty($_SESSION['alert_notify_pid']) || ($_SESSION['alert_notify_pid'] != $pid)) && isset($_GET['set_pid']) && $GLOBALS['enable_cdr_crp']) {
        // showing a new patient, so check for active reminders and allergy conflicts, which use in active reminder popup
        $active_reminders = active_alert_summary($pid, "reminders-due", '', 'default', $_SESSION['authUser'], true);
        if ($GLOBALS['enable_allergy_check']) {
            $all_allergy_alerts = allergy_conflict($pid, 'all', $_SESSION['authUser'], true);
        }
    }
    SessionUtil::setSession('alert_notify_pid', $pid);
    // can not output html until after above setSession call
    if (!empty($allergyWarningMessage)) {
        echo $allergyWarningMessage;
    }
}
//Check to see is only one insurance is allowed
if ($GLOBALS['insurance_only_one']) {
    $insurance_array = array('primary');
} else {
    $insurance_array = array('primary', 'secondary', 'tertiary');
}

function print_as_money($money)
{
    preg_match("/(\d*)\.?(\d*)/", $money, $moneymatches);
    $tmp = wordwrap(strrev($moneymatches[1]), 3, ",", 1);
    $ccheck = strrev($tmp);
    if ($ccheck[0] == ",") {
        $tmp = substr($ccheck, 1, strlen($ccheck) - 1);
    }

    if ($moneymatches[2] != "") {
        return "$ " . strrev($tmp) . "." . $moneymatches[2];
    } else {
        return "$ " . strrev($tmp);
    }
}

// get an array from Photos category
function pic_array($pid, $picture_directory)
{
    $pics = array();
    $sql_query = "select documents.id from documents join categories_to_documents " .
        "on documents.id = categories_to_documents.document_id " .
        "join categories on categories.id = categories_to_documents.category_id " .
        "where categories.name like ? and documents.foreign_id = ? and documents.deleted = 0";
    if ($query = sqlStatement($sql_query, array($picture_directory, $pid))) {
        while ($results = sqlFetchArray($query)) {
            array_push($pics, $results['id']);
        }
    }

    return ($pics);
}

// Get the document ID's in a specific catg.
// this is only used in one place, here for id photos
function get_document_by_catg($pid, $doc_catg, $limit = 1)
{
    $results = null;

    if ($pid and $doc_catg) {
        $query = sqlStatement("SELECT d.id, d.date, d.url
            FROM documents AS d, categories_to_documents AS cd, categories AS c
            WHERE d.foreign_id = ?
            AND cd.document_id = d.id
            AND c.id = cd.category_id
            AND c.name LIKE ?
            ORDER BY d.date DESC LIMIT " . escape_limit($limit), array($pid, $doc_catg));
    }
    while ($result = sqlFetchArray($query)) {
        $results[] = $result['id'];
    }
    return ($results ?? false);
}

function isPortalEnabled(): bool
{
    if (
        !$GLOBALS['portal_onsite_two_enable']
    ) {
        return false;
    }

    return true;
}

function isPortalSiteAddressValid(): bool
{
    if (
        // maybe can use filter_var() someday but the default value in GLOBALS
        // fails with FILTER_VALIDATE_URL
        !isset($GLOBALS['portal_onsite_two_address'])
    ) {
        return false;
    }

    return true;
}

function isPortalAllowed($pid): bool
{
    $return = false;

    $portalStatus = sqlQuery("SELECT allow_patient_portal FROM patient_data WHERE pid = ?", [$pid]);
    if ($portalStatus['allow_patient_portal'] == 'YES') {
        $return = true;
    }
    return $return;
}

function isApiAllowed($pid): bool
{
    $return = false;

    $apiStatus = sqlQuery("SELECT prevent_portal_apps FROM patient_data WHERE pid = ?", [$pid]);
    if (strtoupper($apiStatus['prevent_portal_apps'] ?? '') != 'YES') {
        $return = true;
    }
    return $return;
}

function areCredentialsCreated($pid): bool
{
    $return = false;
    $credentialsCreated = sqlQuery("SELECT date_created FROM `patient_access_onsite` WHERE `pid`=?", [$pid]);
    if ($credentialsCreated['date_created'] ?? null) {
        $return = true;
    }

    return $return;
}

function isContactEmail($pid): bool
{
    $return = false;

    $email = sqlQuery("SELECT email, email_direct FROM patient_data WHERE pid = ?", [$pid]);
    if (!empty($email['email']) || !empty($email['email_direct'])) {
        $return = true;
    }
    return $return;
}

function isEnforceSigninEmailPortal(): bool
{
    if (
        $GLOBALS['enforce_signin_email']
    ) {
        return true;
    }

    return false;
}

function deceasedDays($days_deceased)
{
    $deceased_days = intval($days_deceased['days_deceased'] ?? '');
    if ($deceased_days == 0) {
        $num_of_days = xl("Today");
    } elseif ($deceased_days == 1) {
        $num_of_days =  $deceased_days . " " . xl("day ago");
    } elseif ($deceased_days > 1 && $deceased_days < 90) {
        $num_of_days =  $deceased_days . " " . xl("days ago");
    } elseif ($deceased_days >= 90 && $deceased_days < 731) {
        $num_of_days =  "~" . round($deceased_days / 30) . " " . xl("months ago");  // function intdiv available only in php7
    } elseif ($deceased_days >= 731) {
        $num_of_days =  xl("More than") . " " . round($deceased_days / 365) . " " . xl("years ago");
    }

    if (strlen($days_deceased['date_deceased'] ?? '') > 10 && $GLOBALS['date_display_format'] < 1) {
        $deceased_date = substr($days_deceased['date_deceased'], 0, 10);
    } else {
        $deceased_date = oeFormatShortDate($days_deceased['date_deceased'] ?? '');
    }

    return xlt("Deceased") . " - " . text($deceased_date) . " (" . text($num_of_days) . ")";
}

$deceased = is_patient_deceased($pid);


// Display image in 'widget style'
function image_widget($doc_id, $doc_catg)
{
    global $pid, $web_root;
    $docobj = new Document($doc_id);
    $image_file = $docobj->get_url_file();
    $image_file_name = $docobj->get_name();
    $image_width = $GLOBALS['generate_doc_thumb'] == 1 ? '' : 'width=100';
    $extension = substr($image_file_name, strrpos($image_file_name, "."));
    $viewable_types = array('.png', '.jpg', '.jpeg', '.png', '.bmp', '.PNG', '.JPG', '.JPEG', '.PNG', '.BMP');
    if (in_array($extension, $viewable_types)) { // extension matches list
        $to_url = "<td> <a href = '$web_root" .
            "/controller.php?document&retrieve&patient_id=" . attr_url($pid) . "&document_id=" . attr_url($doc_id) . "&as_file=false&original_file=true&disable_exit=false&show_original=true'" .
            " onclick='top.restoreSession();' class='image_modal'>" .
            " <img src = '$web_root" .
            "/controller.php?document&retrieve&patient_id=" . attr_url($pid) . "&document_id=" . attr_url($doc_id) . "&as_file=false'" .
            " $image_width alt='" . attr($doc_catg) . ":" . attr($image_file_name) . "'>  </a> </td> <td class='align-middle'>" .
            text($doc_catg) . '<br />&nbsp;' . text($image_file_name) . "</td>";
    } else {
        $to_url = "<td> <a href='" . $web_root . "/controller.php?document&retrieve" .
            "&patient_id=" . attr_url($pid) . "&document_id=" . attr_url($doc_id) . "'" .
            " onclick='top.restoreSession()' class='btn btn-primary btn-sm'>" .
            "<span>" .
            xlt("View") . "</a> &nbsp;" .
            text("$doc_catg - $image_file_name") .
            "</span> </td>";
    }

    echo "<table><tr>";
    echo $to_url;
    echo "</tr></table>";
}

// Determine if the Vitals form is in use for this site.
$tmp = sqlQuery("SELECT count(*) AS count FROM registry WHERE directory = 'vitals' AND state = 1");
$vitals_is_registered = $tmp['count'];

// Get patient/employer/insurance information.
//
$result = getPatientData($pid, "*, DATE_FORMAT(DOB,'%Y-%m-%d') as DOB_YMD");
$result2 = getEmployerData($pid);
$result3 = getInsuranceData(
    $pid,
    "primary",
    "copay,
    provider,
    DATE_FORMAT(`date`,'%Y-%m-%d') as effdate,
    DATE_FORMAT(`date_end`,'%Y-%m-%d') as effdate_end"
);
$insco_name = "";
if (!empty($result3['provider'])) {   // Use provider in case there is an ins record w/ unassigned insco
    $insco_name = getInsuranceProvider($result3['provider']);
}

$arrOeUiSettings = array(
    'page_id' => 'core.mrd',
    'heading_title' => xl('Medical Record Dashboard'),
    'include_patient_name' => true,
    'expandable' => true,
    'expandable_files' => array('demographics_xpd'), //all file names need suffix _xpd
    'action' => "", //conceal, reveal, search, reset, link or back
    'action_title' => "",
    'action_href' => "", //only for actions - reset, link or back
    'show_help_icon' => true,
    'help_file_name' => "medical_dashboard_help.php"
);
$oemr_ui = new OemrUI($arrOeUiSettings);
?>
<!DOCTYPE html>
<html>

<head>
    <?php
    Header::setupHeader(['common','utility']);
    require_once("$srcdir/options.js.php");
    ?>
    <script>
        // Process click on diagnosis for referential cds popup.
        function referentialCdsClick(codetype, codevalue) {
            top.restoreSession();
            // Force a new window instead of iframe to address cross site scripting potential
            dlgopen('../education.php?type=' + encodeURIComponent(codetype) + '&code=' + encodeURIComponent(codevalue), '_blank', 1024, 750,true);
        }

        function oldEvt(apptdate, eventid) {
            let title = <?php echo xlj('Appointments'); ?>;
            dlgopen('../../main/calendar/add_edit_event.php?date=' + encodeURIComponent(apptdate) + '&eid=' + encodeURIComponent(eventid), '_blank', 800, 500, '', title);
        }

        function advdirconfigure() {
            dlgopen('advancedirectives.php', '_blank', 400, 500);
        }

        function refreshme() {
            top.restoreSession();
            location.reload();
        }

        // Process click on Delete link.
        function deleteme() { // @todo don't think this is used any longer!!
            dlgopen('../deleter.php?patient=' + <?php echo js_url($pid); ?> + '&csrf_token_form=' + <?php echo js_url(CsrfUtils::collectCsrfToken()); ?>, '_blank', 500, 450, '', '', {
                allowResize: false,
                allowDrag: false,
                dialogId: 'patdel',
                type: 'iframe'
            });
            return false;
        }

        // Called by the deleteme.php window on a successful delete.
        function imdeleted() {
            top.clearPatient();
        }

        function newEvt() {
            let title = <?php echo xlj('Appointments'); ?>;
            let url = '../../main/calendar/add_edit_event.php?patientid=' + <?php echo js_url($pid); ?>;
            dlgopen(url, '_blank', 800, 500, '', title);
            return false;
        }

        function toggleIndicator(target, div) {
            // <i id="show_hide" class="fa fa-lg small fa-eye-slash" title="Click to Hide"></i>
            $mode = $(target).find(".indicator").text();
            if ($mode == <?php echo xlj('collapse'); ?>) {
                $(target).find(".indicator").text(<?php echo xlj('expand'); ?>);
                $("#" + div).hide();
                $.post("../../../library/ajax/user_settings.php", {
                    target: div,
                    mode: 0,
                    csrf_token_form: <?php echo js_escape(CsrfUtils::collectCsrfToken()); ?>
                });
            } else {
                $(target).find(".indicator").text(<?php echo xlj('collapse'); ?>);
                $("#" + div).show();
                $.post("../../../library/ajax/user_settings.php", {
                    target: div,
                    mode: 1,
                    csrf_token_form: <?php echo js_escape(CsrfUtils::collectCsrfToken()); ?>
                });
            }
        }

        // edit prescriptions dialog.
        // called from stats.php.
        //
        function editScripts(url) {
            var AddScript = function() {
                var __this = $(this);
                __this.find("#clearButton").css("display", "");
                __this.find("#backButton").css("display", "");
                __this.find("#addButton").css("display", "none");

                var iam = top.frames.editScripts;
                iam.location.href = '<?php echo $GLOBALS['webroot'] ?>/controller.php?prescription&edit&id=0&pid=' + <?php echo js_url($pid); ?>;
            };
            var ListScripts = function() {
                var __this = $(this);
                __this.find("#clearButton").css("display", "none");
                __this.find("#backButton").css("display", "none");
                __this.find("#addButton").css("display", "");
                var iam = top.frames.editScripts
                iam.location.href = '<?php echo $GLOBALS['webroot'] ?>/controller.php?prescription&list&id=' + <?php echo js_url($pid); ?>;
            };

            let title = <?php echo xlj('Prescriptions'); ?>;
            let w = 960; // for weno width

            dlgopen(url, 'editScripts', w, 400, '', '', {
                buttons: [{
                        text: <?php echo xlj('Add'); ?>,
                        close: false,
                        id: 'addButton',
                        class: 'btn-primary btn-sm',
                        click: AddScript
                    },
                    {
                        text: <?php echo xlj('Clear'); ?>,
                        close: false,
                        id: 'clearButton',
                        style: 'display:none;',
                        class: 'btn-primary btn-sm',
                        click: AddScript
                    },
                    {
                        text: <?php echo xlj('Back'); ?>,
                        close: false,
                        id: 'backButton',
                        style: 'display:none;',
                        class: 'btn-primary btn-sm',
                        click: ListScripts
                    },
                    {
                        text: <?php echo xlj('Quit'); ?>,
                        close: true,
                        id: 'doneButton',
                        class: 'btn-secondary btn-sm'
                    }
                ],
                onClosed: 'refreshme',
                allowResize: true,
                allowDrag: true,
                dialogId: 'editscripts',
                type: 'iframe'
            });
            return false;
        }

        /**
         * async function fetchHtml(...)
         *
         * @param {*} url
         * @param {boolean} embedded
         * @param {boolean} sessionRestore
         * @returns {text}
         */
        async function fetchHtml(url, embedded = false, sessionRestore = false) {
            if (sessionRestore === true) {
                // restore cookie before fetch.
                top.restoreSession();
            }
            let csrf = new FormData;
            // a security given.
            csrf.append("csrf_token_form", <?php echo js_escape(CsrfUtils::collectCsrfToken()); ?>);
            if (embedded === true) {
                // special formatting in certain widgets.
                csrf.append("embeddedScreen", true);
            }

            const response = await fetch(url, {
                method: 'POST',
                credentials: 'same-origin',
                body: csrf
            });
            return await response.text();
        }

        /**
         * async function placeHtml(...) will await fetch of html then place in divId.
         * This function will return a promise for use to init various items regarding
         * inserted HTML if needed.
         * If divId does not exist, then will skip.
         * Example
         *
         * @param {*} url
         * @param {string} divId id
         * @param {boolean} embedded
         * @param {boolean} sessionRestore
         * @returns {object} promise
         */
        async function placeHtml(url, divId, embedded = false, sessionRestore = false) {
            const contentDiv = document.getElementById(divId);
            if (contentDiv) {
                await fetchHtml(url, embedded, sessionRestore).then(fragment => {
                    contentDiv.innerHTML = fragment;
                });
            }
        }

        if (typeof load_location === 'undefined') {
            function load_location(location) {
                top.restoreSession();
                document.location = location;
            }
        }

        $(function() {
            var msg_updation = '';
            <?php
            if ($GLOBALS['erx_enable']) {
                $soap_status = sqlStatement("select soap_import_status,pid from patient_data where pid=? and soap_import_status in ('1','3')", array($pid));
                while ($row_soapstatus = sqlFetchArray($soap_status)) { ?>
                    top.restoreSession();
                    let reloadRequired = false;
                    $.ajax({
                        type: "POST",
                        url: "../../soap_functions/soap_patientfullmedication.php",
                        dataType: "html",
                        data: {
                            patient: <?php echo js_escape($row_soapstatus['pid']); ?>,
                        },
                        async: false,
                        success: function(thedata) {
                            if (!thedata.includes("Nothing")) {
                                reloadRequired = true;
                            }
                            msg_updation += thedata;
                        },
                        error: function() {
                            alert('ajax error');
                        }
                    });

                    top.restoreSession();
                    $.ajax({
                        type: "POST",
                        url: "../../soap_functions/soap_allergy.php",
                        dataType: "html",
                        data: {
                            patient: <?php echo js_escape($row_soapstatus['pid']); ?>,
                        },
                        async: false,
                        success: function(thedata) {
                            if (!thedata.includes("Nothing")) {
                                reloadRequired = true;
                            }
                            msg_updation += "\n" + thedata;
                        },
                        error: function() {
                            alert('ajax error');
                        }
                    });

                    if (reloadRequired) {
                        document.location.reload();
                    }

                    <?php
                    if ($GLOBALS['erx_import_status_message']) { ?>
                        if (msg_updation)
                            alert(msg_updation);
                        <?php
                    }
                }
            }
            ?>

            // load divs
            placeHtml("stats.php", "stats_div", true).then(() => {
                $('[data-toggle="collapse"]').on('click', function (e) {
                    updateUserVisibilitySetting(e);
                });
            });
            placeHtml("pnotes_fragment.php", 'pnotes_ps_expand').then(() => {
                // must be delegated event!
                $(this).on("click", ".complete_btn", function() {
                    let btn = $(this);
                    let csrf = new FormData;
                    csrf.append("csrf_token_form", <?php echo js_escape(CsrfUtils::collectCsrfToken()); ?>);
                    fetch("pnotes_fragment.php?docUpdateId=" + encodeURIComponent(btn.attr('data-id')), {
                            method: "POST",
                            credentials: 'same-origin',
                            body: csrf
                        })
                        .then(function() {
                            placeHtml("pnotes_fragment.php", 'pnotes_ps_expand');
                        });
                });
            });
            placeHtml("disc_fragment.php", "disclosures_ps_expand");
            placeHtml("labdata_fragment.php", "labdata_ps_expand");
            placeHtml("track_anything_fragment.php", "track_anything_ps_expand");
            <?php if ($vitals_is_registered && AclMain::aclCheckCore('patients', 'med')) { ?>
                // Initialize the Vitals form if it is registered and user is authorized.
                placeHtml("vitals_fragment.php", "vitals_ps_expand");
            <?php } ?>

            <?php if ($GLOBALS['enable_cdr'] && $GLOBALS['enable_cdr_crw']) { ?>
                placeHtml("clinical_reminders_fragment.php", "clinical_reminders_ps_expand", true, true).then(() => {
                    // (note need to place javascript code here also to get the dynamic link to work)
                    $(".medium_modal").on('click', function(e) {
                        e.preventDefault();
                        e.stopPropagation();
                        dlgopen('', '', 800, 200, '', '', {
                            buttons: [{
                                text: <?php echo xlj('Close'); ?>,
                                close: true,
                                style: 'secondary btn-sm'
                            }],
                            onClosed: 'refreshme',
                            allowResize: false,
                            allowDrag: true,
                            dialogId: 'demreminder',
                            type: 'iframe',
                            url: $(this).attr('href')
                        });
                    });
                });
            <?php } // end crw
            ?>

            <?php if ($GLOBALS['enable_cdr'] && $GLOBALS['enable_cdr_prw']) { ?>
                placeHtml("patient_reminders_fragment.php", "patient_reminders_ps_expand", false, true);
            <?php } // end prw
            ?>

            <?php
            // Initialize for each applicable LBF form.
            $gfres = sqlStatement("SELECT grp_form_id
                FROM layout_group_properties
                WHERE grp_form_id LIKE 'LBF%'
                    AND grp_group_id = ''
                    AND grp_repeats > 0
                    AND grp_activity = 1
                ORDER BY grp_seq, grp_title");
            while ($gfrow = sqlFetchArray($gfres)) { ?>
                $(<?php echo js_escape("#" . $gfrow['grp_form_id'] . "_ps_expand"); ?>).load("lbf_fragment.php?formname=" + <?php echo js_url($gfrow['grp_form_id']); ?>, {
                    csrf_token_form: <?php echo js_escape(CsrfUtils::collectCsrfToken()); ?>
                });
            <?php } ?>
            tabbify();

            // modal for dialog boxes
            $(".large_modal").on('click', function(e) {
                e.preventDefault();
                e.stopPropagation();
                dlgopen('', '', 1000, 600, '', '', {
                    buttons: [{
                        text: <?php echo xlj('Close'); ?>,
                        close: true,
                        style: 'secondary btn-sm'
                    }],
                    allowResize: true,
                    allowDrag: true,
                    dialogId: '',
                    type: 'iframe',
                    url: $(this).attr('href')
                });
            });

            $(".rx_modal").on('click', function(e) {
                e.preventDefault();
                e.stopPropagation();
                var title = <?php echo xlj('Amendments'); ?>;
                dlgopen('', 'editAmendments', 800, 300, '', title, {
                    onClosed: 'refreshme',
                    allowResize: true,
                    allowDrag: true,
                    dialogId: '',
                    type: 'iframe',
                    url: $(this).attr('href')
                });
            });

            // modal for image viewer
            $(".image_modal").on('click', function(e) {
                e.preventDefault();
                e.stopPropagation();
                dlgopen('', '', 400, 300, '', <?php echo xlj('Patient Images'); ?>, {
                    allowResize: true,
                    allowDrag: true,
                    dialogId: '',
                    type: 'iframe',
                    url: $(this).attr('href')
                });
            });

            $(".deleter").on('click', function(e) {
                e.preventDefault();
                e.stopPropagation();
                dlgopen('', '', 600, 360, '', '', {
                    buttons: [{
                        text: <?php echo xlj('Close'); ?>,
                        close: true,
                        style: 'secondary btn-sm'
                    }],
                    //onClosed: 'imdeleted',
                    allowResize: false,
                    allowDrag: false,
                    dialogId: 'patdel',
                    type: 'iframe',
                    url: $(this).attr('href')
                });
            });

            $(".iframe1").on('click', function(e) {
                e.preventDefault();
                e.stopPropagation();
                dlgopen('', '', 350, 300, '', '', {
                    buttons: [{
                        text: <?php echo xlj('Close'); ?>,
                        close: true,
                        style: 'secondary btn-sm'
                    }],
                    allowResize: true,
                    allowDrag: true,
                    dialogId: '',
                    type: 'iframe',
                    url: $(this).attr('href')
                });
            });
            // for patient portal
            $(".small_modal").on('click', function(e) {
                e.preventDefault();
                e.stopPropagation();
                dlgopen('', '', 550, 550, '', '', {
                    buttons: [{
                        text: <?php echo xlj('Close'); ?>,
                        close: true,
                        style: 'secondary btn-sm'
                    }],
                    allowResize: true,
                    allowDrag: true,
                    dialogId: '',
                    type: 'iframe',
                    url: $(this).attr('href')
                });
            });

            function openReminderPopup() {
                top.restoreSession()
                dlgopen('', 'reminders', 500, 250, '', '', {
                    buttons: [{
                        text: <?php echo xlj('Close'); ?>,
                        close: true,
                        style: 'secondary btn-sm'
                    }],
                    allowResize: true,
                    allowDrag: true,
                    dialogId: '',
                    type: 'iframe',
                    url: $("#reminder_popup_link").attr('href')
                });
            }

            <?php if ($GLOBALS['patient_birthday_alert']) {
                // To display the birthday alert:
                //  1. The patient is not deceased
                //  2. The birthday is today (or in the past depending on global selection)
                //  3. The notification has not been turned off (or shown depending on global selection) for this year
                $birthdayAlert = new BirthdayReminder($pid, $_SESSION['authUserID']);
                if ($birthdayAlert->isDisplayBirthdayAlert()) {
                    ?>
                    // show the active reminder modal
                    dlgopen('', 'bdayreminder', 300, 170, '', false, {
                        allowResize: false,
                        allowDrag: true,
                        dialogId: '',
                        type: 'iframe',
                        url: $("#birthday_popup").attr('href')
                    });

                <?php } elseif ($active_reminders || $all_allergy_alerts) { ?>
                    openReminderPopup();
                <?php } ?>
            <?php } elseif ($active_reminders || $all_allergy_alerts) { ?>
                openReminderPopup();
            <?php } ?>
        });

        /**
         * Change the preference to expand/collapse a given card.
         *
         * For the given e element, find the corresponding card body, determine if it is collapsed
         * or shown, and then save the state to the user preferences via an async fetch call POST'ing
         * the updated setting.
         *
         * @var e element The Button that was clicked to collapse/expand the card
         */
        async function updateUserVisibilitySetting(e) {
            const targetID = e.target.getAttribute("data-target");
            const target = document.querySelector(targetID);
            const targetStr = targetID.substring(1);
            // test ensure at least an element we want.
            if (target.classList.contains("collapse")) {
                // who is icon. Easier to catch BS event than create one specific for this decision..
                // Should always be icon target
                let iconTarget = e.target.children[0] || e.target;
                // toggle
                if (iconTarget.classList.contains("fa-expand")) {
                    iconTarget.classList.remove('fa-expand');
                    iconTarget.classList.add('fa-compress');
                }
                else {
                    iconTarget.classList.remove('fa-compress');
                    iconTarget.classList.add('fa-expand');
                }
            }
            let formData = new FormData();
            formData.append("csrf_token_form", <?php echo js_escape(CsrfUtils::collectCsrfToken()); ?>);
            formData.append("target", targetStr);
            formData.append("mode", (target.classList.contains("show")) ? 0 : 1);
            top.restoreSession();
            const response = await fetch("../../../library/ajax/user_settings.php", {
                method: "POST",
                credentials: 'same-origin',
                body: formData,
            });

            return await response.text();
        }

        // JavaScript stuff to do when a new patient is set.
        //
        function setMyPatient() {
            <?php
            if (isset($_GET['set_pid'])) {
                $date_of_death = is_patient_deceased($pid);
                if (!empty($date_of_death)) {
                    $date_of_death = $date_of_death['date_deceased'];
                }
                ?>
                parent.left_nav.setPatient(<?php echo js_escape($result['fname'] . " " . $result['lname']) .
                                                "," . js_escape($pid) . "," . js_escape($result['pubpid']) . ",'',";
                if (empty($date_of_death)) {
                    echo js_escape(" " . xl('DOB') . ": " . oeFormatShortDate($result['DOB_YMD']) . " " . xl('Age') . ": " . getPatientAgeDisplay($result['DOB_YMD']));
                } else {
                    echo js_escape(" " . xl('DOB') . ": " . oeFormatShortDate($result['DOB_YMD']) . " " . xl('Age at death') . ": " . oeFormatAge($result['DOB_YMD'], $date_of_death));
                } ?>);
                var EncounterDateArray = [];
                var CalendarCategoryArray = new Array;
                var EncounterIdArray = new Array;
                var Count = 0;
                <?php
                //Encounter details are stored to javacript as array.
                $result4 = sqlStatement("SELECT fe.encounter,fe.date,openemr_postcalendar_categories.pc_catname FROM form_encounter AS fe " .
                    " left join openemr_postcalendar_categories on fe.pc_catid=openemr_postcalendar_categories.pc_catid  WHERE fe.pid = ? order by fe.date desc", array($pid));
                if (sqlNumRows($result4) > 0) {
                    while ($rowresult4 = sqlFetchArray($result4)) { ?>
                        EncounterIdArray[Count] = <?php echo js_escape($rowresult4['encounter']); ?>;
                        EncounterDateArray[Count] = <?php echo js_escape(oeFormatShortDate(date("Y-m-d", strtotime($rowresult4['date'])))); ?>;
                        CalendarCategoryArray[Count] = <?php echo js_escape(xl_appt_category($rowresult4['pc_catname'])); ?>;
                        Count++;
                        <?php
                    }
                }
                ?>
                parent.left_nav.setPatientEncounter(EncounterIdArray, EncounterDateArray, CalendarCategoryArray);
                <?php
            } // end setting new pid
            ?>
            parent.left_nav.syncRadios();
            <?php if ((isset($_GET['set_pid'])) && (isset($_GET['set_encounterid'])) && (intval($_GET['set_encounterid']) > 0)) {
                $query_result = sqlQuery("SELECT `date` FROM `form_encounter` WHERE `encounter` = ?", array($encounter)); ?>
                encurl = 'encounter/encounter_top.php?set_encounter=' + <?php echo js_url($encounter); ?> + '&pid=' + <?php echo js_url($pid); ?>;
                parent.left_nav.setEncounter(<?php echo js_escape(oeFormatShortDate(date("Y-m-d", strtotime($query_result['date'])))); ?>, <?php echo js_escape($encounter); ?>, 'enc');
                top.restoreSession();
                parent.left_nav.loadFrame('enc2', 'enc', 'patient_file/' + encurl);
            <?php } // end setting new encounter id (only if new pid is also set)
            ?>
        }

        $(window).on('load', function() {
            setMyPatient();
        });
    </script>

    <style>
        /* Bad practice to override here, will get moved to base style theme */
        .card {
            box-shadow: 1px 1px 1px hsl(0 0% 0% / .2);
            border-radius: 0;
        }

        /* Short term fix. This ensures the problem list, allergies, medications, and immunization cards handle long lists without interuppting
           the UI. This should be configurable and should go in a more appropriate place
        .pami-list {
            max-height: 200px;
            overflow-y: scroll;
        } */

        <?php
        if (!empty($GLOBALS['right_justify_labels_demographics']) && ($_SESSION['language_direction'] == 'ltr')) { ?>
        div.tab td.label_custom, div.label_custom {
            text-align: right !important;
        }

        div.tab td.data, div.data {
            padding-left: 0.5em;
            padding-right: 2em;
        }
            <?php
        } ?>

        <?php
        // This is for layout font size override.
        $grparr = array();
        getLayoutProperties('DEM', $grparr, 'grp_size');
        if (!empty($grparr['']['grp_size'])) {
            $FONTSIZE = round($grparr['']['grp_size'] * 1.333333);
            $FONTSIZE = round($FONTSIZE * 0.0625, 2);
            ?>

        /* Override font sizes in the theme. */
        #DEM .groupname {
            font-size: <?php echo attr($FONTSIZE); ?>rem;
        }

        #DEM .label {
            font-size: <?php echo attr($FONTSIZE); ?>rem;
        }

        #DEM .data {
            font-size: <?php echo attr($FONTSIZE); ?>rem;
        }

        #DEM .data td {
            font-size: <?php echo attr($FONTSIZE); ?>rem;
        }

        <?php } ?> :root {
            --white: #fff;
            --bg: hsl(0 0% 90%);
        }

        body {
            background: var(--bg) !important;
        }

        section {
            background: var(--white);
            margin-top: .25em;
            padding: .25em;
        }

        .section-header-dynamic {
            border-bottom: none;
        }
    </style>
    <title><?php echo xlt("Dashboard{{patient file}}"); ?></title>
</head>

<body class="mt-1 patient-demographic bg-light">

    <?php
    // Create and fire the patient demographics view event
    $viewEvent = new ViewEvent($pid);
    $viewEvent = $GLOBALS["kernel"]->getEventDispatcher()->dispatch($viewEvent, ViewEvent::EVENT_HANDLE, 10);
    $thisauth = AclMain::aclCheckCore('patients', 'demo');

    if (!$thisauth || !$viewEvent->authorized()) {
        echo $twig->getTwig()->render('core/unauthorized-partial.html.twig', ['pageTitle' => xl("Medical Dashboard")]);
        exit();
    }
    ?>

    <div id="container_div" class="<?php echo $oemr_ui->oeContainer(); ?> mb-2">
        <a href='../reminder/active_reminder_popup.php' id='reminder_popup_link' style='display: none' onclick='top.restoreSession()'></a>
        <a href='../birthday_alert/birthday_pop.php?pid=<?php echo attr_url($pid); ?>&user_id=<?php echo attr_url($_SESSION['authUserID']); ?>' id='birthday_popup' style='display: none;' onclick='top.restoreSession()'></a>
        <?php

        if ($thisauth) {
            if ($result['squad'] && !AclMain::aclCheckCore('squads', $result['squad'])) {
                $thisauth = 0;
            }
        }

        if ($thisauth) :
            require_once("$include_root/patient_file/summary/dashboard_header.php");
        endif;

        $list_id = "dashboard"; // to indicate nav item is active, count and give correct id
        // Collect the patient menu then build it
        $menuPatient = new PatientMenuRole($twig);
        $menuPatient->displayHorizNavBarMenu();
        // Get the document ID of the patient ID card if access to it is wanted here.
        $idcard_doc_id = false;
        if ($GLOBALS['patient_id_category_name']) {
            $idcard_doc_id = get_document_by_catg($pid, $GLOBALS['patient_id_category_name'], 3);
        }
        ?>
        <div class="main mb-1">
            <!-- start main content div -->
            <div class="form-row">
                    <?php
                    $t = $twig->getTwig();

                    $allergy = (AclMain::aclCheckIssue('allergy')) ? 1 : 0;
                    $pl = (AclMain::aclCheckIssue('medical_problem')) ? 1 : 0;
                    $meds = (AclMain::aclCheckIssue('medication')) ? 1 : 0;
                    $rx = (!$GLOBALS['disable_prescriptions'] && AclMain::aclCheckCore('patients', 'rx')) ? 1 : 0;
                    $cards = max(1, ($allergy + $pl + $meds));
                    $col = "p-1 ";
                    $colInt = 12 / $cards;
                    $col .= "col-md-" . $colInt;

                    /**
                     * Helper function to return only issues with an outcome not equal to resolved
                     *
                     * @param array $i An array of issues
                     * @return array
                     */
                    function filterActiveIssues(array $i): array
                    {
                        return array_filter($i, function ($_i) {
                            return ($_i['outcome'] != 1) && (empty($_i['enddate']) || (strtotime($_i['enddate']) > strtotime('now')));
                        });
                    }

                    // ALLERGY CARD
                    if ($allergy === 1) {
                        $allergyService = new AllergyIntoleranceService();
                        $_rawAllergies = filterActiveIssues($allergyService->getAll(['lists.pid' => $pid])->getData());
                        $id = 'allergy_ps_expand';
                        $viewArgs = [
                            'title' => xl('Allergies'),
                            'card_container_class_list' => ['flex-fill', 'mx-1', 'card'],
                            'id' => $id,
                            'forceAlwaysOpen' => false,
                            'initiallyCollapsed' => (getUserSetting($id) == 0) ? true : false,
                            'linkMethod' => "javascript",
                            'list' => $_rawAllergies,
                            'listTouched' => (!empty(getListTouch($pid, 'allergy'))) ? true : false,
                            'auth' => true,
                            'btnLabel' => 'Edit',
                            'btnLink' => "return load_location('{$GLOBALS['webroot']}/interface/patient_file/summary/stats_full.php?active=all&category=allergy')"
                        ];
                        echo "<div class=\"$col\">";
                        echo $t->render('patient/card/allergies.html.twig', $viewArgs);
                        echo "</div>";
                    }

                    $patIssueService = new PatientIssuesService();

                    // MEDICAL PROBLEMS CARD
                    if ($pl === 1) {
                        $_rawPL = $patIssueService->search(['lists.pid' => $pid, 'lists.type' => 'medical_problem'])->getData();
                        $id = 'medical_problem_ps_expand';
                        $viewArgs = [
                            'title' => xl('Medical Problems'),
                            'card_container_class_list' => ['flex-fill', 'mx-1', 'card'],
                            'id' => $id,
                            'forceAlwaysOpen' => false,
                            'initiallyCollapsed' => (getUserSetting($id) == 0) ? true : false,
                            'linkMethod' => "javascript",
                            'list' => filterActiveIssues($_rawPL),
                            'listTouched' => (!empty(getListTouch($pid, 'medical_problem'))) ? true : false,
                            'auth' => true,
                            'btnLabel' => 'Edit',
                            'btnLink' => "return load_location('{$GLOBALS['webroot']}/interface/patient_file/summary/stats_full.php?active=all&category=medical_problem')"
                        ];
                        echo "<div class=\"$col\">";
                        echo $t->render('patient/card/medical_problems.html.twig', $viewArgs);
                        echo "</div>";
                    }

                    // MEDICATION CARD
                    if ($meds === 1) {
                        $_rawMedList = $patIssueService->search(['lists.pid' => $pid, 'lists.type' => 'medication'])->getData();
                        $id = 'medication_ps_expand';
                        $viewArgs = [
                            'title' => xl('Medications'),
                            'card_container_class_list' => ['flex-fill', 'mx-1', 'card'],
                            'id' => $id,
                            'forceAlwaysOpen' => false,
                            'initiallyCollapsed' => (getUserSetting($id) == 0) ? true : false,
                            'linkMethod' => "javascript",
                            'list' => filterActiveIssues($_rawMedList),
                            'listTouched' => (!empty(getListTouch($pid, 'medication'))) ? true : false,
                            'auth' => true,
                            'btnLabel' => 'Edit',
                            'btnLink' => "return load_location('{$GLOBALS['webroot']}/interface/patient_file/summary/stats_full.php?active=all&category=medication')"
                        ];
                        echo "<div class=\"$col\">";
                        echo $t->render('patient/card/medication.html.twig', $viewArgs);
                        echo "</div>";
                    }

                    // Render the Prescriptions card if turned on
                    if ($rx === 1) :
                        if ($GLOBALS['erx_enable'] && $display_current_medications_below == 1) {
                            $sql = "SELECT * FROM prescriptions WHERE patient_id = ? AND active = '1'";
                            $res = sqlStatement($sql, [$pid]);

                            $rxArr = [];
                            while ($row = sqlFetchArray($res)) {
                                $row['unit'] = generate_display_field(array('data_type' => '1', 'list_id' => 'drug_units'), $row['unit']);
                                $row['form'] = generate_display_field(array('data_type' => '1', 'list_id' => 'drug_form'), $row['form']);
                                $row['route'] = generate_display_field(array('data_type' => '1', 'list_id' => 'drug_route'), $row['route']);
                                $row['interval'] = generate_display_field(array('data_type' => '1', 'list_id' => 'drug_interval'), $row['interval']);
                                $rxArr[] = $row;
                            }
                            $id = "current_prescriptions_ps_expand";
                            $viewArgs = [
                                'title' => xl('Current Medications'),
                                'id' => $id,
                                'forceAlwaysOpen' => false,
                                'initiallyCollapsed' => (getUserSetting($id) == 0) ? true : false,
                                'auth' => false,
                                'rxList' => $rxArr,
                            ];

                            echo $t->render('patient/card/erx.html.twig', $viewArgs);
                        }

                        $id = "prescriptions_ps_expand";
                        $viewArgs = [
                            'title' => xl("Prescriptions"),
                            'card_container_class_list' => ['flex-fill', 'mx-1', 'card'],
                            'id' => $id,
                            'forceAlwaysOpen' => false,
                            'initiallyCollapsed' => (getUserSetting($id) == 0) ? true : false,
                            'btnLabel' => "Edit",
                            'auth' => AclMain::aclCheckCore('patients', 'rx', '', ['write', 'addonly']),
                        ];

                        if ($GLOBALS['erx_enable']) {
                            $viewArgs['title'] = 'Prescription History';
                            $viewArgs['btnLabel'] = 'Add';
                            $viewArgs['btnLink'] = "{$GLOBALS['webroot']}/interface/eRx.php?page=compose";
                        } else {
                            $viewArgs['btnLink'] = "editScripts('{$GLOBALS['webroot']}/controller.php?prescription&list&id=" . attr_url($pid) . "')";
                            $viewArgs['linkMethod'] = "javascript";
                            $viewArgs['btnClass'] = "iframe";
                        }

                        $cwd = getcwd();
                        chdir("../../../");
                        $c = new Controller();
                        // This is a hacky way to get a Smarty template from the controller and injecting it into
                        // a Twig template. This reduces the amount of refactoring that is required but ideally the
                        // Smarty template should be upgraded to Twig
                        ob_start();
                        echo $c->act(['prescription' => '', 'fragment' => '', 'patient_id' => $pid]);
                        $viewArgs['content'] = ob_get_contents();
                        ob_end_clean();

                        echo "<div class=\"col\">";
                        echo $t->render('patient/card/rx.html.twig', $viewArgs);
                        echo "</div>";
                    endif;
                    ?>
                </div>
            <div class="row">
                <div class="col-md-8">
                    <?php
                    if ($deceased > 0) :
                        echo $twig->getTwig()->render('patient/partials/deceased.html.twig', [
                            'deceasedDays' => deceasedDays($deceased),
                        ]);
                    endif;

                    $sectionRenderEvents = $ed->dispatch(new SectionEvent('primary'), SectionEvent::EVENT_HANDLE);
                    $sectionRenderEvents->addCard(new DemographicsViewCard($result, $result2, ['dispatcher' => $ed]));
                    if (!$GLOBALS['hide_billing_widget']) {
                        $sectionRenderEvents->addCard(new BillingViewCard($pid, $insco_name, $result['billing_note'], $result3, ['dispatcher' => $ed]));
                    }
                    $sectionRenderEvents->addCard(new InsuranceViewCard($pid, ['dispatcher' => $ed]));
                    $sectionCards = $sectionRenderEvents->getCards();

                    foreach ($sectionCards as $card) {
                        $_auth = $card->getAcl();
                        if (!empty($_auth) && !AclMain::aclCheckCore($_auth[0], $_auth[1])) {
                            continue;
                        }

                        $btnLabel = false;
                        if ($card->canAdd()) {
                            $btnLabel = 'Add';
                        } elseif ($card->canEdit()) {
                            $btnLabel = 'Edit';
                        }

                        $viewArgs = [
                            'title' => $card->getTitle(),
                            'id' => $card->getIdentifier(),
                            'initiallyCollapsed' => $card->isInitiallyCollapsed(),
                            'card_bg_color' => $card->getBackgroundColorClass(),
                            'card_text_color' => $card->getTextColorClass(),
                            'forceAlwaysOpen' => !$card->canCollapse(),
                            'btnLabel' => $btnLabel,
                            'btnLink' => 'test',
                        ];

                        echo $t->render($card->getTemplateFile(), array_merge($viewArgs, $card->getTemplateVariables()));
                    }

<<<<<<< HEAD

                    // if anyone wants to render anything before the patient demographic list
                    $GLOBALS["kernel"]->getEventDispatcher()->dispatch(new RenderEvent($pid), RenderEvent::EVENT_SECTION_LIST_RENDER_BEFORE, 10);
=======
                    // if anyone wants to render anything before the patient demographic list
                    $GLOBALS["kernel"]->getEventDispatcher()->dispatch(new RenderEvent($pid), RenderEvent::EVENT_SECTION_LIST_RENDER_BEFORE, 10);

                    if (!$GLOBALS['hide_billing_widget']) :
                        $forceBillingExpandAlways = ($GLOBALS['force_billing_widget_open']) ? true : false;
                        $patientbalance = get_patient_balance($pid, false);
                        $insurancebalance = get_patient_balance($pid, true) - $patientbalance;
                        $totalbalance = $patientbalance + $insurancebalance;
                        $unallocated_amt = get_unallocated_patient_balance($pid);

                        $id = "billing_ps_expand";
                        $dispatchResult = $ed->dispatch(new CardRenderEvent('billing'), CardRenderEvent::EVENT_HANDLE);

                        $viewArgs = [
                            'title' => xl('Billing'),
                            'id' => $id,
                            'initiallyCollapsed' => (getUserSetting($id) == 0) ? true : false,
                            'hideBtn' => true,
                            'patientBalance' => $patientbalance,
                            'insuranceBalance' => $insurancebalance,
                            'totalBalance' => $totalbalance,
                            'unallocated' => $unallocated_amt,
                            'forceAlwaysOpen' => $forceBillingExpandAlways,
                            'prependedInjection' => $dispatchResult->getPrependedInjection(),
                            'appendedInjection' => $dispatchResult->getAppendedInjection(),
                        ];

                        if (!empty($result['billing_note'])) {
                            $viewArgs['billingNote'] = $result['billing_note'];
                        }

                        if (!empty($result3['provider'])) {
                            $viewArgs['provider'] = true;
                            $viewArgs['insName'] = $insco_name;
                            $viewArgs['copay'] = $result3['copay'];
                            $viewArgs['effDate'] = $result3['effdate'];
                            $viewArgs['effDateEnd'] = $result3['effdate_end'];
                        }

                        echo $twig->getTwig()->render('patient/card/billing.html.twig', $viewArgs);
                    endif; // End the hide_billing_widget

                    if (AclMain::aclCheckCore('patients', 'demo')) :
                        $dispatchResult = $ed->dispatch(new CardRenderEvent('demographic'), CardRenderEvent::EVENT_HANDLE);
                        // Render the Demographics box
                        $viewArgs = [
                            'title' => xl("Demographics"),
                            'id' => "demographics_ps_expand",
                            'btnLabel' => "Edit",
                            'btnLink' => "demographics_full.php",
                            'linkMethod' => "html",
                            'auth' => ACLMain::aclCheckCore('patients', 'demo', '', 'write'),
                            'requireRestore' => (!isset($_SESSION['patient_portal_onsite_two'])) ? true : false,
                            'initiallyCollapsed' => (getUserSetting("demographics_ps_expand") == 0) ? true : false,
                            'tabID' => "DEM",
                            'result' => $result,
                            'result2' => $result2,
                            'prependedInjection' => $dispatchResult->getPrependedInjection(),
                            'appendedInjection' => $dispatchResult->getAppendedInjection(),
                        ];
                        echo $twig->getTwig()->render('patient/card/tab_base.html.twig', $viewArgs);

                        // Insurance
                        $insArr = [];
                        $insInBinder = '?';
                        for ($y = 1; count($insurance_array) > $y; $y++) {
                            $insInBinder .= ',?';
                        }
                        $sql = "SELECT * FROM insurance_data WHERE pid = ? AND type IN(" . $insInBinder . ") ORDER BY type, date DESC";
                        $params[] = $pid;
                        $params = array_merge($params, $insurance_array);
                        $res = sqlStatement($sql, $params);
                        $prior_ins_type = '';

                        while ($row = sqlFetchArray($res)) {
                            if ($row['provider']) {
                                // since the query is sorted by DATE DESC can use prior ins type to identify
                                // unless insurance date_end is applicable
                                $row['isOld'] = (!empty($row['date_end']) && $row['date_end'] <= date("Y-m-d")) ? true : false;
                                if (!$row['isOld']) {
                                    $row['isOld'] = (strcmp($row['type'], $prior_ins_type) == 0) ? true : false;
                                }
                                $icobj = new InsuranceCompany($row['provider']);
                                $adobj = $icobj->get_address();
                                $insco_name = trim($icobj->get_name());
                                $row['insco'] = [
                                    'name' => trim($icobj->get_name()),
                                    'address' => [
                                        'line1' => $adobj->get_line1(),
                                        'line2' => $adobj->get_line2(),
                                        'city' => $adobj->get_city(),
                                        'state' => $adobj->get_state(),
                                        'postal' => $adobj->get_zip(),
                                        'country' => $adobj->get_country()
                                    ],
                                ];
                                $row['policy_type'] = (!empty($row['policy_type'])) ? $policy_types[$row['policy_type']] : false;
                                $row['dispFromDate'] = $row['date'] ? true : false;
                                $mname = ($row['subscriber_mname'] != "") ? $row['subscriber_mname'] : "";
                                $row['subscriber_full_name'] = str_replace("%mname%", $mname, "{$row['subscriber_fname']} %mname% {$row['subscriber_lname']}");
                                $row['until_date'] = $row['isOld'] ? $row['isOld'] : xlt('Present');
                                $insArr[] = $row;
                                $prior_ins_type = $row['type'];
                            } else {
                                $row['isOld'] = (strcmp($row['type'], $prior_ins_type) == 0) ? true : false;
                                $row['dispFromDate'] = $row['date'] ? true : false;
                                $row['insco'] = [
                                    'name' => 'Self-Pay',
                                    'address' => [
                                        'line1' => '',
                                        'line2' => '',
                                        'city' => '',
                                        'state' => '',
                                        'postal' => '',
                                        'country' => ''
                                    ],
                                ];
                                $row['policy_type'] = false;
                                $mname = ''; //($row['subscriber_mname'] != "") ? $row['subscriber_mname'] : "";
                                $row['subscriber_full_name'] = ' '; // str_replace("%mname%", $mname, "{$row['subscriber_fname']} %mname% {$row['subscriber_lname']}");
                                $row['until_date'] = ($row['isOld']) ? $row['isOld'] : xlt("Present");
                                $prior_ins_type = $row['type'];
                                if ($row['type'] != 'primary') {
                                    continue;
                                }
                                $insArr[] = $row;
                            }
                        }

                        if ($GLOBALS["enable_eligibility_requests"]) {
                            if (($_POST['status_update'] ?? '') === 'true') {
                                unset($_POST['status_update']);
                                $showEligibility = true;
                                $ok = EDI270::requestEligibleTransaction($pid);
                                if ($ok === true) {
                                    ob_start();
                                    EDI270::showEligibilityInformation($pid, false);
                                    $output = ob_get_contents();
                                    ob_end_clean();
                                } else {
                                    $output = $ok;
                                }
                            } else {
                                ob_start();
                                EDI270::showEligibilityInformation($pid, true);
                                $output = ob_get_contents();
                                ob_end_clean();
                            }
                        } else {
                            ob_start();
                            EDI270::showEligibilityInformation($pid, true);
                            $output = ob_get_contents();
                            ob_end_clean();
                        }

                        $id = "insurance_ps_expand";
                        $dispatchResult = $ed->dispatch(new CardRenderEvent('insurance'), CardRenderEvent::EVENT_HANDLE);
                        $viewArgs = [
                            'title' => xl("Insurance"),
                            'id' => $id,
                            'btnLabel' => "Edit",
                            'btnLink' => "demographics_full.php",
                            'linkMethod' => 'html',
                            'initiallyCollapsed' => (getUserSetting($id) == 0) ? true : false,
                            'ins' => $insArr,
                            'eligibility' => $output,
                            'enable_eligibility_requests' => $GLOBALS['enable_eligibility_requests'],
                            'auth' => AclMain::aclCheckCore('patients', 'demo', '', 'write'),
                            'prependedInjection' => $dispatchResult->getPrependedInjection(),
                            'appendedInjection' => $dispatchResult->getAppendedInjection(),
                        ];

                        if (count($insArr) > 0) {
                            echo $twig->getTwig()->render('patient/card/insurance.html.twig', $viewArgs);
                        }
                    endif;  // end if demographics authorized
>>>>>>> d893b1f9

                    if (AclMain::aclCheckCore('patients', 'notes')) :
                        $dispatchResult = $ed->dispatch(new CardRenderEvent('note'), CardRenderEvent::EVENT_HANDLE);
                        // Notes expand collapse widget
                        $id = "pnotes_ps_expand";
                        $viewArgs = [
                            'title' => xl("Messages"),
                            'id' => $id,
                            'btnLabel' => "Edit",
                            'btnLink' => "pnotes_full.php?form_active=1",
                            'initiallyCollapsed' => (getUserSetting($id) == 0) ? true : false,
                            'linkMethod' => "html",
                            'bodyClass' => "notab",
                            'auth' => AclMain::aclCheckCore('patients', 'notes', '', 'write'),
                            'prependedInjection' => $dispatchResult->getPrependedInjection(),
                            'appendedInjection' => $dispatchResult->getAppendedInjection(),
                        ];
                        echo $twig->getTwig()->render('patient/card/loader.html.twig', $viewArgs);
                    endif; // end if notes authorized

                    if (AclMain::aclCheckCore('patients', 'reminder') && $GLOBALS['enable_cdr'] && $GLOBALS['enable_cdr_prw']) :
                        // patient reminders collapse widget
                        $dispatchResult = $ed->dispatch(new CardRenderEvent('reminder'), CardRenderEvent::EVENT_HANDLE);
                        $id = "patient_reminders_ps_expand";
                        $viewArgs = [
                            'title' => xl('Patient Reminders'),
                            'id' => $id,
                            'initiallyCollapsed' => (getUserSetting($id) == 0) ? true : false,
                            'btnLabel' => 'Edit',
                            'btnLink' => '../reminder/patient_reminders.php?mode=simple&patient_id=' . attr_url($pid),
                            'linkMethod' => 'html',
                            'bodyClass' => 'notab collapse show',
                            'auth' => AclMain::aclCheckCore('patients', 'reminder', '', 'write'),
                            'prependedInjection' => $dispatchResult->getPrependedInjection(),
                            'appendedInjection' => $dispatchResult->getAppendedInjection(),
                        ];
                        echo $twig->getTwig()->render('patient/card/loader.html.twig', $viewArgs);
                    endif; //end if prw is activated

                    if (AclMain::aclCheckCore('patients', 'disclosure')) :
                        $authWriteDisclosure = AclMain::aclCheckCore('patients', 'disclosure', '', 'write');
                        $authAddonlyDisclosure = AclMain::aclCheckCore('patients', 'disclosure', '', 'addonly');
                        $dispatchResult = $ed->dispatch(new CardRenderEvent('disclosure'), CardRenderEvent::EVENT_HANDLE);
                        // disclosures expand collapse widget
                        $id = "disclosures_ps_expand";
                        $viewArgs = [
                            'title' => xl('Disclosures'),
                            'id' => $id,
                            'initiallyCollapsed' => (getUserSetting($id) == 0) ? true : false,
                            'btnLabel' => 'Edit',
                            'btnLink' => 'disclosure_full.php',
                            'linkMethod' => 'html',
                            'bodyClass' => 'notab collapse show',
                            'auth' => ($authWriteDisclosure || $authAddonlyDisclosure),
                            'prependedInjection' => $dispatchResult->getPrependedInjection(),
                            'appendedInjection' => $dispatchResult->getAppendedInjection(),
                        ];
                        echo $twig->getTwig()->render('patient/card/loader.html.twig', $viewArgs);
                    endif; // end if disclosures authorized

                    if ($GLOBALS['amendments'] && AclMain::aclCheckCore('patients', 'amendment')) :
                        $dispatchResult = $ed->dispatch(new CardRenderEvent('amendment'), CardRenderEvent::EVENT_HANDLE);
                        // Amendments widget
                        $sql = "SELECT * FROM amendments WHERE pid = ? ORDER BY amendment_date DESC";
                        $result = sqlStatement($sql, [$pid]);
                        $amendments = [];
                        while ($row = sqlFetchArray($result)) {
                            $amendments[] = $row;
                        }

                        $id = "amendments_ps_expand";
                        $viewArgs = [
                            'title' => xl('Amendments'),
                            'id' => $id,
                            'initiallyCollapsed' => (getUserSetting($id) == 0) ? true : false,
                            'btnLabel' => 'Edit',
                            'btnLink' => $GLOBALS['webroot'] . "/interface/patient_file/summary/list_amendments.php?id=" . attr_url($pid),
                            'btnCLass' => '',
                            'linkMethod' => 'html',
                            'bodyClass' => 'notab collapse show',
                            'auth' => AclMain::aclCheckCore('patients', 'amendment', '', ['write', 'addonly']),
                            'amendments' => $amendments,
                            'prependedInjection' => $dispatchResult->getPrependedInjection(),
                            'appendedInjection' => $dispatchResult->getAppendedInjection(),
                        ];
                        echo $twig->getTwig()->render('patient/card/amendments.html.twig', $viewArgs);
                    endif; // end amendments authorized

                    if (AclMain::aclCheckCore('patients', 'lab')) :
                        $dispatchResult = $ed->dispatch(new CardRenderEvent('lab'), CardRenderEvent::EVENT_HANDLE);
                        // labdata expand collapse widget
                        // check to see if any labdata exist
                        $spruch = "SELECT procedure_report.date_collected AS date
                            FROM procedure_report
                            JOIN procedure_order ON  procedure_report.procedure_order_id = procedure_order.procedure_order_id
                            WHERE procedure_order.patient_id = ?
                            ORDER BY procedure_report.date_collected DESC";
                        $existLabdata = sqlQuery($spruch, array($pid));
                        $widgetAuth = ($existLabdata) ? true : false;

                        $id = "labdata_ps_expand";
                        $viewArgs = [
                            'title' => xl('Labs'),
                            'id' => $id,
                            'initiallyCollapsed' => (getUserSetting($id) == 0) ? true : false,
                            'btnLabel' => 'Trend',
                            'btnLink' => "../summary/labdata.php",
                            'linkMethod' => 'html',
                            'bodyClass' => 'collapse show',
                            'auth' => $widgetAuth,
                            'prependedInjection' => $dispatchResult->getPrependedInjection(),
                            'appendedInjection' => $dispatchResult->getAppendedInjection(),
                        ];
                        echo $twig->getTwig()->render('patient/card/loader.html.twig', $viewArgs);
                    endif; // end labs authorized

                    if ($vitals_is_registered && AclMain::aclCheckCore('patients', 'med')) :
                        $dispatchResult = $ed->dispatch(new CardRenderEvent('vital_sign'), CardRenderEvent::EVENT_HANDLE);
                        // vitals expand collapse widget
                        // check to see if any vitals exist
                        $existVitals = sqlQuery("SELECT * FROM form_vitals WHERE pid=?", array($pid));
                        $widgetAuth = ($existVitals) ? true : false;

                        $id = "vitals_ps_expand";
                        $viewArgs = [
                            'title' => xl('Vitals'),
                            'id' => $id,
                            'initiallyCollapsed' => (getUserSetting($id) == 0) ? true : false,
                            'btnLabel' => 'Trend',
                            'btnLink' => "../encounter/trend_form.php?formname=vitals&context=dashboard",
                            'linkMethod' => 'html',
                            'bodyClass' => 'collapse show',
                            'auth' => $widgetAuth,
                            'prependedInjection' => $dispatchResult->getPrependedInjection(),
                            'appendedInjection' => $dispatchResult->getAppendedInjection(),
                        ];
                        echo $twig->getTwig()->render('patient/card/loader.html.twig', $viewArgs);
                    endif; // end vitals

                    // if anyone wants to render anything after the patient demographic list
                    $GLOBALS["kernel"]->getEventDispatcher()->dispatch(new RenderEvent($pid), RenderEvent::EVENT_SECTION_LIST_RENDER_AFTER, 10);

                    // This generates a section similar to Vitals for each LBF form that
                    // supports charting.  The form ID is used as the "widget label".
                    $gfres = sqlStatement("SELECT grp_form_id AS option_id, grp_title AS title, grp_aco_spec
                        FROM layout_group_properties
                        WHERE grp_form_id LIKE 'LBF%'
                        AND grp_group_id = ''
                        AND grp_repeats > 0
                        AND grp_activity = 1
                        ORDER BY grp_seq, grp_title");

                    while ($gfrow = sqlFetchArray($gfres)) :
                        // $jobj = json_decode($gfrow['notes'], true);
                        $LBF_ACO = empty($gfrow['grp_aco_spec']) ? false : explode('|', $gfrow['grp_aco_spec']);
                        if ($LBF_ACO && !AclMain::aclCheckCore($LBF_ACO[0], $LBF_ACO[1])) {
                            continue;
                        }

                        // vitals expand collapse widget
                        $widgetAuth = false;
                        if (!$LBF_ACO || AclMain::aclCheckCore($LBF_ACO[0], $LBF_ACO[1], '', 'write')) {
                            // check to see if any instances exist for this patient
                            $existVitals = sqlQuery("SELECT * FROM forms WHERE pid = ? AND formdir = ? AND deleted = 0", [$pid, $vitals_form_id]);
                            $widgetAuth = $existVitals;
                        }

                        $dispatchResult = $ed->dispatch(new CardRenderEvent($gfrow['title']), CardRenderEvent::EVENT_HANDLE);
                        $viewArgs = [
                            'title' => xl($gfrow['title']),
                            'id' => $vitals_form_id,
                            'initiallyCollapsed' => (getUserSetting($vitals_form_id) == 0) ? true : false,
                            'btnLabel' => 'Trend',
                            'btnLink' => "../encounter/trend_form.php?formname=vitals&context=dashboard",
                            'linkMethod' => 'html',
                            'bodyClass' => 'notab collapse show',
                            'auth' => $widgetAuth,
                            'prependedInjection' => $dispatchResult->getPrependedInjection(),
                            'appendedInjection' => $dispatchResult->getAppendedInjection(),
                        ];
                        echo $twig->getTwig()->render('patient/card/loader.html.twig', $viewArgs);
                    endwhile; // end while
                    ?>
                </div> <!-- end left column div -->
                <div class="col-md-4">
                    <!-- start right column div -->
                    <?php
                    $_extAccess = [
                        $GLOBALS['portal_onsite_two_enable'],
                        $GLOBALS['rest_fhir_api'],
                        $GLOBALS['rest_api'],
                        $GLOBALS['rest_portal_api'],
                    ];
                    foreach ($_extAccess as $_) {
                        if ($_) {
                            $portalCard = new PortalCard($GLOBALS);
                            break;
                        }
                    }

                    $sectionRenderEvents = $ed->dispatch(new SectionEvent('secondary'), SectionEvent::EVENT_HANDLE);
                    $sectionCards = $sectionRenderEvents->getCards();

                    $t = $twig->getTwig();

                    foreach ($sectionCards as $card) {
                        $_auth = $card->getAcl();
                        $auth = AclMain::aclCheckCore($_auth[0], $_auth[1]);
                        if (!$auth) {
                            continue;
                        }

                        $btnLabel = false;
                        if ($card->canAdd()) {
                            $btnLabel = 'Add';
                        } elseif ($card->canEdit()) {
                            $btnLabel = 'Edit';
                        }

                        $viewArgs = [
                            'card' => $card,
                            'title' => $card->getTitle(),
                            'id' => $card->getIdentifier() . "_expand",
                            'auth' => $auth,
                            'linkMethod' => 'html',
                            'initiallyCollapsed' => $card->isInitiallyCollapsed(),
                            'card_bg_color' => $card->getBackgroundColorClass(),
                            'card_text_color' => $card->getTextColorClass(),
                            'forceAlwaysOpen' => !$card->canCollapse(),
                            'btnLabel' => $btnLabel,
                            'btnLink' => "javascript:$('#patient_portal').collapse('toggle')",
                        ];

                        echo $t->render($card->getTemplateFile(), array_merge($viewArgs, $card->getTemplateVariables()));
                    }

                    if ($GLOBALS['erx_enable']) :
                        $dispatchResult = $ed->dispatch(new CardRenderEvent('demographics'), CardRenderEvent::EVENT_HANDLE);
                        echo $twig->getTwig()->render('patient/partials/erx.html.twig', [
                            'prependedInjection' => $dispatchResult->getPrependedInjection(),
                            'appendedInjection' => $dispatchResult->getAppendedInjection(),
                        ]);
                    endif;

                    // If there is an ID Card or any Photos show the widget
                    $photos = pic_array($pid, $GLOBALS['patient_photo_category_name']);
                    if ($photos or $idcard_doc_id) {
                        $id = "photos_ps_expand";
                        $dispatchResult = $ed->dispatch(new CardRenderEvent('patient_photo'), CardRenderEvent::EVENT_HANDLE);
                        $viewArgs = [
                            'title' => xl("ID Card / Photos"),
                            'id' => $id,
                            'initiallyCollapsed' => (getUserSetting($id) == 0) ? true : false,
                            'btnLabel' => 'Edit',
                            'linkMethod' => "javascript",
                            'bodyClass' => 'collapse show',
                            'auth' => false,
                            'patientIDCategoryID' => $GLOBALS['patient_id_category_name'],
                            'patientPhotoCategoryName' => $GLOBALS['patient_photo_category_name'],
                            'photos' => $photos,
                            'idCardDocID' => $idcard_doc_id,
                            'prependedInjection' => $dispatchResult->getPrependedInjection(),
                            'appendedInjection' => $dispatchResult->getAppendedInjection(),
                        ];
                        echo $twig->getTwig()->render('patient/card/photo.html.twig', $viewArgs);
                    }

                    // Advance Directives
                    if ($GLOBALS['advance_directives_warning']) {
                        // advance directives expand collapse widget

                        $counterFlag = false; //flag to record whether any categories contain ad records
                        $query = "SELECT id FROM categories WHERE name='Advance Directive'";
                        $myrow2 = sqlQuery($query);
                        $advDirArr = [];
                        if ($myrow2) {
                            $parentId = $myrow2['id'];
                            $query = "SELECT id, name FROM categories WHERE parent=?";
                            $resNew1 = sqlStatement($query, array($parentId));
                            while ($myrows3 = sqlFetchArray($resNew1)) {
                                $categoryId = $myrows3['id'];
                                $nameDoc = $myrows3['name'];
                                $query = "SELECT documents.date, documents.id
                                    FROM documents
                                    INNER JOIN categories_to_documents ON categories_to_documents.document_id=documents.id
                                    WHERE categories_to_documents.category_id=?
                                    AND documents.foreign_id=?
                                    AND documents.deleted = 0
                                    ORDER BY documents.date DESC";
                                $resNew2 = sqlStatement($query, array($categoryId, $pid));
                                $limitCounter = 0; // limit to one entry per category
                                while (($myrows4 = sqlFetchArray($resNew2)) && ($limitCounter == 0)) {
                                    $dateTimeDoc = $myrows4['date'];
                                    // remove time from datetime stamp
                                    $tempParse = explode(" ", $dateTimeDoc);
                                    $dateDoc = $tempParse[0];
                                    $idDoc = $myrows4['id'];
                                    $tmp = [
                                        'pid' => $pid,
                                        'docID' => $idDoc,
                                        'docName' => $nameDoc,
                                        'docDate' => $dateDoc,
                                    ];
                                    $advDirArr[] = $tmp;
                                    $limitCounter = $limitCounter + 1;
                                    $counterFlag = true;
                                }
                            }

                            $id = "adv_directives_ps_expand";

                            $dispatchResult = $ed->dispatch(new CardRenderEvent('advance_directive'), CardRenderEvent::EVENT_HANDLE);
                            $viewArgs = [
                                'title' => xl("Advance Directives"),
                                'id' => $id,
                                'initiallyCollapsed' => (getUserSetting($id) == 0) ? true : false,
                                'btnLabel' => 'Edit',
                                'linkMethod' => "javascript",
                                'btnLink' => "return advdirconfigure();",
                                'bodyClass' => 'collapse show',
                                'auth' => true,
                                'advDirArr' => $advDirArr,
                                'counterFlag' => $counterFlag,
                                'prependedInjection' => $dispatchResult->getPrependedInjection(),
                                'appendedInjection' => $dispatchResult->getAppendedInjection(),
                            ];
                            echo $twig->getTwig()->render('patient/card/adv_dir.html.twig', $viewArgs);
                        }
                    }  // close advanced dir block

                    // Show Clinical Reminders for any user that has rules that are permitted.
                    $clin_rem_check = resolve_rules_sql('', '0', true, '', $_SESSION['authUser']);
                    $cdr = $GLOBALS['enable_cdr'];
                    $cdr_crw = $GLOBALS['enable_cdr_crw'];
                    if (!empty($clin_rem_check) && $cdr && $cdr_crw && AclMain::aclCheckCore('patients', 'alert')) {
                        // clinical summary expand collapse widget
                        $id = "clinical_reminders_ps_expand";
                        $dispatchResult = $ed->dispatch(new CardRenderEvent('clinical_reminders'), CardRenderEvent::EVENT_HANDLE);
                        $viewArgs = [
                            'title' => xl("Clinical Reminders"),
                            'id' => $id,
                            'initiallyCollapsed' => (getUserSetting($id) == 0) ? true : false,
                            'btnLabel' => "Edit",
                            'btnLink' => "../reminder/clinical_reminders.php?patient_id=" . attr_url($pid),
                            'linkMethod' => "html",
                            'auth' => AclMain::aclCheckCore('patients', 'alert', '', 'write'),
                            'prependedInjection' => $dispatchResult->getPrependedInjection(),
                            'appendedInjection' => $dispatchResult->getAppendedInjection(),
                        ];
                        echo $twig->getTwig()->render('patient/card/loader.html.twig', $viewArgs);
                    } // end if crw

                    $displayAppts = false;
                    $displayRecurrAppts = false;
                    $displayPastAppts = false;

                    // Show current and upcoming appointments.
                    // Recurring appointment support and Appointment Display Sets
                    // added to Appointments by Ian Jardine ( epsdky ).
                    if (isset($pid) && !$GLOBALS['disable_calendar'] && AclMain::aclCheckCore('patients', 'appt')) {
                        $displayAppts = true;
                        $current_date2 = date('Y-m-d');
                        $events = array();
                        $apptNum = (int) $GLOBALS['number_of_appts_to_show'];
                        $apptNum2 = ($apptNum != 0) ? abs($apptNum) : 10;

                        $mode1 = !$GLOBALS['appt_display_sets_option'];
                        $colorSet1 = $GLOBALS['appt_display_sets_color_1'];
                        $colorSet2 = $GLOBALS['appt_display_sets_color_2'];
                        $colorSet3 = $GLOBALS['appt_display_sets_color_3'];
                        $colorSet4 = $GLOBALS['appt_display_sets_color_4'];
                        $extraAppts = ($mode1) ? 1 : 6;
                        $extraApptDate = '';

                        $past_appts = [];
                        $recallArr = [];

                        $events = fetchNextXAppts($current_date2, $pid, $apptNum2 + $extraAppts, true);

                        if ($events) {
                            $selectNum = 0;
                            $apptNumber = count($events);
                            //
                            if ($apptNumber <= $apptNum2) {
                                $extraApptDate = '';
                                //
                            } elseif ($mode1 && $apptNumber == $apptNum2 + 1) {
                                $extraApptDate = $events[$apptNumber - 1]['pc_eventDate'];
                                array_pop($events);
                                --$apptNumber;
                                $selectNum = 1;
                                //
                            } elseif ($apptNumber == $apptNum2 + 6) {
                                $extraApptDate = $events[$apptNumber - 1]['pc_eventDate'];
                                array_pop($events);
                                --$apptNumber;
                                $selectNum = 2;
                                //
                            } else { // mode 2 - $apptNum2 < $apptNumber < $apptNum2 + 6
                                $extraApptDate = '';
                                $selectNum = 2;
                                //
                            }

                            $limitApptIndx = $apptNum2 - 1;
                            $limitApptDate = $events[$limitApptIndx]['pc_eventDate'] ?? '';

                            switch ($selectNum) {
                                case 2:
                                    $lastApptIndx = $apptNumber - 1;
                                    $thisNumber = $lastApptIndx - $limitApptIndx;
                                    for ($i = 1; $i <= $thisNumber; ++$i) {
                                        if ($events[$limitApptIndx + $i]['pc_eventDate'] != $limitApptDate) {
                                            $extraApptDate = $events[$limitApptIndx + $i]['pc_eventDate'];
                                            $events = array_slice($events, 0, $limitApptIndx + $i);
                                            break;
                                        }
                                    }
                                    // Break in the loop to improve performance
                                case 1:
                                    $firstApptIndx = 0;
                                    for ($i = 1; $i <= $limitApptIndx; ++$i) {
                                        if ($events[$limitApptIndx - $i]['pc_eventDate'] != $limitApptDate) {
                                            $firstApptIndx = $apptNum2 - $i;
                                            break;
                                        }
                                    }
                                    // Break in the loop to improve performance
                            }

                            if ($extraApptDate) {
                                if ($extraApptDate != $limitApptDate) {
                                    $apptStyle2 = " style='background-color:" . attr($colorSet3) . ";'";
                                } else {
                                    $apptStyle2 = " style='background-color:" . attr($colorSet4) . ";'";
                                }
                            }
                        }

                        $count = 0;
                        $toggleSet = true;
                        $priorDate = "";
                        $therapyGroupCategories = array();
                        $query = sqlStatement("SELECT pc_catid FROM openemr_postcalendar_categories WHERE pc_cattype = 3 AND pc_active = 1");
                        while ($result = sqlFetchArray($query)) {
                            $therapyGroupCategories[] = $result['pc_catid'];
                        }

                        // Build the UI Loop
                        $appts = [];
                        foreach ($events as $row) {
                            $count++;
                            $dayname = date("D", strtotime($row['pc_eventDate']));
                            $displayMeridiem = ($GLOBALS['time_display_format'] == 0) ? "" : "am";
                            $disphour = substr($row['pc_startTime'], 0, 2) + 0;
                            $dispmin = substr($row['pc_startTime'], 3, 2);
                            if ($disphour >= 12 && $GLOBALS['time_display_format'] == 1) {
                                $displayMeridiem = "pm";
                                if ($disphour > 12) {
                                    $disphour -= 12;
                                }
                            }

                            // Note the translaution occurs here instead of in teh Twig file for some specific concatenation needs
                            $etitle = xl('(Click to edit)');
                            if ($row['pc_hometext'] != "") {
                                $etitle = xl('Comments') . ": " . ($row['pc_hometext']) . "\r\n" . $etitle;
                            }

                            $row['etitle'] = $etitle;

                            if ($extraApptDate && $count > $firstApptIndx) {
                                $apptStyle = $apptStyle2;
                            } else {
                                if ($row['pc_eventDate'] != $priorDate) {
                                    $priorDate = $row['pc_eventDate'];
                                    $toggleSet = !$toggleSet;
                                }

                                $bgColor = ($toggleSet) ? $colorSet2 : $colorSet1;
                            }

                            $row['pc_eventTime'] = sprintf("%02d", $disphour) . ":{$dispmin}";
                            $row['pc_status'] = generate_display_field(array('data_type' => '1', 'list_id' => 'apptstat'), $row['pc_apptstatus']);
                            if ($row['pc_status'] == 'None') {
                                $row['pc_status'] = 'Scheduled';
                            }

                            if (in_array($row['pc_catid'], $therapyGroupCategories)) {
                                $row['groupName'] = getGroup($row['pc_gid'])['group_name'];
                            }

                            $row['uname'] = text($row['ufname'] . " " . $row['ulname']);
                            $row['bgColor'] = $bgColor;
                            $row['dayName'] = $dayname;
                            $row['displayMeridiem'] = $displayMeridiem;
                            $row['jsEvent'] = attr_js(preg_replace("/-/", "", $row['pc_eventDate'])) . ', ' . attr_js($row['pc_eid']);
                            $appts[] = $row;
                        }

                        if ($resNotNull) {
                            // Show Recall if one exists
                            $query = sqlStatement("SELECT * FROM `medex_recalls` WHERE `r_pid` = ?", [(int)$pid]);
                            $recallArr = [];
                            $count2 = 0;
                            while ($result2 = sqlFetchArray($query)) {
                                //tabYourIt('recall', 'main/messages/messages.php?go=' + choice);
                                //parent.left_nav.loadFrame('1', tabNAME, url);
                                $recallArr[] = [
                                    'date' => $result2['r_eventDate'],
                                    'reason' => $result2['r_reason'],
                                ];
                                $count2++;
                            }
                            $id = "recall_ps_expand";
                            $dispatchResult = $ed->dispatch(new CardRenderEvent('recall'), CardRenderEvent::EVENT_HANDLE);
                            echo $twig->getTwig()->render('patient/card/recall.html.twig', [
                                'title' => xl('Recall'),
                                'id' => $id,
                                'initiallyCollapsed' => (getUserSetting($id) == 0) ? true : false,
                                'recalls' => $recallArr,
                                'recallsAvailable' => ($count < 1 && empty($count2)) ? false : true,
                                'prependedInjection' => $dispatchResult->getPrependedInjection(),
                                'appendedInjection' => $dispatchResult->getAppendedInjection(),
                            ]);
                        }
                    } // End of Appointments Widget.

                    /* Widget that shows recurrences for appointments. */
                    $recurr = [];
                    if (isset($pid) && !$GLOBALS['disable_calendar'] && $GLOBALS['appt_recurrences_widget'] && AclMain::aclCheckCore('patients', 'appt')) {
                        $displayRecurrAppts = true;
                        $count = 0;
                        $toggleSet = true;
                        $priorDate = "";

                        //Fetch patient's recurrences. Function returns array with recurrence appointments' category, recurrence pattern (interpreted), and end date.
                        $recurrences = fetchRecurrences($pid);
                        if (!empty($recurrences)) {
                            foreach ($recurrences as $row) {
                                if (!recurrence_is_current($row['pc_endDate'])) {
                                    continue;
                                }

                                if (ends_in_a_week($row['pc_endDate'])) {
                                    $row['close_to_end'] = true;
                                }
                                $recurr[] = $row;
                            }
                        }
                    }
                    /* End of recurrence widget */

                    // Show PAST appointments.
                    // added by Terry Hill to allow reverse sorting of the appointments
                    $direction = '1';
                    if ($GLOBALS['num_past_appointments_to_show'] < 0) {
                        $direction = '2';
                        ($showpast = -1 * $GLOBALS['num_past_appointments_to_show']);
                    } else {
                        $showpast = $GLOBALS['num_past_appointments_to_show'];
                    }

                    if (isset($pid) && !$GLOBALS['disable_calendar'] && $showpast > 0 && AclMain::aclCheckCore('patients', 'appt')) {
                        $displayPastAppts = true;

                        $pastAppts = fetchXPastAppts($pid, $showpast, $direction); // This line added by epsdky

                        $count = 0;

                        foreach ($pastAppts as $row) {
                            $count++;
                            $dayname = date("D", strtotime($row['pc_eventDate']));
                            $displayMeridiem = ($GLOBALS['time_display_format'] == 0) ? "" : "am";
                            $disphour = substr($row['pc_startTime'], 0, 2) + 0;
                            $dispmin = substr($row['pc_startTime'], 3, 2);
                            if ($disphour >= 12) {
                                $displayMeridiem = "pm";
                                if ($disphour > 12 && $GLOBALS['time_display_format'] == 1) {
                                    $disphour -= 12;
                                }
                            }

                            $petitle = xl('(Click to edit)');
                            if ($row['pc_hometext'] != "") {
                                $petitle = xl('Comments') . ": " . ($row['pc_hometext']) . "\r\n" . $petitle;
                            }
                            $row['etitle'] = $petitle;

                            $row['pc_status'] = generate_display_field(array('data_type' => '1', 'list_id' => 'apptstat'), $row['pc_apptstatus']);

                            $row['dayName'] = $dayname;
                            $row['displayMeridiem'] = $displayMeridiem;
                            $row['pc_eventTime'] = sprintf("%02d", $disphour) . ":{$dispmin}";
                            $row['uname'] = text($row['ufname'] . " " . $row['ulname']);
                            $row['jsEvent'] = attr_js(preg_replace("/-/", "", $row['pc_eventDate'])) . ', ' . attr_js($row['pc_eid']);
                            $past_appts[] = $row;
                        }
                    }
                    // END of past appointments

                    // Display the Appt card
                    $id = "appointments_ps_expand";
                    $dispatchResult = $ed->dispatch(new CardRenderEvent('appointment'), CardRenderEvent::EVENT_HANDLE);
                    echo $twig->getTwig()->render('patient/card/appointments.html.twig', [
                        'title' => xl("Appointments"),
                        'id' => $id,
                        'initiallyCollapsed' => (getUserSetting($id) == 0) ? true : false,
                        'btnLabel' => "Add",
                        'btnLink' => "return newEvt()",
                        'linkMethod' => "javascript",
                        'appts' => $appts,
                        'recurrAppts' => $recurr,
                        'pastAppts' => $past_appts,
                        'displayAppts' => $displayAppts,
                        'displayRecurrAppts' => $displayRecurrAppts,
                        'displayPastAppts' => $displayPastAppts,
                        'extraApptDate' => $extraApptDate,
                        'therapyGroupCategories' => $therapyGroupCategories,
                        'auth' => $resNotNull && (AclMain::aclCheckCore('patients', 'appt', '', 'write') || AclMain::aclCheckCore('patients', 'appt', '', 'addonly')),
                        'resNotNull' => $resNotNull,
                        'prependedInjection' => $dispatchResult->getPrependedInjection(),
                        'appendedInjection' => $dispatchResult->getAppendedInjection(),
                    ]);

                    echo "<div id=\"stats_div\"></div>";

                    // TRACK ANYTHING
                    // Determine if track_anything form is in use for this site.
                    $tmp = sqlQuery("SELECT count(*) AS count FROM registry WHERE directory = 'track_anything' AND state = 1");
                    $track_is_registered = $tmp['count'];
                    if ($track_is_registered) {
                        $spruch = "SELECT id FROM forms WHERE pid = ? AND formdir = ?";
                        $existTracks = sqlQuery($spruch, array($pid, "track_anything"));
                        $id = "track_anything_ps_expand";
                        $dispatchResult = $ed->dispatch(new CardRenderEvent('track_anything'), CardRenderEvent::EVENT_HANDLE);
                        echo $twig->getTwig()->render('patient/card/loader.html.twig', [
                            'title' => xl("Tracks"),
                            'id' => $id,
                            'initiallyCollapsed' => (getUserSetting($id) == 0) ? true : false,
                            'btnLink' => "../../forms/track_anything/create.php",
                            'linkMethod' => "html",
                            'prependedInjection' => $dispatchResult->getPrependedInjection(),
                            'appendedInjection' => $dispatchResult->getAppendedInjection(),
                        ]);
                    }  // end track_anything

                    if ($thisauth) :
                        echo $twig->getTwig()->render('patient/partials/delete.html.twig', [
                            'isAdmin' => AclMain::aclCheckCore('admin', 'super'),
                            'allowPatientDelete' => $GLOBALS['allow_pat_delete'],
                            'csrf' => CsrfUtils::collectCsrfToken(),
                            'pid' => $pid
                        ]);
                    endif;
                    ?>
                </div> <!-- end right column div -->
                </div> <!-- end div.main > row:first  -->
            </div> <!-- end main content div -->
        </div><!-- end container div -->
        <?php $oemr_ui->oeBelowContainerDiv(); ?>
        <script>
            // Array of skip conditions for the checkSkipConditions() function.
            var skipArray = [
                <?php echo ($condition_str ?? ''); ?>
            ];
            checkSkipConditions();



            var isPost = <?php echo js_escape($showEligibility ?? false); ?>;
            var listId = '#' + <?php echo js_escape($list_id); ?>;
            $(function() {
                $(listId).addClass("active");
                if (isPost === true) {
                    $("#eligibility").click();
                    $("#eligibility").get(0).scrollIntoView();
                }
            });
        </script>
</body>
<?php $ed->dispatch(new RenderEvent($pid), RenderEvent::EVENT_RENDER_POST_PAGELOAD, 10); ?>
</html><|MERGE_RESOLUTION|>--- conflicted
+++ resolved
@@ -1209,6 +1209,9 @@
                     $sectionRenderEvents->addCard(new InsuranceViewCard($pid, ['dispatcher' => $ed]));
                     $sectionCards = $sectionRenderEvents->getCards();
 
+                    // if anyone wants to render anything before the patient demographic list
+                    $GLOBALS["kernel"]->getEventDispatcher()->dispatch(new RenderEvent($pid), RenderEvent::EVENT_SECTION_LIST_RENDER_BEFORE, 10);
+
                     foreach ($sectionCards as $card) {
                         $_auth = $card->getAcl();
                         if (!empty($_auth) && !AclMain::aclCheckCore($_auth[0], $_auth[1])) {
@@ -1235,189 +1238,6 @@
 
                         echo $t->render($card->getTemplateFile(), array_merge($viewArgs, $card->getTemplateVariables()));
                     }
-
-<<<<<<< HEAD
-
-                    // if anyone wants to render anything before the patient demographic list
-                    $GLOBALS["kernel"]->getEventDispatcher()->dispatch(new RenderEvent($pid), RenderEvent::EVENT_SECTION_LIST_RENDER_BEFORE, 10);
-=======
-                    // if anyone wants to render anything before the patient demographic list
-                    $GLOBALS["kernel"]->getEventDispatcher()->dispatch(new RenderEvent($pid), RenderEvent::EVENT_SECTION_LIST_RENDER_BEFORE, 10);
-
-                    if (!$GLOBALS['hide_billing_widget']) :
-                        $forceBillingExpandAlways = ($GLOBALS['force_billing_widget_open']) ? true : false;
-                        $patientbalance = get_patient_balance($pid, false);
-                        $insurancebalance = get_patient_balance($pid, true) - $patientbalance;
-                        $totalbalance = $patientbalance + $insurancebalance;
-                        $unallocated_amt = get_unallocated_patient_balance($pid);
-
-                        $id = "billing_ps_expand";
-                        $dispatchResult = $ed->dispatch(new CardRenderEvent('billing'), CardRenderEvent::EVENT_HANDLE);
-
-                        $viewArgs = [
-                            'title' => xl('Billing'),
-                            'id' => $id,
-                            'initiallyCollapsed' => (getUserSetting($id) == 0) ? true : false,
-                            'hideBtn' => true,
-                            'patientBalance' => $patientbalance,
-                            'insuranceBalance' => $insurancebalance,
-                            'totalBalance' => $totalbalance,
-                            'unallocated' => $unallocated_amt,
-                            'forceAlwaysOpen' => $forceBillingExpandAlways,
-                            'prependedInjection' => $dispatchResult->getPrependedInjection(),
-                            'appendedInjection' => $dispatchResult->getAppendedInjection(),
-                        ];
-
-                        if (!empty($result['billing_note'])) {
-                            $viewArgs['billingNote'] = $result['billing_note'];
-                        }
-
-                        if (!empty($result3['provider'])) {
-                            $viewArgs['provider'] = true;
-                            $viewArgs['insName'] = $insco_name;
-                            $viewArgs['copay'] = $result3['copay'];
-                            $viewArgs['effDate'] = $result3['effdate'];
-                            $viewArgs['effDateEnd'] = $result3['effdate_end'];
-                        }
-
-                        echo $twig->getTwig()->render('patient/card/billing.html.twig', $viewArgs);
-                    endif; // End the hide_billing_widget
-
-                    if (AclMain::aclCheckCore('patients', 'demo')) :
-                        $dispatchResult = $ed->dispatch(new CardRenderEvent('demographic'), CardRenderEvent::EVENT_HANDLE);
-                        // Render the Demographics box
-                        $viewArgs = [
-                            'title' => xl("Demographics"),
-                            'id' => "demographics_ps_expand",
-                            'btnLabel' => "Edit",
-                            'btnLink' => "demographics_full.php",
-                            'linkMethod' => "html",
-                            'auth' => ACLMain::aclCheckCore('patients', 'demo', '', 'write'),
-                            'requireRestore' => (!isset($_SESSION['patient_portal_onsite_two'])) ? true : false,
-                            'initiallyCollapsed' => (getUserSetting("demographics_ps_expand") == 0) ? true : false,
-                            'tabID' => "DEM",
-                            'result' => $result,
-                            'result2' => $result2,
-                            'prependedInjection' => $dispatchResult->getPrependedInjection(),
-                            'appendedInjection' => $dispatchResult->getAppendedInjection(),
-                        ];
-                        echo $twig->getTwig()->render('patient/card/tab_base.html.twig', $viewArgs);
-
-                        // Insurance
-                        $insArr = [];
-                        $insInBinder = '?';
-                        for ($y = 1; count($insurance_array) > $y; $y++) {
-                            $insInBinder .= ',?';
-                        }
-                        $sql = "SELECT * FROM insurance_data WHERE pid = ? AND type IN(" . $insInBinder . ") ORDER BY type, date DESC";
-                        $params[] = $pid;
-                        $params = array_merge($params, $insurance_array);
-                        $res = sqlStatement($sql, $params);
-                        $prior_ins_type = '';
-
-                        while ($row = sqlFetchArray($res)) {
-                            if ($row['provider']) {
-                                // since the query is sorted by DATE DESC can use prior ins type to identify
-                                // unless insurance date_end is applicable
-                                $row['isOld'] = (!empty($row['date_end']) && $row['date_end'] <= date("Y-m-d")) ? true : false;
-                                if (!$row['isOld']) {
-                                    $row['isOld'] = (strcmp($row['type'], $prior_ins_type) == 0) ? true : false;
-                                }
-                                $icobj = new InsuranceCompany($row['provider']);
-                                $adobj = $icobj->get_address();
-                                $insco_name = trim($icobj->get_name());
-                                $row['insco'] = [
-                                    'name' => trim($icobj->get_name()),
-                                    'address' => [
-                                        'line1' => $adobj->get_line1(),
-                                        'line2' => $adobj->get_line2(),
-                                        'city' => $adobj->get_city(),
-                                        'state' => $adobj->get_state(),
-                                        'postal' => $adobj->get_zip(),
-                                        'country' => $adobj->get_country()
-                                    ],
-                                ];
-                                $row['policy_type'] = (!empty($row['policy_type'])) ? $policy_types[$row['policy_type']] : false;
-                                $row['dispFromDate'] = $row['date'] ? true : false;
-                                $mname = ($row['subscriber_mname'] != "") ? $row['subscriber_mname'] : "";
-                                $row['subscriber_full_name'] = str_replace("%mname%", $mname, "{$row['subscriber_fname']} %mname% {$row['subscriber_lname']}");
-                                $row['until_date'] = $row['isOld'] ? $row['isOld'] : xlt('Present');
-                                $insArr[] = $row;
-                                $prior_ins_type = $row['type'];
-                            } else {
-                                $row['isOld'] = (strcmp($row['type'], $prior_ins_type) == 0) ? true : false;
-                                $row['dispFromDate'] = $row['date'] ? true : false;
-                                $row['insco'] = [
-                                    'name' => 'Self-Pay',
-                                    'address' => [
-                                        'line1' => '',
-                                        'line2' => '',
-                                        'city' => '',
-                                        'state' => '',
-                                        'postal' => '',
-                                        'country' => ''
-                                    ],
-                                ];
-                                $row['policy_type'] = false;
-                                $mname = ''; //($row['subscriber_mname'] != "") ? $row['subscriber_mname'] : "";
-                                $row['subscriber_full_name'] = ' '; // str_replace("%mname%", $mname, "{$row['subscriber_fname']} %mname% {$row['subscriber_lname']}");
-                                $row['until_date'] = ($row['isOld']) ? $row['isOld'] : xlt("Present");
-                                $prior_ins_type = $row['type'];
-                                if ($row['type'] != 'primary') {
-                                    continue;
-                                }
-                                $insArr[] = $row;
-                            }
-                        }
-
-                        if ($GLOBALS["enable_eligibility_requests"]) {
-                            if (($_POST['status_update'] ?? '') === 'true') {
-                                unset($_POST['status_update']);
-                                $showEligibility = true;
-                                $ok = EDI270::requestEligibleTransaction($pid);
-                                if ($ok === true) {
-                                    ob_start();
-                                    EDI270::showEligibilityInformation($pid, false);
-                                    $output = ob_get_contents();
-                                    ob_end_clean();
-                                } else {
-                                    $output = $ok;
-                                }
-                            } else {
-                                ob_start();
-                                EDI270::showEligibilityInformation($pid, true);
-                                $output = ob_get_contents();
-                                ob_end_clean();
-                            }
-                        } else {
-                            ob_start();
-                            EDI270::showEligibilityInformation($pid, true);
-                            $output = ob_get_contents();
-                            ob_end_clean();
-                        }
-
-                        $id = "insurance_ps_expand";
-                        $dispatchResult = $ed->dispatch(new CardRenderEvent('insurance'), CardRenderEvent::EVENT_HANDLE);
-                        $viewArgs = [
-                            'title' => xl("Insurance"),
-                            'id' => $id,
-                            'btnLabel' => "Edit",
-                            'btnLink' => "demographics_full.php",
-                            'linkMethod' => 'html',
-                            'initiallyCollapsed' => (getUserSetting($id) == 0) ? true : false,
-                            'ins' => $insArr,
-                            'eligibility' => $output,
-                            'enable_eligibility_requests' => $GLOBALS['enable_eligibility_requests'],
-                            'auth' => AclMain::aclCheckCore('patients', 'demo', '', 'write'),
-                            'prependedInjection' => $dispatchResult->getPrependedInjection(),
-                            'appendedInjection' => $dispatchResult->getAppendedInjection(),
-                        ];
-
-                        if (count($insArr) > 0) {
-                            echo $twig->getTwig()->render('patient/card/insurance.html.twig', $viewArgs);
-                        }
-                    endif;  // end if demographics authorized
->>>>>>> d893b1f9
 
                     if (AclMain::aclCheckCore('patients', 'notes')) :
                         $dispatchResult = $ed->dispatch(new CardRenderEvent('note'), CardRenderEvent::EVENT_HANDLE);
