<?php

/**
 *
 * Patient summary screen.
 *
 * @package   OpenEMR
 * @link      http://www.open-emr.org
 * @author    Brady Miller <brady.g.miller@gmail.com>
 * @author    Sharon Cohen <sharonco@matrix.co.il>
 * @author    Stephen Waite <stephen.waite@cmsvt.com>
 * @author    Ranganath Pathak <pathak@scrs1.org>
 * @author    Tyler Wrenn <tyler@tylerwrenn.com>
 * @author    Robert Down <robertdown@live.com>
 * @copyright Copyright (c) 2017-2020 Brady Miller <brady.g.miller@gmail.com>
 * @copyright Copyright (c) 2017 Sharon Cohen <sharonco@matrix.co.il>
 * @copyright Copyright (c) 2018-2020 Stephen Waite <stephen.waite@cmsvt.com>
 * @copyright Copyright (c) 2018 Ranganath Pathak <pathak@scrs1.org>
 * @copyright Copyright (c) 2020 Tyler Wrenn <tyler@tylerwrenn.com>
 * @copyright Copyright (c) 2021-2022 Robert Down <robertdown@live.com
 * @license   https://github.com/openemr/openemr/blob/master/LICENSE GNU General Public License 3
 */

require_once("../../globals.php");
require_once("$srcdir/patient.inc.php");
require_once("$srcdir/options.inc.php");
require_once("../history/history.inc.php");
require_once("$srcdir/clinical_rules.php");
require_once("$srcdir/group.inc.php");
require_once(__DIR__ . "/../../../library/appointments.inc.php");

use OpenEMR\Billing\EDI270;
use OpenEMR\Common\Acl\AclMain;
use OpenEMR\Common\Csrf\CsrfUtils;
use OpenEMR\Common\Session\SessionUtil;
use OpenEMR\Common\Twig\TwigContainer;
use OpenEMR\Core\Header;
use OpenEMR\Events\Patient\Summary\Card\RenderEvent as CardRenderEvent;
use OpenEMR\Events\Patient\Summary\Card\SectionEvent;
use OpenEMR\Events\Patient\Summary\Card\RenderModel;
use OpenEMR\Events\Patient\Summary\Card\CardInterface;
use OpenEMR\Events\PatientDemographics\ViewEvent;
use OpenEMR\Events\PatientDemographics\RenderEvent;
use OpenEMR\FHIR\SMART\SmartLaunchController;
use OpenEMR\Menu\PatientMenuRole;
use OpenEMR\OeUI\OemrUI;
use OpenEMR\Patient\Cards\PortalCard;
use OpenEMR\Reminder\BirthdayReminder;
use Symfony\Component\EventDispatcher\EventDispatcher;

$twig = new TwigContainer(null, $GLOBALS['kernel']);

// Set session for pid (via setpid). Also set session for encounter (if applicable)
if (isset($_GET['set_pid'])) {
    require_once("$srcdir/pid.inc.php");
    setpid($_GET['set_pid']);
    if (isset($_GET['set_encounterid']) && ((int)$_GET['set_encounterid'] > 0)) {
        $encounter = (int)$_GET['set_encounterid'];
        SessionUtil::setSession('encounter', $encounter);
    }
}

// Note: it would eventually be a good idea to move this into
// it's own module that people can remove / add if they don't
// want smart support in their system.
$smartLaunchController = new SMARTLaunchController($GLOBALS["kernel"]->getEventDispatcher());
$smartLaunchController->registerContextEvents();

/**
 * @var EventDispatcher
 */
$ed = $GLOBALS['kernel']->getEventDispatcher();

$active_reminders = false;
$all_allergy_alerts = false;
if ($GLOBALS['enable_cdr']) {
    //CDR Engine stuff
    if ($GLOBALS['enable_allergy_check'] && $GLOBALS['enable_alert_log']) {
        //Check for new allergies conflicts and throw popup if any exist(note need alert logging to support this)
        $new_allergy_alerts = allergy_conflict($pid, 'new', $_SESSION['authUser']);
        if (!empty($new_allergy_alerts)) {
            $pod_warnings = '';
            foreach ($new_allergy_alerts as $new_allergy_alert) {
                $pod_warnings .= js_escape($new_allergy_alert) . ' + "\n"';
            }
            $allergyWarningMessage = '<script>alert(' . xlj('WARNING - FOLLOWING ACTIVE MEDICATIONS ARE ALLERGIES') . ' + "\n" + ' . $pod_warnings . ')</script>';
        }
    }

    if ((empty($_SESSION['alert_notify_pid']) || ($_SESSION['alert_notify_pid'] != $pid)) && isset($_GET['set_pid']) && $GLOBALS['enable_cdr_crp']) {
        // showing a new patient, so check for active reminders and allergy conflicts, which use in active reminder popup
        $active_reminders = active_alert_summary($pid, "reminders-due", '', 'default', $_SESSION['authUser'], true);
        if ($GLOBALS['enable_allergy_check']) {
            $all_allergy_alerts = allergy_conflict($pid, 'all', $_SESSION['authUser'], true);
        }
    }
    SessionUtil::setSession('alert_notify_pid', $pid);
    // can not output html until after above setSession call
    if (!empty($allergyWarningMessage)) {
        echo $allergyWarningMessage;
    }
}
//Check to see is only one insurance is allowed
if ($GLOBALS['insurance_only_one']) {
    $insurance_array = array('primary');
} else {
    $insurance_array = array('primary', 'secondary', 'tertiary');
}

function print_as_money($money)
{
    preg_match("/(\d*)\.?(\d*)/", $money, $moneymatches);
    $tmp = wordwrap(strrev($moneymatches[1]), 3, ",", 1);
    $ccheck = strrev($tmp);
    if ($ccheck[0] == ",") {
        $tmp = substr($ccheck, 1, strlen($ccheck) - 1);
    }

    if ($moneymatches[2] != "") {
        return "$ " . strrev($tmp) . "." . $moneymatches[2];
    } else {
        return "$ " . strrev($tmp);
    }
}

// get an array from Photos category
function pic_array($pid, $picture_directory)
{
    $pics = array();
    $sql_query = "select documents.id from documents join categories_to_documents " .
        "on documents.id = categories_to_documents.document_id " .
        "join categories on categories.id = categories_to_documents.category_id " .
        "where categories.name like ? and documents.foreign_id = ? and documents.deleted = 0";
    if ($query = sqlStatement($sql_query, array($picture_directory, $pid))) {
        while ($results = sqlFetchArray($query)) {
            array_push($pics, $results['id']);
        }
    }

    return ($pics);
}

// Get the document ID's in a specific catg.
// this is only used in one place, here for id photos
function get_document_by_catg($pid, $doc_catg, $limit = 1)
{
    $results = null;

    if ($pid and $doc_catg) {
        $query = sqlStatement("SELECT d.id, d.date, d.url
            FROM documents AS d, categories_to_documents AS cd, categories AS c
            WHERE d.foreign_id = ?
            AND cd.document_id = d.id
            AND c.id = cd.category_id
            AND c.name LIKE ?
            ORDER BY d.date DESC LIMIT " . escape_limit($limit), array($pid, $doc_catg));
    }
    while ($result = sqlFetchArray($query)) {
        $results[] = $result['id'];
    }
    return ($results ?? false);
}

function isPortalEnabled(): bool
{
    if (
        !$GLOBALS['portal_onsite_two_enable']
    ) {
        return false;
    }

    return true;
}

function isPortalSiteAddressValid(): bool
{
    if (
        // maybe can use filter_var() someday but the default value in GLOBALS
        // fails with FILTER_VALIDATE_URL
        !isset($GLOBALS['portal_onsite_two_address'])
    ) {
        return false;
    }

    return true;
}

function isPortalAllowed($pid): bool
{
    $return = false;

    $portalStatus = sqlQuery("SELECT allow_patient_portal FROM patient_data WHERE pid = ?", [$pid]);
    if ($portalStatus['allow_patient_portal'] == 'YES') {
        $return = true;
    }
    return $return;
}

function isApiAllowed($pid): bool
{
    $return = false;

    $apiStatus = sqlQuery("SELECT prevent_portal_apps FROM patient_data WHERE pid = ?", [$pid]);
    if (strtoupper($apiStatus['prevent_portal_apps'] ?? '') != 'YES') {
        $return = true;
    }
    return $return;
}

function areCredentialsCreated($pid): bool
{
    $return = false;
    $credentialsCreated = sqlQuery("SELECT date_created FROM `patient_access_onsite` WHERE `pid`=?", [$pid]);
    if ($credentialsCreated['date_created'] ?? null) {
        $return = true;
    }

    return $return;
}

function isContactEmail($pid): bool
{
    $return = false;

    $email = sqlQuery("SELECT email, email_direct FROM patient_data WHERE pid = ?", [$pid]);
    if (!empty($email['email']) || !empty($email['email_direct'])) {
        $return = true;
    }
    return $return;
}

function isEnforceSigninEmailPortal(): bool
{
    if (
        $GLOBALS['enforce_signin_email']
    ) {
        return true;
    }

    return false;
}

function deceasedDays($days_deceased)
{
    $deceased_days = intval($days_deceased['days_deceased'] ?? '');
    if ($deceased_days == 0) {
        $num_of_days = xl("Today");
    } elseif ($deceased_days == 1) {
        $num_of_days =  $deceased_days . " " . xl("day ago");
    } elseif ($deceased_days > 1 && $deceased_days < 90) {
        $num_of_days =  $deceased_days . " " . xl("days ago");
    } elseif ($deceased_days >= 90 && $deceased_days < 731) {
        $num_of_days =  "~" . round($deceased_days / 30) . " " . xl("months ago");  // function intdiv available only in php7
    } elseif ($deceased_days >= 731) {
        $num_of_days =  xl("More than") . " " . round($deceased_days / 365) . " " . xl("years ago");
    }

    if (strlen($days_deceased['date_deceased'] ?? '') > 10 && $GLOBALS['date_display_format'] < 1) {
        $deceased_date = substr($days_deceased['date_deceased'], 0, 10);
    } else {
        $deceased_date = oeFormatShortDate($days_deceased['date_deceased'] ?? '');
    }

    return xlt("Deceased") . " - " . text($deceased_date) . " (" . text($num_of_days) . ")";
}

$deceased = is_patient_deceased($pid);


// Display image in 'widget style'
function image_widget($doc_id, $doc_catg)
{
    global $pid, $web_root;
    $docobj = new Document($doc_id);
    $image_file = $docobj->get_url_file();
    $image_file_name = $docobj->get_name();
    $image_width = $GLOBALS['generate_doc_thumb'] == 1 ? '' : 'width=100';
    $extension = substr($image_file_name, strrpos($image_file_name, "."));
    $viewable_types = array('.png', '.jpg', '.jpeg', '.png', '.bmp', '.PNG', '.JPG', '.JPEG', '.PNG', '.BMP');
    if (in_array($extension, $viewable_types)) { // extension matches list
        $to_url = "<td> <a href = '$web_root" .
            "/controller.php?document&retrieve&patient_id=" . attr_url($pid) . "&document_id=" . attr_url($doc_id) . "&as_file=false&original_file=true&disable_exit=false&show_original=true'" .
            " onclick='top.restoreSession();' class='image_modal'>" .
            " <img src = '$web_root" .
            "/controller.php?document&retrieve&patient_id=" . attr_url($pid) . "&document_id=" . attr_url($doc_id) . "&as_file=false'" .
            " $image_width alt='" . attr($doc_catg) . ":" . attr($image_file_name) . "'>  </a> </td> <td class='align-middle'>" .
            text($doc_catg) . '<br />&nbsp;' . text($image_file_name) . "</td>";
    } else {
        $to_url = "<td> <a href='" . $web_root . "/controller.php?document&retrieve" .
            "&patient_id=" . attr_url($pid) . "&document_id=" . attr_url($doc_id) . "'" .
            " onclick='top.restoreSession()' class='btn btn-primary btn-sm'>" .
            "<span>" .
            xlt("View") . "</a> &nbsp;" .
            text("$doc_catg - $image_file_name") .
            "</span> </td>";
    }

    echo "<table><tr>";
    echo $to_url;
    echo "</tr></table>";
}

// Determine if the Vitals form is in use for this site.
$tmp = sqlQuery("SELECT count(*) AS count FROM registry WHERE directory = 'vitals' AND state = 1");
$vitals_is_registered = $tmp['count'];

// Get patient/employer/insurance information.
//
$result = getPatientData($pid, "*, DATE_FORMAT(DOB,'%Y-%m-%d') as DOB_YMD");
$result2 = getEmployerData($pid);
$result3 = getInsuranceData(
    $pid,
    "primary",
    "copay,
    provider,
    DATE_FORMAT(`date`,'%Y-%m-%d') as effdate,
    DATE_FORMAT(`date_end`,'%Y-%m-%d') as effdate_end"
);
$insco_name = "";
if (!empty($result3['provider'])) {   // Use provider in case there is an ins record w/ unassigned insco
    $insco_name = getInsuranceProvider($result3['provider']);
}

$arrOeUiSettings = array(
    'page_id' => 'core.mrd',
    'heading_title' => xl('Medical Record Dashboard'),
    'include_patient_name' => true,
    'expandable' => true,
    'expandable_files' => array(), //all file names need suffix _xpd
    'action' => "", //conceal, reveal, search, reset, link or back
    'action_title' => "",
    'action_href' => "", //only for actions - reset, link or back
    'show_help_icon' => true,
    'help_file_name' => "medical_dashboard_help.php"
);
$oemr_ui = new OemrUI($arrOeUiSettings);
?>
<!DOCTYPE html>
<html>

<head>
    <?php
    Header::setupHeader(['common']);
    require_once("$srcdir/options.js.php");
    ?>
    <script>
        // Process click on diagnosis for referential cds popup.
        function referentialCdsClick(codetype, codevalue) {
            top.restoreSession();
            // Force a new window instead of iframe to address cross site scripting potential
            dlgopen('../education.php?type=' + encodeURIComponent(codetype) + '&code=' + encodeURIComponent(codevalue), '_blank', 1024, 750,true);
        }

        function oldEvt(apptdate, eventid) {
            let title = <?php echo xlj('Appointments'); ?>;
            dlgopen('../../main/calendar/add_edit_event.php?date=' + encodeURIComponent(apptdate) + '&eid=' + encodeURIComponent(eventid), '_blank', 800, 500, '', title);
        }

        function advdirconfigure() {
            dlgopen('advancedirectives.php', '_blank', 400, 500);
        }

        function refreshme() {
            top.restoreSession();
            location.reload();
        }

        // Process click on Delete link.
        function deleteme() { // @todo don't think this is used any longer!!
            dlgopen('../deleter.php?patient=' + <?php echo js_url($pid); ?> + '&csrf_token_form=' + <?php echo js_url(CsrfUtils::collectCsrfToken()); ?>, '_blank', 500, 450, '', '', {
                allowResize: false,
                allowDrag: false,
                dialogId: 'patdel',
                type: 'iframe'
            });
            return false;
        }

        // Called by the deleteme.php window on a successful delete.
        function imdeleted() {
            top.clearPatient();
        }

        function newEvt() {
            let title = <?php echo xlj('Appointments'); ?>;
            let url = '../../main/calendar/add_edit_event.php?patientid=' + <?php echo js_url($pid); ?>;
            dlgopen(url, '_blank', 800, 500, '', title);
            return false;
        }

        function getWeno() {
            top.restoreSession();
            location.href = '../../weno/indexrx.php'
        }

        function toggleIndicator(target, div) {
            // <i id="show_hide" class="fa fa-lg small fa-eye-slash" title="Click to Hide"></i>
            $mode = $(target).find(".indicator").text();
            if ($mode == <?php echo xlj('collapse'); ?>) {
                $(target).find(".indicator").text(<?php echo xlj('expand'); ?>);
                $("#" + div).hide();
                $.post("../../../library/ajax/user_settings.php", {
                    target: div,
                    mode: 0,
                    csrf_token_form: <?php echo js_escape(CsrfUtils::collectCsrfToken()); ?>
                });
            } else {
                $(target).find(".indicator").text(<?php echo xlj('collapse'); ?>);
                $("#" + div).show();
                $.post("../../../library/ajax/user_settings.php", {
                    target: div,
                    mode: 1,
                    csrf_token_form: <?php echo js_escape(CsrfUtils::collectCsrfToken()); ?>
                });
            }
        }

        // edit prescriptions dialog.
        // called from stats.php.
        //
        function editScripts(url) {
            var AddScript = function() {
                var __this = $(this);
                __this.find("#clearButton").css("display", "");
                __this.find("#backButton").css("display", "");
                __this.find("#addButton").css("display", "none");

                var iam = top.frames.editScripts;
                iam.location.href = '<?php echo $GLOBALS['webroot'] ?>/controller.php?prescription&edit&id=0&pid=' + <?php echo js_url($pid); ?>;
            };
            var ListScripts = function() {
                var __this = $(this);
                __this.find("#clearButton").css("display", "none");
                __this.find("#backButton").css("display", "none");
                __this.find("#addButton").css("display", "");
                var iam = top.frames.editScripts
                iam.location.href = '<?php echo $GLOBALS['webroot'] ?>/controller.php?prescription&list&id=' + <?php echo js_url($pid); ?>;
            };

            let title = <?php echo xlj('Prescriptions'); ?>;
            let w = 960; // for weno width

            dlgopen(url, 'editScripts', w, 400, '', '', {
                buttons: [{
                        text: <?php echo xlj('Add'); ?>,
                        close: false,
                        id: 'addButton',
                        class: 'btn-primary btn-sm',
                        click: AddScript
                    },
                    {
                        text: <?php echo xlj('Clear'); ?>,
                        close: false,
                        id: 'clearButton',
                        style: 'display:none;',
                        class: 'btn-primary btn-sm',
                        click: AddScript
                    },
                    {
                        text: <?php echo xlj('Back'); ?>,
                        close: false,
                        id: 'backButton',
                        style: 'display:none;',
                        class: 'btn-primary btn-sm',
                        click: ListScripts
                    },
                    {
                        text: <?php echo xlj('Quit'); ?>,
                        close: true,
                        id: 'doneButton',
                        class: 'btn-secondary btn-sm'
                    }
                ],
                onClosed: 'refreshme',
                allowResize: true,
                allowDrag: true,
                dialogId: 'editscripts',
                type: 'iframe'
            });
        }

        /**
         * async function fetchHtml(...)
         *
         * @param {*} url
         * @param {boolean} embedded
         * @param {boolean} sessionRestore
         * @returns {text}
         */
        async function fetchHtml(url, embedded = false, sessionRestore = false) {
            if (sessionRestore === true) {
                // restore cookie before fetch.
                top.restoreSession();
            }
            let csrf = new FormData;
            // a security given.
            csrf.append("csrf_token_form", <?php echo js_escape(CsrfUtils::collectCsrfToken()); ?>);
            if (embedded === true) {
                // special formatting in certain widgets.
                csrf.append("embeddedScreen", true);
            }

            const response = await fetch(url, {
                method: 'POST',
                credentials: 'same-origin',
                body: csrf
            });
            return await response.text();
        }

        /**
         * async function placeHtml(...) will await fetch of html then place in divId.
         * This function will return a promise for use to init various items regarding
         * inserted HTML if needed.
         * If divId does not exist, then will skip.
         * Example
         *
         * @param {*} url
         * @param {string} divId id
         * @param {boolean} embedded
         * @param {boolean} sessionRestore
         * @returns {object} promise
         */
        async function placeHtml(url, divId, embedded = false, sessionRestore = false) {
            const contentDiv = document.getElementById(divId);
            if (contentDiv) {
                await fetchHtml(url, embedded, sessionRestore).then(fragment => {
                    contentDiv.innerHTML = fragment;
                });
            }
        }

        if (typeof load_location === 'undefined') {
            function load_location(location) {
                top.restoreSession();
                document.location = location;
            }
        }

        $(function() {
            var msg_updation = '';
            <?php
            if ($GLOBALS['erx_enable']) {
                $soap_status = sqlStatement("select soap_import_status,pid from patient_data where pid=? and soap_import_status in ('1','3')", array($pid));
                while ($row_soapstatus = sqlFetchArray($soap_status)) { ?>
                    top.restoreSession();
                    $.ajax({
                        type: "POST",
                        url: "../../soap_functions/soap_patientfullmedication.php",
                        dataType: "html",
                        data: {
                            patient: <?php echo js_escape($row_soapstatus['pid']); ?>,
                        },
                        async: false,
                        success: function(thedata) {
                            //alert(thedata);
                            msg_updation += thedata;
                        },
                        error: function() {
                            alert('ajax error');
                        }
                    });

                    top.restoreSession();
                    $.ajax({
                        type: "POST",
                        url: "../../soap_functions/soap_allergy.php",
                        dataType: "html",
                        data: {
                            patient: <?php echo js_escape($row_soapstatus['pid']); ?>,
                        },
                        async: false,
                        success: function(thedata) {
                            //alert(thedata);
                            msg_updation += thedata;
                        },
                        error: function() {
                            alert('ajax error');
                        }
                    });
                    <?php
                    if ($GLOBALS['erx_import_status_message']) { ?>
                        if (msg_updation)
                            alert(msg_updation);
                        <?php
                    }
                }
            }
            ?>

            // load divs
            placeHtml("stats.php", "stats_div", true);
            placeHtml("pnotes_fragment.php", 'pnotes_ps_expand').then(() => {
                // must be delegated event!
                $(this).on("click", ".complete_btn", function() {
                    let btn = $(this);
                    let csrf = new FormData;
                    csrf.append("csrf_token_form", <?php echo js_escape(CsrfUtils::collectCsrfToken()); ?>);
                    fetch("pnotes_fragment.php?docUpdateId=" + encodeURIComponent(btn.attr('data-id')), {
                            method: "POST",
                            credentials: 'same-origin',
                            body: csrf
                        })
                        .then(function() {
                            placeHtml("pnotes_fragment.php", 'pnotes_ps_expand');
                        });
                });
            });
            placeHtml("disc_fragment.php", "disclosures_ps_expand");
            placeHtml("labdata_fragment.php", "labdata_ps_expand");
            placeHtml("track_anything_fragment.php", "track_anything_ps_expand");
            <?php if ($vitals_is_registered && AclMain::aclCheckCore('patients', 'med')) { ?>
                // Initialize the Vitals form if it is registered and user is authorized.
                placeHtml("vitals_fragment.php", "vitals_ps_expand");
            <?php } ?>

            <?php if ($GLOBALS['enable_cdr'] && $GLOBALS['enable_cdr_crw']) { ?>
                placeHtml("clinical_reminders_fragment.php", "clinical_reminders_ps_expand", true, true).then(() => {
                    // (note need to place javascript code here also to get the dynamic link to work)
                    $(".medium_modal").on('click', function(e) {
                        e.preventDefault();
                        e.stopPropagation();
                        dlgopen('', '', 800, 200, '', '', {
                            buttons: [{
                                text: <?php echo xlj('Close'); ?>,
                                close: true,
                                style: 'secondary btn-sm'
                            }],
                            onClosed: 'refreshme',
                            allowResize: false,
                            allowDrag: true,
                            dialogId: 'demreminder',
                            type: 'iframe',
                            url: $(this).attr('href')
                        });
                    });
                });
            <?php } // end crw
            ?>

            <?php if ($GLOBALS['enable_cdr'] && $GLOBALS['enable_cdr_prw']) { ?>
                placeHtml("patient_reminders_fragment.php", "patient_reminders_ps_expand", false, true);
            <?php } // end prw
            ?>

            <?php
            // Initialize for each applicable LBF form.
            $gfres = sqlStatement("SELECT grp_form_id
                FROM layout_group_properties
                WHERE grp_form_id LIKE 'LBF%'
                    AND grp_group_id = ''
                    AND grp_repeats > 0
                    AND grp_activity = 1
                ORDER BY grp_seq, grp_title");
            while ($gfrow = sqlFetchArray($gfres)) { ?>
                $(<?php echo js_escape("#" . $gfrow['grp_form_id'] . "_ps_expand"); ?>).load("lbf_fragment.php?formname=" + <?php echo js_url($gfrow['grp_form_id']); ?>, {
                    csrf_token_form: <?php echo js_escape(CsrfUtils::collectCsrfToken()); ?>
                });
            <?php } ?>
            tabbify();

            // modal for dialog boxes
            $(".large_modal").on('click', function(e) {
                e.preventDefault();
                e.stopPropagation();
                dlgopen('', '', 1000, 600, '', '', {
                    buttons: [{
                        text: <?php echo xlj('Close'); ?>,
                        close: true,
                        style: 'secondary btn-sm'
                    }],
                    allowResize: true,
                    allowDrag: true,
                    dialogId: '',
                    type: 'iframe',
                    url: $(this).attr('href')
                });
            });

            $(".rx_modal").on('click', function(e) {
                e.preventDefault();
                e.stopPropagation();
                var title = <?php echo xlj('Amendments'); ?>;
                dlgopen('', 'editAmendments', 800, 300, '', title, {
                    onClosed: 'refreshme',
                    allowResize: true,
                    allowDrag: true,
                    dialogId: '',
                    type: 'iframe',
                    url: $(this).attr('href')
                });
            });

            // modal for image viewer
            $(".image_modal").on('click', function(e) {
                e.preventDefault();
                e.stopPropagation();
                dlgopen('', '', 400, 300, '', <?php echo xlj('Patient Images'); ?>, {
                    allowResize: true,
                    allowDrag: true,
                    dialogId: '',
                    type: 'iframe',
                    url: $(this).attr('href')
                });
            });

            $(".deleter").on('click', function(e) {
                e.preventDefault();
                e.stopPropagation();
                dlgopen('', '', 600, 360, '', '', {
                    buttons: [{
                        text: <?php echo xlj('Close'); ?>,
                        close: true,
                        style: 'secondary btn-sm'
                    }],
                    //onClosed: 'imdeleted',
                    allowResize: false,
                    allowDrag: false,
                    dialogId: 'patdel',
                    type: 'iframe',
                    url: $(this).attr('href')
                });
            });

            $(".iframe1").on('click', function(e) {
                e.preventDefault();
                e.stopPropagation();
                dlgopen('', '', 350, 300, '', '', {
                    buttons: [{
                        text: <?php echo xlj('Close'); ?>,
                        close: true,
                        style: 'secondary btn-sm'
                    }],
                    allowResize: true,
                    allowDrag: true,
                    dialogId: '',
                    type: 'iframe',
                    url: $(this).attr('href')
                });
            });
            // for patient portal
            $(".small_modal").on('click', function(e) {
                e.preventDefault();
                e.stopPropagation();
                dlgopen('', '', 550, 550, '', '', {
                    buttons: [{
                        text: <?php echo xlj('Close'); ?>,
                        close: true,
                        style: 'secondary btn-sm'
                    }],
                    allowResize: true,
                    allowDrag: true,
                    dialogId: '',
                    type: 'iframe',
                    url: $(this).attr('href')
                });
            });

            function openReminderPopup() {
                top.restoreSession()
                dlgopen('', 'reminders', 500, 250, '', '', {
                    buttons: [{
                        text: <?php echo xlj('Close'); ?>,
                        close: true,
                        style: 'secondary btn-sm'
                    }],
                    allowResize: true,
                    allowDrag: true,
                    dialogId: '',
                    type: 'iframe',
                    url: $("#reminder_popup_link").attr('href')
                });
            }

            <?php if ($GLOBALS['patient_birthday_alert']) {
                // To display the birthday alert:
                //  1. The patient is not deceased
                //  2. The birthday is today (or in the past depending on global selection)
                //  3. The notification has not been turned off (or shown depending on global selection) for this year
                $birthdayAlert = new BirthdayReminder($pid, $_SESSION['authUserID']);
                if ($birthdayAlert->isDisplayBirthdayAlert()) {
                    ?>
                    // show the active reminder modal
                    dlgopen('', 'bdayreminder', 300, 170, '', false, {
                        allowResize: false,
                        allowDrag: true,
                        dialogId: '',
                        type: 'iframe',
                        url: $("#birthday_popup").attr('href')
                    });

                <?php } elseif ($active_reminders || $all_allergy_alerts) { ?>
                    openReminderPopup();
                <?php } ?>
            <?php } elseif ($active_reminders || $all_allergy_alerts) { ?>
                openReminderPopup();
            <?php } ?>

            // $(".card-title").on('click', "button", (e) => {
            //     console.debug("click");
            //     updateUserVisibilitySetting(e);
            // });
        });

        /**
         * Change the preference to expand/collapse a given card.
         *
         * For the given e element, find the corresponding card body, determine if it is collapsed
         * or shown, and then save the state to the user preferences via an async fetch call POST'ing
         * the updated setting.
         *
         * @var e element The Button that was clicked to collapse/expand the card
         */
        async function updateUserVisibilitySetting(e) {
            const targetID = e.target.getAttribute("data-target");
            const target = document.querySelector(targetID);
            const targetStr = targetID.substring(1);

            let formData = new FormData();
            formData.append("csrf_token_form", <?php echo js_escape(CsrfUtils::collectCsrfToken()); ?>);
            formData.append("target", targetStr);
            formData.append("mode", (target.classList.contains("show")) ? 0 : 1);

            const response = await fetch("../../../library/ajax/user_settings.php", {
                method: "POST",
                credentials: 'same-origin',
                body: formData,
            });

            const update = await response.text();
            return update;
        }

        // Update the User's visibility setting when the card header is clicked
        function cardTitleButtonClickListener() {
            const buttons = document.querySelectorAll(".card-title a[data-toggle='collapse']");
            buttons.forEach((b) => {
                b.addEventListener("click", (e) => {
                    updateUserVisibilitySetting(e);
                });
            });
        }

        // JavaScript stuff to do when a new patient is set.
        //
        function setMyPatient() {
            <?php
            if (isset($_GET['set_pid'])) {
                $date_of_death = is_patient_deceased($pid);
                if (!empty($date_of_death)) {
                    $date_of_death = $date_of_death['date_deceased'];
                }
                ?>
                parent.left_nav.setPatient(<?php echo js_escape($result['fname'] . " " . $result['lname']) .
                                                "," . js_escape($pid) . "," . js_escape($result['pubpid']) . ",'',";
                if (empty($date_of_death)) {
                    echo js_escape(" " . xl('DOB') . ": " . oeFormatShortDate($result['DOB_YMD']) . " " . xl('Age') . ": " . getPatientAgeDisplay($result['DOB_YMD']));
                } else {
                    echo js_escape(" " . xl('DOB') . ": " . oeFormatShortDate($result['DOB_YMD']) . " " . xl('Age at death') . ": " . oeFormatAge($result['DOB_YMD'], $date_of_death));
                } ?>);
                var EncounterDateArray = new Array;
                var CalendarCategoryArray = new Array;
                var EncounterIdArray = new Array;
                var Count = 0;
                <?php
                //Encounter details are stored to javacript as array.
                $result4 = sqlStatement("SELECT fe.encounter,fe.date,openemr_postcalendar_categories.pc_catname FROM form_encounter AS fe " .
                    " left join openemr_postcalendar_categories on fe.pc_catid=openemr_postcalendar_categories.pc_catid  WHERE fe.pid = ? order by fe.date desc", array($pid));
                if (sqlNumRows($result4) > 0) {
                    while ($rowresult4 = sqlFetchArray($result4)) { ?>
                        EncounterIdArray[Count] = <?php echo js_escape($rowresult4['encounter']); ?>;
                        EncounterDateArray[Count] = <?php echo js_escape(oeFormatShortDate(date("Y-m-d", strtotime($rowresult4['date'])))); ?>;
                        CalendarCategoryArray[Count] = <?php echo js_escape(xl_appt_category($rowresult4['pc_catname'])); ?>;
                        Count++;
                        <?php
                    }
                }
                ?>
                parent.left_nav.setPatientEncounter(EncounterIdArray, EncounterDateArray, CalendarCategoryArray);
                <?php
            } // end setting new pid
            ?>
            parent.left_nav.syncRadios();
            <?php if ((isset($_GET['set_pid'])) && (isset($_GET['set_encounterid'])) && (intval($_GET['set_encounterid']) > 0)) {
                $query_result = sqlQuery("SELECT `date` FROM `form_encounter` WHERE `encounter` = ?", array($encounter)); ?>
                encurl = 'encounter/encounter_top.php?set_encounter=' + <?php echo js_url($encounter); ?> + '&pid=' + <?php echo js_url($pid); ?>;
                parent.left_nav.setEncounter(<?php echo js_escape(oeFormatShortDate(date("Y-m-d", strtotime($query_result['date'])))); ?>, <?php echo js_escape($encounter); ?>, 'enc');
                top.restoreSession();
                parent.left_nav.loadFrame('enc2', 'enc', 'patient_file/' + encurl);
            <?php } // end setting new encounter id (only if new pid is also set)
            ?>
        }

        $(window).on('load', function() {
            setMyPatient();
        });

        document.addEventListener("DOMContentLoaded", () => {
            cardTitleButtonClickListener();
        });
    </script>

    <style>
        /* Bad practice to override here, will get moved to base style theme */
        .card {
            box-shadow: 1px 1px 1px hsl(0 0% 0% / .2);
            border-radius: 0;
        }

        <?php
        if (!empty($GLOBALS['right_justify_labels_demographics']) && ($_SESSION['language_direction'] == 'ltr')) { ?>
        div.tab td.label_custom, div.label_custom {
            text-align: right !important;
        }

        div.tab td.data, div.data {
            padding-left: 0.5em;
            padding-right: 2em;
        }
            <?php
        } ?>

        <?php
        // This is for layout font size override.
        $grparr = array();
        getLayoutProperties('DEM', $grparr, 'grp_size');
        if (!empty($grparr['']['grp_size'])) {
            $FONTSIZE = round($grparr['']['grp_size'] * 1.333333);
            $FONTSIZE = round($FONTSIZE * 0.0625, 2);
            ?>

        /* Override font sizes in the theme. */
        #DEM .groupname {
            font-size: <?php echo attr($FONTSIZE); ?>rem;
        }

        #DEM .label {
            font-size: <?php echo attr($FONTSIZE); ?>rem;
        }

        #DEM .data {
            font-size: <?php echo attr($FONTSIZE); ?>rem;
        }

        #DEM .data td {
            font-size: <?php echo attr($FONTSIZE); ?>rem;
        }

        <?php } ?> :root {
            --white: #fff;
            --bg: hsl(0 0% 90%);
        }

        body {
            background: var(--bg) !important;
        }

        section {
            background: var(--white);
            margin-top: .25em;
            padding: .25em;
        }

        .section-header-dynamic {
            border-bottom: none;
        }
    </style>
    <title><?php echo xlt("Dashboard{{patient file}}"); ?></title>
</head>

<body class="mt-1 patient-demographic bg-light">

    <?php
    // Create and fire the patient demographics view event
    $viewEvent = new ViewEvent($pid);
    $viewEvent = $GLOBALS["kernel"]->getEventDispatcher()->dispatch($viewEvent, ViewEvent::EVENT_HANDLE, 10);
    $thisauth = AclMain::aclCheckCore('patients', 'demo');

    if (!$thisauth || !$viewEvent->authorized()) {
        echo $twig->getTwig()->render('core/unauthorized-partial.html.twig', ['pageTitle' => xl("Medical Dashboard")]);
        exit();
    }
    ?>

    <div id="container_div" class="<?php echo $oemr_ui->oeContainer(); ?> mb-2">
        <a href='../reminder/active_reminder_popup.php' id='reminder_popup_link' style='display: none' onclick='top.restoreSession()'></a>
        <a href='../birthday_alert/birthday_pop.php?pid=<?php echo attr_url($pid); ?>&user_id=<?php echo attr_url($_SESSION['authUserID']); ?>' id='birthday_popup' style='display: none;' onclick='top.restoreSession()'></a>
        <?php

        if ($thisauth) {
            if ($result['squad'] && !AclMain::aclCheckCore('squads', $result['squad'])) {
                $thisauth = 0;
            }
        }

        if ($thisauth) :
            require_once("$include_root/patient_file/summary/dashboard_header.php");
        endif;

        $list_id = "dashboard"; // to indicate nav item is active, count and give correct id
        // Collect the patient menu then build it
        $menuPatient = new PatientMenuRole($twig);
        $menuPatient->displayHorizNavBarMenu();
        // Get the document ID of the patient ID card if access to it is wanted here.
        $idcard_doc_id = false;
        if ($GLOBALS['patient_id_category_name']) {
            $idcard_doc_id = get_document_by_catg($pid, $GLOBALS['patient_id_category_name'], 3);
        }
        ?>
        <div class="main mb-5">
            <!-- start main content div -->
            <div class="row">
                <div class="col-md-8">
                    <?php

                    if ($deceased > 0) :
                        echo $twig->getTwig()->render('patient/partials/deceased.html.twig', [
                            'deceasedDays' => deceasedDays($deceased),
                        ]);
                    endif;

                    $sectionRenderEvents = $ed->dispatch(new SectionEvent('primary'), SectionEvent::EVENT_HANDLE);
                    $sectionCards = $sectionRenderEvents->getCards();

                    $t = $twig->getTwig();

                    foreach ($sectionCards as $card) {
                        $_auth = $card->getAcl();
                        if (!AclMain::aclCheckCore($_auth[0], $_auth[1])) {
                            continue;
                        }

                        $btnLabel = false;
                        if ($card->canAdd()) {
                            $btnLabel = 'Add';
                        } elseif ($card->canEdit()) {
                            $btnLabel = 'Edit';
                        }

                        $viewArgs = [
                            'title' => $card->getTitle(),
                            'id' => $card->getIdentifier(),
                            'initiallyCollapsed' => !$card->isInitiallyCollapsed(),
                            'card_bg_color' => $card->getBackgroundColorClass(),
                            'card_text_color' => $card->getTextColorClass(),
                            'forceAlwaysOpen' => !$card->canCollapse(),
                            'btnLabel' => $btnLabel,
                            'btnLink' => 'test',
                        ];

                        echo $t->render($card->getTemplateFile(), array_merge($card->getTemplateVariables(), $viewArgs));
                    }

                    if (!$GLOBALS['hide_billing_widget']) :
                        $forceBillingExpandAlways = ($GLOBALS['force_billing_widget_open']) ? true : false;
                        $patientbalance = get_patient_balance($pid, false);
                        $insurancebalance = get_patient_balance($pid, true) - $patientbalance;
                        $totalbalance = $patientbalance + $insurancebalance;
                        $unallocated_amt = get_unallocated_patient_balance($pid);

                        $id = "billing_ps_expand";
                        $dispatchResult = $ed->dispatch(new CardRenderEvent('billing'), CardRenderEvent::EVENT_HANDLE);
<<<<<<< HEAD

=======
>>>>>>> 0011c6c5
                        $viewArgs = [
                            'title' => xl('Billing'),
                            'id' => $id,
                            'initiallyCollapsed' => (getUserSetting($id) == 0) ? false : true,
                            'hideBtn' => true,
                            'patientBalance' => $patientbalance,
                            'insuranceBalance' => $insurancebalance,
                            'totalBalance' => $totalbalance,
                            'unallocated' => $unallocated_amt,
                            'forceAlwaysOpen' => $forceBillingExpandAlways,
                            'prependedInjection' => $dispatchResult->getPrependedInjection(),
                            'appendedInjection' => $dispatchResult->getAppendedInjection(),
                        ];

                        if (!empty($result['billing_note'])) {
                            $viewArgs['billingNote'] = $result['billing_note'];
                        }

                        if (!empty($result3['provider'])) {
                            $viewArgs['provider'] = true;
                            $viewArgs['insName'] = $insco_name;
                            $viewArgs['copay'] = $result3['copay'];
                            $viewArgs['effDate'] = $result3['effdate'];
                            $viewArgs['effDateEnd'] = $result3['effdate_end'];
                        }

                        echo $twig->getTwig()->render('patient/card/billing.html.twig', $viewArgs);
                    endif; // End the hide_billing_widget

                    // if anyone wants to render anything before the patient demographic list
                    $GLOBALS["kernel"]->getEventDispatcher()->dispatch(new RenderEvent($pid), RenderEvent::EVENT_SECTION_LIST_RENDER_BEFORE, 10);

                    if (AclMain::aclCheckCore('patients', 'demo')) :
                        $dispatchResult = $ed->dispatch(new CardRenderEvent('demographic'), CardRenderEvent::EVENT_HANDLE);
                        // Render the Demographics box
                        $viewArgs = [
                            'title' => xl("Demographics"),
                            'id' => "demographics_ps_expand",
                            'btnLabel' => "Edit",
                            'btnLink' => "demographics_full.php",
                            'linkMethod' => "html",
                            'auth' => ACLMain::aclCheckCore('patients', 'demo', '', 'write'),
                            'requireRestore' => (!isset($_SESSION['patient_portal_onsite_two'])) ? true : false,
                            'initiallyCollapsed' => getUserSetting("demographics_ps_expand") == true ? true : false,
                            'tabID' => "DEM",
                            'result' => $result,
                            'result2' => $result2,
                            'prependedInjection' => $dispatchResult->getPrependedInjection(),
                            'appendedInjection' => $dispatchResult->getAppendedInjection(),
                        ];
                        echo $twig->getTwig()->render('patient/card/tab_base.html.twig', $viewArgs);

                        // Insurance
                        $insArr = [];
                        $insInBinder = '?';
                        for ($y = 1; count($insurance_array) > $y; $y++) {
                            $insInBinder .= ',?';
                        }
                        $sql = "SELECT * FROM insurance_data WHERE pid = ? AND type IN(" . $insInBinder . ") ORDER BY type, date DESC";
                        $params[] = $pid;
                        $params = array_merge($params, $insurance_array);
                        $res = sqlStatement($sql, $params);
<<<<<<< HEAD
                        $prior_ins_type = '';
                        $prev_eff_date = 'Present';
=======
>>>>>>> 0011c6c5

                        while ($row = sqlFetchArray($res)) {
                            if ($row['provider']) {
                                // since the query is sorted by DATE DESC can use prior ins type to identify
                                $row['isOld'] = ($row['date_end']) ? true : false;
                                $icobj = new InsuranceCompany($row['provider']);
                                $adobj = $icobj->get_address();
                                $insco_name = trim($icobj->get_name());
                                $row['insco'] = [
                                    'name' => trim($icobj->get_name()),
                                    'address' => [
                                        'line1' => $adobj->get_line1(),
                                        'line2' => $adobj->get_line2(),
                                        'city' => $adobj->get_city(),
                                        'state' => $adobj->get_state(),
                                        'postal' => $adobj->get_zip(),
                                        'country' => $adobj->get_country()
                                    ],
                                ];
                                $row['policy_type'] = (!empty($row['policy_type'])) ? $policy_types[$row['policy_type']] : false;
                                $row['dispFromDate'] = $row['date'] ? true : false;
                                $mname = ($row['subscriber_mname'] != "") ? $row['subscriber_mname'] : "";
                                $row['subscriber_full_name'] = str_replace("%mname%", $mname, "{$row['subscriber_fname']} %mname% {$row['subscriber_lname']}");
                                $row['until_date'] = ($row['isOld']) ? date_create($prev_eff_date)->modify('-1 days')->format('Y-m-d') : xlt('Present');
                                $insArr[] = $row;
<<<<<<< HEAD
                                $prev_eff_date = $row['date'];
                                $prior_ins_type = $row['type'];
                            } else {
                                $row['isOld'] = (strcmp($row['type'], $prior_ins_type) == 0) ? true : false;
                                $row['dispFromDate'] = $row['date'] ? true : false;
                                $row['insco'] = [
                                    'name' => 'Self-Pay',
                                    'address' => [
                                        'line1' => '',
                                        'line2' => '',
                                        'city' => '',
                                        'state' => '',
                                        'postal' => '',
                                        'country' => ''
                                    ],
                                ];
                                $row['policy_type'] = false;
                                $mname = ''; //($row['subscriber_mname'] != "") ? $row['subscriber_mname'] : "";
                                $row['subscriber_full_name'] = ' '; // str_replace("%mname%", $mname, "{$row['subscriber_fname']} %mname% {$row['subscriber_lname']}");
                                $row['until_date'] = ($row['isOld']) ? date_create($prev_eff_date)->modify('-1 days')->format('Y-m-d') : xlt("Present");
                                $prev_eff_date = $row['date'];
                                $prior_ins_type = $row['type'];
                                if ($row['type'] != 'primary') {
                                    continue;
                                }
                                $insArr[] = $row;
=======
>>>>>>> 0011c6c5
                            }
                        }

                        if ($GLOBALS["enable_oa"]) {
                            if (($_POST['status_update'] ?? '') === 'true') {
                                unset($_POST['status_update']);
                                $showEligibility = true;
                                $ok = EDI270::requestEligibleTransaction($pid);
                                if ($ok === true) {
                                    ob_start();
                                    EDI270::showEligibilityInformation($pid, false);
                                    $output = ob_get_contents();
                                    ob_end_clean();
                                } else {
                                    $output = $ok;
                                }
                            } else {
                                ob_start();
                                EDI270::showEligibilityInformation($pid, true);
                                $output = ob_get_contents();
                                ob_end_clean();
                            }
                        } else {
                            ob_start();
                            EDI270::showEligibilityInformation($pid, true);
                            $output = ob_get_contents();
                            ob_end_clean();
                        }

                        $id = "insurance_ps_expand";
                        $dispatchResult = $ed->dispatch(new CardRenderEvent('insurance'), CardRenderEvent::EVENT_HANDLE);
                        $viewArgs = [
                            'title' => xl("Insurance"),
                            'id' => $id,
                            'btnLabel' => "Edit",
                            'btnLink' => "demographics_full.php",
                            'linkMethod' => 'html',
                            'initiallyCollapsed' => (getUserSetting($id) == 0) ? false : true,
                            'ins' => $insArr,
                            'eligibility' => $output,
                            'enable_oa' => $GLOBALS['enable_oa'],
                            'auth' => AclMain::aclCheckCore('patients', 'demo', '', 'write'),
                            'prependedInjection' => $dispatchResult->getPrependedInjection(),
                            'appendedInjection' => $dispatchResult->getAppendedInjection(),
                        ];

                        if (count($insArr) > 0) {
                            echo $twig->getTwig()->render('patient/card/insurance.html.twig', $viewArgs);
                        }
                    endif;  // end if demographics authorized

                    if (AclMain::aclCheckCore('patients', 'notes')) :
                        $dispatchResult = $ed->dispatch(new CardRenderEvent('note'), CardRenderEvent::EVENT_HANDLE);
                        // Notes expand collapse widget
                        $id = "pnotes_ps_expand";
                        $viewArgs = [
                            'title' => xl("Messages"),
                            'id' => $id,
                            'btnLabel' => "Edit",
                            'btnLink' => "pnotes_full.php?form_active=1",
                            'initiallyCollapsed' => (getUserSetting($id) == 0) ? false : true,
                            'linkMethod' => "html",
                            'bodyClass' => "notab",
                            'auth' => AclMain::aclCheckCore('patients', 'notes', '', 'write'),
                            'prependedInjection' => $dispatchResult->getPrependedInjection(),
                            'appendedInjection' => $dispatchResult->getAppendedInjection(),
                        ];
                        echo $twig->getTwig()->render('patient/card/loader.html.twig', $viewArgs);
                    endif; // end if notes authorized

                    if (AclMain::aclCheckCore('patients', 'reminder') && $GLOBALS['enable_cdr'] && $GLOBALS['enable_cdr_prw']) :
                        // patient reminders collapse widget
                        $dispatchResult = $ed->dispatch(new CardRenderEvent('reminder'), CardRenderEvent::EVENT_HANDLE);
                        $id = "patient_reminders_ps_expand";
                        $viewArgs = [
                            'title' => xl('Patient Reminders'),
                            'id' => $id,
                            'initiallyCollapsed' => (getUserSetting($id) == 0) ? false : true,
                            'btnLabel' => 'Edit',
                            'btnLink' => '../reminder/patient_reminders.php?mode=simple&patient_id=' . attr_url($pid),
                            'linkMethod' => 'html',
                            'bodyClass' => 'notab collapse show',
                            'auth' => AclMain::aclCheckCore('patients', 'reminder', '', 'write'),
                            'prependedInjection' => $dispatchResult->getPrependedInjection(),
                            'appendedInjection' => $dispatchResult->getAppendedInjection(),
                        ];
                        echo $twig->getTwig()->render('patient/card/loader.html.twig', $viewArgs);
                    endif; //end if prw is activated

                    if (AclMain::aclCheckCore('patients', 'disclosure')) :
                        $authWriteDisclosure = AclMain::aclCheckCore('patients', 'disclosure', '', 'write');
                        $authAddonlyDisclosure = AclMain::aclCheckCore('patients', 'disclosure', '', 'addonly');
                        $dispatchResult = $ed->dispatch(new CardRenderEvent('disclosure'), CardRenderEvent::EVENT_HANDLE);
                        // disclosures expand collapse widget
                        $id = "disclosures_ps_expand";
                        $viewArgs = [
                            'title' => xl('Disclosures'),
                            'id' => $id,
                            'initiallyCollapsed' => (getUserSetting($id) == 0) ? false : true,
                            'btnLabel' => 'Edit',
                            'btnLink' => 'disclosure_full.php',
                            'linkMethod' => 'html',
                            'bodyClass' => 'notab collapse show',
                            'auth' => ($authWriteDisclosure || $authAddonlyDisclosure),
                            'prependedInjection' => $dispatchResult->getPrependedInjection(),
                            'appendedInjection' => $dispatchResult->getAppendedInjection(),
                        ];
                        echo $twig->getTwig()->render('patient/card/loader.html.twig', $viewArgs);
                    endif; // end if disclosures authorized

                    if ($GLOBALS['amendments'] && AclMain::aclCheckCore('patients', 'amendment')) :
                        $dispatchResult = $ed->dispatch(new CardRenderEvent('amendment'), CardRenderEvent::EVENT_HANDLE);
                        // Amendments widget
                        $sql = "SELECT * FROM amendments WHERE pid = ? ORDER BY amendment_date DESC";
                        $result = sqlStatement($sql, [$pid]);
                        $amendments = [];
                        while ($row = sqlFetchArray($result)) {
                            $amendments[] = $row;
                        }

                        $id = "amendments_ps_expand";
                        $viewArgs = [
                            'title' => xl('Amendments'),
                            'id' => $id,
                            'initiallyCollapsed' => (getUserSetting($id) == 0) ? false : true,
                            'btnLabel' => 'Edit',
                            'btnLink' => $GLOBALS['webroot'] . "/interface/patient_file/summary/list_amendments.php?id=" . attr_url($pid),
                            'btnCLass' => '',
                            'linkMethod' => 'html',
                            'bodyClass' => 'notab collapse show',
                            'auth' => AclMain::aclCheckCore('patients', 'amendment', '', ['write', 'addonly']),
                            'amendments' => $amendments,
                            'prependedInjection' => $dispatchResult->getPrependedInjection(),
                            'appendedInjection' => $dispatchResult->getAppendedInjection(),
                        ];
                        echo $twig->getTwig()->render('patient/card/amendments.html.twig', $viewArgs);
                    endif; // end amendments authorized

                    if (AclMain::aclCheckCore('patients', 'lab')) :
                        $dispatchResult = $ed->dispatch(new CardRenderEvent('lab'), CardRenderEvent::EVENT_HANDLE);
                        // labdata expand collapse widget
                        // check to see if any labdata exist
                        $spruch = "SELECT procedure_report.date_collected AS date
                            FROM procedure_report
                            JOIN procedure_order ON  procedure_report.procedure_order_id = procedure_order.procedure_order_id
                            WHERE procedure_order.patient_id = ?
                            ORDER BY procedure_report.date_collected DESC";
                        $existLabdata = sqlQuery($spruch, array($pid));
                        $widgetAuth = ($existLabdata) ? true : false;

                        $id = "labdata_ps_expand";
                        $viewArgs = [
                            'title' => xl('Labs'),
                            'id' => $id,
                            'initiallyCollapsed' => (getUserSetting($id) == 0) ? false : true,
                            'btnLabel' => 'Trend',
                            'btnLink' => "../summary/labdata.php",
                            'linkMethod' => 'html',
                            'bodyClass' => 'collapse show',
                            'auth' => $widgetAuth,
                            'prependedInjection' => $dispatchResult->getPrependedInjection(),
                            'appendedInjection' => $dispatchResult->getAppendedInjection(),
                        ];
                        echo $twig->getTwig()->render('patient/card/loader.html.twig', $viewArgs);
                    endif; // end labs authorized

                    if ($vitals_is_registered && AclMain::aclCheckCore('patients', 'med')) :
                        $dispatchResult = $ed->dispatch(new CardRenderEvent('vital_sign'), CardRenderEvent::EVENT_HANDLE);
                        // vitals expand collapse widget
                        // check to see if any vitals exist
                        $existVitals = sqlQuery("SELECT * FROM form_vitals WHERE pid=?", array($pid));
                        $widgetAuth = ($existVitals) ? true : false;

                        $id = "vitals_ps_expand";
                        $viewArgs = [
                            'title' => xl('Vitals'),
                            'id' => $id,
                            'initiallyCollapsed' => (getUserSetting($id) == 0) ? false : true,
                            'btnLabel' => 'Trend',
                            'btnLink' => "../encounter/trend_form.php?formname=vitals",
                            'linkMethod' => 'html',
                            'bodyClass' => 'collapse show',
                            'auth' => $widgetAuth,
                            'prependedInjection' => $dispatchResult->getPrependedInjection(),
                            'appendedInjection' => $dispatchResult->getAppendedInjection(),
                        ];
                        echo $twig->getTwig()->render('patient/card/loader.html.twig', $viewArgs);
                    endif; // end vitals

                    // if anyone wants to render anything after the patient demographic list
                    $GLOBALS["kernel"]->getEventDispatcher()->dispatch(new RenderEvent($pid), RenderEvent::EVENT_SECTION_LIST_RENDER_AFTER, 10);

                    // This generates a section similar to Vitals for each LBF form that
                    // supports charting.  The form ID is used as the "widget label".
                    $gfres = sqlStatement("SELECT grp_form_id AS option_id, grp_title AS title, grp_aco_spec
                        FROM layout_group_properties
                        WHERE grp_form_id LIKE 'LBF%'
                        AND grp_group_id = ''
                        AND grp_repeats > 0
                        AND grp_activity = 1
                        ORDER BY grp_seq, grp_title");

                    while ($gfrow = sqlFetchArray($gfres)) :
                        // $jobj = json_decode($gfrow['notes'], true);
                        $LBF_ACO = empty($gfrow['grp_aco_spec']) ? false : explode('|', $gfrow['grp_aco_spec']);
                        if ($LBF_ACO && !AclMain::aclCheckCore($LBF_ACO[0], $LBF_ACO[1])) {
                            continue;
                        }

                        // vitals expand collapse widget
                        $widgetAuth = false;
                        if (!$LBF_ACO || AclMain::aclCheckCore($LBF_ACO[0], $LBF_ACO[1], '', 'write')) {
                            // check to see if any instances exist for this patient
                            $existVitals = sqlQuery("SELECT * FROM forms WHERE pid = ? AND formdir = ? AND deleted = 0", [$pid, $vitals_form_id]);
                            $widgetAuth = $existVitals;
                        }

                        $dispatchResult = $ed->dispatch(new CardRenderEvent($gfrow['title']), CardRenderEvent::EVENT_HANDLE);
                        $viewArgs = [
                            'title' => xl($gfrow['title']),
                            'id' => $vitals_form_id,
                            'initiallyCollapsed' => getUserSetting($vitals_form_id) == true ? true : false,
                            'btnLabel' => 'Trend',
                            'btnLink' => "../encounter/trend_form.php?formname=vitals",
                            'linkMethod' => 'html',
                            'bodyClass' => 'notab collapse show',
                            'auth' => $widgetAuth,
                            'prependedInjection' => $dispatchResult->getPrependedInjection(),
                            'appendedInjection' => $dispatchResult->getAppendedInjection(),
                        ];
                        echo $twig->getTwig()->render('patient/card/loader.html.twig', $viewArgs);
                    endwhile; // end while
                    ?>
                </div> <!-- end left column div -->
                <div class="col-md-4">
                    <!-- start right column div -->
                    <?php
                    // it's important enough to always show it
                    $portalCard = new PortalCard($GLOBALS);

                    $sectionRenderEvents = $ed->dispatch(new SectionEvent('secondary'), SectionEvent::EVENT_HANDLE);
                    $sectionCards = $sectionRenderEvents->getCards();

                    $t = $twig->getTwig();

                    foreach ($sectionCards as $card) {
                        $_auth = $card->getAcl();
                        $auth = AclMain::aclCheckCore($_auth[0], $_auth[1]);
                        if (!$auth) {
                            continue;
                        }

                        $btnLabel = false;
                        if ($card->canAdd()) {
                            $btnLabel = 'Add';
                        } elseif ($card->canEdit()) {
                            $btnLabel = 'Edit';
                        }

                        $viewArgs = [
                            'card' => $card,
                            'title' => $card->getTitle(),
                            'id' => $card->getIdentifier() . "_expand",
                            'auth' => $auth,
                            'linkMethod' => 'html',
                            'initiallyCollapsed' => !$card->isInitiallyCollapsed(),
                            'card_bg_color' => $card->getBackgroundColorClass(),
                            'card_text_color' => $card->getTextColorClass(),
                            'forceAlwaysOpen' => !$card->canCollapse(),
                            'btnLabel' => $btnLabel,
                            'btnLink' => "javascript:$('#patient_portal').collapse('toggle')",
                        ];

                        echo $t->render($card->getTemplateFile(), array_merge($card->getTemplateVariables(), $viewArgs));
                    }

                    if ($GLOBALS['erx_enable']) :
                        $dispatchResult = $ed->dispatch(new CardRenderEvent('demographics'), CardRenderEvent::EVENT_HANDLE);
                        echo $twig->getTwig()->render('patient/partials/erx.html.twig', [
                            'prependedInjection' => $dispatchResult->getPrependedInjection(),
                            'appendedInjection' => $dispatchResult->getAppendedInjection(),
                        ]);
                    endif;

                    // If there is an ID Card or any Photos show the widget
                    $photos = pic_array($pid, $GLOBALS['patient_photo_category_name']);
                    if ($photos or $idcard_doc_id) {
                        $id = "photos_ps_expand";
                        $dispatchResult = $ed->dispatch(new CardRenderEvent('patient_photo'), CardRenderEvent::EVENT_HANDLE);
                        $viewArgs = [
                            'title' => xl("ID Card / Photos"),
                            'id' => $id,
                            'initiallyCollapsed' => (getUserSetting($id) == 0) ? false : true,
                            'btnLabel' => 'Edit',
                            'linkMethod' => "javascript",
                            'bodyClass' => 'collapse show',
                            'auth' => false,
                            'patientIDCategoryID' => $GLOBALS['patient_id_category_name'],
                            'patientPhotoCategoryName' => $GLOBALS['patient_photo_category_name'],
                            'photos' => $photos,
                            'idCardDocID' => $idcard_doc_id,
                            'prependedInjection' => $dispatchResult->getPrependedInjection(),
                            'appendedInjection' => $dispatchResult->getAppendedInjection(),
                        ];
                        echo $twig->getTwig()->render('patient/card/photo.html.twig', $viewArgs);
                    }

                    // Advance Directives
                    if ($GLOBALS['advance_directives_warning']) {
                        // advance directives expand collapse widget

                        $counterFlag = false; //flag to record whether any categories contain ad records
                        $query = "SELECT id FROM categories WHERE name='Advance Directive'";
                        $myrow2 = sqlQuery($query);
                        $advDirArr = [];
                        if ($myrow2) {
                            $parentId = $myrow2['id'];
                            $query = "SELECT id, name FROM categories WHERE parent=?";
                            $resNew1 = sqlStatement($query, array($parentId));
                            while ($myrows3 = sqlFetchArray($resNew1)) {
                                $categoryId = $myrows3['id'];
                                $nameDoc = $myrows3['name'];
                                $query = "SELECT documents.date, documents.id
                                    FROM documents
                                    INNER JOIN categories_to_documents ON categories_to_documents.document_id=documents.id
                                    WHERE categories_to_documents.category_id=?
                                    AND documents.foreign_id=?
                                    AND documents.deleted = 0
                                    ORDER BY documents.date DESC";
                                $resNew2 = sqlStatement($query, array($categoryId, $pid));
                                $limitCounter = 0; // limit to one entry per category
                                while (($myrows4 = sqlFetchArray($resNew2)) && ($limitCounter == 0)) {
                                    $dateTimeDoc = $myrows4['date'];
                                    // remove time from datetime stamp
                                    $tempParse = explode(" ", $dateTimeDoc);
                                    $dateDoc = $tempParse[0];
                                    $idDoc = $myrows4['id'];
                                    $tmp = [
                                        'pid' => $pid,
                                        'docID' => $idDoc,
                                        'docName' => $nameDoc,
                                        'docDate' => $dateDoc,
                                    ];
                                    $advDirArr[] = $tmp;
                                    $limitCounter = $limitCounter + 1;
                                    $counterFlag = true;
                                }
                            }

                            $id = "adv_directives_ps_expand";

                            $dispatchResult = $ed->dispatch(new CardRenderEvent('advance_directive'), CardRenderEvent::EVENT_HANDLE);
                            $viewArgs = [
                                'title' => xl("Advance Directives"),
                                'id' => $id,
                                'initiallyCollapsed' => (getUserSetting($id) == 0) ? false : true,
                                'btnLabel' => 'Edit',
                                'linkMethod' => "javascript",
                                'btnLink' => "return advdirconfigure();",
                                'bodyClass' => 'collapse show',
                                'auth' => true,
                                'advDirArr' => $advDirArr,
                                'counterFlag' => $counterFlag,
                                'prependedInjection' => $dispatchResult->getPrependedInjection(),
                                'appendedInjection' => $dispatchResult->getAppendedInjection(),
                            ];
                            echo $twig->getTwig()->render('patient/card/adv_dir.html.twig', $viewArgs);
                        }
                    }  // close advanced dir block

                    // Show Clinical Reminders for any user that has rules that are permitted.
                    $clin_rem_check = resolve_rules_sql('', '0', true, '', $_SESSION['authUser']);
                    $cdr = $GLOBALS['enable_cdr'];
                    $cdr_crw = $GLOBALS['enable_cdr_crw'];
                    if (!empty($clin_rem_check) && $cdr && $cdr_crw && AclMain::aclCheckCore('patients', 'alert')) {
                        // clinical summary expand collapse widget
                        $id = "clinical_reminders_ps_expand";
                        $dispatchResult = $ed->dispatch(new CardRenderEvent('clinical_reminders'), CardRenderEvent::EVENT_HANDLE);
                        $viewArgs = [
                            'title' => xl("Clinical Reminders"),
                            'id' => $id,
                            'initiallyCollapsed' => (getUserSetting($id) == 0) ? false : true,
                            'btnLabel' => "Edit",
                            'btnLink' => "../reminder/clinical_reminders.php?patient_id=" . attr_url($pid),
                            'linkMethod' => "html",
                            'auth' => AclMain::aclCheckCore('patients', 'alert', '', 'write'),
                            'prependedInjection' => $dispatchResult->getPrependedInjection(),
                            'appendedInjection' => $dispatchResult->getAppendedInjection(),
                        ];
                        echo $twig->getTwig()->render('patient/card/loader.html.twig', $viewArgs);
                    } // end if crw

                    $displayAppts = false;
                    $displayRecurrAppts = false;
                    $displayPastAppts = false;

                    // Show current and upcoming appointments.
                    // Recurring appointment support and Appointment Display Sets
                    // added to Appointments by Ian Jardine ( epsdky ).
                    if (isset($pid) && !$GLOBALS['disable_calendar'] && AclMain::aclCheckCore('patients', 'appt')) {
                        $displayAppts = true;
                        $current_date2 = date('Y-m-d');
                        $events = array();
                        $apptNum = (int) $GLOBALS['number_of_appts_to_show'];
                        $apptNum2 = ($apptNum != 0) ? abs($apptNum) : 10;

                        $mode1 = !$GLOBALS['appt_display_sets_option'];
                        $colorSet1 = $GLOBALS['appt_display_sets_color_1'];
                        $colorSet2 = $GLOBALS['appt_display_sets_color_2'];
                        $colorSet3 = $GLOBALS['appt_display_sets_color_3'];
                        $colorSet4 = $GLOBALS['appt_display_sets_color_4'];
                        $extraAppts = ($mode1) ? 1 : 6;
                        $extraApptDate = '';

                        $past_appts = [];
                        $recallArr = [];

                        $events = fetchNextXAppts($current_date2, $pid, $apptNum2 + $extraAppts, true);

                        if ($events) {
                            $selectNum = 0;
                            $apptNumber = count($events);
                            //
                            if ($apptNumber <= $apptNum2) {
                                $extraApptDate = '';
                                //
                            } elseif ($mode1 && $apptNumber == $apptNum2 + 1) {
                                $extraApptDate = $events[$apptNumber - 1]['pc_eventDate'];
                                array_pop($events);
                                --$apptNumber;
                                $selectNum = 1;
                                //
                            } elseif ($apptNumber == $apptNum2 + 6) {
                                $extraApptDate = $events[$apptNumber - 1]['pc_eventDate'];
                                array_pop($events);
                                --$apptNumber;
                                $selectNum = 2;
                                //
                            } else { // mode 2 - $apptNum2 < $apptNumber < $apptNum2 + 6
                                $extraApptDate = '';
                                $selectNum = 2;
                                //
                            }

                            $limitApptIndx = $apptNum2 - 1;
                            $limitApptDate = $events[$limitApptIndx]['pc_eventDate'] ?? '';

                            switch ($selectNum) {
                                case 2:
                                    $lastApptIndx = $apptNumber - 1;
                                    $thisNumber = $lastApptIndx - $limitApptIndx;
                                    for ($i = 1; $i <= $thisNumber; ++$i) {
                                        if ($events[$limitApptIndx + $i]['pc_eventDate'] != $limitApptDate) {
                                            $extraApptDate = $events[$limitApptIndx + $i]['pc_eventDate'];
                                            $events = array_slice($events, 0, $limitApptIndx + $i);
                                            break;
                                        }
                                    }
                                    // Break in the loop to improve performance
                                case 1:
                                    $firstApptIndx = 0;
                                    for ($i = 1; $i <= $limitApptIndx; ++$i) {
                                        if ($events[$limitApptIndx - $i]['pc_eventDate'] != $limitApptDate) {
                                            $firstApptIndx = $apptNum2 - $i;
                                            break;
                                        }
                                    }
                                    // Break in the loop to improve performance
                            }

                            if ($extraApptDate) {
                                if ($extraApptDate != $limitApptDate) {
                                    $apptStyle2 = " style='background-color:" . attr($colorSet3) . ";'";
                                } else {
                                    $apptStyle2 = " style='background-color:" . attr($colorSet4) . ";'";
                                }
                            }
                        }

                        $count = 0;
                        $toggleSet = true;
                        $priorDate = "";
                        $therapyGroupCategories = array();
                        $query = sqlStatement("SELECT pc_catid FROM openemr_postcalendar_categories WHERE pc_cattype = 3 AND pc_active = 1");
                        while ($result = sqlFetchArray($query)) {
                            $therapyGroupCategories[] = $result['pc_catid'];
                        }

                        // Build the UI Loop
                        $appts = [];
                        foreach ($events as $row) {
                            $count++;
                            $dayname = date("D", strtotime($row['pc_eventDate']));
                            $displayMeridiem = ($GLOBALS['time_display_format'] == 0) ? "" : "am";
                            $disphour = substr($row['pc_startTime'], 0, 2) + 0;
                            $dispmin = substr($row['pc_startTime'], 3, 2);
                            if ($disphour >= 12 && $GLOBALS['time_display_format'] == 1) {
                                $displayMeridiem = "pm";
                                if ($disphour > 12) {
                                    $disphour -= 12;
                                }
                            }

                            // Note the translaution occurs here instead of in teh Twig file for some specific concatenation needs
                            $etitle = xl('(Click to edit)');
                            if ($row['pc_hometext'] != "") {
                                $etitle = xl('Comments') . ": " . ($row['pc_hometext']) . "\r\n" . $etitle;
                            }

                            $row['etitle'] = $etitle;

                            if ($extraApptDate && $count > $firstApptIndx) {
                                $apptStyle = $apptStyle2;
                            } else {
                                if ($row['pc_eventDate'] != $priorDate) {
                                    $priorDate = $row['pc_eventDate'];
                                    $toggleSet = !$toggleSet;
                                }

                                $bgColor = ($toggleSet) ? $colorSet2 : $colorSet1;
                            }

                            $row['pc_eventTime'] = sprintf("%02d", $disphour) . ":{$dispmin}";
                            $row['pc_status'] = generate_display_field(array('data_type' => '1', 'list_id' => 'apptstat'), $row['pc_apptstatus']);
                            if ($row['pc_status'] == 'None') {
                                $row['pc_status'] = 'Scheduled';
                            }

                            if (in_array($row['pc_catid'], $therapyGroupCategories)) {
                                $row['groupName'] = getGroup($row['pc_gid'])['group_name'];
                            }

                            $row['uname'] = text($row['ufname'] . " " . $row['ulname']);
                            $row['bgColor'] = $bgColor;
                            $row['dayName'] = $dayname;
                            $row['displayMeridiem'] = $displayMeridiem;
                            $row['jsEvent'] = attr_js(preg_replace("/-/", "", $row['pc_eventDate'])) . ', ' . attr_js($row['pc_eid']);
                            $appts[] = $row;
                        }

                        if ($resNotNull) {
                            // Show Recall if one exists
                            $query = sqlStatement("SELECT * FROM `medex_recalls` WHERE `r_pid` = ?", [(int)$pid]);
                            $recallArr = [];
                            while ($result2 = sqlFetchArray($query)) {
                                //tabYourIt('recall', 'main/messages/messages.php?go=' + choice);
                                //parent.left_nav.loadFrame('1', tabNAME, url);
                                $recallArr[] = [
                                    'date' => $result2['r_eventDate'],
                                    'reason' => $result2['r_reason'],
                                ];
                                $count2++;
                            }
                            $id = "recall_ps_expand";
                            $dispatchResult = $ed->dispatch(new CardRenderEvent('recall'), CardRenderEvent::EVENT_HANDLE);
                            echo $twig->getTwig()->render('patient/card/recall.html.twig', [
                                'title' => xl('Recall'),
                                'id' => $id,
                                'initiallyCollapsed' => (getUserSetting($id) == 0) ? false : true,
                                'recalls' => $recallArr,
                                'recallsAvailable' => ($count < 1 && empty($count2)) ? false : true,
                                'prependedInjection' => $dispatchResult->getPrependedInjection(),
                                'appendedInjection' => $dispatchResult->getAppendedInjection(),
                            ]);
                        }
                    } // End of Appointments Widget.

                    /* Widget that shows recurrences for appointments. */
                    $recurr = [];
                    if (isset($pid) && !$GLOBALS['disable_calendar'] && $GLOBALS['appt_recurrences_widget'] && AclMain::aclCheckCore('patients', 'appt')) {
                        $displayRecurrAppts = true;
                        $count = 0;
                        $toggleSet = true;
                        $priorDate = "";

                        //Fetch patient's recurrences. Function returns array with recurrence appointments' category, recurrence pattern (interpreted), and end date.
                        $recurrences = fetchRecurrences($pid);
                        if (!empty($recurrences)) {
                            foreach ($recurrences as $row) {
                                if (!recurrence_is_current($row['pc_endDate'])) {
                                    continue;
                                }

                                if (ends_in_a_week($row['pc_endDate'])) {
                                    $row['close_to_end'] = true;
                                }
                                $recurr[] = $row;
                            }
                        }
                    }
                    /* End of recurrence widget */

                    // Show PAST appointments.
                    // added by Terry Hill to allow reverse sorting of the appointments
                    $direction = "ASC";
                    if ($GLOBALS['num_past_appointments_to_show'] < 0) {
                        $direction = "DESC";
                        ($showpast = -1 * $GLOBALS['num_past_appointments_to_show']);
                    } else {
                        $showpast = $GLOBALS['num_past_appointments_to_show'];
                    }

                    if (isset($pid) && !$GLOBALS['disable_calendar'] && $showpast > 0 && AclMain::aclCheckCore('patients', 'appt')) {
                        $displayPastAppts = true;

                        $query = "SELECT e.pc_eid, e.pc_aid, e.pc_title, e.pc_eventDate, e.pc_startTime, e.pc_hometext, u.fname, u.lname, u.mname, c.pc_catname, e.pc_apptstatus, e.pc_facility
                            FROM openemr_postcalendar_events AS e,
                                users AS u,
                                openemr_postcalendar_categories AS c
                            WHERE e.pc_pid = ?
                                AND e.pc_eventDate < CURRENT_DATE
                                AND u.id = e.pc_aid
                                AND e.pc_catid = c.pc_catid
                            ORDER BY e.pc_eventDate " . escape_sort_order($direction) . " , e.pc_startTime DESC LIMIT " . escape_limit($showpast);

                        $pres = sqlStatement($query, array($pid));

                        $count = 0;

                        while ($row = sqlFetchArray($pres)) {
                            $count++;
                            $dayname = date("D", strtotime($row['pc_eventDate']));
                            $displayMeridiem = ($GLOBALS['time_display_format'] == 0) ? "" : "am";
                            $disphour = substr($row['pc_startTime'], 0, 2) + 0;
                            $dispmin = substr($row['pc_startTime'], 3, 2);
                            if ($disphour >= 12) {
                                $displayMeridiem = "pm";
                                if ($disphour > 12 && $GLOBALS['time_display_format'] == 1) {
                                    $disphour -= 12;
                                }
                            }

                            $petitle = xl('(Click to edit)');
                            if ($row['pc_hometext'] != "") {
                                $petitle = xl('Comments') . ": " . ($row['pc_hometext']) . "\r\n" . $petitle;
                            }
                            $row['etitle'] = $petitle;

                            $row['pc_status'] = generate_display_field(array('data_type' => '1', 'list_id' => 'apptstat'), $row['pc_apptstatus']);

                            $row['dayName'] = $dayname;
                            $row['displayMeridiem'] = $displayMeridiem;
                            $row['pc_eventTime'] = sprintf("%02d", $disphour) . ":{$dispmin}";
                            $row['uname'] = text($row['fname'] . " " . $row['lname']);
                            $row['jsEvent'] = attr_js(preg_replace("/-/", "", $row['pc_eventDate'])) . ', ' . attr_js($row['pc_eid']);
                            $past_appts[] = $row;
                        }
                    }
                    // END of past appointments

                    // Display the Appt card
                    $id = "appointments_ps_expand";
                    $dispatchResult = $ed->dispatch(new CardRenderEvent('appointment'), CardRenderEvent::EVENT_HANDLE);
                    echo $twig->getTwig()->render('patient/card/appointments.html.twig', [
                        'title' => xl("Appointments"),
                        'id' => $id,
                        'initiallyCollapsed' => (getUserSetting($id) == 0) ? false : true,
                        'btnLabel' => "Add",
                        'btnLink' => "return newEvt()",
                        'linkMethod' => "javascript",
                        'appts' => $appts,
                        'recurrAppts' => $recurr,
                        'pastAppts' => $past_appts,
                        'displayAppts' => $displayAppts,
                        'displayRecurrAppts' => $displayRecurrAppts,
                        'displayPastAppts' => $displayPastAppts,
                        'extraApptDate' => $extraApptDate,
                        'therapyGroupCategories' => $therapyGroupCategories,
                        'auth' => $resNotNull && (AclMain::aclCheckCore('patients', 'appt', '', 'write') || AclMain::aclCheckCore('patients', 'appt', '', 'addonly')),
                        'resNotNull' => $resNotNull,
                        'prependedInjection' => $dispatchResult->getPrependedInjection(),
                        'appendedInjection' => $dispatchResult->getAppendedInjection(),
                    ]);

                    echo "<div id=\"stats_div\"></div>";

                    // TRACK ANYTHING
                    // Determine if track_anything form is in use for this site.
                    $tmp = sqlQuery("SELECT count(*) AS count FROM registry WHERE directory = 'track_anything' AND state = 1");
                    $track_is_registered = $tmp['count'];
                    if ($track_is_registered) {
                        $spruch = "SELECT id FROM forms WHERE pid = ? AND formdir = ?";
                        $existTracks = sqlQuery($spruch, array($pid, "track_anything"));
                        $id = "track_anything_ps_expand";
                        $dispatchResult = $ed->dispatch(new CardRenderEvent('track_anything'), CardRenderEvent::EVENT_HANDLE);
                        echo $twig->getTwig()->render('patient/card/loader.html.twig', [
                            'title' => xl("Tracks"),
                            'id' => $id,
                            'initiallyCollapsed' => (getUserSetting($id) == 0) ? false : true,
                            'btnLink' => "../../forms/track_anything/create.php",
                            'linkMethod' => "html",
                            'prependedInjection' => $dispatchResult->getPrependedInjection(),
                            'appendedInjection' => $dispatchResult->getAppendedInjection(),
                        ]);
                    }  // end track_anything

                    if ($thisauth) :
                        echo $twig->getTwig()->render('patient/partials/delete.html.twig', [
                            'isAdmin' => AclMain::aclCheckCore('admin', 'super'),
                            'allowPatientDelete' => $GLOBALS['allow_pat_delete'],
                            'csrf' => CsrfUtils::collectCsrfToken(),
                            'pid' => $pid
                        ]);
                    endif;
                    ?>
                </div> <!-- end right column div -->
                </div> <!-- end div.main > row:first  -->
            </div> <!-- end main content div -->
        </div><!-- end container div -->
        <?php $oemr_ui->oeBelowContainerDiv(); ?>
        <script>
            // Array of skip conditions for the checkSkipConditions() function.
            var skipArray = [
                <?php echo ($condition_str ?? ''); ?>
            ];
            checkSkipConditions();



            var isPost = <?php echo js_escape($showEligibility ?? false); ?>;
            var listId = '#' + <?php echo js_escape($list_id); ?>;
            $(function() {
                $(listId).addClass("active");
                if (isPost === true) {
                    $("#eligibility").click();
                    $("#eligibility").get(0).scrollIntoView();
                }
            });
        </script>
</body>
<?php $ed->dispatch(new RenderEvent($pid), RenderEvent::EVENT_RENDER_POST_PAGELOAD, 10); ?>
</html><|MERGE_RESOLUTION|>--- conflicted
+++ resolved
@@ -1060,10 +1060,7 @@
 
                         $id = "billing_ps_expand";
                         $dispatchResult = $ed->dispatch(new CardRenderEvent('billing'), CardRenderEvent::EVENT_HANDLE);
-<<<<<<< HEAD
-
-=======
->>>>>>> 0011c6c5
+
                         $viewArgs = [
                             'title' => xl('Billing'),
                             'id' => $id,
@@ -1126,11 +1123,8 @@
                         $params[] = $pid;
                         $params = array_merge($params, $insurance_array);
                         $res = sqlStatement($sql, $params);
-<<<<<<< HEAD
                         $prior_ins_type = '';
                         $prev_eff_date = 'Present';
-=======
->>>>>>> 0011c6c5
 
                         while ($row = sqlFetchArray($res)) {
                             if ($row['provider']) {
@@ -1156,7 +1150,6 @@
                                 $row['subscriber_full_name'] = str_replace("%mname%", $mname, "{$row['subscriber_fname']} %mname% {$row['subscriber_lname']}");
                                 $row['until_date'] = ($row['isOld']) ? date_create($prev_eff_date)->modify('-1 days')->format('Y-m-d') : xlt('Present');
                                 $insArr[] = $row;
-<<<<<<< HEAD
                                 $prev_eff_date = $row['date'];
                                 $prior_ins_type = $row['type'];
                             } else {
@@ -1183,8 +1176,7 @@
                                     continue;
                                 }
                                 $insArr[] = $row;
-=======
->>>>>>> 0011c6c5
+
                             }
                         }
 
