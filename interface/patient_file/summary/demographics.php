<?php

/**
 *
 * Patient summary screen.
 *
 * @package   OpenEMR
 * @link      http://www.open-emr.org
 * @author    Brady Miller <brady.g.miller@gmail.com>
 * @author    Sharon Cohen <sharonco@matrix.co.il>
 * @author    Stephen Waite <stephen.waite@cmsvt.com>
 * @author    Ranganath Pathak <pathak@scrs1.org>
 * @author    Tyler Wrenn <tyler@tylerwrenn.com>
 * @author    Robert Down <robertdown@live.com>
 * @copyright Copyright (c) 2017-2020 Brady Miller <brady.g.miller@gmail.com>
 * @copyright Copyright (c) 2017 Sharon Cohen <sharonco@matrix.co.il>
 * @copyright Copyright (c) 2018-2020 Stephen Waite <stephen.waite@cmsvt.com>
 * @copyright Copyright (c) 2018 Ranganath Pathak <pathak@scrs1.org>
 * @copyright Copyright (c) 2020 Tyler Wrenn <tyler@tylerwrenn.com>
 * @copyright Copyright (c) 2021-2022 Robert Down <robertdown@live.com
 * @license   https://github.com/openemr/openemr/blob/master/LICENSE GNU General Public License 3
 */

require_once("../../globals.php");
require_once("$srcdir/patient.inc");
require_once("$srcdir/options.inc.php");
require_once("../history/history.inc.php");
require_once("$srcdir/clinical_rules.php");
require_once("$srcdir/group.inc");
require_once(__DIR__ . "/../../../library/appointments.inc.php");

use OpenEMR\Billing\EDI270;
use OpenEMR\Common\Acl\AclMain;
use OpenEMR\Common\Csrf\CsrfUtils;
use OpenEMR\Common\Session\SessionUtil;
use OpenEMR\Common\Twig\TwigContainer;
use OpenEMR\Core\Header;
use OpenEMR\Events\Patient\Summary\Card\RenderEvent as CardRenderEvent;
use OpenEMR\Events\Patient\Summary\Card\SectionEvent;
use OpenEMR\Events\Patient\Summary\Card\RenderModel;
use OpenEMR\Events\Patient\Summary\Card\CardInterface;
use OpenEMR\Events\PatientDemographics\ViewEvent;
use OpenEMR\Events\PatientDemographics\RenderEvent;
use OpenEMR\FHIR\SMART\SmartLaunchController;
use OpenEMR\Menu\PatientMenuRole;
use OpenEMR\OeUI\OemrUI;
use OpenEMR\Patient\Cards\PortalCard;
use OpenEMR\Reminder\BirthdayReminder;
use Symfony\Component\EventDispatcher\EventDispatcher;

$twig = new TwigContainer(null, $GLOBALS['kernel']);

// Set session for pid (via setpid). Also set session for encounter (if applicable)
if (isset($_GET['set_pid'])) {
    require_once("$srcdir/pid.inc");
    setpid($_GET['set_pid']);
    if (isset($_GET['set_encounterid']) && ((int)$_GET['set_encounterid'] > 0)) {
        $encounter = (int)$_GET['set_encounterid'];
        SessionUtil::setSession('encounter', $encounter);
    }
}

// Note: it would eventually be a good idea to move this into
// it's own module that people can remove / add if they don't
// want smart support in their system.
$smartLaunchController = new SMARTLaunchController($GLOBALS["kernel"]->getEventDispatcher());
$smartLaunchController->registerContextEvents();

/**
 * @var EventDispatcher
 */
$ed = $GLOBALS['kernel']->getEventDispatcher();

$active_reminders = false;
$all_allergy_alerts = false;
if ($GLOBALS['enable_cdr']) {
    //CDR Engine stuff
    if ($GLOBALS['enable_allergy_check'] && $GLOBALS['enable_alert_log']) {
        //Check for new allergies conflicts and throw popup if any exist(note need alert logging to support this)
        $new_allergy_alerts = allergy_conflict($pid, 'new', $_SESSION['authUser']);
        if (!empty($new_allergy_alerts)) {
            $pod_warnings = '';
            foreach ($new_allergy_alerts as $new_allergy_alert) {
                $pod_warnings .= js_escape($new_allergy_alert) . ' + "\n"';
            }
            $allergyWarningMessage = '<script>alert(' . xlj('WARNING - FOLLOWING ACTIVE MEDICATIONS ARE ALLERGIES') . ' + "\n" + ' . $pod_warnings . ')</script>';
        }
    }

    if ((empty($_SESSION['alert_notify_pid']) || ($_SESSION['alert_notify_pid'] != $pid)) && isset($_GET['set_pid']) && $GLOBALS['enable_cdr_crp']) {
        // showing a new patient, so check for active reminders and allergy conflicts, which use in active reminder popup
        $active_reminders = active_alert_summary($pid, "reminders-due", '', 'default', $_SESSION['authUser'], true);
        if ($GLOBALS['enable_allergy_check']) {
            $all_allergy_alerts = allergy_conflict($pid, 'all', $_SESSION['authUser'], true);
        }
    }
    SessionUtil::setSession('alert_notify_pid', $pid);
    // can not output html until after above setSession call
    if (!empty($allergyWarningMessage)) {
        echo $allergyWarningMessage;
    }
}
//Check to see is only one insurance is allowed
if ($GLOBALS['insurance_only_one']) {
    $insurance_array = array('primary');
} else {
    $insurance_array = array('primary', 'secondary', 'tertiary');
}

function print_as_money($money)
{
    preg_match("/(\d*)\.?(\d*)/", $money, $moneymatches);
    $tmp = wordwrap(strrev($moneymatches[1]), 3, ",", 1);
    $ccheck = strrev($tmp);
    if ($ccheck[0] == ",") {
        $tmp = substr($ccheck, 1, strlen($ccheck) - 1);
    }

    if ($moneymatches[2] != "") {
        return "$ " . strrev($tmp) . "." . $moneymatches[2];
    } else {
        return "$ " . strrev($tmp);
    }
}

// get an array from Photos category
function pic_array($pid, $picture_directory)
{
    $pics = array();
    $sql_query = "select documents.id from documents join categories_to_documents " .
        "on documents.id = categories_to_documents.document_id " .
        "join categories on categories.id = categories_to_documents.category_id " .
        "where categories.name like ? and documents.foreign_id = ? and documents.deleted = 0";
    if ($query = sqlStatement($sql_query, array($picture_directory, $pid))) {
        while ($results = sqlFetchArray($query)) {
            array_push($pics, $results['id']);
        }
    }

    return ($pics);
}

// Get the document ID of the first document in a specific catg.
function get_document_by_catg($pid, $doc_catg)
{
    $result = array();

    if ($pid and $doc_catg) {
        $result = sqlQuery("SELECT d.id, d.date, d.url
            FROM documents AS d, categories_to_documents AS cd, categories AS c
            WHERE d.foreign_id = ?
            AND cd.document_id = d.id
            AND c.id = cd.category_id
            AND c.name LIKE ?
            ORDER BY d.date DESC LIMIT 1", array($pid, $doc_catg));
    }

    return ($result['id'] ?? false);
}

function portalAuthorized($pid)
{
    if (!$GLOBALS['portal_onsite_two_enable'] && !$GLOBALS['portal_onsite_two_address']) {
        return false;
    }

    $return = [
        'isAllowed' => false
        ,'allowed' => [
                'api' => false
                ,'portal' => false
        ],
        'credentials' => [
                'created' => false
                ,'date' => null
        ]
    ];

    $portalStatus = sqlQuery("SELECT allow_patient_portal,prevent_portal_apps FROM patient_data WHERE pid = ?", [$pid]);
    $return['allowed']['portal'] = $portalStatus['allow_patient_portal'] == 'YES';
    $return['allowed']['api'] = strtoupper($portalStatus['prevent_portal_apps']) != 'YES';
    if ($return['allowed']['portal'] || $return['allowed']['api']) {
        $return['isAllowed'] = true;
        $portalLogin = sqlQuery("SELECT pid,date_created FROM `patient_access_onsite` WHERE `pid`=?", [$pid]);
        if ($portalLogin) {
            $return['credentials']['date'] = $portalLogin['date_created'];
            $return['credentials']['created'] = true;
        }
        return $return;
    }
    return $return;
}

function deceasedDays($days_deceased)
{
    $deceased_days = intval($days_deceased['days_deceased'] ?? '');
    if ($deceased_days == 0) {
        $num_of_days = xl("Today");
    } elseif ($deceased_days == 1) {
        $num_of_days =  $deceased_days . " " . xl("day ago");
    } elseif ($deceased_days > 1 && $deceased_days < 90) {
        $num_of_days =  $deceased_days . " " . xl("days ago");
    } elseif ($deceased_days >= 90 && $deceased_days < 731) {
        $num_of_days =  "~" . round($deceased_days / 30) . " " . xl("months ago");  // function intdiv available only in php7
    } elseif ($deceased_days >= 731) {
        $num_of_days =  xl("More than") . " " . round($deceased_days / 365) . " " . xl("years ago");
    }

    if (strlen($days_deceased['date_deceased'] ?? '') > 10 && $GLOBALS['date_display_format'] < 1) {
        $deceased_date = substr($days_deceased['date_deceased'], 0, 10);
    } else {
        $deceased_date = oeFormatShortDate($days_deceased['date_deceased'] ?? '');
    }

    return xlt("Deceased") . " - " . text($deceased_date) . " (" . text($num_of_days) . ")";
}

$deceased = is_patient_deceased($pid);


// Display image in 'widget style'
function image_widget($doc_id, $doc_catg)
{
    global $pid, $web_root;
    $docobj = new Document($doc_id);
    $image_file = $docobj->get_url_file();
    $image_file_name = $docobj->get_name();
    $image_width = $GLOBALS['generate_doc_thumb'] == 1 ? '' : 'width=100';
    $extension = substr($image_file_name, strrpos($image_file_name, "."));
    $viewable_types = array('.png', '.jpg', '.jpeg', '.png', '.bmp', '.PNG', '.JPG', '.JPEG', '.PNG', '.BMP');
    if (in_array($extension, $viewable_types)) { // extension matches list
        $to_url = "<td> <a href = '$web_root" .
            "/controller.php?document&retrieve&patient_id=" . attr_url($pid) . "&document_id=" . attr_url($doc_id) . "&as_file=false&original_file=true&disable_exit=false&show_original=true'" .
            " onclick='top.restoreSession();' class='image_modal'>" .
            " <img src = '$web_root" .
            "/controller.php?document&retrieve&patient_id=" . attr_url($pid) . "&document_id=" . attr_url($doc_id) . "&as_file=false'" .
            " $image_width alt='" . attr($doc_catg) . ":" . attr($image_file) . "'>  </a> </td> <td class='align-middle'>" .
            text($doc_catg) . '<br />&nbsp;' . text($image_file) .
            "</td>";
    } else {
        $to_url = "<td> <a href='" . $web_root . "/controller.php?document&retrieve" .
            "&patient_id=" . attr_url($pid) . "&document_id=" . attr_url($doc_id) . "'" .
            " onclick='top.restoreSession()' class='btn btn-primary btn-sm'>" .
            "<span>" .
            xlt("View") . "</a> &nbsp;" .
            text("$doc_catg - $image_file") .
            "</span> </td>";
    }

    echo "<table><tr>";
    echo $to_url;
    echo "</tr></table>";
}

// Determine if the Vitals form is in use for this site.
$tmp = sqlQuery("SELECT count(*) AS count FROM registry WHERE directory = 'vitals' AND state = 1");
$vitals_is_registered = $tmp['count'];

// Get patient/employer/insurance information.
//
$result = getPatientData($pid, "*, DATE_FORMAT(DOB,'%Y-%m-%d') as DOB_YMD");
$result2 = getEmployerData($pid);
$result3 = getInsuranceData($pid, "primary", "copay, provider, DATE_FORMAT(`date`,'%Y-%m-%d') as effdate");
$insco_name = "";
if (!empty($result3['provider'])) {   // Use provider in case there is an ins record w/ unassigned insco
    $insco_name = getInsuranceProvider($result3['provider']);
}

$arrOeUiSettings = array(
    'heading_title' => xl('Medical Record Dashboard'),
    'include_patient_name' => true,
    'expandable' => false,
    'expandable_files' => array(), //all file names need suffix _xpd
    'action' => "", //conceal, reveal, search, reset, link or back
    'action_title' => "",
    'action_href' => "", //only for actions - reset, link or back
    'show_help_icon' => true,
    'help_file_name' => "medical_dashboard_help.php"
);
$oemr_ui = new OemrUI($arrOeUiSettings);
?>
<!DOCTYPE html>
<html>

<head>
    <?php
    Header::setupHeader(['common']);
    require_once("$srcdir/options.js.php");
    ?>
    <script>
        // Process click on diagnosis for referential cds popup.
        function referentialCdsClick(codetype, codevalue) {
            top.restoreSession();
            // Force a new window instead of iframe to address cross site scripting potential
            dlgopen('../education.php?type=' + encodeURIComponent(codetype) + '&code=' + encodeURIComponent(codevalue), '_blank', 1024, 750,true);
        }

        function oldEvt(apptdate, eventid) {
            let title = <?php echo xlj('Appointments'); ?>;
            dlgopen('../../main/calendar/add_edit_event.php?date=' + encodeURIComponent(apptdate) + '&eid=' + encodeURIComponent(eventid), '_blank', 800, 500, '', title);
        }

        function advdirconfigure() {
            dlgopen('advancedirectives.php', '_blank', 400, 500);
        }

        function refreshme() {
            top.restoreSession();
            location.reload();
        }

        // Process click on Delete link.
        function deleteme() { // @todo don't think this is used any longer!!
            dlgopen('../deleter.php?patient=' + <?php echo js_url($pid); ?> + '&csrf_token_form=' + <?php echo js_url(CsrfUtils::collectCsrfToken()); ?>, '_blank', 500, 450, '', '', {
                allowResize: false,
                allowDrag: false,
                dialogId: 'patdel',
                type: 'iframe'
            });
            return false;
        }

        // Called by the deleteme.php window on a successful delete.
        function imdeleted() {
            top.clearPatient();
        }

        function newEvt() {
            let title = <?php echo xlj('Appointments'); ?>;
            let url = '../../main/calendar/add_edit_event.php?patientid=' + <?php echo js_url($pid); ?>;
            dlgopen(url, '_blank', 800, 500, '', title);
            return false;
        }

        function getWeno() {
            top.restoreSession();
            location.href = '../../weno/indexrx.php'
        }

        function toggleIndicator(target, div) {
            // <i id="show_hide" class="fa fa-lg small fa-eye-slash" title="Click to Hide"></i>
            $mode = $(target).find(".indicator").text();
            if ($mode == <?php echo xlj('collapse'); ?>) {
                $(target).find(".indicator").text(<?php echo xlj('expand'); ?>);
                $("#" + div).hide();
                $.post("../../../library/ajax/user_settings.php", {
                    target: div,
                    mode: 0,
                    csrf_token_form: <?php echo js_escape(CsrfUtils::collectCsrfToken()); ?>
                });
            } else {
                $(target).find(".indicator").text(<?php echo xlj('collapse'); ?>);
                $("#" + div).show();
                $.post("../../../library/ajax/user_settings.php", {
                    target: div,
                    mode: 1,
                    csrf_token_form: <?php echo js_escape(CsrfUtils::collectCsrfToken()); ?>
                });
            }
        }

        // edit prescriptions dialog.
        // called from stats.php.
        //
        function editScripts(url) {
            var AddScript = function() {
                var __this = $(this);
                __this.find("#clearButton").css("display", "");
                __this.find("#backButton").css("display", "");
                __this.find("#addButton").css("display", "none");

                var iam = top.frames.editScripts;
                iam.location.href = '<?php echo $GLOBALS['webroot'] ?>/controller.php?prescription&edit&id=0&pid=' + <?php echo js_url($pid); ?>;
            };
            var ListScripts = function() {
                var __this = $(this);
                __this.find("#clearButton").css("display", "none");
                __this.find("#backButton").css("display", "none");
                __this.find("#addButton").css("display", "");
                var iam = top.frames.editScripts
                iam.location.href = '<?php echo $GLOBALS['webroot'] ?>/controller.php?prescription&list&id=' + <?php echo js_url($pid); ?>;
            };

            let title = <?php echo xlj('Prescriptions'); ?>;
            let w = 960; // for weno width

            dlgopen(url, 'editScripts', w, 400, '', '', {
                buttons: [{
                        text: <?php echo xlj('Add'); ?>,
                        close: false,
                        id: 'addButton',
                        class: 'btn-primary btn-sm',
                        click: AddScript
                    },
                    {
                        text: <?php echo xlj('Clear'); ?>,
                        close: false,
                        id: 'clearButton',
                        style: 'display:none;',
                        class: 'btn-primary btn-sm',
                        click: AddScript
                    },
                    {
                        text: <?php echo xlj('Back'); ?>,
                        close: false,
                        id: 'backButton',
                        style: 'display:none;',
                        class: 'btn-primary btn-sm',
                        click: ListScripts
                    },
                    {
                        text: <?php echo xlj('Quit'); ?>,
                        close: true,
                        id: 'doneButton',
                        class: 'btn-secondary btn-sm'
                    }
                ],
                onClosed: 'refreshme',
                allowResize: true,
                allowDrag: true,
                dialogId: 'editscripts',
                type: 'iframe'
            });
        }

        /**
         * async function fetchHtml(...)
         *
         * @param {*} url
         * @param {boolean} embedded
         * @param {boolean} sessionRestore
         * @returns {text}
         */
        async function fetchHtml(url, embedded = false, sessionRestore = false) {
            if (sessionRestore === true) {
                // restore cookie before fetch.
                top.restoreSession();
            }
            let csrf = new FormData;
            // a security given.
            csrf.append("csrf_token_form", <?php echo js_escape(CsrfUtils::collectCsrfToken()); ?>);
            if (embedded === true) {
                // special formatting in certain widgets.
                csrf.append("embeddedScreen", true);
            }

            const response = await fetch(url, {
                method: 'POST',
                credentials: 'same-origin',
                body: csrf
            });
            return await response.text();
        }

        /**
         * async function placeHtml(...) will await fetch of html then place in divId.
         * This function will return a promise for use to init various items regarding
         * inserted HTML if needed.
         * If divId does not exist, then will skip.
         * Example
         *
         * @param {*} url
         * @param {string} divId id
         * @param {boolean} embedded
         * @param {boolean} sessionRestore
         * @returns {object} promise
         */
        async function placeHtml(url, divId, embedded = false, sessionRestore = false) {
            const contentDiv = document.getElementById(divId);
            if (contentDiv) {
                await fetchHtml(url, embedded, sessionRestore).then(fragment => {
                    contentDiv.innerHTML = fragment;
                });
            }
        }

        if (typeof load_location === 'undefined') {
            function load_location(location) {
                top.restoreSession();
                document.location = location;
            }
        }

        $(function() {
            var msg_updation = '';
            <?php
            if ($GLOBALS['erx_enable']) {
                $soap_status = sqlStatement("select soap_import_status,pid from patient_data where pid=? and soap_import_status in ('1','3')", array($pid));
                while ($row_soapstatus = sqlFetchArray($soap_status)) { ?>
                    top.restoreSession();
                    $.ajax({
                        type: "POST",
                        url: "../../soap_functions/soap_patientfullmedication.php",
                        dataType: "html",
                        data: {
                            patient: <?php echo js_escape($row_soapstatus['pid']); ?>,
                        },
                        async: false,
                        success: function(thedata) {
                            //alert(thedata);
                            msg_updation += thedata;
                        },
                        error: function() {
                            alert('ajax error');
                        }
                    });

                    top.restoreSession();
                    $.ajax({
                        type: "POST",
                        url: "../../soap_functions/soap_allergy.php",
                        dataType: "html",
                        data: {
                            patient: <?php echo js_escape($row_soapstatus['pid']); ?>,
                        },
                        async: false,
                        success: function(thedata) {
                            //alert(thedata);
                            msg_updation += thedata;
                        },
                        error: function() {
                            alert('ajax error');
                        }
                    });
                    <?php
                    if ($GLOBALS['erx_import_status_message']) { ?>
                        if (msg_updation)
                            alert(msg_updation);
                        <?php
                    }
                }
            }
            ?>

            // load divs
            placeHtml("stats.php", "stats_div", true);
            placeHtml("pnotes_fragment.php", 'pnotes_ps_expand').then(() => {
                // must be delegated event!
                $(this).on("click", ".complete_btn", function() {
                    let btn = $(this);
                    let csrf = new FormData;
                    csrf.append("csrf_token_form", <?php echo js_escape(CsrfUtils::collectCsrfToken()); ?>);
                    fetch("pnotes_fragment.php?docUpdateId=" + encodeURIComponent(btn.attr('data-id')), {
                            method: "POST",
                            credentials: 'same-origin',
                            body: csrf
                        })
                        .then(function() {
                            placeHtml("pnotes_fragment.php", 'pnotes_ps_expand');
                        });
                });
            });
            placeHtml("disc_fragment.php", "disclosures_ps_expand");
            placeHtml("labdata_fragment.php", "labdata_ps_expand");
            placeHtml("track_anything_fragment.php", "track_anything_ps_expand");
            <?php if ($vitals_is_registered && AclMain::aclCheckCore('patients', 'med')) { ?>
                // Initialize the Vitals form if it is registered and user is authorized.
                placeHtml("vitals_fragment.php", "vitals_ps_expand");
            <?php } ?>

            <?php if ($GLOBALS['enable_cdr'] && $GLOBALS['enable_cdr_crw']) { ?>
                placeHtml("clinical_reminders_fragment.php", "clinical_reminders_ps_expand", true, true).then(() => {
                    // (note need to place javascript code here also to get the dynamic link to work)
                    $(".medium_modal").on('click', function(e) {
                        e.preventDefault();
                        e.stopPropagation();
                        dlgopen('', '', 800, 200, '', '', {
                            buttons: [{
                                text: <?php echo xlj('Close'); ?>,
                                close: true,
                                style: 'secondary btn-sm'
                            }],
                            onClosed: 'refreshme',
                            allowResize: false,
                            allowDrag: true,
                            dialogId: 'demreminder',
                            type: 'iframe',
                            url: $(this).attr('href')
                        });
                    });
                });
            <?php } // end crw
            ?>

            <?php if ($GLOBALS['enable_cdr'] && $GLOBALS['enable_cdr_prw']) { ?>
                placeHtml("patient_reminders_fragment.php", "patient_reminders_ps_expand", false, true);
            <?php } // end prw
            ?>

            <?php
            // Initialize for each applicable LBF form.
            $gfres = sqlStatement("SELECT grp_form_id
                FROM layout_group_properties
                WHERE grp_form_id LIKE 'LBF%'
                    AND grp_group_id = ''
                    AND grp_repeats > 0
                    AND grp_activity = 1
                ORDER BY grp_seq, grp_title");
            while ($gfrow = sqlFetchArray($gfres)) { ?>
                $(<?php echo js_escape("#" . $gfrow['grp_form_id'] . "_ps_expand"); ?>).load("lbf_fragment.php?formname=" + <?php echo js_url($gfrow['grp_form_id']); ?>, {
                    csrf_token_form: <?php echo js_escape(CsrfUtils::collectCsrfToken()); ?>
                });
            <?php } ?>
            tabbify();

            // modal for dialog boxes
            $(".large_modal").on('click', function(e) {
                e.preventDefault();
                e.stopPropagation();
                dlgopen('', '', 1000, 600, '', '', {
                    buttons: [{
                        text: <?php echo xlj('Close'); ?>,
                        close: true,
                        style: 'secondary btn-sm'
                    }],
                    allowResize: true,
                    allowDrag: true,
                    dialogId: '',
                    type: 'iframe',
                    url: $(this).attr('href')
                });
            });

            $(".rx_modal").on('click', function(e) {
                e.preventDefault();
                e.stopPropagation();
                var title = <?php echo xlj('Amendments'); ?>;
                dlgopen('', 'editAmendments', 800, 300, '', title, {
                    onClosed: 'refreshme',
                    allowResize: true,
                    allowDrag: true,
                    dialogId: '',
                    type: 'iframe',
                    url: $(this).attr('href')
                });
            });

            // modal for image viewer
            $(".image_modal").on('click', function(e) {
                e.preventDefault();
                e.stopPropagation();
                dlgopen('', '', 400, 300, '', <?php echo xlj('Patient Images'); ?>, {
                    allowResize: true,
                    allowDrag: true,
                    dialogId: '',
                    type: 'iframe',
                    url: $(this).attr('href')
                });
            });

            $(".deleter").on('click', function(e) {
                e.preventDefault();
                e.stopPropagation();
                dlgopen('', '', 600, 360, '', '', {
                    buttons: [{
                        text: <?php echo xlj('Close'); ?>,
                        close: true,
                        style: 'secondary btn-sm'
                    }],
                    //onClosed: 'imdeleted',
                    allowResize: false,
                    allowDrag: false,
                    dialogId: 'patdel',
                    type: 'iframe',
                    url: $(this).attr('href')
                });
            });

            $(".iframe1").on('click', function(e) {
                e.preventDefault();
                e.stopPropagation();
                dlgopen('', '', 350, 300, '', '', {
                    buttons: [{
                        text: <?php echo xlj('Close'); ?>,
                        close: true,
                        style: 'secondary btn-sm'
                    }],
                    allowResize: true,
                    allowDrag: true,
                    dialogId: '',
                    type: 'iframe',
                    url: $(this).attr('href')
                });
            });
            // for patient portal
            $(".small_modal").on('click', function(e) {
                e.preventDefault();
                e.stopPropagation();
                dlgopen('', '', 550, 550, '', '', {
                    buttons: [{
                        text: <?php echo xlj('Close'); ?>,
                        close: true,
                        style: 'secondary btn-sm'
                    }],
                    allowResize: true,
                    allowDrag: true,
                    dialogId: '',
                    type: 'iframe',
                    url: $(this).attr('href')
                });
            });

            function openReminderPopup() {
                top.restoreSession()
                dlgopen('', 'reminders', 500, 250, '', '', {
                    buttons: [{
                        text: <?php echo xlj('Close'); ?>,
                        close: true,
                        style: 'secondary btn-sm'
                    }],
                    allowResize: true,
                    allowDrag: true,
                    dialogId: '',
                    type: 'iframe',
                    url: $("#reminder_popup_link").attr('href')
                });
            }

            <?php if ($GLOBALS['patient_birthday_alert']) {
                // To display the birthday alert:
                //  1. The patient is not deceased
                //  2. The birthday is today (or in the past depending on global selection)
                //  3. The notification has not been turned off (or shown depending on global selection) for this year
                $birthdayAlert = new BirthdayReminder($pid, $_SESSION['authUserID']);
                if ($birthdayAlert->isDisplayBirthdayAlert()) {
                    ?>
                    // show the active reminder modal
                    dlgopen('', 'bdayreminder', 300, 170, '', false, {
                        allowResize: false,
                        allowDrag: true,
                        dialogId: '',
                        type: 'iframe',
                        url: $("#birthday_popup").attr('href')
                    });

                <?php } elseif ($active_reminders || $all_allergy_alerts) { ?>
                    openReminderPopup();
                <?php } ?>
            <?php } elseif ($active_reminders || $all_allergy_alerts) { ?>
                openReminderPopup();
            <?php } ?>

            // $(".card-title").on('click', "button", (e) => {
            //     console.debug("click");
            //     updateUserVisibilitySetting(e);
            // });
        });

        /**
         * Change the preference to expand/collapse a given card.
         *
         * For the given e element, find the corresponding card body, determine if it is collapsed
         * or shown, and then save the state to the user preferences via an async fetch call POST'ing
         * the updated setting.
         *
         * @var e element The Button that was clicked to collapse/expand the card
         */
        async function updateUserVisibilitySetting(e) {
            const targetID = e.target.getAttribute("data-target");
            const target = document.querySelector(targetID);
            const targetStr = targetID.substring(1);

            let formData = new FormData();
            formData.append("csrf_token_form", <?php echo js_escape(CsrfUtils::collectCsrfToken()); ?>);
            formData.append("target", targetStr);
            formData.append("mode", (target.classList.contains("show")) ? 0 : 1);

            const response = await fetch("../../../library/ajax/user_settings.php", {
                method: "POST",
                credentials: 'same-origin',
                body: formData,
            });

            const update = await response.text();
            return update;
        }

        // Update the User's visibility setting when the card header is clicked
        function cardTitleButtonClickListener() {
            const buttons = document.querySelectorAll(".card-title button[data-toggle='collapse']");
            buttons.forEach((b) => {
                b.addEventListener("click", (e) => {
                    updateUserVisibilitySetting(e);
                });
            });
        }

        // JavaScript stuff to do when a new patient is set.
        //
        function setMyPatient() {
            <?php
            if (isset($_GET['set_pid'])) {
                $date_of_death = is_patient_deceased($pid);
                if (!empty($date_of_death)) {
                    $date_of_death = $date_of_death['date_deceased'];
                }
                ?>
                parent.left_nav.setPatient(<?php echo js_escape($result['fname'] . " " . $result['lname']) .
                                                "," . js_escape($pid) . "," . js_escape($result['pubpid']) . ",'',";
                if (empty($date_of_death)) {
                    echo js_escape(" " . xl('DOB') . ": " . oeFormatShortDate($result['DOB_YMD']) . " " . xl('Age') . ": " . getPatientAgeDisplay($result['DOB_YMD']));
                } else {
                    echo js_escape(" " . xl('DOB') . ": " . oeFormatShortDate($result['DOB_YMD']) . " " . xl('Age at death') . ": " . oeFormatAge($result['DOB_YMD'], $date_of_death));
                } ?>);
                var EncounterDateArray = new Array;
                var CalendarCategoryArray = new Array;
                var EncounterIdArray = new Array;
                var Count = 0;
                <?php
                //Encounter details are stored to javacript as array.
                $result4 = sqlStatement("SELECT fe.encounter,fe.date,openemr_postcalendar_categories.pc_catname FROM form_encounter AS fe " .
                    " left join openemr_postcalendar_categories on fe.pc_catid=openemr_postcalendar_categories.pc_catid  WHERE fe.pid = ? order by fe.date desc", array($pid));
                if (sqlNumRows($result4) > 0) {
                    while ($rowresult4 = sqlFetchArray($result4)) { ?>
                        EncounterIdArray[Count] = <?php echo js_escape($rowresult4['encounter']); ?>;
                        EncounterDateArray[Count] = <?php echo js_escape(oeFormatShortDate(date("Y-m-d", strtotime($rowresult4['date'])))); ?>;
                        CalendarCategoryArray[Count] = <?php echo js_escape(xl_appt_category($rowresult4['pc_catname'])); ?>;
                        Count++;
                        <?php
                    }
                }
                ?>
                parent.left_nav.setPatientEncounter(EncounterIdArray, EncounterDateArray, CalendarCategoryArray);
                <?php
            } // end setting new pid
            ?>
            parent.left_nav.syncRadios();
            <?php if ((isset($_GET['set_pid'])) && (isset($_GET['set_encounterid'])) && (intval($_GET['set_encounterid']) > 0)) {
                $query_result = sqlQuery("SELECT `date` FROM `form_encounter` WHERE `encounter` = ?", array($encounter)); ?>
                encurl = 'encounter/encounter_top.php?set_encounter=' + <?php echo js_url($encounter); ?> + '&pid=' + <?php echo js_url($pid); ?>;
                parent.left_nav.setEncounter(<?php echo js_escape(oeFormatShortDate(date("Y-m-d", strtotime($query_result['date'])))); ?>, <?php echo js_escape($encounter); ?>, 'enc');
                top.restoreSession();
                parent.left_nav.loadFrame('enc2', 'enc', 'patient_file/' + encurl);
            <?php } // end setting new encounter id (only if new pid is also set)
            ?>
        }

        $(window).on('load', function() {
            setMyPatient();
        });

        document.addEventListener("DOMContentLoaded", () => {
            cardTitleButtonClickListener();
        });
    </script>

    <style>
        /* Bad practice to override here, will get moved to base style theme */
        .card {
            box-shadow: 1px 1px 1px hsl(0 0% 0% / .2);
            border-radius: 0;
        }

        <?php
        // This is for layout font size override.
        $grparr = array();
        getLayoutProperties('DEM', $grparr, 'grp_size');
        if (!empty($grparr['']['grp_size'])) {
            $FONTSIZE = round($grparr['']['grp_size'] * 1.333333);
            $FONTSIZE = round($FONTSIZE * 0.0625, 2);
            ?>

        /* Override font sizes in the theme. */
        #DEM .groupname {
            font-size: <?php echo attr($FONTSIZE); ?>rem;
        }

        #DEM .label {
            font-size: <?php echo attr($FONTSIZE); ?>rem;
        }

        #DEM .data {
            font-size: <?php echo attr($FONTSIZE); ?>rem;
        }

        #DEM .data td {
            font-size: <?php echo attr($FONTSIZE); ?>rem;
        }

        <?php } ?> :root {
            --white: #fff;
            --bg: hsl(0 0% 90%);
        }

        body {
            background: var(--bg) !important;
        }

        section {
            background: var(--white);
            margin-top: .25em;
            padding: .25em;
        }

        .section-header-dynamic {
            border-bottom: none;
        }
    </style>
    <title><?php echo xlt("Dashboard{{patient file}}"); ?></title>
</head>

<body class="mt-1 patient-demographic bg-light">

    <?php
    // Create and fire the patient demographics view event
    $viewEvent = new ViewEvent($pid);
    $viewEvent = $GLOBALS["kernel"]->getEventDispatcher()->dispatch(ViewEvent::EVENT_HANDLE, $viewEvent, 10);
    $thisauth = AclMain::aclCheckCore('patients', 'demo');

    if (!$thisauth || !$viewEvent->authorized()) {
        echo $twig->getTwig()->render('core/unauthorized.html.twig', ['pageTitle' => xl("Medical Dashboard")]);
        exit();
    }
    ?>

    <div id="container_div" class="<?php echo $oemr_ui->oeContainer(); ?> mb-2">
        <a href='../reminder/active_reminder_popup.php' id='reminder_popup_link' style='display: none' onclick='top.restoreSession()'></a>
        <a href='../birthday_alert/birthday_pop.php?pid=<?php echo attr_url($pid); ?>&user_id=<?php echo attr_url($_SESSION['authUserID']); ?>' id='birthday_popup' style='display: none;' onclick='top.restoreSession()'></a>
        <?php

        if ($thisauth) {
            if ($result['squad'] && !AclMain::aclCheckCore('squads', $result['squad'])) {
                $thisauth = 0;
            }
        }

        if ($thisauth) :
            require_once("$include_root/patient_file/summary/dashboard_header.php");
        endif;

        $list_id = "dashboard"; // to indicate nav item is active, count and give correct id
        // Collect the patient menu then build it
        $menuPatient = new PatientMenuRole($twig);
        $menuPatient->displayHorizNavBarMenu();
        // Get the document ID of the patient ID card if access to it is wanted here.
        $idcard_doc_id = false;
        if ($GLOBALS['patient_id_category_name']) {
            $idcard_doc_id = get_document_by_catg($pid, $GLOBALS['patient_id_category_name']);
        }
        ?>
        <div class="main mb-5">
            <!-- start main content div -->
            <div class="row">
                <div class="col-md-8">
                    <?php

                    if ($deceased > 0) :
                        echo $twig->getTwig()->render('patient/partials/deceased.html.twig', [
                            'deceasedDays' => deceasedDays($deceased),
                        ]);
                    endif;

                    $sectionRenderEvents = $ed->dispatch(SectionEvent::EVENT_HANDLE, new SectionEvent('primary'));
                    $sectionCards = $sectionRenderEvents->getCards();

                    $t = $twig->getTwig();

                    foreach ($sectionCards as $card) {
                        $_auth = $card->getAcl();
                        if (!AclMain::aclCheckCore($_auth[0], $_auth[1])) {
                            continue;
                        }

                        $btnLabel = false;
                        if ($card->canAdd()) {
                            $btnLabel = 'Add';
                        } elseif ($card->canEdit()) {
                            $btnLabel = 'Edit';
                        }

                        $viewArgs = [
                            'title' => $card->getTitle(),
                            'id' => $card->getIdentifier(),
                            'initiallyCollapsed' => !$card->isInitiallyCollapsed(),
                            'card_bg_color' => $card->getBackgroundColorClass(),
                            'card_text_color' => $card->getTextColorClass(),
                            'forceAlwaysOpen' => !$card->canCollapse(),
                            'btnLabel' => $btnLabel,
                            'btnLink' => 'test',
                        ];

                        echo $t->render($card->getTemplateFile(), array_merge($card->getTemplateVariables(), $viewArgs));
                    }

                    if (!$GLOBALS['hide_billing_widget']) :
                        $forceBillingExpandAlways = ($GLOBALS['force_billing_widget_open']) ? true : false;
                        $patientbalance = get_patient_balance($pid, false);
                        $insurancebalance = get_patient_balance($pid, true) - $patientbalance;
                        $totalbalance = $patientbalance + $insurancebalance;
                        $id = "billing_ps_expand";
                        $dispatchResult = $ed->dispatch(CardRenderEvent::EVENT_HANDLE, new CardRenderEvent('billing'));
                        $viewArgs = [
                            'title' => xl('Billing'),
                            'id' => $id,
                            'initiallyCollapsed' => (getUserSetting($id) == 0) ? false : true,
                            'hideBtn' => true,
                            'patientBalance' => $patientbalance,
                            'insuranceBalance' => $insurancebalance,
                            'totalBalance' => $totalbalance,
                            'forceAlwaysOpen' => $forceBillingExpandAlways,
                            'prependedInjection' => $dispatchResult->getPrependedInjection(),
                            'appendedInjection' => $dispatchResult->getAppendedInjection(),
                        ];

                        if (!empty($result['billing_note'])) {
                            $viewArgs['billingNote'] = $result['billing_note'];
                        }

                        if (!empty($result3['provider'])) {
                            $viewArgs['provider'] = true;
                            $viewArgs['insName'] = $insco_name;
                            $viewArgs['copay'] = $result3['copay'];
                            $viewArgs['effDate'] = $result3['effdate'];
                        }

                        echo $twig->getTwig()->render('patient/card/billing.html.twig', $viewArgs);
                    endif; // End the hide_billing_widget

                    // if anyone wants to render anything before the patient demographic list
                    $GLOBALS["kernel"]->getEventDispatcher()->dispatch(RenderEvent::EVENT_SECTION_LIST_RENDER_BEFORE, new RenderEvent($pid), 10);

                    if (AclMain::aclCheckCore('patients', 'demo')) :
                        $dispatchResult = $ed->dispatch(CardRenderEvent::EVENT_HANDLE, new CardRenderEvent('demographic'));
                        // Render the Demographics box
                        $viewArgs = [
                            'title' => xl("Demographics"),
                            'id' => "demographics_ps_expand",
                            'btnText' => "Edit",
                            'btnLink' => "demographics_full.php",
                            'linkMethod' => "html",
                            'auth' => ACLMain::aclCheckCore('patients', 'demo', '', 'write'),
                            'requireRestore' => (!isset($_SESSION['patient_portal_onsite_two'])) ? true : false,
                            'initiallyCollapsed' => getUserSetting("demographics_ps_expand") == true ? true : false,
                            'tabID' => "DEM",
                            'result' => $result,
                            'result2' => $result2,
                            'prependedInjection' => $dispatchResult->getPrependedInjection(),
                            'appendedInjection' => $dispatchResult->getAppendedInjection(),
                        ];
                        echo $twig->getTwig()->render('patient/card/tab_base.html.twig', $viewArgs);

                        // Insurance
                        $insArr = [];
                        $insInBinder = '?';
                        for ($y = 1; count($insurance_array) > $y; $y++) {
                            $insInBinder .= ',?';
                        }
                        $sql = "SELECT * FROM insurance_data WHERE pid = ? AND type IN(" . $insInBinder . ") ORDER BY type, date DESC";
                        $params[] = $pid;
                        $params = array_merge($params, $insurance_array);
                        $res = sqlStatement($sql, $params);
                        $prior_ins_type = '';

                        while ($row = sqlFetchArray($res)) {
                            if ($row['provider']) {
                                // since the query is sorted by DATE DESC can use prior ins type to identify
                                $row['isOld'] = (strcmp($row['type'], $prior_ins_type) == 0) ? true : false;
                                $icobj = new InsuranceCompany($row['provider']);
                                $adobj = $icobj->get_address();
                                $insco_name = trim($icobj->get_name());
                                $row['insco'] = [
                                    'name' => trim($icobj->get_name()),
                                    'address' => [
                                        'line1' => $adobj->get_line1(),
                                        'line2' => $adobj->get_line2(),
                                        'city' => $adobj->get_city(),
                                        'state' => $adobj->get_state(),
                                        'postal' => $adobj->get_zip(),
                                        'country' => $adobj->get_country()
                                    ],
                                ];
                                $row['policy_type'] = (!empty($row['policy_type'])) ? $policy_types[$row['policy_type']] : false;
                                $row['dispFromDate'] = $row['date'] ? true : false;
                                $mname = ($row['subscriber_mname'] != "") ? $row['subscriber_mname'] : "";
                                $row['subscriber_full_name'] = str_replace("%mname%", $mname, "{$row['subscriber_fname']} %mname% {$row['subscriber_lname']}");
                                $insArr[] = $row;
                                $prior_ins_type = $row['type'];
                            }
                        }

                        if ($GLOBALS["enable_oa"]) {
                            if (($_POST['status_update'] ?? '') === 'true') {
                                unset($_POST['status_update']);
                                $showEligibility = true;
                                $ok = EDI270::requestEligibleTransaction($pid);
                                if ($ok === true) {
                                    ob_start();
                                    EDI270::showEligibilityInformation($pid, false);
                                    $output = ob_get_contents();
                                    ob_end_clean();
                                } else {
                                    $output = $ok;
                                }
                            } else {
                                ob_start();
                                EDI270::showEligibilityInformation($pid, true);
                                $output = ob_get_contents();
                                ob_end_clean();
                            }
                        } else {
                            ob_start();
                            EDI270::showEligibilityInformation($pid, true);
                            $output = ob_get_contents();
                            ob_end_clean();
                        }

                        $id = "insurance_ps_expand";
                        $dispatchResult = $ed->dispatch(CardRenderEvent::EVENT_HANDLE, new CardRenderEvent('insurance'));
                        $viewArgs = [
                            'title' => xl("Insurance"),
                            'id' => $id,
                            'btnText' => "Edit",
                            'btnLink' => "demographics_full.php",
                            'linkMethod' => 'html',
                            'initiallyCollapsed' => (getUserSetting($id) == 0) ? false : true,
                            'ins' => $insArr,
                            'eligibility' => $output,
                            'enable_oa' => $GLOBALS['enable_oa'],
                            'auth' => AclMain::aclCheckCore('patients', 'demo', '', 'write'),
                            'prependedInjection' => $dispatchResult->getPrependedInjection(),
                            'appendedInjection' => $dispatchResult->getAppendedInjection(),
                        ];

                        if (count($insArr) > 0) {
                            echo $twig->getTwig()->render('patient/card/insurance.html.twig', $viewArgs);
                        }
                    endif;  // end if demographics authorized

                    if (AclMain::aclCheckCore('patients', 'notes')) :
                        $dispatchResult = $ed->dispatch(CardRenderEvent::EVENT_HANDLE, new CardRenderEvent('note'));
                        // Notes expand collapse widget
                        $id = "pnotes_ps_expand";
                        $viewArgs = [
                            'title' => xl("Messages"),
                            'id' => $id,
                            'btnLabel' => "Edit",
                            'btnLink' => "pnotes_full.php?form_active=1",
                            'initiallyCollapsed' => (getUserSetting($id) == 0) ? false : true,
                            'linkMethod' => "html",
                            'bodyClass' => "notab",
                            'auth' => AclMain::aclCheckCore('patients', 'notes', '', 'write'),
                            'prependedInjection' => $dispatchResult->getPrependedInjection(),
                            'appendedInjection' => $dispatchResult->getAppendedInjection(),
                        ];
                        echo $twig->getTwig()->render('patient/card/loader.html.twig', $viewArgs);
                    endif; // end if notes authorized

                    if (AclMain::aclCheckCore('patients', 'reminder') && $GLOBALS['enable_cdr'] && $GLOBALS['enable_cdr_prw']) :
                        // patient reminders collapse widget
                        $dispatchResult = $ed->dispatch(CardRenderEvent::EVENT_HANDLE, new CardRenderEvent('reminder'));
                        $id = "patient_reminders_ps_expand";
                        $viewArgs = [
                            'title' => xl('Patient Reminders'),
                            'id' => $id,
                            'initiallyCollapsed' => (getUserSetting($id) == 0) ? false : true,
                            'btnLabel' => 'Edit',
                            'btnLink' => '../reminder/patient_reminders.php?mode=simple&patient_id=' . attr_url($pid),
                            'linkMethod' => 'html',
                            'bodyClass' => 'notab collapse show',
                            'auth' => AclMain::aclCheckCore('patients', 'reminder', '', 'write'),
                            'prependedInjection' => $dispatchResult->getPrependedInjection(),
                            'appendedInjection' => $dispatchResult->getAppendedInjection(),
                        ];
                        echo $twig->getTwig()->render('patient/card/loader.html.twig', $viewArgs);
                    endif; //end if prw is activated

                    if (AclMain::aclCheckCore('patients', 'disclosure')) :
                        $dispatchResult = $ed->dispatch(CardRenderEvent::EVENT_HANDLE, new CardRenderEvent('disclosure'));
                        // disclosures expand collapse widget
                        $id = "disclosures_ps_expand";
                        $viewArgs = [
                            'title' => xl('Disclosures'),
                            'id' => $id,
                            'initiallyCollapsed' => (getUserSetting($id) == 0) ? false : true,
                            'btnLabel' => 'Edit',
                            'btnLink' => 'disclosure_full.php',
                            'linkMethod' => 'html',
                            'bodyClass' => 'notab collapse show',
                            'auth' => AclMain::aclCheckCore('patients', 'disclosure', '', 'write'),
                            'prependedInjection' => $dispatchResult->getPrependedInjection(),
                            'appendedInjection' => $dispatchResult->getAppendedInjection(),
                        ];
                        echo $twig->getTwig()->render('patient/card/loader.html.twig', $viewArgs);
                    endif; // end if disclosures authorized

                    if ($GLOBALS['amendments'] && AclMain::aclCheckCore('patients', 'amendment')) :
                        $dispatchResult = $ed->dispatch(CardRenderEvent::EVENT_HANDLE, new CardRenderEvent('amendment'));
                        // Amendments widget
                        $sql = "SELECT * FROM amendments WHERE pid = ? ORDER BY amendment_date DESC";
                        $result = sqlStatement($sql, [$pid]);
                        $amendments = [];
                        while ($row = sqlFetchArray($result)) {
                            $amendments[] = $row;
                        }

                        $id = "amendments_ps_expand";
                        $viewArgs = [
                            'title' => xl('Amendments'),
                            'id' => $id,
                            'initiallyCollapsed' => (getUserSetting($id) == 0) ? false : true,
                            'btnLabel' => 'Edit',
                            'btnLink' => $GLOBALS['webroot'] . "/interface/patient_file/summary/list_amendments.php?id=" . attr_url($pid),
                            'btnCLass' => 'rx_modal',
                            'linkMethod' => 'html',
                            'bodyClass' => 'notab collapse show',
                            'auth' => AclMain::aclCheckCore('patients', 'amendment', '', 'write'),
                            'amendments' => $amendments,
                            'prependedInjection' => $dispatchResult->getPrependedInjection(),
                            'appendedInjection' => $dispatchResult->getAppendedInjection(),
                        ];
                        echo $twig->getTwig()->render('patient/card/amendments.html.twig', $viewArgs);
                    endif; // end amendments authorized

                    if (AclMain::aclCheckCore('patients', 'lab')) :
                        $dispatchResult = $ed->dispatch(CardRenderEvent::EVENT_HANDLE, new CardRenderEvent('lab'));
                        // labdata expand collapse widget
                        // check to see if any labdata exist
                        $spruch = "SELECT procedure_report.date_collected AS date
                            FROM procedure_report
                            JOIN procedure_order ON  procedure_report.procedure_order_id = procedure_order.procedure_order_id
                            WHERE procedure_order.patient_id = ?
                            ORDER BY procedure_report.date_collected DESC";
                        $existLabdata = sqlQuery($spruch, array($pid));
                        $widgetAuth = ($existLabdata) ? true : false;

                        $id = "labdata_ps_expand";
                        $viewArgs = [
                            'title' => xl('Labs'),
                            'id' => $id,
                            'initiallyCollapsed' => (getUserSetting($id) == 0) ? false : true,
                            'btnLabel' => 'Trend',
                            'btnLink' => "../summary/labdata.php",
                            'linkMethod' => 'html',
                            'bodyClass' => 'collapse show',
                            'auth' => $widgetAuth,
                            'prependedInjection' => $dispatchResult->getPrependedInjection(),
                            'appendedInjection' => $dispatchResult->getAppendedInjection(),
                        ];
                        echo $twig->getTwig()->render('patient/card/loader.html.twig', $viewArgs);
                    endif; // end labs authorized

                    if ($vitals_is_registered && AclMain::aclCheckCore('patients', 'med')) :
                        $dispatchResult = $ed->dispatch(CardRenderEvent::EVENT_HANDLE, new CardRenderEvent('vital_sign'));
                        // vitals expand collapse widget
                        // check to see if any vitals exist
                        $existVitals = sqlQuery("SELECT * FROM form_vitals WHERE pid=?", array($pid));
                        $widgetAuth = ($existVitals) ? true : false;

                        $id = "vitals_ps_expand";
                        $viewArgs = [
                            'title' => xl('Vitals'),
                            'id' => $id,
                            'initiallyCollapsed' => (getUserSetting($id) == 0) ? false : true,
                            'btnLabel' => 'Trend',
                            'btnLink' => "../encounter/trend_form.php?formname=vitals",
                            'linkMethod' => 'html',
                            'bodyClass' => 'collapse show',
                            'auth' => $widgetAuth,
                            'prependedInjection' => $dispatchResult->getPrependedInjection(),
                            'appendedInjection' => $dispatchResult->getAppendedInjection(),
                        ];
                        echo $twig->getTwig()->render('patient/card/loader.html.twig', $viewArgs);
                    endif; // end vitals

                    // if anyone wants to render anything after the patient demographic list
                    $GLOBALS["kernel"]->getEventDispatcher()->dispatch(RenderEvent::EVENT_SECTION_LIST_RENDER_AFTER, new RenderEvent($pid), 10);

                    // This generates a section similar to Vitals for each LBF form that
                    // supports charting.  The form ID is used as the "widget label".
                    $gfres = sqlStatement("SELECT grp_form_id AS option_id, grp_title AS title, grp_aco_spec
                        FROM layout_group_properties
                        WHERE grp_form_id LIKE 'LBF%'
                        AND grp_group_id = ''
                        AND grp_repeats > 0
                        AND grp_activity = 1
                        ORDER BY grp_seq, grp_title");

                    while ($gfrow = sqlFetchArray($gfres)) :
                        // $jobj = json_decode($gfrow['notes'], true);
                        $LBF_ACO = empty($gfrow['grp_aco_spec']) ? false : explode('|', $gfrow['grp_aco_spec']);
                        if ($LBF_ACO && !AclMain::aclCheckCore($LBF_ACO[0], $LBF_ACO[1])) {
                            continue;
                        }

                        // vitals expand collapse widget
                        $widgetAuth = false;
                        if (!$LBF_ACO || AclMain::aclCheckCore($LBF_ACO[0], $LBF_ACO[1], '', 'write')) {
                            // check to see if any instances exist for this patient
                            $existVitals = sqlQuery("SELECT * FROM forms WHERE pid = ? AND formdir = ? AND deleted = 0", [$pid, $vitals_form_id]);
                            $widgetAuth = $existVitals;
                        }

                        $dispatchResult = $ed->dispatch(CardRenderEvent::EVENT_HANDLE, new CardRenderEvent($gfrow['title']));
                        $viewArgs = [
                            'title' => xl($gfrow['title']),
                            'id' => $vitals_form_id,
                            'initiallyCollapsed' => getUserSetting($vitals_form_id) == true ? true : false,
                            'btnLabel' => 'Trend',
                            'btnLink' => "../encounter/trend_form.php?formname=vitals",
                            'linkMethod' => 'html',
                            'bodyClass' => 'notab collapse show',
                            'auth' => $widgetAuth,
                            'prependedInjection' => $dispatchResult->getPrependedInjection(),
                            'appendedInjection' => $dispatchResult->getAppendedInjection(),
                        ];
                        echo $twig->getTwig()->render('patient/card/loader.html.twig', $viewArgs);
                    endwhile; // end while
                    ?>
                </div> <!-- end left column div -->
                <div class="col-md-4">
                    <!-- start right column div -->
                    <?php
                    if ($GLOBALS['portal_onsite_two_enable']) :
                        $portalCard = new PortalCard($GLOBALS);
                    endif;

                    $sectionRenderEvents = $ed->dispatch(SectionEvent::EVENT_HANDLE, new SectionEvent('secondary'));
                    $sectionCards = $sectionRenderEvents->getCards();

                    $t = $twig->getTwig();

                    foreach ($sectionCards as $card) {
                        $_auth = $card->getAcl();
                        $auth = AclMain::aclCheckCore($_auth[0], $_auth[1]);
                        if (!$auth) {
                            continue;
                        }

                        $btnLabel = false;
                        if ($card->canAdd()) {
                            $btnLabel = 'Add';
                        } elseif ($card->canEdit()) {
                            $btnLabel = 'Edit';
                        }

                        $viewArgs = [
                            'title' => $card->getTitle(),
                            'id' => $card->getIdentifier(),
                            'auth' => $auth,
                            'linkMethod' => 'html',
                            'initiallyCollapsed' => !$card->isInitiallyCollapsed(),
                            'card_bg_color' => $card->getBackgroundColorClass(),
                            'card_text_color' => $card->getTextColorClass(),
                            'forceAlwaysOpen' => !$card->canCollapse(),
                            'btnLabel' => $btnLabel,
                            'btnLink' => 'test',
                        ];

                        echo $t->render($card->getTemplateFile(), array_merge($card->getTemplateVariables(), $viewArgs));
                    }

                    if ($GLOBALS['erx_enable']) :
                        $dispatchResult = $ed->dispatch(CardRenderEvent::EVENT_HANDLE, new CardRenderEvent('demographics'));
                        echo $twig->getTwig()->render('patient/partials/erx.html.twig', [
                            'prependedInjection' => $dispatchResult->getPrependedInjection(),
                            'appendedInjection' => $dispatchResult->getAppendedInjection(),
                        ]);
                    endif;

<<<<<<< HEAD

=======
                    if ($GLOBALS['portal_onsite_two_enable']) :
                        $dispatchResult = $ed->dispatch(CardRenderEvent::EVENT_HANDLE, new CardRenderEvent('portal'));
                        echo $twig->getTwig()->render('patient/partials/portal.html.twig', [
                            'portalAuthorized' => portalAuthorized($pid),
                            'portalLoginHref' => $GLOBALS['webroot'] . "/interface/patient_file/summary/create_portallogin.php",
                            'title' => xl('Patient Portal') . ' / ' . xl('API Access'),
                            'id' => 'patient_portal',
                            'initiallyCollapsed' => (getUserSetting($id) == 0) ? false : true,
                            'prependedInjection' => $dispatchResult->getPrependedInjection(),
                            'appendedInjection' => $dispatchResult->getAppendedInjection(),
                        ]);
                    endif;
>>>>>>> ddc1d717

                    // If there is an ID Card or any Photos show the widget
                    $photos = pic_array($pid, $GLOBALS['patient_photo_category_name']);
                    if ($photos or $idcard_doc_id) {
                        $id = "photos_ps_expand";
                        $dispatchResult = $ed->dispatch(CardRenderEvent::EVENT_HANDLE, new CardRenderEvent('patient_photo'));
                        $viewArgs = [
                            'title' => xl("ID Card / Photos"),
                            'id' => $id,
                            'initiallyCollapsed' => (getUserSetting($id) == 0) ? false : true,
                            'btnLabel' => 'Edit',
                            'linkMethod' => "javascript",
                            'bodyClass' => 'collapse show',
                            'auth' => false,
                            'patientIDCategoryID' => $GLOBALS['patient_id_category_name'],
                            'patientPhotoCategoryName' => $GLOBALS['patient_photo_category_name'],
                            'photos' => $photos,
                            'idCardDocID' => $idcard_doc_id,
                            'prependedInjection' => $dispatchResult->getPrependedInjection(),
                            'appendedInjection' => $dispatchResult->getAppendedInjection(),
                        ];
                        echo $twig->getTwig()->render('patient/card/photo.html.twig', $viewArgs);
                    }

                    // Advance Directives
                    if ($GLOBALS['advance_directives_warning']) {
                        // advance directives expand collapse widget

                        $counterFlag = false; //flag to record whether any categories contain ad records
                        $query = "SELECT id FROM categories WHERE name='Advance Directive'";
                        $myrow2 = sqlQuery($query);
                        $advDirArr = [];
                        if ($myrow2) {
                            $parentId = $myrow2['id'];
                            $query = "SELECT id, name FROM categories WHERE parent=?";
                            $resNew1 = sqlStatement($query, array($parentId));
                            while ($myrows3 = sqlFetchArray($resNew1)) {
                                $categoryId = $myrows3['id'];
                                $nameDoc = $myrows3['name'];
                                $query = "SELECT documents.date, documents.id
                                    FROM documents
                                    INNER JOIN categories_to_documents ON categories_to_documents.document_id=documents.id
                                    WHERE categories_to_documents.category_id=?
                                    AND documents.foreign_id=?
                                    AND documents.deleted = 0
                                    ORDER BY documents.date DESC";
                                $resNew2 = sqlStatement($query, array($categoryId, $pid));
                                $limitCounter = 0; // limit to one entry per category
                                while (($myrows4 = sqlFetchArray($resNew2)) && ($limitCounter == 0)) {
                                    $dateTimeDoc = $myrows4['date'];
                                    // remove time from datetime stamp
                                    $tempParse = explode(" ", $dateTimeDoc);
                                    $dateDoc = $tempParse[0];
                                    $idDoc = $myrows4['id'];
                                    $tmp = [
                                        'pid' => $pid,
                                        'docID' => $idDoc,
                                        'docName' => $nameDoc,
                                        'docDate' => $dateDoc,
                                    ];
                                    $advDirArr[] = $tmp;
                                    $limitCounter = $limitCounter + 1;
                                    $counterFlag = true;
                                }
                            }

                            $id = "adv_directives_ps_expand";

                            $dispatchResult = $ed->dispatch(CardRenderEvent::EVENT_HANDLE, new CardRenderEvent('advance_directive'));
                            $viewArgs = [
                                'title' => xl("Advance Directives"),
                                'id' => $id,
                                'initiallyCollapsed' => (getUserSetting($id) == 0) ? false : true,
                                'btnLabel' => 'Edit',
                                'linkMethod' => "javascript",
                                'btnLink' => "return advdirconfigure();",
                                'bodyClass' => 'collapse show',
                                'auth' => true,
                                'advDirArr' => $advDirArr,
                                'counterFlag' => $counterFlag,
                                'prependedInjection' => $dispatchResult->getPrependedInjection(),
                                'appendedInjection' => $dispatchResult->getAppendedInjection(),
                            ];
                            echo $twig->getTwig()->render('patient/card/adv_dir.html.twig', $viewArgs);
                        }
                    }  // close advanced dir block

                    // Show Clinical Reminders for any user that has rules that are permitted.
                    $clin_rem_check = resolve_rules_sql('', '0', true, '', $_SESSION['authUser']);
                    $cdr = $GLOBALS['enable_cdr'];
                    $cdr_crw = $GLOBALS['enable_cdr_crw'];
                    if (!empty($clin_rem_check) && $cdr && $cdr_crw && AclMain::aclCheckCore('patients', 'alert')) {
                        // clinical summary expand collapse widget
                        $id = "clinical_reminders_ps_expand";
                        $dispatchResult = $ed->dispatch(CardRenderEvent::EVENT_HANDLE, new CardRenderEvent('clinical_reminders'));
                        $viewArgs = [
                            'title' => xl("Clinical Reminders"),
                            'id' => $id,
                            'initiallyCollapsed' => (getUserSetting($id) == 0) ? false : true,
                            'btnLabel' => "Edit",
                            'btnLink' => "../reminder/clinical_reminders.php?patient_id=" . attr_url($pid),
                            'linkMethod' => "html",
                            'auth' => AclMain::aclCheckCore('patients', 'alert', '', 'write'),
                            'prependedInjection' => $dispatchResult->getPrependedInjection(),
                            'appendedInjection' => $dispatchResult->getAppendedInjection(),
                        ];
                        echo $twig->getTwig()->render('patient/card/loader.html.twig', $viewArgs);
                    } // end if crw

                    $displayAppts = false;
                    $displayRecurrAppts = false;
                    $displayPastAppts = false;

                    // Show current and upcoming appointments.
                    // Recurring appointment support and Appointment Display Sets
                    // added to Appointments by Ian Jardine ( epsdky ).
                    if (isset($pid) && !$GLOBALS['disable_calendar'] && AclMain::aclCheckCore('patients', 'appt')) {
                        $displayAppts = true;
                        $current_date2 = date('Y-m-d');
                        $events = array();
                        $apptNum = (int) $GLOBALS['number_of_appts_to_show'];
                        $apptNum2 = ($apptNum != 0) ? abs($apptNum) : 10;

                        $mode1 = !$GLOBALS['appt_display_sets_option'];
                        $colorSet1 = $GLOBALS['appt_display_sets_color_1'];
                        $colorSet2 = $GLOBALS['appt_display_sets_color_2'];
                        $colorSet3 = $GLOBALS['appt_display_sets_color_3'];
                        $colorSet4 = $GLOBALS['appt_display_sets_color_4'];
                        $extraAppts = ($mode1) ? 1 : 6;
                        $extraApptDate = '';

                        $past_appts = [];
                        $recallArr = [];

                        $events = fetchNextXAppts($current_date2, $pid, $apptNum2 + $extraAppts, true);

                        if ($events) {
                            $selectNum = 0;
                            $apptNumber = count($events);
                            //
                            if ($apptNumber <= $apptNum2) {
                                $extraApptDate = '';
                                //
                            } elseif ($mode1 && $apptNumber == $apptNum2 + 1) {
                                $extraApptDate = $events[$apptNumber - 1]['pc_eventDate'];
                                array_pop($events);
                                --$apptNumber;
                                $selectNum = 1;
                                //
                            } elseif ($apptNumber == $apptNum2 + 6) {
                                $extraApptDate = $events[$apptNumber - 1]['pc_eventDate'];
                                array_pop($events);
                                --$apptNumber;
                                $selectNum = 2;
                                //
                            } else { // mode 2 - $apptNum2 < $apptNumber < $apptNum2 + 6
                                $extraApptDate = '';
                                $selectNum = 2;
                                //
                            }

                            $limitApptIndx = $apptNum2 - 1;
                            $limitApptDate = $events[$limitApptIndx]['pc_eventDate'] ?? '';

                            switch ($selectNum) {
                                case 2:
                                    $lastApptIndx = $apptNumber - 1;
                                    $thisNumber = $lastApptIndx - $limitApptIndx;
                                    for ($i = 1; $i <= $thisNumber; ++$i) {
                                        if ($events[$limitApptIndx + $i]['pc_eventDate'] != $limitApptDate) {
                                            $extraApptDate = $events[$limitApptIndx + $i]['pc_eventDate'];
                                            $events = array_slice($events, 0, $limitApptIndx + $i);
                                            break;
                                        }
                                    }
                                    // Break in the loop to improve performance
                                case 1:
                                    $firstApptIndx = 0;
                                    for ($i = 1; $i <= $limitApptIndx; ++$i) {
                                        if ($events[$limitApptIndx - $i]['pc_eventDate'] != $limitApptDate) {
                                            $firstApptIndx = $apptNum2 - $i;
                                            break;
                                        }
                                    }
                                    // Break in the loop to improve performance
                            }

                            if ($extraApptDate) {
                                if ($extraApptDate != $limitApptDate) {
                                    $apptStyle2 = " style='background-color:" . attr($colorSet3) . ";'";
                                } else {
                                    $apptStyle2 = " style='background-color:" . attr($colorSet4) . ";'";
                                }
                            }
                        }

                        $count = 0;
                        $toggleSet = true;
                        $priorDate = "";
                        $therapyGroupCategories = array();
                        $query = sqlStatement("SELECT pc_catid FROM openemr_postcalendar_categories WHERE pc_cattype = 3 AND pc_active = 1");
                        while ($result = sqlFetchArray($query)) {
                            $therapyGroupCategories[] = $result['pc_catid'];
                        }

                        // Build the UI Loop
                        $appts = [];
                        foreach ($events as $row) {
                            $count++;
                            $dayname = date("D", strtotime($row['pc_eventDate']));
                            $displayMeridiem = ($GLOBALS['time_display_format'] == 0) ? "" : "am";
                            $disphour = substr($row['pc_startTime'], 0, 2) + 0;
                            $dispmin = substr($row['pc_startTime'], 3, 2);
                            if ($disphour >= 12 && $GLOBALS['time_display_format'] == 1) {
                                $displayMeridiem = "pm";
                                if ($disphour > 12) {
                                    $disphour -= 12;
                                }
                            }

                            // Note the translaution occurs here instead of in teh Twig file for some specific concatenation needs
                            $etitle = xl('(Click to edit)');
                            if ($row['pc_hometext'] != "") {
                                $etitle = xl('Comments') . ": " . ($row['pc_hometext']) . "\r\n" . $etitle;
                            }

                            if ($extraApptDate && $count > $firstApptIndx) {
                                $apptStyle = $apptStyle2;
                            } else {
                                if ($row['pc_eventDate'] != $priorDate) {
                                    $priorDate = $row['pc_eventDate'];
                                    $toggleSet = !$toggleSet;
                                }

                                $bgColor = ($toggleSet) ? $colorSet2 : $colorSet1;
                            }

                            $row['pc_eventTime'] = sprintf("%02d", $disphour) . ":{$dispmin}";
                            $row['pc_status'] = generate_display_field(array('data_type' => '1', 'list_id' => 'apptstat'), $row['pc_apptstatus']);

                            if (in_array($row['pc_catid'], $therapyGroupCategories)) {
                                $row['groupName'] = getGroup($row['pc_gid'])['group_name'];
                            }

                            $row['uname'] = text($row['ufname'] . " " . $row['ulname']);
                            $row['bgColor'] = $bgColor;
                            $row['dayName'] = $dayname;
                            $row['displayMeridiem'] = $displayMeridiem;
                            $row['jsEvent'] = attr_js(preg_replace("/-/", "", $row['pc_eventDate'])) . ', ' . attr_js($row['pc_eid']);
                            $appts[] = $row;
                        }

                        if ($resNotNull) {
                            // Show Recall if one exists
                            $query = sqlStatement("SELECT * FROM medex_recalls WHERE r_pid = ?", [$pid]);
                            $recallArr = [];
                            while ($result2 = sqlFetchArray($query)) {
                                //tabYourIt('recall', 'main/messages/messages.php?go=' + choice);
                                //parent.left_nav.loadFrame('1', tabNAME, url);
                                $recallArr[] = [
                                    'date' => $result2['r_eventDate'],
                                    'reason' => $result2['r_reason'],
                                ];
                                $count2++;
                            }
                            $id = "recall_ps_expand";
                            $dispatchResult = $ed->dispatch(CardRenderEvent::EVENT_HANDLE, new CardRenderEvent('recall'));
                            echo $twig->getTwig()->render('patient/card/recall.html.twig', [
                                'title' => xl('Recall'),
                                'id' => $id,
                                'initiallyCollapsed' => (getUserSetting($id) == 0) ? false : true,
                                'recalls' => $recallArr,
                                'recallsAvailable' => ($count < 1 && empty($count2)) ? false : true,
                                'prependedInjection' => $dispatchResult->getPrependedInjection(),
                                'appendedInjection' => $dispatchResult->getAppendedInjection(),
                            ]);
                        }
                    } // End of Appointments Widget.

                    /* Widget that shows recurrences for appointments. */
                    $recurr = [];
                    if (isset($pid) && !$GLOBALS['disable_calendar'] && $GLOBALS['appt_recurrences_widget'] && AclMain::aclCheckCore('patients', 'appt')) {
                        $displayRecurrAppts = true;
                        $count = 0;
                        $toggleSet = true;
                        $priorDate = "";

                        //Fetch patient's recurrences. Function returns array with recurrence appointments' category, recurrence pattern (interpreted), and end date.
                        $recurrences = fetchRecurrences($pid);
                        if (!empty($recurrences)) {
                            foreach ($recurrences as $row) {
                                if (!recurrence_is_current($row['pc_endDate'])) {
                                    continue;
                                }

                                if (ends_in_a_week($row['pc_endDate'])) {
                                    $row['close_to_end'] = true;
                                }
                                $recurr[] = $row;
                            }
                        }
                    }
                    /* End of recurrence widget */

                    // Show PAST appointments.
                    // added by Terry Hill to allow reverse sorting of the appointments
                    $direction = "ASC";
                    if ($GLOBALS['num_past_appointments_to_show'] < 0) {
                        $direction = "DESC";
                        ($showpast = -1 * $GLOBALS['num_past_appointments_to_show']);
                    } else {
                        $showpast = $GLOBALS['num_past_appointments_to_show'];
                    }

                    if (isset($pid) && !$GLOBALS['disable_calendar'] && $showpast > 0 && AclMain::aclCheckCore('patients', 'appt')) {
                        $displayPastAppts = true;
                        $query = "SELECT e.pc_eid, e.pc_aid, e.pc_title, e.pc_eventDate, e.pc_startTime, e.pc_hometext, u.fname, u.lname, u.mname, c.pc_catname, e.pc_apptstatus
                            FROM openemr_postcalendar_events AS e,
                                users AS u,
                                openemr_postcalendar_categories AS c
                            WHERE e.pc_pid = ?
                                AND e.pc_eventDate < CURRENT_DATE
                                AND u.id = e.pc_aid
                                AND e.pc_catid = c.pc_catid
                            ORDER BY e.pc_eventDate " . escape_sort_order($direction) . " , e.pc_startTime DESC LIMIT " . escape_limit($showpast);

                        $pres = sqlStatement($query, array($pid));

                        $count = 0;

                        while ($row = sqlFetchArray($pres)) {
                            $count++;
                            $dayname = date("D", strtotime($row['pc_eventDate']));
                            $displayMeridiem = "am";
                            $disphour = substr($row['pc_startTime'], 0, 2) + 0;
                            $dispmin = substr($row['pc_startTime'], 3, 2);
                            if ($disphour >= 12) {
                                $displayMeridiem = "pm";
                                if ($disphour > 12 && $GLOBALS['time_display_format'] == 1) {
                                    $disphour -= 12;
                                }
                            }

                            $petitle = xl('(Click to edit)');
                            if ($row['pc_hometext'] != "") {
                                $petitle = xl('Comments') . ": " . ($row['pc_hometext']) . "\r\n" . $petitle;
                            }

                            $row['pc_status'] = generate_display_field(array('data_type' => '1', 'list_id' => 'apptstat'), $row['pc_apptstatus']);
                            $row['dayName'] = $dayname;
                            $row['pc_eventTime'] = sprintf("%02d", $disphour) . ":{$dispmin}";
                            $row['uname'] = text($row['fname'] . " " . $row['lname']);
                            $past_appts[] = $row;
                        }
                    }
                    // END of past appointments

                    // Display the Appt card
                    $id = "appointments_ps_expand";
                    $dispatchResult = $ed->dispatch(CardRenderEvent::EVENT_HANDLE, new CardRenderEvent('appointment'));
                    echo $twig->getTwig()->render('patient/card/appointments.html.twig', [
                        'title' => xl("Appointments"),
                        'id' => $id,
                        'initiallyCollapsed' => (getUserSetting($id) == 0) ? false : true,
                        'btnLabel' => "Add",
                        'btnLink' => "return newEvt()",
                        'linkMethod' => "javascript",
                        'appts' => $appts,
                        'recurrAppts' => $recurr,
                        'pastAppts' => $past_appts,
                        'displayAppts' => $displayAppts,
                        'displayRecurrAppts' => $displayRecurrAppts,
                        'displayPastAppts' => $displayPastAppts,
                        'extraApptDate' => $extraApptDate,
                        'therapyGroupCategories' => $therapyGroupCategories,
                        'auth' => $resNotNull && (AclMain::aclCheckCore('patients', 'appt', '', 'write') || AclMain::aclCheckCore('patients', 'appt', '', 'addonly')),
                        'resNotNull' => $resNotNull,
                        'prependedInjection' => $dispatchResult->getPrependedInjection(),
                        'appendedInjection' => $dispatchResult->getAppendedInjection(),
                    ]);

                    echo "<div id=\"stats_div\"></div>";

                    // TRACK ANYTHING
                    // Determine if track_anything form is in use for this site.
                    $tmp = sqlQuery("SELECT count(*) AS count FROM registry WHERE directory = 'track_anything' AND state = 1");
                    $track_is_registered = $tmp['count'];
                    if ($track_is_registered) {
                        $spruch = "SELECT id FROM forms WHERE pid = ? AND formdir = ?";
                        $existTracks = sqlQuery($spruch, array($pid, "track_anything"));
                        $id = "track_anything_ps_expand";
                        $dispatchResult = $ed->dispatch(CardRenderEvent::EVENT_HANDLE, new CardRenderEvent('track_anything'));
                        echo $twig->getTwig()->render('patient/card/loader.html.twig', [
                            'title' => xl("Tracks"),
                            'id' => $id,
                            'initiallyCollapsed' => (getUserSetting($id) == 0) ? false : true,
                            'btnLink' => "../../forms/track_anything/create.php",
                            'linkMethod' => "html",
                            'prependedInjection' => $dispatchResult->getPrependedInjection(),
                            'appendedInjection' => $dispatchResult->getAppendedInjection(),
                        ]);
                    }  // end track_anything

                    if ($thisauth) :
                        echo $twig->getTwig()->render('patient/partials/delete.html.twig', [
                            'isAdmin' => AclMain::aclCheckCore('admin', 'super'),
                            'allowPatientDelete' => $GLOBALS['allow_pat_delete'],
                            'csrf' => CsrfUtils::collectCsrfToken(),
                            'pid' => $pid
                        ]);
                    endif;
                    ?>
                </div> <!-- end right column div -->
                </div> <!-- end div.main > row:first  -->
            </div> <!-- end main content div -->
        </div><!-- end container div -->
        <?php $oemr_ui->oeBelowContainerDiv(); ?>
        <script>
            // Array of skip conditions for the checkSkipConditions() function.
            var skipArray = [
                <?php echo ($condition_str ?? ''); ?>
            ];
            checkSkipConditions();

            var isPost = <?php echo js_escape($showEligibility ?? false); ?>;
            var listId = '#' + <?php echo js_escape($list_id); ?>;
            $(function() {
                $(listId).addClass("active");
                if (isPost === true) {
                    $("#eligibility").click();
                    $("#eligibility").get(0).scrollIntoView();
                }
            });
        </script>
</body>

</html><|MERGE_RESOLUTION|>--- conflicted
+++ resolved
@@ -1357,9 +1357,6 @@
                         ]);
                     endif;
 
-<<<<<<< HEAD
-
-=======
                     if ($GLOBALS['portal_onsite_two_enable']) :
                         $dispatchResult = $ed->dispatch(CardRenderEvent::EVENT_HANDLE, new CardRenderEvent('portal'));
                         echo $twig->getTwig()->render('patient/partials/portal.html.twig', [
@@ -1372,7 +1369,6 @@
                             'appendedInjection' => $dispatchResult->getAppendedInjection(),
                         ]);
                     endif;
->>>>>>> ddc1d717
 
                     // If there is an ID Card or any Photos show the widget
                     $photos = pic_array($pid, $GLOBALS['patient_photo_category_name']);
