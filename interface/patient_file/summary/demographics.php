<?php

/**
*
* Patient summary screen.
*
* @package   OpenEMR
* @link      http://www.open-emr.org
* @author    Brady Miller <brady.g.miller@gmail.com>
* @author    Sharon Cohen <sharonco@matrix.co.il>
* @author    Stephen Waite <stephen.waite@cmsvt.com>
* @author    Ranganath Pathak <pathak@scrs1.org>
* @copyright Copyright (c) 2017-2020 Brady Miller <brady.g.miller@gmail.com>
* @copyright Copyright (c) 2017 Sharon Cohen <sharonco@matrix.co.il>
* @copyright Copyright (c) 2018-2020 Stephen Waite <stephen.waite@cmsvt.com>
* @copyright Copyright (c) 2018 Ranganath Pathak <pathak@scrs1.org>
* @license   https://github.com/openemr/openemr/blob/master/LICENSE GNU General Public License 3
*/

require_once("../../globals.php");
require_once("$srcdir/patient.inc");
require_once("$srcdir/options.inc.php");
require_once("../history/history.inc.php");
require_once("$srcdir/clinical_rules.php");
require_once("$srcdir/group.inc");
require_once(dirname(__FILE__) . "/../../../library/appointments.inc.php");

use OpenEMR\Billing\EDI270;
use OpenEMR\Common\Acl\AclMain;
use OpenEMR\Common\Csrf\CsrfUtils;
use OpenEMR\Common\Session\SessionUtil;
use OpenEMR\Core\Header;
use OpenEMR\Events\PatientDemographics\ViewEvent;
use OpenEMR\Menu\PatientMenuRole;
use OpenEMR\OeUI\OemrUI;
use OpenEMR\Reminder\BirthdayReminder;

// Set session for pid (via setpid). Also set session for encounter (if applicable)
if (isset($_GET['set_pid'])) {
    require_once("$srcdir/pid.inc");
    setpid($_GET['set_pid']);
    if (isset($_GET['set_encounterid']) && (intval($_GET['set_encounterid']) > 0)) {
        $encounter = intval($_GET['set_encounterid']);
        SessionUtil::setSession('encounter', $encounter);
    }
}

$active_reminders = false;
$all_allergy_alerts = false;
if ($GLOBALS['enable_cdr']) {
//CDR Engine stuff
    if ($GLOBALS['enable_allergy_check'] && $GLOBALS['enable_alert_log']) {
        //Check for new allergies conflicts and throw popup if any exist(note need alert logging to support this)
        $new_allergy_alerts = allergy_conflict($pid, 'new', $_SESSION['authUser']);
        if (!empty($new_allergy_alerts)) {
            $pod_warnings = '';
            foreach ($new_allergy_alerts as $new_allergy_alert) {
                $pod_warnings .= js_escape($new_allergy_alert) . ' + "\n"';
            }
            $allergyWarningMessage = '<script>alert(' . xlj('WARNING - FOLLOWING ACTIVE MEDICATIONS ARE ALLERGIES') . ' + "\n" + ' . $pod_warnings . ')</script>';
        }
    }

    if ((empty($_SESSION['alert_notify_pid']) || ($_SESSION['alert_notify_pid'] != $pid)) && isset($_GET['set_pid']) && $GLOBALS['enable_cdr_crp']) {
        // showing a new patient, so check for active reminders and allergy conflicts, which use in active reminder popup
        $active_reminders = active_alert_summary($pid, "reminders-due", '', 'default', $_SESSION['authUser'], true);
        if ($GLOBALS['enable_allergy_check']) {
            $all_allergy_alerts = allergy_conflict($pid, 'all', $_SESSION['authUser'], true);
        }
    }
    SessionUtil::setSession('alert_notify_pid', $pid);
    // can not output html until after above setSession call
    if (!empty($allergyWarningMessage)) {
        echo $allergyWarningMessage;
    }
}
//Check to see is only one insurance is allowed
if ($GLOBALS['insurance_only_one']) {
    $insurance_array = array('primary');
} else {
    $insurance_array = array('primary', 'secondary', 'tertiary');
}

function print_as_money($money)
{
    preg_match("/(\d*)\.?(\d*)/", $money, $moneymatches);
    $tmp = wordwrap(strrev($moneymatches[1]), 3, ",", 1);
    $ccheck = strrev($tmp);
    if ($ccheck[0] == ",") {
        $tmp = substr($ccheck, 1, strlen($ccheck) - 1);
    }

    if ($moneymatches[2] != "") {
        return "$ " . strrev($tmp) . "." . $moneymatches[2];
    } else {
        return "$ " . strrev($tmp);
    }
}

// get an array from Photos category
function pic_array($pid, $picture_directory)
{
    $pics = array();
    $sql_query = "select documents.id from documents join categories_to_documents " .
    "on documents.id = categories_to_documents.document_id " .
    "join categories on categories.id = categories_to_documents.category_id " .
    "where categories.name like ? and documents.foreign_id = ?";
    if ($query = sqlStatement($sql_query, array($picture_directory, $pid))) {
        while ($results = sqlFetchArray($query)) {
            array_push($pics, $results['id']);
        }
    }

    return ($pics);
}

// Get the document ID of the first document in a specific catg.
function get_document_by_catg($pid, $doc_catg)
{

    $result = array();

    if ($pid and $doc_catg) {
        $result = sqlQuery("SELECT d.id, d.date, d.url FROM " .
        "documents AS d, categories_to_documents AS cd, categories AS c " .
        "WHERE d.foreign_id = ? " .
        "AND cd.document_id = d.id " .
        "AND c.id = cd.category_id " .
        "AND c.name LIKE ? " .
        "ORDER BY d.date DESC LIMIT 1", array($pid, $doc_catg));
    }

    return ($result['id']);
}

// Display image in 'widget style'
function image_widget($doc_id, $doc_catg)
{
    global $pid, $web_root;
    $docobj = new Document($doc_id);
    $image_file = $docobj->get_url_file();
    $image_width = $GLOBALS['generate_doc_thumb'] == 1 ? '' : 'width=100';
    $extension = substr($image_file, strrpos($image_file, "."));
    $viewable_types = array('.png', '.jpg', '.jpeg', '.png', '.bmp', '.PNG', '.JPG', '.JPEG', '.PNG', '.BMP');
    if (in_array($extension, $viewable_types)) { // extension matches list
        $to_url = "<td> <a href = '$web_root" .
        "/controller.php?document&retrieve&patient_id=" . attr_url($pid) . "&document_id=" . attr_url($doc_id) . "&as_file=false&original_file=true&disable_exit=false&show_original=true'" .
        " onclick='top.restoreSession();' class='image_modal'>" .
        " <img src = '$web_root" .
        "/controller.php?document&retrieve&patient_id=" . attr_url($pid) . "&document_id=" . attr_url($doc_id) . "&as_file=false'" .
        " $image_width alt='" . attr($doc_catg) . ":" . attr($image_file) . "'>  </a> </td> <td valign='center'>" .
        text($doc_catg) . '<br />&nbsp;' . text($image_file) .
        "</td>";
    } else {
        $to_url = "<td> <a href='" . $web_root . "/controller.php?document&retrieve" .
        "&patient_id=" . attr_url($pid) . "&document_id=" . attr_url($doc_id) . "'" .
        " onclick='top.restoreSession()' class='btn btn-primary btn-sm'>" .
        "<span>" .
        xlt("View") . "</a> &nbsp;" .
        text("$doc_catg - $image_file") .
        "</span> </td>";
    }

    echo "<table><tr>";
    echo $to_url;
    echo "</tr></table>";
}

// Determine if the Vitals form is in use for this site.
$tmp = sqlQuery("SELECT count(*) AS count FROM registry WHERE " .
"directory = 'vitals' AND state = 1");
$vitals_is_registered = $tmp['count'];

// Get patient/employer/insurance information.
//
$result = getPatientData($pid, "*, DATE_FORMAT(DOB,'%Y-%m-%d') as DOB_YMD");
$result2 = getEmployerData($pid);
$result3 = getInsuranceData($pid, "primary", "copay, provider, DATE_FORMAT(`date`,'%Y-%m-%d') as effdate");
$insco_name = "";
if ($result3['provider']) {   // Use provider in case there is an ins record w/ unassigned insco
    $insco_name = getInsuranceProvider($result3['provider']);
}
?>
<html>

<head>

<?php
Header::setupHeader(['common']);
require_once("$srcdir/options.js.php");
?>
<script>
    function oldEvt(apptdate, eventid) {
        let title = <?php echo xlj('Appointments'); ?>;
        dlgopen('../../main/calendar/add_edit_event.php?date=' + encodeURIComponent(apptdate) + '&eid=' + encodeURIComponent(eventid), '_blank', 800, 500, '', title);
    }

    function advdirconfigure() {
        dlgopen('advancedirectives.php', '_blank', 400, 500);
    }

    function refreshme() {
        top.restoreSession();
        location.reload();
    }

    // Process click on Delete link.
    function deleteme() { // @todo don't think this is used any longer!!
        dlgopen('../deleter.php?patient=' + <?php echo js_url($pid); ?> +'&csrf_token_form=' + <?php echo js_url(CsrfUtils::collectCsrfToken()); ?>, '_blank', 500, 450, '', '', {
            allowResize: false,
            allowDrag: false,
            dialogId: 'patdel',
            type: 'iframe'
        });
        return false;
    }

    // Called by the deleteme.php window on a successful delete.
    function imdeleted() {
        top.clearPatient();
    }

    function newEvt() {
        let title = <?php echo xlj('Appointments'); ?>;
        let url = '../../main/calendar/add_edit_event.php?patientid=' + <?php echo js_url($pid); ?>;
        dlgopen(url, '_blank', 800, 500, '', title);
        return false;
    }

</script>

<script>

    function toggleIndicator(target, div) {
// <i id="show_hide" class="fa fa-lg small fa-eye-slash" title="Click to Hide"></i>
        $mode = $(target).find(".indicator").text();
        if ($mode == <?php echo xlj('collapse'); ?> ) {
            $(target).find(".indicator").text(<?php echo xlj('expand'); ?>);
            $("#" + div).hide();
            $.post("../../../library/ajax/user_settings.php",
                {
                    target: div,
                    mode: 0,
                    csrf_token_form: <?php echo js_escape(CsrfUtils::collectCsrfToken()); ?>
                }
            );
        } else {
            $(target).find(".indicator").text(<?php echo xlj('collapse'); ?>);
            $("#" + div).show();
            $.post("../../../library/ajax/user_settings.php",
                {
                    target: div,
                    mode: 1,
                    csrf_token_form: <?php echo js_escape(CsrfUtils::collectCsrfToken()); ?>
                }
            );
        }
    }

    // edit prescriptions dialog.
    // called from stats.php.
    //
    function editScripts(url) {
        var AddScript = function () {

            var __this = $(this);
            __this.find("#clearButton").css("display", "");
            __this.find("#backButton").css("display", "");
            __this.find("#addButton").css("display", "none");

            var iam = top.frames.editScripts;
            iam.location.href = '<?php echo $GLOBALS['webroot']?>/controller.php?prescription&edit&id=0&pid=' + <?php echo js_url($pid); ?>;
        };
        var ListScripts = function () {

            var __this = $(this);
            __this.find("#clearButton").css("display", "none");
            __this.find("#backButton").css("display", "none");
            __this.find("#addButton").css("display", "");
            var iam = top.frames.editScripts
            iam.location.href = '<?php echo $GLOBALS['webroot']?>/controller.php?prescription&list&id=' + <?php echo js_url($pid); ?>;
        };

        let title = <?php echo xlj('Prescriptions'); ?>;
        let w = 910; // for weno width

        dlgopen(url, 'editScripts', w, 300, '', '', {
            buttons: [
                {text: <?php echo xlj('Add'); ?>, close: false, id: 'addButton', class: 'btn-primary btn-sm', click: AddScript},
                {text: <?php echo xlj('Clear'); ?>, close: false, id: 'clearButton', style: 'display:none;', class: 'btn-primary btn-sm', click: AddScript},
                {text: <?php echo xlj('Back'); ?>, close: false, id: 'backButton', style: 'display:none;', class: 'btn-primary btn-sm', click: ListScripts},
                {text: <?php echo xlj('Done'); ?>, close: true, id: 'doneButton', class: 'btn-secondary btn-sm'}
            ],
            onClosed: 'refreshme',
            allowResize: true,
            allowDrag: true,
            dialogId: 'editscripts',
            type: 'iframe'
        });
    }

    function doPublish() {
        let title = <?php echo xlj('Publish Patient to FHIR Server'); ?>;
        let url = top.webroot_url + '/phpfhir/providerPublishUI.php?patient_id=' + <?php echo js_url($pid); ?>;

        dlgopen(url, 'publish', 'modal-mlg', 750, '', '', {
            buttons: [
                {text: <?php echo xlj('Done'); ?>, close: true, style: 'default btn-sm'}
            ],
            allowResize: true,
            allowDrag: true,
            dialogId: '',
            type: 'iframe'
        });
    }

    /**
     * async function fetchHtml(...)
     *
     * @param {*} url
     * @param {boolean} embedded
     * @param {boolean} sessionRestore
     * @returns {text}
     */
    async function fetchHtml(url, embedded = false, sessionRestore = false) {
        if (sessionRestore === true) {
            // restore cookie before fetch.
            top.restoreSession();
        }
        let csrf = new FormData;
        // a security given.
        csrf.append("csrf_token_form", <?php echo js_escape(CsrfUtils::collectCsrfToken()); ?>);
        if (embedded === true) {
            // special formatting in certain widgets.
            csrf.append("embeddedScreen", true);
        }

        const response = await fetch(url, {
            method: 'POST',
            credentials: 'same-origin',
            body: csrf
        });
        return await response.text();
    }

    /**
     * async function placeHtml(...) will await fetch of html then place in divId.
     * This function will return a promise for use to init various items regarding
     * inserted HTML if needed.
     * If divId does not exist, then will skip.
     * Example
     *
     * @param {*} url
     * @param {string} divId id
     * @param {boolean} embedded
     * @param {boolean} sessionRestore
     * @returns {object} promise
     */
    async function placeHtml(url, divId, embedded = false, sessionRestore = false) {
        const contentDiv = document.getElementById(divId);
        if (contentDiv) {
            await fetchHtml(url, embedded, sessionRestore).then(fragment => {
                contentDiv.innerHTML = fragment;
            });
        }
    }

    if (typeof load_location === 'undefined') {
        function load_location(location) {
            top.restoreSession();
            document.location = location;
        }
    }

    $(function () {
        var msg_updation = '';
        <?php
        if ($GLOBALS['erx_enable']) {
            $soap_status = sqlStatement("select soap_import_status,pid from patient_data where pid=? and soap_import_status in ('1','3')", array($pid));
            while ($row_soapstatus = sqlFetchArray($soap_status)) { ?>
        top.restoreSession();
        $.ajax({
            type: "POST",
            url: "../../soap_functions/soap_patientfullmedication.php",
            dataType: "html",
            data: {
                patient:<?php echo js_escape($row_soapstatus['pid']); ?>,
            },
            async: false,
            success: function (thedata) {
                //alert(thedata);
                msg_updation += thedata;
            },
            error: function () {
                alert('ajax error');
            }
        });

        top.restoreSession();
        $.ajax({
            type: "POST",
            url: "../../soap_functions/soap_allergy.php",
            dataType: "html",
            data: {
                patient:<?php echo js_escape($row_soapstatus['pid']); ?>,
            },
            async: false,
            success: function (thedata) {
                //alert(thedata);
                msg_updation += thedata;
            },
            error: function () {
                alert('ajax error');
            }
        });
                <?php
                if ($GLOBALS['erx_import_status_message']) { ?>
        if (msg_updation)
            alert(msg_updation);
                    <?php
                }
            }
        }
        ?>

        // load divs
        placeHtml("stats.php", "stats_div", true);
        placeHtml("pnotes_fragment.php", 'pnotes_ps_expand');
        placeHtml("disc_fragment.php", "disclosures_ps_expand");
        placeHtml("labdata_fragment.php", "labdata_ps_expand");
        placeHtml("track_anything_fragment.php", "track_anything_ps_expand");
        <?php if ($vitals_is_registered && AclMain::aclCheckCore('patients', 'med')) { ?>
        // Initialize the Vitals form if it is registered and user is authorized.
        placeHtml("vitals_fragment.php", "vitals_ps_expand");
        <?php } ?>

        <?php if ($GLOBALS['enable_cdr'] && $GLOBALS['enable_cdr_crw']) { ?>
        placeHtml("clinical_reminders_fragment.php", "clinical_reminders_ps_expand", true, true).then(() => {
            // (note need to place javascript code here also to get the dynamic link to work)
            $(".medium_modal").on('click', function (e) {
                e.preventDefault();
                e.stopPropagation();
                dlgopen('', '', 800, 200, '', '', {
                    buttons: [
                        {text: <?php echo xlj('Close'); ?>, close: true, style: 'default btn-sm'}
                    ],
                    onClosed: 'refreshme',
                    allowResize: false,
                    allowDrag: true,
                    dialogId: 'demreminder',
                    type: 'iframe',
                    url: $(this).attr('href')
                });
            });
        });
        <?php } // end crw?>

        <?php if ($GLOBALS['enable_cdr'] && $GLOBALS['enable_cdr_prw']) { ?>
        placeHtml("patient_reminders_fragment.php", "patient_reminders_ps_expand", false, true);
        <?php } // end prw?>

        <?php
        // Initialize for each applicable LBF form.
        $gfres = sqlStatement("SELECT grp_form_id FROM layout_group_properties WHERE " .
            "grp_form_id LIKE 'LBF%' AND grp_group_id = '' AND grp_repeats > 0 AND grp_activity = 1 " .
            "ORDER BY grp_seq, grp_title");
        while ($gfrow = sqlFetchArray($gfres)) { ?>
        $(<?php echo js_escape("#" . $gfrow['grp_form_id'] . "_ps_expand"); ?>).load("lbf_fragment.php?formname=" + <?php echo js_url($gfrow['grp_form_id']); ?>,
            {
                csrf_token_form: <?php echo js_escape(CsrfUtils::collectCsrfToken()); ?>
            }
        );
        <?php } ?>
        tabbify();

// modal for dialog boxes
        $(".large_modal").on('click', function (e) {
            e.preventDefault();
            e.stopPropagation();
            dlgopen('', '', 1000, 600, '', '', {
                buttons: [
                    {text: <?php echo xlj('Close'); ?>, close: true, style: 'default btn-sm'}
                ],
                allowResize: true,
                allowDrag: true,
                dialogId: '',
                type: 'iframe',
                url: $(this).attr('href')
            });
        });

        $(".rx_modal").on('click', function (e) {
            e.preventDefault();
            e.stopPropagation();
            var AddAmendment = function () {
                var iam = top.frames.editAmendments;
                iam.location.href = "<?php echo $GLOBALS['webroot']?>/interface/patient_file/summary/add_edit_amendments.php"
            };
            var ListAmendments = function () {
                var iam = top.frames.editAmendments;
                iam.location.href = "<?php echo $GLOBALS['webroot']?>/interface/patient_file/summary/list_amendments.php"
            };
            var title = <?php echo xlj('Amendments'); ?>;
            dlgopen('', 'editAmendments', 800, 300, '', title, {
                buttons: [
                    {text: <?php echo xlj('Add'); ?>, close: false, style: 'primary  btn-sm', click: AddAmendment},
                    {text: <?php echo xlj('List'); ?>, close: false, style: 'primary  btn-sm', click: ListAmendments},
                    {text: <?php echo xlj('Done'); ?>, close: true, style: 'default btn-sm'}
                ],
                onClosed: 'refreshme',
                allowResize: true,
                allowDrag: true,
                dialogId: '',
                type: 'iframe',
                url: $(this).attr('href')
            });
        });

// modal for image viewer
        $(".image_modal").on('click', function (e) {
            e.preventDefault();
            e.stopPropagation();
            dlgopen('', '', 400, 300, '', <?php echo xlj('Patient Images'); ?>, {
                allowResize: true,
                allowDrag: true,
                dialogId: '',
                type: 'iframe',
                url: $(this).attr('href')
            });
        });

        $(".deleter").on('click', function (e) {
            e.preventDefault();
            e.stopPropagation();
            dlgopen('', '', 600, 360, '', '', {
                buttons: [
                    {text: <?php echo xlj('Close'); ?>, close: true, style: 'default btn-sm'}
                ],
                //onClosed: 'imdeleted',
                allowResize: false,
                allowDrag: false,
                dialogId: 'patdel',
                type: 'iframe',
                url: $(this).attr('href')
            });
        });

        $(".iframe1").on('click', function (e) {
            e.preventDefault();
            e.stopPropagation();
            dlgopen('', '', 350, 300, '', '', {
                buttons: [
                    {text: <?php echo xlj('Close'); ?>, close: true, style: 'default btn-sm'}
                ],
                allowResize: true,
                allowDrag: true,
                dialogId: '',
                type: 'iframe',
                url: $(this).attr('href')
            });
        });
// for patient portal
        $(".small_modal").on('click', function (e) {
            e.preventDefault();
            e.stopPropagation();
            dlgopen('', '', 380, 200, '', '', {
                buttons: [
                    {text: <?php echo xlj('Close'); ?>, close: true, style: 'default btn-sm'}
                ],
                allowResize: true,
                allowDrag: true,
                dialogId: '',
                type: 'iframe',
                url: $(this).attr('href')
            });
        });

        function openReminderPopup() {
            top.restoreSession()
            dlgopen('', 'reminders', 500, 250, '', '', {
                buttons: [
                    {text: <?php echo xlj('Close'); ?>, close: true, style: 'default btn-sm'}
                ],
                allowResize: true,
                allowDrag: true,
                dialogId: '',
                type: 'iframe',
                url: $("#reminder_popup_link").attr('href')
            });
        }

        <?php if ($GLOBALS['patient_birthday_alert']) {
        // To display the birthday alert:
        //  1. The patient is not deceased
        //  2. The birthday is today (or in the past depending on global selection)
        //  3. The notification has not been turned off (or shown depending on global selection) for this year
            $birthdayAlert = new BirthdayReminder($pid, $_SESSION['authUserID']);
            if ($birthdayAlert->isDisplayBirthdayAlert()) {
                ?>
        // show the active reminder modal
        dlgopen('', 'bdayreminder', 300, 170, '', false, {
            allowResize: false,
            allowDrag: true,
            dialogId: '',
            type: 'iframe',
            url: $("#birthday_popup").attr('href')
        });

            <?php } elseif ($active_reminders || $all_allergy_alerts) { ?>
        openReminderPopup();
        <?php }?>
        <?php } elseif ($active_reminders || $all_allergy_alerts) { ?>
        openReminderPopup();
        <?php }?>

    });

    // JavaScript stuff to do when a new patient is set.
    //
    function setMyPatient() {
        <?php
        if (isset($_GET['set_pid'])) {
            $date_of_death = is_patient_deceased($pid)['date_deceased']; ?>
        parent.left_nav.setPatient(<?php echo js_escape($result['fname'] . " " . $result['lname']) .
                "," . js_escape($pid) . "," . js_escape($result['pubpid']) . ",'',";
        if (empty($date_of_death)) {
            echo js_escape(" " . xl('DOB') . ": " . oeFormatShortDate($result['DOB_YMD']) . " " . xl('Age') . ": " . getPatientAgeDisplay($result['DOB_YMD']));
        } else {
            echo js_escape(" " . xl('DOB') . ": " . oeFormatShortDate($result['DOB_YMD']) . " " . xl('Age at death') . ": " . oeFormatAge($result['DOB_YMD'], $date_of_death));
        }?>);
        var EncounterDateArray = new Array;
        var CalendarCategoryArray = new Array;
        var EncounterIdArray = new Array;
        var Count = 0;
            <?php
        //Encounter details are stored to javacript as array.
            $result4 = sqlStatement("SELECT fe.encounter,fe.date,openemr_postcalendar_categories.pc_catname FROM form_encounter AS fe " .
            " left join openemr_postcalendar_categories on fe.pc_catid=openemr_postcalendar_categories.pc_catid  WHERE fe.pid = ? order by fe.date desc", array($pid));
            if (sqlNumRows($result4) > 0) {
                while ($rowresult4 = sqlFetchArray($result4)) {?>
        EncounterIdArray[Count] = <?php echo js_escape($rowresult4['encounter']); ?>;
        EncounterDateArray[Count] = <?php echo js_escape(oeFormatShortDate(date("Y-m-d", strtotime($rowresult4['date'])))); ?>;
        CalendarCategoryArray[Count] = <?php echo js_escape(xl_appt_category($rowresult4['pc_catname'])); ?>;
        Count++;
                    <?php
                }
            }
            ?>
        parent.left_nav.setPatientEncounter(EncounterIdArray, EncounterDateArray, CalendarCategoryArray);
            <?php
        } // end setting new pid ?>
        parent.left_nav.syncRadios();
        <?php if ((isset($_GET['set_pid'])) && (isset($_GET['set_encounterid'])) && (intval($_GET['set_encounterid']) > 0)) {
            $query_result = sqlQuery("SELECT `date` FROM `form_encounter` WHERE `encounter` = ?", array($encounter)); ?>
            encurl = 'encounter/encounter_top.php?set_encounter=' + <?php echo js_url($encounter);?> +'&pid=' + <?php echo js_url($pid);?>;
            parent.left_nav.setEncounter(<?php echo js_escape(oeFormatShortDate(date("Y-m-d", strtotime($query_result['date'])))); ?>, <?php echo js_escape($encounter); ?>, 'enc');
            top.restoreSession();
            parent.left_nav.loadFrame('enc2', 'enc', 'patient_file/' + encurl);
        <?php } // end setting new encounter id (only if new pid is also set) ?>
    }

    $(window).on('load', function () {
        setMyPatient();
    });

</script>

<style type="css/text">
    #pnotes_ps_expand {
        height: auto;
        width: 100%;
    }

    <?php
    // This is for layout font size override.
    $grparr = array();
    getLayoutProperties('DEM', $grparr, 'grp_size');
    if (!empty($grparr['']['grp_size'])) {
        $FONTSIZE = round($grparr['']['grp_size'] * 1.333333);
        $FONTSIZE = round($FONTSIZE * 0.0625, 2);
        ?>
    /* Override font sizes in the theme. */
    #DEM .groupname {
        font-size: <?php echo attr($FONTSIZE); ?>rem;
    }

    #DEM .label {
        font-size: <?php echo attr($FONTSIZE); ?>rem;
    }

    #DEM .data {
        font-size: <?php echo attr($FONTSIZE); ?>rem;
    }

    #DEM .data td {
        font-size: <?php echo attr($FONTSIZE); ?>rem;
    }

    <?php } ?>

</style>
<title><?php echo xlt("Dashboard{{patient file}}"); ?></title>

<?php
$arrOeUiSettings = array(
    'heading_title' => xl('Medical Record Dashboard'),
    'include_patient_name' => true,
    'expandable' => false,
    'expandable_files' => array(),//all file names need suffix _xpd
    'action' => "",//conceal, reveal, search, reset, link or back
    'action_title' => "",
    'action_href' => "",//only for actions - reset, link or back
    'show_help_icon' => true,
    'help_file_name' => "medical_dashboard_help.php"
);
$oemr_ui = new OemrUI($arrOeUiSettings);
?>
</head>

<body class="body_top patient-demographics">
<div id="container_div" class="<?php echo $oemr_ui->oeContainer(); ?>">
    <a href='../reminder/active_reminder_popup.php' id='reminder_popup_link' style='display: none;' onclick='top.restoreSession()'></a>

    <a href='../birthday_alert/birthday_pop.php?pid=<?php echo attr_url($pid); ?>&user_id=<?php echo attr_url($_SESSION['authUserID']); ?>' id='birthday_popup' style='display: none;' onclick='top.restoreSession()'></a>
    <?php

    $thisauth = AclMain::aclCheckCore('patients', 'demo');
    if ($thisauth) {
        if ($result['squad'] && !AclMain::aclCheckCore('squads', $result['squad'])) {
            $thisauth = 0;
        }
    }

    // Create and fire the patient demographics view event
    $viewEvent = new ViewEvent($pid);
    $viewEvent = $GLOBALS["kernel"]->getEventDispatcher()->dispatch(ViewEvent::EVENT_HANDLE, $viewEvent, 10);

    if (
        !$thisauth ||
        !$viewEvent->authorized()
    ) {
        echo "<p>(" . xlt('Demographics not authorized') . ")</p>\n";
        echo "</body>\n</html>\n";
        exit();
    }?>

    <?php
    if ($thisauth) {?>
    <div class="row">
        <div class="col-sm-12">
            <?php require_once("$include_root/patient_file/summary/dashboard_header.php"); ?>
        </div>
    </div>
        <?php
    } // $thisauth
    ?>

    <?php
    $list_id = "dashboard"; // to indicate nav item is active, count and give correct id
    // Collect the patient menu then build it
    $menuPatient = new PatientMenuRole();
    $menuPatient->displayHorizNavBarMenu();
    // Get the document ID of the patient ID card if access to it is wanted here.
    $idcard_doc_id = false;
    if ($GLOBALS['patient_id_category_name']) {
        $idcard_doc_id = get_document_by_catg($pid, $GLOBALS['patient_id_category_name']);
    }
    ?>
    <div style='margin-top: 10px' class="main"> <!-- start main content div -->
        <table class="w-100 border-0" cellspacing="0" cellpadding="0">
            <tr>
                <td class="demographics-box align-top" align="left">
                    <!-- start left column div -->
                    <div style='float: left; margin-right: 20px'>

                        <table cellspacing="0" cellpadding="0">
                            <?php
                            if (!$GLOBALS['hide_billing_widget']) { ?>
                            <tr>
                                <td>
                                    <?php
                                    // Billing expand collapse widget
                                    $widgetTitle = xl("Billing");
                                    $widgetLabel = "billing";
                                    $widgetButtonLabel = xl("Edit");
                                    $widgetButtonLink = "return newEvt();";
                                    $widgetButtonClass = "";
                                    $linkMethod = "javascript";
                                    $bodyClass = "notab";
                                    $widgetAuth = false;
                                    $fixedWidth = true;
                                    if ($GLOBALS['force_billing_widget_open']) {
                                        $forceExpandAlways = true;
                                    } else {
                                        $forceExpandAlways = false;
                                    }

                                    expand_collapse_widget(
                                        $widgetTitle,
                                        $widgetLabel,
                                        $widgetButtonLabel,
                                        $widgetButtonLink,
                                        $widgetButtonClass,
                                        $linkMethod,
                                        $bodyClass,
                                        $widgetAuth,
                                        $fixedWidth,
                                        $forceExpandAlways
                                    );
                                    ?>
                                    <br />
                                    <?php
                                    //PATIENT BALANCE,INS BALANCE naina@capminds.com
                                    $patientbalance = get_patient_balance($pid, false);
                                    //Debit the patient balance from insurance balance
                                    $insurancebalance = get_patient_balance($pid, true) - $patientbalance;
                                    $totalbalance = $patientbalance + $insurancebalance;

                                    // Show current balance and billing note, if any.
                                    echo "<table class='border-0'><tr><td>" .
                                        "<table ><tr><td><span class='font-weight-bold text-danger'>" .
                                        xlt('Patient Balance Due') .
                                        " : " . text(oeFormatMoney($patientbalance)) .
                                        "</span></td></tr>" .
                                        "<tr><td><span class='font-weight-bold text-danger'>" .
                                        xlt('Insurance Balance Due') .
                                        " : " . text(oeFormatMoney($insurancebalance)) .
                                        "</span></td></tr>" .
                                        "<tr><td><span class='font-weight-bold text-danger'>" .
                                        xlt('Total Balance Due') .
                                        " : " . text(oeFormatMoney($totalbalance)) .
                                        "</span></td></td></tr>";
                                    if (!empty($result['billing_note'])) {
                                        echo "<tr><td><span class='font-weight-bold text-danger'>" .
                                            xlt('Billing Note') . ":" .
                                            text($result['billing_note']) .
                                            "</span></td></tr>";
                                    }

                                    if ($result3['provider']) {   // Use provider in case there is an ins record w/ unassigned insco
                                        echo "<tr><td><span class='font-weight-bold'>" .
                                            xlt('Primary Insurance') . ': ' . text($insco_name) .
                                            "</span>&nbsp;&nbsp;&nbsp;";
                                        if ($result3['copay'] > 0) {
                                            echo "<span class='font-weight-bold'>" .
                                                xlt('Copay') . ': ' . text($result3['copay']) .
                                                "</span>&nbsp;&nbsp;&nbsp;";
                                        }
                                        echo "<span class='font-weight-bold'>" .
                                            xlt('Effective Date') . ': ' . text(oeFormatShortDate($result3['effdate'])) .
                                            "</span></td></tr>";
                                    }

                                    echo "</table></td></tr></td></tr></table><br />";

                                    ?>
                    </div> <!-- required for expand_collapse_widget -->
                </td>
            </tr>
            <?php } ?>

            <?php if (AclMain::aclCheckCore('patients', 'demo')) { ?>
                <tr>
                    <td>
                        <?php
                        // Demographics expand collapse widget
                        $widgetTitle = xl("Demographics");
                        $widgetLabel = "demographics";
                        $widgetButtonLabel = xl("Edit");
                        $widgetButtonLink = "demographics_full.php";
                        $widgetButtonClass = "";
                        $linkMethod = "html";
                        $bodyClass = "";
                        $widgetAuth = AclMain::aclCheckCore('patients', 'demo', '', 'write');
                        $fixedWidth = true;
                        expand_collapse_widget(
                            $widgetTitle,
                            $widgetLabel,
                            $widgetButtonLabel,
                            $widgetButtonLink,
                            $widgetButtonClass,
                            $linkMethod,
                            $bodyClass,
                            $widgetAuth,
                            $fixedWidth
                        );
                        ?>
                        <div id="DEM">
                            <ul class="tabNav">
                                <?php display_layout_tabs('DEM', $result, $result2); ?>
                            </ul>
                            <div class="tabContainer">
                                <?php display_layout_tabs_data('DEM', $result, $result2); ?>
                            </div>
                        </div>
                        <!--</div>  required for expand_collapse_widget -->
                    </td>
                </tr>
                <tr>
                    <td>
                        <?php
                        $insurance_count = 0;
                        foreach (array('primary', 'secondary', 'tertiary') as $instype) {
                            $enddate = 'Present';
                            $query = "SELECT * FROM insurance_data WHERE " .
                                "pid = ? AND type = ? " .
                                "ORDER BY date DESC";
                            $res = sqlStatement($query, array($pid, $instype));
                            while ($row = sqlFetchArray($res)) {
                                if ($row['provider']) {
                                    $insurance_count++;
                                }
                            }
                        }

                        if ($insurance_count > 0) {
                            // Insurance expand collapse widget
                            $widgetTitle = xl("Insurance");
                            $widgetLabel = "insurance";
                            $widgetButtonLabel = xl("Edit");
                            $widgetButtonLink = "demographics_full.php";
                            $widgetButtonClass = "";
                            $linkMethod = "html";
                            $bodyClass = "";
                            $widgetAuth = AclMain::aclCheckCore('patients', 'demo', '', 'write');
                            $fixedWidth = true;
                            expand_collapse_widget(
                                $widgetTitle,
                                $widgetLabel,
                                $widgetButtonLabel,
                                $widgetButtonLink,
                                $widgetButtonClass,
                                $linkMethod,
                                $bodyClass,
                                $widgetAuth,
                                $fixedWidth
                            );

                            if ($insurance_count > 0) {
                                ?>

                                <ul class="tabNav"><?php
                                ///////////////////////////////// INSURANCE SECTION
                                $first = true;
                                foreach ($insurance_array as $instype) {
                                    $query = "SELECT * FROM insurance_data WHERE " .
                                        "pid = ? AND type = ? " .
                                        "ORDER BY date DESC";
                                    $res = sqlStatement($query, array($pid, $instype));

                                    $enddate = 'Present';

                                    while ($row = sqlFetchArray($res)) {
                                        if ($row['provider']) {
                                            $ins_description = ucfirst($instype);
                                            $ins_description = xl($ins_description);
                                            $ins_description .= strcmp($enddate, 'Present') != 0 ? " (" . xl('Old') . ")" : "";
                                            ?>
                                            <li <?php echo $first ? 'class="current"' : '' ?>><a href="#">
                                                    <?php echo text($ins_description); ?></a></li>
                                            <?php
                                            $first = false;
                                        }

                                        $enddate = $row['date'];
                                    }
                                }

                                // Display the eligibility tab
                                echo "<li><a id='eligibility' href='#'>" . xlt('Eligibility') . "</a></li>";

                                ?></ul><?php
                            } ?>

                            <div class="tabContainer">
                                <?php
                                $first = true;
                                foreach ($insurance_array as $instype) {
                                    $enddate = 'Present';

                                    $query = "SELECT * FROM insurance_data WHERE " .
                                        "pid = ? AND type = ? " .
                                        "ORDER BY date DESC";
                                    $res = sqlStatement($query, array($pid, $instype));
                                    while ($row = sqlFetchArray($res)) {
                                        if ($row['provider']) {
                                            ?>
                                            <div class="tab <?php echo $first ? 'current' : '' ?>">
                                                <table border='0' cellpadding='0' width='100%'>
                                                    <?php
                                                    $icobj = new InsuranceCompany($row['provider']);
                                                    $adobj = $icobj->get_address();
                                                    $insco_name = trim($icobj->get_name());
                                                    ?>
                                                    <tr>
                                                        <td valign='top' colspan='3'>
                                                      <span class='text'>
                                                        <?php
                                                        if (strcmp($enddate, 'Present') != 0) {
                                                            echo xlt("Old") . " ";
                                                        }
                                                        ?>
                                                          <?php $tempinstype = ucfirst($instype);
                                                            echo xlt($tempinstype . ' Insurance'); ?>
                                                          <?php if (strcmp($row['date'], '0000-00-00') != 0) { ?>
                                                                <?php echo ' ' . xlt('from') . ' ' . $row['date']; ?>
                                                          <?php } ?>
                                                          <?php echo ' ' . xlt('until') . ' ';
                                                            echo (strcmp($enddate, 'Present') != 0) ? text($enddate) : xlt('Present'); ?>:</span>
                                                        </td>
                                                    </tr>
                                                    <tr>
                                                        <td valign='top'>
                                                          <span class='text'>
                                                            <?php
                                                            if ($insco_name) {
                                                                echo text($insco_name) . '<br />';
                                                                if (trim($adobj->get_line1())) {
                                                                    echo text($adobj->get_line1()) . '<br />';
                                                                    echo text($adobj->get_city() . ', ' . $adobj->get_state() . ' ' . $adobj->get_zip());
                                                                }
                                                            } else {
                                                                echo "<font color='red'><b>" . xlt('Unassigned') . "</b></font>";
                                                            }
                                                            ?>
                                                          <br />
                                                            <?php echo xlt('Policy Number'); ?>: <?php echo text($row['policy_number']) ?><br />
                                                            <?php echo xlt('Plan Name'); ?>: <?php echo text($row['plan_name']); ?><br />
                                                            <?php echo xlt('Group Number'); ?>: <?php echo text($row['group_number']); ?>
                                                          </span>
                                                        </td>
                                                        <td valign='top'>
                                                            <span class='font-weight-bold'><?php echo xlt('Subscriber'); ?>: </span><br />
                                                            <span class='text'><?php echo text($row['subscriber_fname'] . ' ' . $row['subscriber_mname'] . ' ' . $row['subscriber_lname']); ?>
                                                                <?php
                                                                if ($row['subscriber_relationship'] != "") {
                                                                    echo "(" . text($row['subscriber_relationship']) . ")";
                                                                }
                                                                ?>
                                                      <br />
                                                        <?php echo xlt('S.S.'); ?>:
                                                        <?php echo text($row['subscriber_ss']); ?><br />
                                                        <?php echo xlt('D.O.B.'); ?>:
                                                        <?php echo text($row['subscriber_DOB']); ?><br />
                                                        <?php echo xlt('Phone'); ?>:
                                                        <?php echo text($row['subscriber_phone']); ?>
                                                      </span>
                                                        </td>
                                                        <td valign='top'>
                                                            <span class='font-weight-bold'><?php echo xlt('Subscriber Address'); ?>: </span><br />
                                                            <span class='text'><?php echo text($row['subscriber_street']); ?><br />
                                                        <?php echo text($row['subscriber_city']); ?>
                                                                <?php
                                                                if ($row['subscriber_state'] != "") {
                                                                    echo ", ";
                                                                }

                                                                echo text($row['subscriber_state']); ?>
                                                                <?php
                                                                if ($row['subscriber_country'] != "") {
                                                                    echo ", ";
                                                                }

                                                                echo text($row['subscriber_country']); ?>
                                                                <?php echo " " . text($row['subscriber_postal_code']); ?></span>

                                                            <?php if (trim($row['subscriber_employer'])) { ?>
                                                                <br /><span class='font-weight-bold'><?php echo xlt('Subscriber Employer'); ?>: </span><br />
                                                                <span class='text'><?php echo text($row['subscriber_employer']); ?><br />
                                                                <?php echo text($row['subscriber_employer_street']); ?><br />
                                                                <?php echo text($row['subscriber_employer_city']); ?>
                                                                    <?php
                                                                    if ($row['subscriber_employer_city'] != "") {
                                                                        echo ", ";
                                                                    }

                                                                    echo text($row['subscriber_employer_state']); ?>
                                                                    <?php
                                                                    if ($row['subscriber_employer_country'] != "") {
                                                                        echo ", ";
                                                                    }

                                                                    echo text($row['subscriber_employer_country']); ?>
                                                                    <?php echo " " . text($row['subscriber_employer_postal_code']); ?>
                                                      </span>
                                                            <?php } ?>

                                                        </td>
                                                    </tr>
                                                    <tr>
                                                        <td>
                                                            <?php if ($row['copay'] != "") { ?>
                                                                <span class='font-weight-bold'><?php echo xlt('CoPay'); ?>: </span>
                                                                <span class='text'><?php echo text($row['copay']); ?></span>
                                                                <br />
                                                            <?php } ?>
                                                            <span class='font-weight-bold'><?php echo xlt('Accept Assignment'); ?>:</span>
                                                            <span class='text'>
                                                    <?php
                                                    if ($row['accept_assignment'] == "TRUE") {
                                                        echo xl("YES");
                                                    }
                                                    if ($row['accept_assignment'] == "FALSE") {
                                                        echo xl("NO");
                                                    }
                                                    ?>
                                                      </span>
                                                            <?php if (!empty($row['policy_type'])) { ?>
                                                                <br />
                                                                <span class='font-weight-bold'><?php echo xlt('Secondary Medicare Type'); ?>: </span>
                                                                <span class='text'><?php echo text($policy_types[$row['policy_type']]); ?></span>
                                                            <?php } ?>
                                                        </td>
                                                        <td valign='top'></td>
                                                        <td valign='top'></td>
                                                    </tr>

                                                </table>
                                            </div>
                                            <?php
                                        } // end if ($row['provider'])
                                        $enddate = $row['date'];
                                        $first = false;
                                    } // end while
                                } // end foreach

                                // Display the eligibility information
                                echo "<div class='tab'>\n" .
                                    "<div class='tab-content pre-scrollable' style='width:695px;overflow-x: hidden;'>\n";

                                if ($GLOBALS['enable_oa']) {
                                    echo "<form method='post' action='./demographics.php'>\n";
                                    echo "<div class='col col-sm-12'>";
                                    echo "<button class='btn btn-success btn-sm btn-transmit float-right' name='status_update' value='true'>" .
                                        xlt("Update Status") . "</button>";
                                    echo "</div><br />\n";
                                    if ($_POST['status_update'] === 'true') {
                                        unset($_POST['status_update']);
                                        $showEligibility = true;
                                        $ok = EDI270::requestEligibleTransaction($pid);
                                        if ($ok === true) {
                                            EDI270::showEligibilityInformation($pid, false);
                                        } else {
                                            echo $ok;
                                        }
                                    } else {
                                        EDI270::showEligibilityInformation($pid, true);
                                    }
                                    echo "</form>";
                                } else {
                                    EDI270::showEligibilityInformation($pid, true);
                                }
                                echo "</div></div>";

                                ///////////////////////////////// END INSURANCE SECTION
                                ?>
                            </div>

                        <?php } // ?>

                    </td>
                </tr>
            <?php } // end if demographics authorized ?>

            <?php if (AclMain::aclCheckCore('patients', 'notes')) { ?>
            <tr>
                <td width='650px'>
                    <?php
                    // Notes expand collapse widget
                    $widgetTitle = xl("Messages");
                    $widgetLabel = "pnotes";
                    $widgetButtonLabel = xl("Edit");
                    $widgetButtonLink = "pnotes_full.php?form_active=1";
                    $widgetButtonClass = "";
                    $linkMethod = "html";
                    $bodyClass = "notab";
                    $widgetAuth = AclMain::aclCheckCore('patients', 'notes', '', 'write');
                    $fixedWidth = true;
                    expand_collapse_widget(
                        $widgetTitle,
                        $widgetLabel,
                        $widgetButtonLabel,
                        $widgetButtonLink,
                        $widgetButtonClass,
                        $linkMethod,
                        $bodyClass,
                        $widgetAuth,
                        $fixedWidth
                    );
                    ?>
                    <br />
                    <div class="text ml-2"><img src='../../pic/ajax-loader.gif' /></div>
                    <br />
    </div>
    </td>
    </tr>
    <?php } // end if notes authorized ?>

    <?php if (AclMain::aclCheckCore('patients', 'reminder') && $GLOBALS['enable_cdr'] && $GLOBALS['enable_cdr_prw']) {
        echo "<tr><td width='650px'>";
    // patient reminders collapse widget
        $widgetTitle = xl("Patient Reminders");
        $widgetLabel = "patient_reminders";
        $widgetButtonLabel = xl("Edit");
        $widgetButtonLink = "../reminder/patient_reminders.php?mode=simple&patient_id=" . attr_url($pid);
        $widgetButtonClass = "";
        $linkMethod = "html";
        $bodyClass = "notab";
        $widgetAuth = AclMain::aclCheckCore('patients', 'reminder', '', 'write');
        $fixedWidth = true;
        expand_collapse_widget($widgetTitle, $widgetLabel, $widgetButtonLabel, $widgetButtonLink, $widgetButtonClass, $linkMethod, $bodyClass, $widgetAuth, $fixedWidth); ?>
    <br />
    <div class="text ml-2"><img src='../../pic/ajax-loader.gif' /></div>
    <br />
</div>
</td>
</tr>
<?php } //end if prw is activated  ?>

<?php if (AclMain::aclCheckCore('patients', 'disclosure')) { ?>
    <tr>
        <td width='650px'>
            <?php
            // disclosures expand collapse widget
            $widgetTitle = xl("Disclosures");
            $widgetLabel = "disclosures";
            $widgetButtonLabel = xl("Edit");
            $widgetButtonLink = "disclosure_full.php";
            $widgetButtonClass = "";
            $linkMethod = "html";
            $bodyClass = "notab";
            $widgetAuth = AclMain::aclCheckCore('patients', 'disclosure', '', 'write');
            $fixedWidth = true;
            expand_collapse_widget(
                $widgetTitle,
                $widgetLabel,
                $widgetButtonLabel,
                $widgetButtonLink,
                $widgetButtonClass,
                $linkMethod,
                $bodyClass,
                $widgetAuth,
                $fixedWidth
            );
            ?>
            <br />
            <div class="text ml-2"><img src='../../pic/ajax-loader.gif' /></div>
            <br />
            </div>
        </td>
    </tr>
<?php } // end if disclosures authorized ?>

<?php if ($GLOBALS['amendments'] && AclMain::aclCheckCore('patients', 'amendment')) { ?>
    <tr>
        <td width='650px'>
            <?php // Amendments widget
            $widgetTitle = xlt('Amendments');
            $widgetLabel = "amendments";
            $widgetButtonLabel = xlt("Edit");
            $widgetButtonLink = $GLOBALS['webroot'] . "/interface/patient_file/summary/list_amendments.php?id=" . attr_url($pid);
            $widgetButtonClass = "rx_modal";
            $linkMethod = "html";
            $bodyClass = "summary_item small";
            $widgetAuth = AclMain::aclCheckCore('patients', 'amendment', '', 'write');
            $fixedWidth = false;
            expand_collapse_widget($widgetTitle, $widgetLabel, $widgetButtonLabel, $widgetButtonLink, $widgetButtonClass, $linkMethod, $bodyClass, $widgetAuth, $fixedWidth);
            $sql = "SELECT * FROM amendments WHERE pid = ? ORDER BY amendment_date DESC";
            $result = sqlStatement($sql, array($pid));

            if (sqlNumRows($result) == 0) {
                echo " <table><tr>\n";
                echo "  <td colspan='" . attr($numcols) . "' class='text'>&nbsp;&nbsp;" . xlt('None{{Amendment}}') . "</td>\n";
                echo " </tr></table>\n";
            }

            while ($row = sqlFetchArray($result)) {
                echo "&nbsp;&nbsp;";
                echo "<a class= '" . attr($widgetButtonClass) . "' href='" . $GLOBALS['webroot'] . "/interface/patient_file/summary/add_edit_amendments.php?id=" . attr_url($row['amendment_id']) . "' onclick='top.restoreSession()'>" . text($row['amendment_date']);
                echo "&nbsp; " . text($row['amendment_desc']);

                echo "</a><br />\n";
            } ?>
        </td>
    </tr>
<?php } // end amendments authorized ?>

<?php if (AclMain::aclCheckCore('patients', 'lab')) { ?>
    <tr>
        <td width='650px'>
            <?php // labdata expand collapse widget
            $widgetTitle = xl("Labs");
            $widgetLabel = "labdata";
            $widgetButtonLabel = xl("Trend");
            $widgetButtonLink = "../summary/labdata.php";#"../encounter/trend_form.php?formname=labdata";
            $widgetButtonClass = "";
            $linkMethod = "html";
            $bodyClass = "notab";
            // check to see if any labdata exist
            $spruch = "SELECT procedure_report.date_collected AS date " .
                "FROM procedure_report " .
                "JOIN procedure_order ON  procedure_report.procedure_order_id = procedure_order.procedure_order_id " .
                "WHERE procedure_order.patient_id = ? " .
                "ORDER BY procedure_report.date_collected DESC ";
            $existLabdata = sqlQuery($spruch, array($pid));
            if ($existLabdata) {
                $widgetAuth = true;
            } else {
                $widgetAuth = false;
            }

            $fixedWidth = true;
            expand_collapse_widget(
                $widgetTitle,
                $widgetLabel,
                $widgetButtonLabel,
                $widgetButtonLink,
                $widgetButtonClass,
                $linkMethod,
                $bodyClass,
                $widgetAuth,
                $fixedWidth
            );
            ?>
            <br />
            <div class="text ml-2"><img src='../../pic/ajax-loader.gif' /></div>
            <br />
            </div>
        </td>
    </tr>
<?php } // end labs authorized ?>

<?php if ($vitals_is_registered && AclMain::aclCheckCore('patients', 'med')) { ?>
    <tr>
        <td width='650px'>
            <?php // vitals expand collapse widget
            $widgetTitle = xl("Vitals");
            $widgetLabel = "vitals";
            $widgetButtonLabel = xl("Trend");
            $widgetButtonLink = "../encounter/trend_form.php?formname=vitals";
            $widgetButtonClass = "";
            $linkMethod = "html";
            $bodyClass = "notab";
            // check to see if any vitals exist
            $existVitals = sqlQuery("SELECT * FROM form_vitals WHERE pid=?", array($pid));
            if ($existVitals) {
                $widgetAuth = true;
            } else {
                $widgetAuth = false;
            }

            $fixedWidth = true;
            expand_collapse_widget(
                $widgetTitle,
                $widgetLabel,
                $widgetButtonLabel,
                $widgetButtonLink,
                $widgetButtonClass,
                $linkMethod,
                $bodyClass,
                $widgetAuth,
                $fixedWidth
            );
            ?>
            <br />
            <div class="text ml-2"><img src='../../pic/ajax-loader.gif' /></div>
            <br />
            </div>
        </td>
    </tr>
<?php } // end if ($vitals_is_registered && AclMain::aclCheckCore('patients', 'med')) ?>

<?php
// This generates a section similar to Vitals for each LBF form that
// supports charting.  The form ID is used as the "widget label".
//
$gfres = sqlStatement("SELECT grp_form_id AS option_id, grp_title AS title, grp_aco_spec " .
    "FROM layout_group_properties WHERE " .
    "grp_form_id LIKE 'LBF%' AND grp_group_id = '' AND grp_repeats > 0 AND grp_activity = 1 " .
    "ORDER BY grp_seq, grp_title");
while ($gfrow = sqlFetchArray($gfres)) {
    // $jobj = json_decode($gfrow['notes'], true);
    $LBF_ACO = empty($gfrow['grp_aco_spec']) ? false : explode('|', $gfrow['grp_aco_spec']);
    if ($LBF_ACO && !AclMain::aclCheckCore($LBF_ACO[0], $LBF_ACO[1])) {
        continue;
    } ?>
    <tr>
        <td width='650px'>
            <?php // vitals expand collapse widget
            $vitals_form_id = $gfrow['option_id'];
            $widgetTitle = $gfrow['title'];
            $widgetLabel = $vitals_form_id;
            $widgetButtonLabel = xl("Trend");
            $widgetButtonLink = "../encounter/trend_form.php?formname=" . attr_url($vitals_form_id);
            $widgetButtonClass = "";
            $linkMethod = "html";
            $bodyClass = "notab";
            $widgetAuth = false;
            if (!$LBF_ACO || AclMain::aclCheckCore($LBF_ACO[0], $LBF_ACO[1], '', 'write')) {
                // check to see if any instances exist for this patient
                $existVitals = sqlQuery(
                    "SELECT * FROM forms WHERE pid = ? AND formdir = ? AND deleted = 0",
                    array($pid, $vitals_form_id)
                );
                $widgetAuth = $existVitals;
            }

            $fixedWidth = true;
            expand_collapse_widget(
                $widgetTitle,
                $widgetLabel,
                $widgetButtonLabel,
                $widgetButtonLink,
                $widgetButtonClass,
                $linkMethod,
                $bodyClass,
                $widgetAuth,
                $fixedWidth
            ); ?>
            <br />
            <div class="text ml-2">
                <img src='../../pic/ajax-loader.gif' />
            </div>
            <br />
            </div> <!-- This is required by expand_collapse_widget(). -->
        </td>
    </tr>
    <?php
} // end while
?>

</table>

</div>
<!-- end left column div -->

<!-- start right column div -->
<div>
    <table>
        <tr>
            <td>

                <div>
                    <?php

                    // If there is an ID Card or any Photos show the widget
                    $photos = pic_array($pid, $GLOBALS['patient_photo_category_name']);
                    if ($photos or $idcard_doc_id) {
                        $widgetTitle = xl("ID Card") . '/' . xl("Photos");
                        $widgetLabel = "photos";
                        $linkMethod = "javascript";
                        $bodyClass = "notab-right";
                        $widgetAuth = false;
                        $fixedWidth = false;
                        expand_collapse_widget(
                            $widgetTitle,
                            $widgetLabel,
                            $widgetButtonLabel,
                            $widgetButtonLink,
                            $widgetButtonClass,
                            $linkMethod,
                            $bodyClass,
                            $widgetAuth,
                            $fixedWidth
                        );
                        ?>
                        <br />
                        <?php
                        if ($idcard_doc_id) {
                            image_widget($idcard_doc_id, $GLOBALS['patient_id_category_name']);
                        }

                        foreach ($photos as $photo_doc_id) {
                            image_widget($photo_doc_id, $GLOBALS['patient_photo_category_name']);
                        }
                    }
                    ?>

                    <br />
                </div>
                <div>
                    <?php
                    // Advance Directives
                    if ($GLOBALS['advance_directives_warning']) {
                    // advance directives expand collapse widget
                        $widgetTitle = xl("Advance Directives");
                        $widgetLabel = "directives";
                        $widgetButtonLabel = xl("Edit");
                        $widgetButtonLink = "return advdirconfigure();";
                        $widgetButtonClass = "";
                        $linkMethod = "javascript";
                        $bodyClass = "summary_item small";
                        $widgetAuth = true;
                        $fixedWidth = false;
                        expand_collapse_widget($widgetTitle, $widgetLabel, $widgetButtonLabel, $widgetButtonLink, $widgetButtonClass, $linkMethod, $bodyClass, $widgetAuth, $fixedWidth);
                        $counterFlag = false; //flag to record whether any categories contain ad records
                        $query = "SELECT id FROM categories WHERE name='Advance Directive'";
                        $myrow2 = sqlQuery($query);
                        if ($myrow2) {
                            $parentId = $myrow2['id'];
                            $query = "SELECT id, name FROM categories WHERE parent=?";
                            $resNew1 = sqlStatement($query, array($parentId));
                            while ($myrows3 = sqlFetchArray($resNew1)) {
                                $categoryId = $myrows3['id'];
                                $nameDoc = $myrows3['name'];
                                $query = "SELECT documents.date, documents.id " .
                                "FROM documents " .
                                "INNER JOIN categories_to_documents " .
                                "ON categories_to_documents.document_id=documents.id " .
                                "WHERE categories_to_documents.category_id=? " .
                                "AND documents.foreign_id=? " .
                                "ORDER BY documents.date DESC";
                                $resNew2 = sqlStatement($query, array($categoryId, $pid));
                                $limitCounter = 0; // limit to one entry per category
                                while (($myrows4 = sqlFetchArray($resNew2)) && ($limitCounter == 0)) {
                                    $dateTimeDoc = $myrows4['date'];
                                    // remove time from datetime stamp
                                    $tempParse = explode(" ", $dateTimeDoc);
                                    $dateDoc = $tempParse[0];
                                    $idDoc = $myrows4['id'];
                                    echo "<a href='$web_root/controller.php?document&retrieve&patient_id=" .
                                    attr_url($pid) . "&document_id=" .
                                    attr_url($idDoc) . "&as_file=true' onclick='top.restoreSession()'>" .
                                    text(xl_document_category($nameDoc)) . "</a> " .
                                    text($dateDoc);
                                    echo "<br />";
                                    $limitCounter = $limitCounter + 1;
                                    $counterFlag = true;
                                }
                            }
                        }

                        if (!$counterFlag) {
                            echo "&nbsp;&nbsp;" . xlt('None{{Advanced_Directives}}');
                        } ?>
                </div>
                        <?php
                    }  // close advanced dir block

                // Show Clinical Reminders for any user that has rules that are permitted.
                    $clin_rem_check = resolve_rules_sql('', '0', true, '', $_SESSION['authUser']);
                    if (
                        !empty($clin_rem_check) && $GLOBALS['enable_cdr'] && $GLOBALS['enable_cdr_crw'] &&
                        AclMain::aclCheckCore('patients', 'alert')
                    ) {
                        // clinical summary expand collapse widget
                        $widgetTitle = xl("Clinical Reminders");
                        $widgetLabel = "clinical_reminders";
                        $widgetButtonLabel = xl("Edit");
                        $widgetButtonLink = "../reminder/clinical_reminders.php?patient_id=" . attr_url($pid);
                        ;
                        $widgetButtonClass = "";
                        $linkMethod = "html";
                        $bodyClass = "summary_item small";
                        $widgetAuth = AclMain::aclCheckCore('patients', 'alert', '', 'write');
                        $fixedWidth = false;
                        expand_collapse_widget($widgetTitle, $widgetLabel, $widgetButtonLabel, $widgetButtonLink, $widgetButtonClass, $linkMethod, $bodyClass, $widgetAuth, $fixedWidth);
                        echo "<br />";
                        echo "<div class='text ml-2'><img src='../../pic/ajax-loader.gif'/></div><br />";
                        echo "</div>";
                    } // end if crw

                // Show current and upcoming appointments.
                //
                // Recurring appointment support and Appointment Display Sets
                // added to Appointments by Ian Jardine ( epsdky ).
                //
                    if (isset($pid) && !$GLOBALS['disable_calendar'] && AclMain::aclCheckCore('patients', 'appt')) {
                        //
                        $current_date2 = date('Y-m-d');
                        $events = array();
                        $apptNum = (int)$GLOBALS['number_of_appts_to_show'];
                        if ($apptNum != 0) {
                            $apptNum2 = abs($apptNum);
                        } else {
                            $apptNum2 = 10;
                        }

                        //
                        $mode1 = !$GLOBALS['appt_display_sets_option'];
                        $colorSet1 = $GLOBALS['appt_display_sets_color_1'];
                        $colorSet2 = $GLOBALS['appt_display_sets_color_2'];
                        $colorSet3 = $GLOBALS['appt_display_sets_color_3'];
                        $colorSet4 = $GLOBALS['appt_display_sets_color_4'];
                        //
                        if ($mode1) {
                            $extraAppts = 1;
                        } else {
                            $extraAppts = 6;
                        }

                        $events = fetchNextXAppts($current_date2, $pid, $apptNum2 + $extraAppts, true);
                        //////
                        if ($events) {
                            $selectNum = 0;
                            $apptNumber = count($events);
                            //
                            if ($apptNumber <= $apptNum2) {
                                $extraApptDate = '';
                                //
                            } elseif ($mode1 && $apptNumber == $apptNum2 + 1) {
                                $extraApptDate = $events[$apptNumber - 1]['pc_eventDate'];
                                array_pop($events);
                                --$apptNumber;
                                $selectNum = 1;
                                //
                            } elseif ($apptNumber == $apptNum2 + 6) {
                                $extraApptDate = $events[$apptNumber - 1]['pc_eventDate'];
                                array_pop($events);
                                --$apptNumber;
                                $selectNum = 2;
                                //
                            } else { // mode 2 - $apptNum2 < $apptNumber < $apptNum2 + 6
                                $extraApptDate = '';
                                $selectNum = 2;
                                //
                            }

                            //
                            $limitApptIndx = $apptNum2 - 1;
                            $limitApptDate = $events[$limitApptIndx]['pc_eventDate'];
                            //
                            switch ($selectNum) {
                                //
                                case 2:
                                    $lastApptIndx = $apptNumber - 1;
                                    $thisNumber = $lastApptIndx - $limitApptIndx;
                                    for ($i = 1; $i <= $thisNumber; ++$i) {
                                        if ($events[$limitApptIndx + $i]['pc_eventDate'] != $limitApptDate) {
                                            $extraApptDate = $events[$limitApptIndx + $i]['pc_eventDate'];
                                            $events = array_slice($events, 0, $limitApptIndx + $i);
                                            break;
                                        }
                                    }

                                //
                                case 1:
                                    $firstApptIndx = 0;
                                    for ($i = 1; $i <= $limitApptIndx; ++$i) {
                                        if ($events[$limitApptIndx - $i]['pc_eventDate'] != $limitApptDate) {
                                            $firstApptIndx = $apptNum2 - $i;
                                            break;
                                        }
                                    }

                                //
                            }

                            //
                            if ($extraApptDate) {
                                if ($extraApptDate != $limitApptDate) {
                                    $apptStyle2 = " style='background-color:" . attr($colorSet3) . ";'";
                                } else {
                                    $apptStyle2 = " style='background-color:" . attr($colorSet4) . ";'";
                                }
                            }
                        }
                        // appointments expand collapse widget
                        $widgetTitle = xl("Appointments");
                        $widgetLabel = "appointments";
                        $widgetButtonLabel = xl("Add");
                        $widgetButtonLink = "return newEvt();";
                        $widgetButtonClass = "";
                        $linkMethod = "javascript";
                        $bodyClass = "summary_item small";
                        $widgetAuth = $resNotNull // $resNotNull reflects state of query in fetchAppointments
                        && (AclMain::aclCheckCore('patients', 'appt', '', 'write') || AclMain::aclCheckCore('patients', 'appt', '', 'addonly'));
                        $fixedWidth = false;
                        expand_collapse_widget($widgetTitle, $widgetLabel, $widgetButtonLabel, $widgetButtonLink, $widgetButtonClass, $linkMethod, $bodyClass, $widgetAuth, $fixedWidth);
                        $count = 0;
                        //
                        $toggleSet = true;
                        $priorDate = "";
                        $therapyGroupCategories = array();
                        $query = sqlStatement("SELECT pc_catid FROM openemr_postcalendar_categories WHERE pc_cattype = 3 AND pc_active = 1");
                        while ($result = sqlFetchArray($query)) {
                            $therapyGroupCategories[] = $result['pc_catid'];
                        }

                        //
                        foreach ($events as $row) { //////
                            $count++;
                            $dayname = date("l", strtotime($row['pc_eventDate'])); //////
                            if ($GLOBALS['time_display_format'] == 0) {
                                $dispampm = "";
                            } else {
                                $dispampm = "am";
                            }
                            $disphour = substr($row['pc_startTime'], 0, 2) + 0;
                            $dispmin = substr($row['pc_startTime'], 3, 2);
<<<<<<< HEAD
                            if ($disphour >= 12 && $GLOBALS['time_display_format'] == 1) {
=======
                            if ($disphour >= 12) {
>>>>>>> 0e4cd0ae
                                $dispampm = "pm";
                                if ($disphour > 12) {
                                    $disphour -= 12;
                                }
                            }

                            $etitle = xl('(Click to edit)');
                            if ($row['pc_hometext'] != "") {
                                $etitle = xl('Comments') . ": " . ($row['pc_hometext']) . "\r\n" . $etitle;
                            }

                            if ($extraApptDate && $count > $firstApptIndx) {
                                $apptStyle = $apptStyle2;
                            } else {
                                if ($row['pc_eventDate'] != $priorDate) {
                                    $priorDate = $row['pc_eventDate'];
                                    $toggleSet = !$toggleSet;
                                }

                                if ($toggleSet) {
                                    $apptStyle = " style='background-color:" . attr($colorSet2) . ";'";
                                } else {
                                    $apptStyle = " style='background-color:" . attr($colorSet1) . ";'";
                                }
                            }

                            echo "<div " . $apptStyle . ">";
                            if (!in_array($row['pc_catid'], $therapyGroupCategories)) {
                                echo "<a href='javascript:oldEvt(" . attr_js(preg_replace("/-/", "", $row['pc_eventDate'])) . ', ' . attr_js($row['pc_eid']) . ")' title='" . attr($etitle) . "'>";
                            } else {
                                echo "<span title='" . attr($etitle) . "'>";
                            }

                            echo "<b>" . text(oeFormatShortDate($row['pc_eventDate'])) . ", ";
                            echo text(sprintf("%02d", $disphour) . ":$dispmin " . xl($dispampm) . " (" . xl($dayname)) . ")</b> ";
                            if ($row['pc_recurrtype']) {
                                echo "<img src='" . $GLOBALS['webroot'] . "/interface/main/calendar/modules/PostCalendar/pntemplates/default/images/repeating8.png' border='0' style='margin:0px 2px 0px 2px;' title='" . xla("Repeating event") . "' alt='" . xla("Repeating event") . "'>";
                            }

                            echo "<span title='" . generate_display_field(array('data_type' => '1', 'list_id' => 'apptstat'), $row['pc_apptstatus']) . "'>";
                            echo "<br />" . xlt('Status') . "( " . text($row['pc_apptstatus']) . " ) </span>";
                            echo text(xl_appt_category($row['pc_catname'])) . "\n";
                            if (in_array($row['pc_catid'], $therapyGroupCategories)) {
                                echo "<br /><span>" . xlt('Group name') . ": " . text(getGroup($row['pc_gid'])['group_name']) . "</span>\n";
                            }

                            if ($row['pc_hometext']) {
                                echo " <span style='color:green'> Com</span>";
                            }

                            echo "<br />" . text($row['ufname'] . " " . $row['ulname']);
                            echo !in_array($row['pc_catid'], $therapyGroupCategories) ? '</a>' : '<span>';
                            echo "</div>\n";
                        }

                        if ($resNotNull) {
                            if ($count < 1) {
                                echo "&nbsp;&nbsp;" . xlt('No Appointments');
                            } else { //////
                                if ($extraApptDate) {
                                    echo "<div style='color:#0000cc;'><b>" . text($extraApptDate) . " ( + ) </b></div>";
                                }
                            }
                            // Show Recall if one exists
                            $query = sqlStatement("SELECT * FROM medex_recalls WHERE r_pid = ?", array($pid));

                            while ($result2 = sqlFetchArray($query)) {
                                //tabYourIt('recall', 'main/messages/messages.php?go=' + choice);
                                //parent.left_nav.loadFrame('1', tabNAME, url);
                                echo "&nbsp;&nbsp<b>Recall: <a onclick=\"top.left_nav.loadFrame('1', 'rcb', '../interface/main/messages/messages.php?go=addRecall');\">" . text(oeFormatShortDate($result2['r_eventDate'])) . " (" . text($result2['r_reason']) . ") </a></b>";
                                $count2++;
                            }
                            //if there is no appt and no recall
                            if (($count < 1) && ($count2 < 1)) {
                                echo "<br /><br />&nbsp;&nbsp;<a onclick=\"top.left_nav.loadFrame('1', 'rcb', '../interface/main/messages/messages.php?go=addRecall');\">" . xlt('No Recall') . "</a>";
                            }
                            $count = 0;
                            echo "</div>";
                        }
                    } // End of Appointments Widget.


                /* Widget that shows recurrences for appointments. */
                    if (
                        isset($pid) && !$GLOBALS['disable_calendar'] && $GLOBALS['appt_recurrences_widget'] &&
                        AclMain::aclCheckCore('patients', 'appt')
                    ) {
                        $widgetTitle = xl("Recurrent Appointments");
                        $widgetLabel = "recurrent_appointments";
                        $widgetButtonLabel = xl("Add");
                        $widgetButtonLink = "return newEvt();";
                        $widgetButtonClass = "";
                        $linkMethod = "javascript";
                        $bodyClass = "summary_item small";
                        $widgetAuth = false;
                        $fixedWidth = false;
                        expand_collapse_widget($widgetTitle, $widgetLabel, $widgetButtonLabel, $widgetButtonLink, $widgetButtonClass, $linkMethod, $bodyClass, $widgetAuth, $fixedWidth);
                        $count = 0;
                        $toggleSet = true;
                        $priorDate = "";

                        //Fetch patient's recurrences. Function returns array with recurrence appointments' category, recurrence pattern (interpreted), and end date.
                        $recurrences = fetchRecurrences($pid);
                        if (empty($recurrences)) { //if there are no recurrent appointments:
                            echo "<div>";
                            echo "<span>" . "&nbsp;&nbsp;" . xlt('None{{Appointment}}') . "</span>";
                            echo "</div></div>";
                        } else {
                            foreach ($recurrences as $row) {
                                //checks if there are recurrences and if they are current (git didn't end yet)
                                if (!recurrence_is_current($row['pc_endDate'])) {
                                    continue;
                                }

                                echo "<div>";
                                echo "<span>" . xlt('Appointment Category') . ": <b>" . xlt($row['pc_catname']) . "</b></span>";
                                echo "<br />";
                                echo "<span>" . xlt('Recurrence') . ': ' . text($row['pc_recurrspec']) . "</span>";
                                echo "<br />";
                                $red_text = ""; //if ends in a week, make font red
                                if (ends_in_a_week($row['pc_endDate'])) {
                                    $red_text = " class=\"text-danger\" ";
                                }

                                echo "<span" . $red_text . ">" . xlt('End Date') . ': ' . text(oeFormatShortDate($row['pc_endDate'])) . "</span>";
                                echo "</div>";
                            }

                            echo "</div>";
                        }
                    }
                /* End of recurrence widget */

                // Show PAST appointments.
                // added by Terry Hill to allow reverse sorting of the appointments
                    $direction = "ASC";
                    if ($GLOBALS['num_past_appointments_to_show'] < 0) {
                        $direction = "DESC";
                        ($showpast = -1 * $GLOBALS['num_past_appointments_to_show']);
                    } else {
                        $showpast = $GLOBALS['num_past_appointments_to_show'];
                    }

                    if (
                        isset($pid) && !$GLOBALS['disable_calendar'] && $showpast > 0 &&
                        AclMain::aclCheckCore('patients', 'appt')
                    ) {
                        $query = "SELECT e.pc_eid, e.pc_aid, e.pc_title, e.pc_eventDate, " .
                        "e.pc_startTime, e.pc_hometext, u.fname, u.lname, u.mname, " .
                        "c.pc_catname, e.pc_apptstatus " .
                        "FROM openemr_postcalendar_events AS e, users AS u, " .
                        "openemr_postcalendar_categories AS c WHERE " .
                        "e.pc_pid = ? AND e.pc_eventDate < CURRENT_DATE AND " .
                        "u.id = e.pc_aid AND e.pc_catid = c.pc_catid " .
                        "ORDER BY e.pc_eventDate " . escape_sort_order($direction) . " , e.pc_startTime DESC " .
                        "LIMIT " . escape_limit($showpast);

                        $pres = sqlStatement($query, array($pid));

                        // appointments expand collapse widget
                        $widgetTitle = xl("Past Appointments");
                        $widgetLabel = "past_appointments";
                        $widgetButtonLabel = '';
                        $widgetButtonLink = '';
                        $widgetButtonClass = '';
                        $linkMethod = "javascript";
                        $bodyClass = "summary_item small";
                        $widgetAuth = false; //no button
                        $fixedWidth = false;
                        expand_collapse_widget($widgetTitle, $widgetLabel, $widgetButtonLabel, $widgetButtonLink, $widgetButtonClass, $linkMethod, $bodyClass, $widgetAuth, $fixedWidth);
                        $count = 0;
                        while ($row = sqlFetchArray($pres)) {
                            $count++;
                            $dayname = date("l", strtotime($row['pc_eventDate']));
                            $dispampm = "am";
                            $disphour = substr($row['pc_startTime'], 0, 2) + 0;
                            $dispmin = substr($row['pc_startTime'], 3, 2);
                            if ($disphour >= 12) {
                                $dispampm = "pm";
                                if ($disphour > 12 && $GLOBALS['time_display_format'] == 1) {
                                    $disphour -= 12;
                                }
                            }

                            $petitle = xl('(Click to edit)');
                            if ($row['pc_hometext'] != "") {
                                $petitle = xl('Comments') . ": " . ($row['pc_hometext']) . "\r\n" . $petitle;
                            }

                            echo "<a href='javascript:oldEvt(" . attr_js(preg_replace("/-/", "", $row['pc_eventDate'])) . ', ' . attr_js($row['pc_eid']) . ")' title='" . attr($petitle) . "'>";
                            echo "<b>" . text(xl($dayname) . ", " . oeFormatShortDate($row['pc_eventDate'])) . "</b> " . xlt("Status") . "(";
                            echo " " . generate_display_field(array('data_type' => '1', 'list_id' => 'apptstat'), $row['pc_apptstatus']) . ")<br />";   // can't use special char parser on this
                            echo text("$disphour:$dispmin ") . xlt($dispampm) . " ";
                            echo text($row['fname'] . " " . $row['lname']) . "</a><br />\n";
                        }

                        if (isset($pres) && $res != null) {
                            if ($count < 1) {
                                echo "&nbsp;&nbsp;" . xlt('None{{Appointment}}');
                            }

                            echo "</div>";
                        }
                    }
                // END of past appointments
                    ?>
</div>

<div id='stats_div'>
    <br />
    <div class="text ml-2"><img src='../../pic/ajax-loader.gif' /></div>
    <br />
</div>
</td>
</tr>

<?php // TRACK ANYTHING -----

// Determine if track_anything form is in use for this site.
$tmp = sqlQuery("SELECT count(*) AS count FROM registry WHERE " .
    "directory = 'track_anything' AND state = 1");
$track_is_registered = $tmp['count'];
if ($track_is_registered) {
    echo "<tr> <td>";
    // track_anything expand collapse widget
    $widgetTitle = xl("Tracks");
    $widgetLabel = "track_anything";
    $widgetButtonLabel = xl("Tracks");
    $widgetButtonLink = "../../forms/track_anything/create.php";
    $widgetButtonClass = "";
    $widgetAuth = "";  // don't show the button
    $linkMethod = "html";
    $bodyClass = "notab";
    // check to see if any tracks exist
    $spruch = "SELECT id " .
        "FROM forms " .
        "WHERE pid = ? " .
        "AND formdir = ? ";
    $existTracks = sqlQuery($spruch, array($pid, "track_anything"));

    $fixedWidth = false;
    expand_collapse_widget(
        $widgetTitle,
        $widgetLabel,
        $widgetButtonLabel,
        $widgetButtonLink,
        $widgetButtonClass,
        $linkMethod,
        $bodyClass,
        $widgetAuth,
        $fixedWidth
    );
    ?>
    <br />
    <div class="text ml-2"><img src='../../pic/ajax-loader.gif' /></div><br />
    </td>
    </tr><?php
}  // end track_anything ?>
</table>

</div> <!-- end right column div -->

</td>

</tr>
</table>

</div> <!-- end main content div -->
</div><!-- end container div -->
<?php $oemr_ui->oeBelowContainerDiv(); ?>
<script>
    // Array of skip conditions for the checkSkipConditions() function.
    var skipArray = [
        <?php echo $condition_str; ?>
    ];
    checkSkipConditions();

    var isPost = <?php echo js_escape($showEligibility); ?>;
    var listId = '#' + <?php echo js_escape($list_id); ?>;
    $(function () {
        $(listId).addClass("active");
        if (isPost === true) {
            $("#eligibility").click();
            $("#eligibility").get(0).scrollIntoView();
        }
    });

</script>

</body>
</html><|MERGE_RESOLUTION|>--- conflicted
+++ resolved
@@ -1688,11 +1688,7 @@
                             }
                             $disphour = substr($row['pc_startTime'], 0, 2) + 0;
                             $dispmin = substr($row['pc_startTime'], 3, 2);
-<<<<<<< HEAD
                             if ($disphour >= 12 && $GLOBALS['time_display_format'] == 1) {
-=======
-                            if ($disphour >= 12) {
->>>>>>> 0e4cd0ae
                                 $dispampm = "pm";
                                 if ($disphour > 12) {
                                     $disphour -= 12;
