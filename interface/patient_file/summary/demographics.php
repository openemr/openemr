<?php

/**
 *
 * Patient summary screen.
 *
 * @package   OpenEMR
 * @link      http://www.open-emr.org
 * @author    Brady Miller <brady.g.miller@gmail.com>
 * @author    Sharon Cohen <sharonco@matrix.co.il>
 * @author    Stephen Waite <stephen.waite@cmsvt.com>
 * @author    Ranganath Pathak <pathak@scrs1.org>
 * @author    Tyler Wrenn <tyler@tylerwrenn.com>
 * @author    Robert Down <robertdown@live.com>
 * @copyright Copyright (c) 2017-2020 Brady Miller <brady.g.miller@gmail.com>
 * @copyright Copyright (c) 2017 Sharon Cohen <sharonco@matrix.co.il>
 * @copyright Copyright (c) 2018-2020 Stephen Waite <stephen.waite@cmsvt.com>
 * @copyright Copyright (c) 2018 Ranganath Pathak <pathak@scrs1.org>
 * @copyright Copyright (c) 2020 Tyler Wrenn <tyler@tylerwrenn.com>
 * @copyright Copyright (c) 2021-2022 Robert Down <robertdown@live.com
 * @license   https://github.com/openemr/openemr/blob/master/LICENSE GNU General Public License 3
 */

require_once("../../globals.php");
require_once("$srcdir/patient.inc.php");
require_once("$srcdir/options.inc.php");
require_once("../history/history.inc.php");
require_once("$srcdir/clinical_rules.php");
require_once("$srcdir/group.inc.php");
require_once(__DIR__ . "/../../../library/appointments.inc.php");

use OpenEMR\Billing\EDI270;
use OpenEMR\Common\Acl\AclMain;
use OpenEMR\Common\Csrf\CsrfUtils;
use OpenEMR\Common\Session\SessionUtil;
use OpenEMR\Common\Twig\TwigContainer;
use OpenEMR\Core\Header;
use OpenEMR\Events\Patient\Summary\Card\RenderEvent as CardRenderEvent;
use OpenEMR\Events\Patient\Summary\Card\SectionEvent;
use OpenEMR\Events\Patient\Summary\Card\RenderModel;
use OpenEMR\Events\Patient\Summary\Card\CardInterface;
use OpenEMR\Events\PatientDemographics\ViewEvent;
use OpenEMR\Events\PatientDemographics\RenderEvent;
use OpenEMR\FHIR\SMART\SmartLaunchController;
use OpenEMR\Menu\PatientMenuRole;
use OpenEMR\OeUI\OemrUI;
use OpenEMR\Patient\Cards\PortalCard;
use OpenEMR\Reminder\BirthdayReminder;
use Symfony\Component\EventDispatcher\EventDispatcher;

$twig = new TwigContainer(null, $GLOBALS['kernel']);

// Set session for pid (via setpid). Also set session for encounter (if applicable)
if (isset($_GET['set_pid'])) {
    require_once("$srcdir/pid.inc.php");
    setpid($_GET['set_pid']);
    if (isset($_GET['set_encounterid']) && ((int)$_GET['set_encounterid'] > 0)) {
        $encounter = (int)$_GET['set_encounterid'];
        SessionUtil::setSession('encounter', $encounter);
    }
}

// Note: it would eventually be a good idea to move this into
// it's own module that people can remove / add if they don't
// want smart support in their system.
$smartLaunchController = new SMARTLaunchController($GLOBALS["kernel"]->getEventDispatcher());
$smartLaunchController->registerContextEvents();

/**
 * @var EventDispatcher
 */
$ed = $GLOBALS['kernel']->getEventDispatcher();

$active_reminders = false;
$all_allergy_alerts = false;
if ($GLOBALS['enable_cdr']) {
    //CDR Engine stuff
    if ($GLOBALS['enable_allergy_check'] && $GLOBALS['enable_alert_log']) {
        //Check for new allergies conflicts and throw popup if any exist(note need alert logging to support this)
        $new_allergy_alerts = allergy_conflict($pid, 'new', $_SESSION['authUser']);
        if (!empty($new_allergy_alerts)) {
            $pod_warnings = '';
            foreach ($new_allergy_alerts as $new_allergy_alert) {
                $pod_warnings .= js_escape($new_allergy_alert) . ' + "\n"';
            }
            $allergyWarningMessage = '<script>alert(' . xlj('WARNING - FOLLOWING ACTIVE MEDICATIONS ARE ALLERGIES') . ' + "\n" + ' . $pod_warnings . ')</script>';
        }
    }

    if ((empty($_SESSION['alert_notify_pid']) || ($_SESSION['alert_notify_pid'] != $pid)) && isset($_GET['set_pid']) && $GLOBALS['enable_cdr_crp']) {
        // showing a new patient, so check for active reminders and allergy conflicts, which use in active reminder popup
        $active_reminders = active_alert_summary($pid, "reminders-due", '', 'default', $_SESSION['authUser'], true);
        if ($GLOBALS['enable_allergy_check']) {
            $all_allergy_alerts = allergy_conflict($pid, 'all', $_SESSION['authUser'], true);
        }
    }
    SessionUtil::setSession('alert_notify_pid', $pid);
    // can not output html until after above setSession call
    if (!empty($allergyWarningMessage)) {
        echo $allergyWarningMessage;
    }
}
//Check to see is only one insurance is allowed
if ($GLOBALS['insurance_only_one']) {
    $insurance_array = array('primary');
} else {
    $insurance_array = array('primary', 'secondary', 'tertiary');
}

function print_as_money($money)
{
    preg_match("/(\d*)\.?(\d*)/", $money, $moneymatches);
    $tmp = wordwrap(strrev($moneymatches[1]), 3, ",", 1);
    $ccheck = strrev($tmp);
    if ($ccheck[0] == ",") {
        $tmp = substr($ccheck, 1, strlen($ccheck) - 1);
    }

    if ($moneymatches[2] != "") {
        return "$ " . strrev($tmp) . "." . $moneymatches[2];
    } else {
        return "$ " . strrev($tmp);
    }
}

// get an array from Photos category
function pic_array($pid, $picture_directory)
{
    $pics = array();
    $sql_query = "select documents.id from documents join categories_to_documents " .
        "on documents.id = categories_to_documents.document_id " .
        "join categories on categories.id = categories_to_documents.category_id " .
        "where categories.name like ? and documents.foreign_id = ? and documents.deleted = 0";
    if ($query = sqlStatement($sql_query, array($picture_directory, $pid))) {
        while ($results = sqlFetchArray($query)) {
            array_push($pics, $results['id']);
        }
    }

    return ($pics);
}

// Get the document ID's in a specific catg.
// this is only used in one place, here for id photos
function get_document_by_catg($pid, $doc_catg, $limit = 1)
{
    $results = null;

    if ($pid and $doc_catg) {
        $query = sqlStatement("SELECT d.id, d.date, d.url
            FROM documents AS d, categories_to_documents AS cd, categories AS c
            WHERE d.foreign_id = ?
            AND cd.document_id = d.id
            AND c.id = cd.category_id
            AND c.name LIKE ?
            ORDER BY d.date DESC LIMIT " . escape_limit($limit), array($pid, $doc_catg));
    }
    while ($result = sqlFetchArray($query)) {
        $results[] = $result['id'];
    }
    return ($results ?? false);
}

function isPortalEnabled(): bool
{
    if (
        !$GLOBALS['portal_onsite_two_enable']
    ) {
        return false;
    }

    return true;
}

function isPortalSiteAddressValid(): bool
{
    if (
        // maybe can use filter_var() someday but the default value in GLOBALS
        // fails with FILTER_VALIDATE_URL
        !isset($GLOBALS['portal_onsite_two_address'])
    ) {
        return false;
    }

    return true;
}

function isPortalAllowed($pid): bool
{
    $return = false;

    $portalStatus = sqlQuery("SELECT allow_patient_portal FROM patient_data WHERE pid = ?", [$pid]);
    if ($portalStatus['allow_patient_portal'] == 'YES') {
        $return = true;
    }
    return $return;
}

function isApiAllowed($pid): bool
{
    $return = false;

    $apiStatus = sqlQuery("SELECT prevent_portal_apps FROM patient_data WHERE pid = ?", [$pid]);
    if (strtoupper($apiStatus['prevent_portal_apps'] ?? '') != 'YES') {
        $return = true;
    }
    return $return;
}

function areCredentialsCreated($pid): bool
{
    $return = false;
    $credentialsCreated = sqlQuery("SELECT date_created FROM `patient_access_onsite` WHERE `pid`=?", [$pid]);
    if ($credentialsCreated['date_created'] ?? null) {
        $return = true;
    }

    return $return;
}

function isContactEmail($pid): bool
{
    $return = false;

    $email = sqlQuery("SELECT email, email_direct FROM patient_data WHERE pid = ?", [$pid]);
    if (!empty($email['email']) || !empty($email['email_direct'])) {
        $return = true;
    }
    return $return;
}

function isEnforceSigninEmailPortal(): bool
{
    if (
        $GLOBALS['enforce_signin_email']
    ) {
        return true;
    }

    return false;
}

function deceasedDays($days_deceased)
{
    $deceased_days = intval($days_deceased['days_deceased'] ?? '');
    if ($deceased_days == 0) {
        $num_of_days = xl("Today");
    } elseif ($deceased_days == 1) {
        $num_of_days =  $deceased_days . " " . xl("day ago");
    } elseif ($deceased_days > 1 && $deceased_days < 90) {
        $num_of_days =  $deceased_days . " " . xl("days ago");
    } elseif ($deceased_days >= 90 && $deceased_days < 731) {
        $num_of_days =  "~" . round($deceased_days / 30) . " " . xl("months ago");  // function intdiv available only in php7
    } elseif ($deceased_days >= 731) {
        $num_of_days =  xl("More than") . " " . round($deceased_days / 365) . " " . xl("years ago");
    }

    if (strlen($days_deceased['date_deceased'] ?? '') > 10 && $GLOBALS['date_display_format'] < 1) {
        $deceased_date = substr($days_deceased['date_deceased'], 0, 10);
    } else {
        $deceased_date = oeFormatShortDate($days_deceased['date_deceased'] ?? '');
    }

    return xlt("Deceased") . " - " . text($deceased_date) . " (" . text($num_of_days) . ")";
}

$deceased = is_patient_deceased($pid);


// Display image in 'widget style'
function image_widget($doc_id, $doc_catg)
{
    global $pid, $web_root;
    $docobj = new Document($doc_id);
    $image_file = $docobj->get_url_file();
    $image_file_name = $docobj->get_name();
    $image_width = $GLOBALS['generate_doc_thumb'] == 1 ? '' : 'width=100';
    $extension = substr($image_file_name, strrpos($image_file_name, "."));
    $viewable_types = array('.png', '.jpg', '.jpeg', '.png', '.bmp', '.PNG', '.JPG', '.JPEG', '.PNG', '.BMP');
    if (in_array($extension, $viewable_types)) { // extension matches list
        $to_url = "<td> <a href = '$web_root" .
            "/controller.php?document&retrieve&patient_id=" . attr_url($pid) . "&document_id=" . attr_url($doc_id) . "&as_file=false&original_file=true&disable_exit=false&show_original=true'" .
            " onclick='top.restoreSession();' class='image_modal'>" .
            " <img src = '$web_root" .
            "/controller.php?document&retrieve&patient_id=" . attr_url($pid) . "&document_id=" . attr_url($doc_id) . "&as_file=false'" .
            " $image_width alt='" . attr($doc_catg) . ":" . attr($image_file_name) . "'>  </a> </td> <td class='align-middle'>" .
            text($doc_catg) . '<br />&nbsp;' . text($image_file_name) . "</td>";
    } else {
        $to_url = "<td> <a href='" . $web_root . "/controller.php?document&retrieve" .
            "&patient_id=" . attr_url($pid) . "&document_id=" . attr_url($doc_id) . "'" .
            " onclick='top.restoreSession()' class='btn btn-primary btn-sm'>" .
            "<span>" .
            xlt("View") . "</a> &nbsp;" .
            text("$doc_catg - $image_file_name") .
            "</span> </td>";
    }

    echo "<table><tr>";
    echo $to_url;
    echo "</tr></table>";
}

// Determine if the Vitals form is in use for this site.
$tmp = sqlQuery("SELECT count(*) AS count FROM registry WHERE directory = 'vitals' AND state = 1");
$vitals_is_registered = $tmp['count'];

// Get patient/employer/insurance information.
//
$result = getPatientData($pid, "*, DATE_FORMAT(DOB,'%Y-%m-%d') as DOB_YMD");
$result2 = getEmployerData($pid);
$result3 = getInsuranceData(
    $pid,
    "primary",
    "copay,
    provider,
    DATE_FORMAT(`date`,'%Y-%m-%d') as effdate,
    DATE_FORMAT(`date_end`,'%Y-%m-%d') as effdate_end"
);
$insco_name = "";
if (!empty($result3['provider'])) {   // Use provider in case there is an ins record w/ unassigned insco
    $insco_name = getInsuranceProvider($result3['provider']);
}

$arrOeUiSettings = array(
    'page_id' => 'core.mrd',
    'heading_title' => xl('Medical Record Dashboard'),
    'include_patient_name' => true,
    'expandable' => true,
    'expandable_files' => array(), //all file names need suffix _xpd
    'action' => "", //conceal, reveal, search, reset, link or back
    'action_title' => "",
    'action_href' => "", //only for actions - reset, link or back
    'show_help_icon' => true,
    'help_file_name' => "medical_dashboard_help.php"
);
$oemr_ui = new OemrUI($arrOeUiSettings);
?>
<!DOCTYPE html>
<html>

<head>
    <?php
    Header::setupHeader(['common']);
    require_once("$srcdir/options.js.php");
    ?>
    <script>
        // Process click on diagnosis for referential cds popup.
        function referentialCdsClick(codetype, codevalue) {
            top.restoreSession();
            // Force a new window instead of iframe to address cross site scripting potential
            dlgopen('../education.php?type=' + encodeURIComponent(codetype) + '&code=' + encodeURIComponent(codevalue), '_blank', 1024, 750,true);
        }

        function oldEvt(apptdate, eventid) {
            let title = <?php echo xlj('Appointments'); ?>;
            dlgopen('../../main/calendar/add_edit_event.php?date=' + encodeURIComponent(apptdate) + '&eid=' + encodeURIComponent(eventid), '_blank', 800, 500, '', title);
        }

        function advdirconfigure() {
            dlgopen('advancedirectives.php', '_blank', 400, 500);
        }

        function refreshme() {
            top.restoreSession();
            location.reload();
        }

        // Process click on Delete link.
        function deleteme() { // @todo don't think this is used any longer!!
            dlgopen('../deleter.php?patient=' + <?php echo js_url($pid); ?> + '&csrf_token_form=' + <?php echo js_url(CsrfUtils::collectCsrfToken()); ?>, '_blank', 500, 450, '', '', {
                allowResize: false,
                allowDrag: false,
                dialogId: 'patdel',
                type: 'iframe'
            });
            return false;
        }

        // Called by the deleteme.php window on a successful delete.
        function imdeleted() {
            top.clearPatient();
        }

        function newEvt() {
            let title = <?php echo xlj('Appointments'); ?>;
            let url = '../../main/calendar/add_edit_event.php?patientid=' + <?php echo js_url($pid); ?>;
            dlgopen(url, '_blank', 800, 500, '', title);
            return false;
        }

        function getWeno() {
            top.restoreSession();
            location.href = '../../weno/indexrx.php'
        }

        function toggleIndicator(target, div) {
            // <i id="show_hide" class="fa fa-lg small fa-eye-slash" title="Click to Hide"></i>
            $mode = $(target).find(".indicator").text();
            if ($mode == <?php echo xlj('collapse'); ?>) {
                $(target).find(".indicator").text(<?php echo xlj('expand'); ?>);
                $("#" + div).hide();
                $.post("../../../library/ajax/user_settings.php", {
                    target: div,
                    mode: 0,
                    csrf_token_form: <?php echo js_escape(CsrfUtils::collectCsrfToken()); ?>
                });
            } else {
                $(target).find(".indicator").text(<?php echo xlj('collapse'); ?>);
                $("#" + div).show();
                $.post("../../../library/ajax/user_settings.php", {
                    target: div,
                    mode: 1,
                    csrf_token_form: <?php echo js_escape(CsrfUtils::collectCsrfToken()); ?>
                });
            }
        }

        // edit prescriptions dialog.
        // called from stats.php.
        //
        function editScripts(url) {
            var AddScript = function() {
                var __this = $(this);
                __this.find("#clearButton").css("display", "");
                __this.find("#backButton").css("display", "");
                __this.find("#addButton").css("display", "none");

                var iam = top.frames.editScripts;
                iam.location.href = '<?php echo $GLOBALS['webroot'] ?>/controller.php?prescription&edit&id=0&pid=' + <?php echo js_url($pid); ?>;
            };
            var ListScripts = function() {
                var __this = $(this);
                __this.find("#clearButton").css("display", "none");
                __this.find("#backButton").css("display", "none");
                __this.find("#addButton").css("display", "");
                var iam = top.frames.editScripts
                iam.location.href = '<?php echo $GLOBALS['webroot'] ?>/controller.php?prescription&list&id=' + <?php echo js_url($pid); ?>;
            };

            let title = <?php echo xlj('Prescriptions'); ?>;
            let w = 960; // for weno width

            dlgopen(url, 'editScripts', w, 400, '', '', {
                buttons: [{
                        text: <?php echo xlj('Add'); ?>,
                        close: false,
                        id: 'addButton',
                        class: 'btn-primary btn-sm',
                        click: AddScript
                    },
                    {
                        text: <?php echo xlj('Clear'); ?>,
                        close: false,
                        id: 'clearButton',
                        style: 'display:none;',
                        class: 'btn-primary btn-sm',
                        click: AddScript
                    },
                    {
                        text: <?php echo xlj('Back'); ?>,
                        close: false,
                        id: 'backButton',
                        style: 'display:none;',
                        class: 'btn-primary btn-sm',
                        click: ListScripts
                    },
                    {
                        text: <?php echo xlj('Quit'); ?>,
                        close: true,
                        id: 'doneButton',
                        class: 'btn-secondary btn-sm'
                    }
                ],
                onClosed: 'refreshme',
                allowResize: true,
                allowDrag: true,
                dialogId: 'editscripts',
                type: 'iframe'
            });
        }

        /**
         * async function fetchHtml(...)
         *
         * @param {*} url
         * @param {boolean} embedded
         * @param {boolean} sessionRestore
         * @returns {text}
         */
        async function fetchHtml(url, embedded = false, sessionRestore = false) {
            if (sessionRestore === true) {
                // restore cookie before fetch.
                top.restoreSession();
            }
            let csrf = new FormData;
            // a security given.
            csrf.append("csrf_token_form", <?php echo js_escape(CsrfUtils::collectCsrfToken()); ?>);
            if (embedded === true) {
                // special formatting in certain widgets.
                csrf.append("embeddedScreen", true);
            }

            const response = await fetch(url, {
                method: 'POST',
                credentials: 'same-origin',
                body: csrf
            });
            return await response.text();
        }

        /**
         * async function placeHtml(...) will await fetch of html then place in divId.
         * This function will return a promise for use to init various items regarding
         * inserted HTML if needed.
         * If divId does not exist, then will skip.
         * Example
         *
         * @param {*} url
         * @param {string} divId id
         * @param {boolean} embedded
         * @param {boolean} sessionRestore
         * @returns {object} promise
         */
        async function placeHtml(url, divId, embedded = false, sessionRestore = false) {
            const contentDiv = document.getElementById(divId);
            if (contentDiv) {
                await fetchHtml(url, embedded, sessionRestore).then(fragment => {
                    contentDiv.innerHTML = fragment;
                });
            }
        }

        if (typeof load_location === 'undefined') {
            function load_location(location) {
                top.restoreSession();
                document.location = location;
            }
        }

        $(function() {
            var msg_updation = '';
            <?php
            if ($GLOBALS['erx_enable']) {
                $soap_status = sqlStatement("select soap_import_status,pid from patient_data where pid=? and soap_import_status in ('1','3')", array($pid));
                while ($row_soapstatus = sqlFetchArray($soap_status)) { ?>
                    top.restoreSession();
                    $.ajax({
                        type: "POST",
                        url: "../../soap_functions/soap_patientfullmedication.php",
                        dataType: "html",
                        data: {
                            patient: <?php echo js_escape($row_soapstatus['pid']); ?>,
                        },
                        async: false,
                        success: function(thedata) {
                            //alert(thedata);
                            msg_updation += thedata;
                        },
                        error: function() {
                            alert('ajax error');
                        }
                    });

                    top.restoreSession();
                    $.ajax({
                        type: "POST",
                        url: "../../soap_functions/soap_allergy.php",
                        dataType: "html",
                        data: {
                            patient: <?php echo js_escape($row_soapstatus['pid']); ?>,
                        },
                        async: false,
                        success: function(thedata) {
                            //alert(thedata);
                            msg_updation += thedata;
                        },
                        error: function() {
                            alert('ajax error');
                        }
                    });
                    <?php
                    if ($GLOBALS['erx_import_status_message']) { ?>
                        if (msg_updation)
                            alert(msg_updation);
                        <?php
                    }
                }
            }
            ?>

            // load divs
            placeHtml("stats.php", "stats_div", true);
            placeHtml("pnotes_fragment.php", 'pnotes_ps_expand').then(() => {
                // must be delegated event!
                $(this).on("click", ".complete_btn", function() {
                    let btn = $(this);
                    let csrf = new FormData;
                    csrf.append("csrf_token_form", <?php echo js_escape(CsrfUtils::collectCsrfToken()); ?>);
                    fetch("pnotes_fragment.php?docUpdateId=" + encodeURIComponent(btn.attr('data-id')), {
                            method: "POST",
                            credentials: 'same-origin',
                            body: csrf
                        })
                        .then(function() {
                            placeHtml("pnotes_fragment.php", 'pnotes_ps_expand');
                        });
                });
            });
            placeHtml("disc_fragment.php", "disclosures_ps_expand");
            placeHtml("labdata_fragment.php", "labdata_ps_expand");
            placeHtml("track_anything_fragment.php", "track_anything_ps_expand");
            <?php if ($vitals_is_registered && AclMain::aclCheckCore('patients', 'med')) { ?>
                // Initialize the Vitals form if it is registered and user is authorized.
                placeHtml("vitals_fragment.php", "vitals_ps_expand");
            <?php } ?>

            <?php if ($GLOBALS['enable_cdr'] && $GLOBALS['enable_cdr_crw']) { ?>
                placeHtml("clinical_reminders_fragment.php", "clinical_reminders_ps_expand", true, true).then(() => {
                    // (note need to place javascript code here also to get the dynamic link to work)
                    $(".medium_modal").on('click', function(e) {
                        e.preventDefault();
                        e.stopPropagation();
                        dlgopen('', '', 800, 200, '', '', {
                            buttons: [{
                                text: <?php echo xlj('Close'); ?>,
                                close: true,
                                style: 'secondary btn-sm'
                            }],
                            onClosed: 'refreshme',
                            allowResize: false,
                            allowDrag: true,
                            dialogId: 'demreminder',
                            type: 'iframe',
                            url: $(this).attr('href')
                        });
                    });
                });
            <?php } // end crw
            ?>

            <?php if ($GLOBALS['enable_cdr'] && $GLOBALS['enable_cdr_prw']) { ?>
                placeHtml("patient_reminders_fragment.php", "patient_reminders_ps_expand", false, true);
            <?php } // end prw
            ?>

            <?php
            // Initialize for each applicable LBF form.
            $gfres = sqlStatement("SELECT grp_form_id
                FROM layout_group_properties
                WHERE grp_form_id LIKE 'LBF%'
                    AND grp_group_id = ''
                    AND grp_repeats > 0
                    AND grp_activity = 1
                ORDER BY grp_seq, grp_title");
            while ($gfrow = sqlFetchArray($gfres)) { ?>
                $(<?php echo js_escape("#" . $gfrow['grp_form_id'] . "_ps_expand"); ?>).load("lbf_fragment.php?formname=" + <?php echo js_url($gfrow['grp_form_id']); ?>, {
                    csrf_token_form: <?php echo js_escape(CsrfUtils::collectCsrfToken()); ?>
                });
            <?php } ?>
            tabbify();

            // modal for dialog boxes
            $(".large_modal").on('click', function(e) {
                e.preventDefault();
                e.stopPropagation();
                dlgopen('', '', 1000, 600, '', '', {
                    buttons: [{
                        text: <?php echo xlj('Close'); ?>,
                        close: true,
                        style: 'secondary btn-sm'
                    }],
                    allowResize: true,
                    allowDrag: true,
                    dialogId: '',
                    type: 'iframe',
                    url: $(this).attr('href')
                });
            });

            $(".rx_modal").on('click', function(e) {
                e.preventDefault();
                e.stopPropagation();
                var title = <?php echo xlj('Amendments'); ?>;
                dlgopen('', 'editAmendments', 800, 300, '', title, {
                    onClosed: 'refreshme',
                    allowResize: true,
                    allowDrag: true,
                    dialogId: '',
                    type: 'iframe',
                    url: $(this).attr('href')
                });
            });

            // modal for image viewer
            $(".image_modal").on('click', function(e) {
                e.preventDefault();
                e.stopPropagation();
                dlgopen('', '', 400, 300, '', <?php echo xlj('Patient Images'); ?>, {
                    allowResize: true,
                    allowDrag: true,
                    dialogId: '',
                    type: 'iframe',
                    url: $(this).attr('href')
                });
            });

            $(".deleter").on('click', function(e) {
                e.preventDefault();
                e.stopPropagation();
                dlgopen('', '', 600, 360, '', '', {
                    buttons: [{
                        text: <?php echo xlj('Close'); ?>,
                        close: true,
                        style: 'secondary btn-sm'
                    }],
                    //onClosed: 'imdeleted',
                    allowResize: false,
                    allowDrag: false,
                    dialogId: 'patdel',
                    type: 'iframe',
                    url: $(this).attr('href')
                });
            });

            $(".iframe1").on('click', function(e) {
                e.preventDefault();
                e.stopPropagation();
                dlgopen('', '', 350, 300, '', '', {
                    buttons: [{
                        text: <?php echo xlj('Close'); ?>,
                        close: true,
                        style: 'secondary btn-sm'
                    }],
                    allowResize: true,
                    allowDrag: true,
                    dialogId: '',
                    type: 'iframe',
                    url: $(this).attr('href')
                });
            });
            // for patient portal
            $(".small_modal").on('click', function(e) {
                e.preventDefault();
                e.stopPropagation();
                dlgopen('', '', 550, 550, '', '', {
                    buttons: [{
                        text: <?php echo xlj('Close'); ?>,
                        close: true,
                        style: 'secondary btn-sm'
                    }],
                    allowResize: true,
                    allowDrag: true,
                    dialogId: '',
                    type: 'iframe',
                    url: $(this).attr('href')
                });
            });

            function openReminderPopup() {
                top.restoreSession()
                dlgopen('', 'reminders', 500, 250, '', '', {
                    buttons: [{
                        text: <?php echo xlj('Close'); ?>,
                        close: true,
                        style: 'secondary btn-sm'
                    }],
                    allowResize: true,
                    allowDrag: true,
                    dialogId: '',
                    type: 'iframe',
                    url: $("#reminder_popup_link").attr('href')
                });
            }

            <?php if ($GLOBALS['patient_birthday_alert']) {
                // To display the birthday alert:
                //  1. The patient is not deceased
                //  2. The birthday is today (or in the past depending on global selection)
                //  3. The notification has not been turned off (or shown depending on global selection) for this year
                $birthdayAlert = new BirthdayReminder($pid, $_SESSION['authUserID']);
                if ($birthdayAlert->isDisplayBirthdayAlert()) {
                    ?>
                    // show the active reminder modal
                    dlgopen('', 'bdayreminder', 300, 170, '', false, {
                        allowResize: false,
                        allowDrag: true,
                        dialogId: '',
                        type: 'iframe',
                        url: $("#birthday_popup").attr('href')
                    });

                <?php } elseif ($active_reminders || $all_allergy_alerts) { ?>
                    openReminderPopup();
                <?php } ?>
            <?php } elseif ($active_reminders || $all_allergy_alerts) { ?>
                openReminderPopup();
            <?php } ?>

            // $(".card-title").on('click', "button", (e) => {
            //     console.debug("click");
            //     updateUserVisibilitySetting(e);
            // });
        });

        /**
         * Change the preference to expand/collapse a given card.
         *
         * For the given e element, find the corresponding card body, determine if it is collapsed
         * or shown, and then save the state to the user preferences via an async fetch call POST'ing
         * the updated setting.
         *
         * @var e element The Button that was clicked to collapse/expand the card
         */
        async function updateUserVisibilitySetting(e) {
            const targetID = e.target.getAttribute("data-target");
            const target = document.querySelector(targetID);
            const targetStr = targetID.substring(1);

            let formData = new FormData();
            formData.append("csrf_token_form", <?php echo js_escape(CsrfUtils::collectCsrfToken()); ?>);
            formData.append("target", targetStr);
            formData.append("mode", (target.classList.contains("show")) ? 0 : 1);

            const response = await fetch("../../../library/ajax/user_settings.php", {
                method: "POST",
                credentials: 'same-origin',
                body: formData,
            });

            const update = await response.text();
            return update;
        }

        // Update the User's visibility setting when the card header is clicked
        function cardTitleButtonClickListener() {
            const buttons = document.querySelectorAll(".card-title a[data-toggle='collapse']");
            buttons.forEach((b) => {
                b.addEventListener("click", (e) => {
                    updateUserVisibilitySetting(e);
                });
            });
        }

        // JavaScript stuff to do when a new patient is set.
        //
        function setMyPatient() {
            <?php
            if (isset($_GET['set_pid'])) {
                $date_of_death = is_patient_deceased($pid);
                if (!empty($date_of_death)) {
                    $date_of_death = $date_of_death['date_deceased'];
                }
                ?>
                parent.left_nav.setPatient(<?php echo js_escape($result['fname'] . " " . $result['lname']) .
                                                "," . js_escape($pid) . "," . js_escape($result['pubpid']) . ",'',";
                if (empty($date_of_death)) {
                    echo js_escape(" " . xl('DOB') . ": " . oeFormatShortDate($result['DOB_YMD']) . " " . xl('Age') . ": " . getPatientAgeDisplay($result['DOB_YMD']));
                } else {
                    echo js_escape(" " . xl('DOB') . ": " . oeFormatShortDate($result['DOB_YMD']) . " " . xl('Age at death') . ": " . oeFormatAge($result['DOB_YMD'], $date_of_death));
                } ?>);
                var EncounterDateArray = new Array;
                var CalendarCategoryArray = new Array;
                var EncounterIdArray = new Array;
                var Count = 0;
                <?php
                //Encounter details are stored to javacript as array.
                $result4 = sqlStatement("SELECT fe.encounter,fe.date,openemr_postcalendar_categories.pc_catname FROM form_encounter AS fe " .
                    " left join openemr_postcalendar_categories on fe.pc_catid=openemr_postcalendar_categories.pc_catid  WHERE fe.pid = ? order by fe.date desc", array($pid));
                if (sqlNumRows($result4) > 0) {
                    while ($rowresult4 = sqlFetchArray($result4)) { ?>
                        EncounterIdArray[Count] = <?php echo js_escape($rowresult4['encounter']); ?>;
                        EncounterDateArray[Count] = <?php echo js_escape(oeFormatShortDate(date("Y-m-d", strtotime($rowresult4['date'])))); ?>;
                        CalendarCategoryArray[Count] = <?php echo js_escape(xl_appt_category($rowresult4['pc_catname'])); ?>;
                        Count++;
                        <?php
                    }
                }
                ?>
                parent.left_nav.setPatientEncounter(EncounterIdArray, EncounterDateArray, CalendarCategoryArray);
                <?php
            } // end setting new pid
            ?>
            parent.left_nav.syncRadios();
            <?php if ((isset($_GET['set_pid'])) && (isset($_GET['set_encounterid'])) && (intval($_GET['set_encounterid']) > 0)) {
                $query_result = sqlQuery("SELECT `date` FROM `form_encounter` WHERE `encounter` = ?", array($encounter)); ?>
                encurl = 'encounter/encounter_top.php?set_encounter=' + <?php echo js_url($encounter); ?> + '&pid=' + <?php echo js_url($pid); ?>;
                parent.left_nav.setEncounter(<?php echo js_escape(oeFormatShortDate(date("Y-m-d", strtotime($query_result['date'])))); ?>, <?php echo js_escape($encounter); ?>, 'enc');
                top.restoreSession();
                parent.left_nav.loadFrame('enc2', 'enc', 'patient_file/' + encurl);
            <?php } // end setting new encounter id (only if new pid is also set)
            ?>
        }

        $(window).on('load', function() {
            setMyPatient();
        });

        document.addEventListener("DOMContentLoaded", () => {
            cardTitleButtonClickListener();
        });
    </script>

    <style>
        /* Bad practice to override here, will get moved to base style theme */
        .card {
            box-shadow: 1px 1px 1px hsl(0 0% 0% / .2);
            border-radius: 0;
        }

        <?php
        if (!empty($GLOBALS['right_justify_labels_demographics']) && ($_SESSION['language_direction'] == 'ltr')) { ?>
        div.tab td.label_custom, div.label_custom {
            text-align: right !important;
        }

        div.tab td.data, div.data {
            padding-left: 0.5em;
            padding-right: 2em;
        }
            <?php
        } ?>

        <?php
        // This is for layout font size override.
        $grparr = array();
        getLayoutProperties('DEM', $grparr, 'grp_size');
        if (!empty($grparr['']['grp_size'])) {
            $FONTSIZE = round($grparr['']['grp_size'] * 1.333333);
            $FONTSIZE = round($FONTSIZE * 0.0625, 2);
            ?>

        /* Override font sizes in the theme. */
        #DEM .groupname {
            font-size: <?php echo attr($FONTSIZE); ?>rem;
        }

        #DEM .label {
            font-size: <?php echo attr($FONTSIZE); ?>rem;
        }

        #DEM .data {
            font-size: <?php echo attr($FONTSIZE); ?>rem;
        }

        #DEM .data td {
            font-size: <?php echo attr($FONTSIZE); ?>rem;
        }

        <?php } ?> :root {
            --white: #fff;
            --bg: hsl(0 0% 90%);
        }

        body {
            background: var(--bg) !important;
        }

        section {
            background: var(--white);
            margin-top: .25em;
            padding: .25em;
        }

        .section-header-dynamic {
            border-bottom: none;
        }
    </style>
    <title><?php echo xlt("Dashboard{{patient file}}"); ?></title>
</head>

<body class="mt-1 patient-demographic bg-light">

    <?php
    // Create and fire the patient demographics view event
    $viewEvent = new ViewEvent($pid);
    $viewEvent = $GLOBALS["kernel"]->getEventDispatcher()->dispatch($viewEvent, ViewEvent::EVENT_HANDLE, 10);
    $thisauth = AclMain::aclCheckCore('patients', 'demo');

    if (!$thisauth || !$viewEvent->authorized()) {
        echo $twig->getTwig()->render('core/unauthorized-partial.html.twig', ['pageTitle' => xl("Medical Dashboard")]);
        exit();
    }
    ?>

    <div id="container_div" class="<?php echo $oemr_ui->oeContainer(); ?> mb-2">
        <a href='../reminder/active_reminder_popup.php' id='reminder_popup_link' style='display: none' onclick='top.restoreSession()'></a>
        <a href='../birthday_alert/birthday_pop.php?pid=<?php echo attr_url($pid); ?>&user_id=<?php echo attr_url($_SESSION['authUserID']); ?>' id='birthday_popup' style='display: none;' onclick='top.restoreSession()'></a>
        <?php

        if ($thisauth) {
            if ($result['squad'] && !AclMain::aclCheckCore('squads', $result['squad'])) {
                $thisauth = 0;
            }
        }

        if ($thisauth) :
            require_once("$include_root/patient_file/summary/dashboard_header.php");
        endif;

        $list_id = "dashboard"; // to indicate nav item is active, count and give correct id
        // Collect the patient menu then build it
        $menuPatient = new PatientMenuRole($twig);
        $menuPatient->displayHorizNavBarMenu();
        // Get the document ID of the patient ID card if access to it is wanted here.
        $idcard_doc_id = false;
        if ($GLOBALS['patient_id_category_name']) {
            $idcard_doc_id = get_document_by_catg($pid, $GLOBALS['patient_id_category_name'], 3);
        }
        ?>
        <div class="main mb-5">
            <!-- start main content div -->
            <div class="row">
                <div class="col-md-8">
                    <?php

                    if ($deceased > 0) :
                        echo $twig->getTwig()->render('patient/partials/deceased.html.twig', [
                            'deceasedDays' => deceasedDays($deceased),
                        ]);
                    endif;

                    $sectionRenderEvents = $ed->dispatch(new SectionEvent('primary'), SectionEvent::EVENT_HANDLE);
                    $sectionCards = $sectionRenderEvents->getCards();

                    $t = $twig->getTwig();

                    foreach ($sectionCards as $card) {
                        $_auth = $card->getAcl();
                        if (!AclMain::aclCheckCore($_auth[0], $_auth[1])) {
                            continue;
                        }

                        $btnLabel = false;
                        if ($card->canAdd()) {
                            $btnLabel = 'Add';
                        } elseif ($card->canEdit()) {
                            $btnLabel = 'Edit';
                        }

                        $viewArgs = [
                            'title' => $card->getTitle(),
                            'id' => $card->getIdentifier(),
                            'initiallyCollapsed' => !$card->isInitiallyCollapsed(),
                            'card_bg_color' => $card->getBackgroundColorClass(),
                            'card_text_color' => $card->getTextColorClass(),
                            'forceAlwaysOpen' => !$card->canCollapse(),
                            'btnLabel' => $btnLabel,
                            'btnLink' => 'test',
                        ];

                        echo $t->render($card->getTemplateFile(), array_merge($card->getTemplateVariables(), $viewArgs));
                    }

                    if (!$GLOBALS['hide_billing_widget']) :
                        $forceBillingExpandAlways = ($GLOBALS['force_billing_widget_open']) ? true : false;
                        $patientbalance = get_patient_balance($pid, false);
                        $insurancebalance = get_patient_balance($pid, true) - $patientbalance;
                        $totalbalance = $patientbalance + $insurancebalance;
                        $unallocated_amt = get_unallocated_patient_balance($pid);

                        $id = "billing_ps_expand";
                        $dispatchResult = $ed->dispatch(new CardRenderEvent('billing'), CardRenderEvent::EVENT_HANDLE);
<<<<<<< HEAD

=======
>>>>>>> 2074df2a
                        $viewArgs = [
                            'title' => xl('Billing'),
                            'id' => $id,
                            'initiallyCollapsed' => (getUserSetting($id) == 0) ? false : true,
                            'hideBtn' => true,
                            'patientBalance' => $patientbalance,
                            'insuranceBalance' => $insurancebalance,
                            'totalBalance' => $totalbalance,
                            'unallocated' => $unallocated_amt,
                            'forceAlwaysOpen' => $forceBillingExpandAlways,
                            'prependedInjection' => $dispatchResult->getPrependedInjection(),
                            'appendedInjection' => $dispatchResult->getAppendedInjection(),
                        ];

                        if (!empty($result['billing_note'])) {
                            $viewArgs['billingNote'] = $result['billing_note'];
                        }

                        if (!empty($result3['provider'])) {
                            $viewArgs['provider'] = true;
                            $viewArgs['insName'] = $insco_name;
                            $viewArgs['copay'] = $result3['copay'];
                            $viewArgs['effDate'] = $result3['effdate'];
                            $viewArgs['effDateEnd'] = $result3['effdate_end'];
                        }

                        echo $twig->getTwig()->render('patient/card/billing.html.twig', $viewArgs);
                    endif; // End the hide_billing_widget

                    // if anyone wants to render anything before the patient demographic list
                    $GLOBALS["kernel"]->getEventDispatcher()->dispatch(new RenderEvent($pid), RenderEvent::EVENT_SECTION_LIST_RENDER_BEFORE, 10);

                    if (AclMain::aclCheckCore('patients', 'demo')) :
                        $dispatchResult = $ed->dispatch(new CardRenderEvent('demographic'), CardRenderEvent::EVENT_HANDLE);
                        // Render the Demographics box
                        $viewArgs = [
                            'title' => xl("Demographics"),
                            'id' => "demographics_ps_expand",
                            'btnLabel' => "Edit",
                            'btnLink' => "demographics_full.php",
                            'linkMethod' => "html",
                            'auth' => ACLMain::aclCheckCore('patients', 'demo', '', 'write'),
                            'requireRestore' => (!isset($_SESSION['patient_portal_onsite_two'])) ? true : false,
                            'initiallyCollapsed' => getUserSetting("demographics_ps_expand") == true ? true : false,
                            'tabID' => "DEM",
                            'result' => $result,
                            'result2' => $result2,
                            'prependedInjection' => $dispatchResult->getPrependedInjection(),
                            'appendedInjection' => $dispatchResult->getAppendedInjection(),
                        ];
                        echo $twig->getTwig()->render('patient/card/tab_base.html.twig', $viewArgs);

                        // Insurance
                        $insArr = [];
                        $insInBinder = '?';
                        for ($y = 1; count($insurance_array) > $y; $y++) {
                            $insInBinder .= ',?';
                        }
                        $sql = "SELECT * FROM insurance_data WHERE pid = ? AND type IN(" . $insInBinder . ") ORDER BY type, date DESC";
                        $params[] = $pid;
                        $params = array_merge($params, $insurance_array);
                        $res = sqlStatement($sql, $params);
<<<<<<< HEAD
                        $prior_ins_type = '';
                        $prev_eff_date = 'Present';
=======
>>>>>>> 2074df2a

                        while ($row = sqlFetchArray($res)) {
                            if ($row['provider']) {
                                // since the query is sorted by DATE DESC can use prior ins type to identify
                                $row['isOld'] = ($row['date_end']) ? true : false;
                                $icobj = new InsuranceCompany($row['provider']);
                                $adobj = $icobj->get_address();
                                $insco_name = trim($icobj->get_name());
                                $row['insco'] = [
                                    'name' => trim($icobj->get_name()),
                                    'address' => [
                                        'line1' => $adobj->get_line1(),
                                        'line2' => $adobj->get_line2(),
                                        'city' => $adobj->get_city(),
                                        'state' => $adobj->get_state(),
                                        'postal' => $adobj->get_zip(),
                                        'country' => $adobj->get_country()
                                    ],
                                ];
                                $row['policy_type'] = (!empty($row['policy_type'])) ? $policy_types[$row['policy_type']] : false;
                                $row['dispFromDate'] = $row['date'] ? true : false;
                                $mname = ($row['subscriber_mname'] != "") ? $row['subscriber_mname'] : "";
                                $row['subscriber_full_name'] = str_replace("%mname%", $mname, "{$row['subscriber_fname']} %mname% {$row['subscriber_lname']}");
                                $row['until_date'] = ($row['isOld']) ? date_create($prev_eff_date)->modify('-1 days')->format('Y-m-d') : xlt('Present');
                                $insArr[] = $row;
<<<<<<< HEAD
                                $prev_eff_date = $row['date'];
                                $prior_ins_type = $row['type'];
                            } else {
                                $row['isOld'] = (strcmp($row['type'], $prior_ins_type) == 0) ? true : false;
                                $row['dispFromDate'] = $row['date'] ? true : false;
                                $row['insco'] = [
                                    'name' => 'Self-Pay',
                                    'address' => [
                                        'line1' => '',
                                        'line2' => '',
                                        'city' => '',
                                        'state' => '',
                                        'postal' => '',
                                        'country' => ''
                                    ],
                                ];
                                $row['policy_type'] = false;
                                $mname = ''; //($row['subscriber_mname'] != "") ? $row['subscriber_mname'] : "";
                                $row['subscriber_full_name'] = ' '; // str_replace("%mname%", $mname, "{$row['subscriber_fname']} %mname% {$row['subscriber_lname']}");
                                $row['until_date'] = ($row['isOld']) ? date_create($prev_eff_date)->modify('-1 days')->format('Y-m-d') : xlt("Present");
                                $prev_eff_date = $row['date'];
                                $prior_ins_type = $row['type'];
                                if ($row['type'] != 'primary') {
                                    continue;
                                }
                                $insArr[] = $row;
=======
>>>>>>> 2074df2a
                            }
                        }

                        if ($GLOBALS["enable_oa"]) {
                            if (($_POST['status_update'] ?? '') === 'true') {
                                unset($_POST['status_update']);
                                $showEligibility = true;
                                $ok = EDI270::requestEligibleTransaction($pid);
                                if ($ok === true) {
                                    ob_start();
                                    EDI270::showEligibilityInformation($pid, false);
                                    $output = ob_get_contents();
                                    ob_end_clean();
                                } else {
                                    $output = $ok;
                                }
                            } else {
                                ob_start();
                                EDI270::showEligibilityInformation($pid, true);
                                $output = ob_get_contents();
                                ob_end_clean();
                            }
                        } else {
                            ob_start();
                            EDI270::showEligibilityInformation($pid, true);
                            $output = ob_get_contents();
                            ob_end_clean();
                        }

                        $id = "insurance_ps_expand";
                        $dispatchResult = $ed->dispatch(new CardRenderEvent('insurance'), CardRenderEvent::EVENT_HANDLE);
                        $viewArgs = [
                            'title' => xl("Insurance"),
                            'id' => $id,
                            'btnLabel' => "Edit",
                            'btnLink' => "demographics_full.php",
                            'linkMethod' => 'html',
                            'initiallyCollapsed' => (getUserSetting($id) == 0) ? false : true,
                            'ins' => $insArr,
                            'eligibility' => $output,
                            'enable_oa' => $GLOBALS['enable_oa'],
                            'auth' => AclMain::aclCheckCore('patients', 'demo', '', 'write'),
                            'prependedInjection' => $dispatchResult->getPrependedInjection(),
                            'appendedInjection' => $dispatchResult->getAppendedInjection(),
                        ];

                        if (count($insArr) > 0) {
                            echo $twig->getTwig()->render('patient/card/insurance.html.twig', $viewArgs);
                        }
                    endif;  // end if demographics authorized

                    if (AclMain::aclCheckCore('patients', 'notes')) :
                        $dispatchResult = $ed->dispatch(new CardRenderEvent('note'), CardRenderEvent::EVENT_HANDLE);
                        // Notes expand collapse widget
                        $id = "pnotes_ps_expand";
                        $viewArgs = [
                            'title' => xl("Messages"),
                            'id' => $id,
                            'btnLabel' => "Edit",
                            'btnLink' => "pnotes_full.php?form_active=1",
                            'initiallyCollapsed' => (getUserSetting($id) == 0) ? false : true,
                            'linkMethod' => "html",
                            'bodyClass' => "notab",
                            'auth' => AclMain::aclCheckCore('patients', 'notes', '', 'write'),
                            'prependedInjection' => $dispatchResult->getPrependedInjection(),
                            'appendedInjection' => $dispatchResult->getAppendedInjection(),
                        ];
                        echo $twig->getTwig()->render('patient/card/loader.html.twig', $viewArgs);
                    endif; // end if notes authorized

                    if (AclMain::aclCheckCore('patients', 'reminder') && $GLOBALS['enable_cdr'] && $GLOBALS['enable_cdr_prw']) :
                        // patient reminders collapse widget
                        $dispatchResult = $ed->dispatch(new CardRenderEvent('reminder'), CardRenderEvent::EVENT_HANDLE);
                        $id = "patient_reminders_ps_expand";
                        $viewArgs = [
                            'title' => xl('Patient Reminders'),
                            'id' => $id,
                            'initiallyCollapsed' => (getUserSetting($id) == 0) ? false : true,
                            'btnLabel' => 'Edit',
                            'btnLink' => '../reminder/patient_reminders.php?mode=simple&patient_id=' . attr_url($pid),
                            'linkMethod' => 'html',
                            'bodyClass' => 'notab collapse show',
                            'auth' => AclMain::aclCheckCore('patients', 'reminder', '', 'write'),
                            'prependedInjection' => $dispatchResult->getPrependedInjection(),
                            'appendedInjection' => $dispatchResult->getAppendedInjection(),
                        ];
                        echo $twig->getTwig()->render('patient/card/loader.html.twig', $viewArgs);
                    endif; //end if prw is activated

                    if (AclMain::aclCheckCore('patients', 'disclosure')) :
                        $authWriteDisclosure = AclMain::aclCheckCore('patients', 'disclosure', '', 'write');
                        $authAddonlyDisclosure = AclMain::aclCheckCore('patients', 'disclosure', '', 'addonly');
                        $dispatchResult = $ed->dispatch(new CardRenderEvent('disclosure'), CardRenderEvent::EVENT_HANDLE);
                        // disclosures expand collapse widget
                        $id = "disclosures_ps_expand";
                        $viewArgs = [
                            'title' => xl('Disclosures'),
                            'id' => $id,
                            'initiallyCollapsed' => (getUserSetting($id) == 0) ? false : true,
                            'btnLabel' => 'Edit',
                            'btnLink' => 'disclosure_full.php',
                            'linkMethod' => 'html',
                            'bodyClass' => 'notab collapse show',
                            'auth' => ($authWriteDisclosure || $authAddonlyDisclosure),
                            'prependedInjection' => $dispatchResult->getPrependedInjection(),
                            'appendedInjection' => $dispatchResult->getAppendedInjection(),
                        ];
                        echo $twig->getTwig()->render('patient/card/loader.html.twig', $viewArgs);
                    endif; // end if disclosures authorized

                    if ($GLOBALS['amendments'] && AclMain::aclCheckCore('patients', 'amendment')) :
                        $dispatchResult = $ed->dispatch(new CardRenderEvent('amendment'), CardRenderEvent::EVENT_HANDLE);
                        // Amendments widget
                        $sql = "SELECT * FROM amendments WHERE pid = ? ORDER BY amendment_date DESC";
                        $result = sqlStatement($sql, [$pid]);
                        $amendments = [];
                        while ($row = sqlFetchArray($result)) {
                            $amendments[] = $row;
                        }

                        $id = "amendments_ps_expand";
                        $viewArgs = [
                            'title' => xl('Amendments'),
                            'id' => $id,
                            'initiallyCollapsed' => (getUserSetting($id) == 0) ? false : true,
                            'btnLabel' => 'Edit',
                            'btnLink' => $GLOBALS['webroot'] . "/interface/patient_file/summary/list_amendments.php?id=" . attr_url($pid),
                            'btnCLass' => '',
                            'linkMethod' => 'html',
                            'bodyClass' => 'notab collapse show',
                            'auth' => AclMain::aclCheckCore('patients', 'amendment', '', ['write', 'addonly']),
                            'amendments' => $amendments,
                            'prependedInjection' => $dispatchResult->getPrependedInjection(),
                            'appendedInjection' => $dispatchResult->getAppendedInjection(),
                        ];
                        echo $twig->getTwig()->render('patient/card/amendments.html.twig', $viewArgs);
                    endif; // end amendments authorized

                    if (AclMain::aclCheckCore('patients', 'lab')) :
                        $dispatchResult = $ed->dispatch(new CardRenderEvent('lab'), CardRenderEvent::EVENT_HANDLE);
                        // labdata expand collapse widget
                        // check to see if any labdata exist
                        $spruch = "SELECT procedure_report.date_collected AS date
                            FROM procedure_report
                            JOIN procedure_order ON  procedure_report.procedure_order_id = procedure_order.procedure_order_id
                            WHERE procedure_order.patient_id = ?
                            ORDER BY procedure_report.date_collected DESC";
                        $existLabdata = sqlQuery($spruch, array($pid));
                        $widgetAuth = ($existLabdata) ? true : false;

                        $id = "labdata_ps_expand";
                        $viewArgs = [
                            'title' => xl('Labs'),
                            'id' => $id,
                            'initiallyCollapsed' => (getUserSetting($id) == 0) ? false : true,
                            'btnLabel' => 'Trend',
                            'btnLink' => "../summary/labdata.php",
                            'linkMethod' => 'html',
                            'bodyClass' => 'collapse show',
                            'auth' => $widgetAuth,
                            'prependedInjection' => $dispatchResult->getPrependedInjection(),
                            'appendedInjection' => $dispatchResult->getAppendedInjection(),
                        ];
                        echo $twig->getTwig()->render('patient/card/loader.html.twig', $viewArgs);
                    endif; // end labs authorized

                    if ($vitals_is_registered && AclMain::aclCheckCore('patients', 'med')) :
                        $dispatchResult = $ed->dispatch(new CardRenderEvent('vital_sign'), CardRenderEvent::EVENT_HANDLE);
                        // vitals expand collapse widget
                        // check to see if any vitals exist
                        $existVitals = sqlQuery("SELECT * FROM form_vitals WHERE pid=?", array($pid));
                        $widgetAuth = ($existVitals) ? true : false;

                        $id = "vitals_ps_expand";
                        $viewArgs = [
                            'title' => xl('Vitals'),
                            'id' => $id,
                            'initiallyCollapsed' => (getUserSetting($id) == 0) ? false : true,
                            'btnLabel' => 'Trend',
                            'btnLink' => "../encounter/trend_form.php?formname=vitals",
                            'linkMethod' => 'html',
                            'bodyClass' => 'collapse show',
                            'auth' => $widgetAuth,
                            'prependedInjection' => $dispatchResult->getPrependedInjection(),
                            'appendedInjection' => $dispatchResult->getAppendedInjection(),
                        ];
                        echo $twig->getTwig()->render('patient/card/loader.html.twig', $viewArgs);
                    endif; // end vitals

                    // if anyone wants to render anything after the patient demographic list
                    $GLOBALS["kernel"]->getEventDispatcher()->dispatch(new RenderEvent($pid), RenderEvent::EVENT_SECTION_LIST_RENDER_AFTER, 10);

                    // This generates a section similar to Vitals for each LBF form that
                    // supports charting.  The form ID is used as the "widget label".
                    $gfres = sqlStatement("SELECT grp_form_id AS option_id, grp_title AS title, grp_aco_spec
                        FROM layout_group_properties
                        WHERE grp_form_id LIKE 'LBF%'
                        AND grp_group_id = ''
                        AND grp_repeats > 0
                        AND grp_activity = 1
                        ORDER BY grp_seq, grp_title");

                    while ($gfrow = sqlFetchArray($gfres)) :
                        // $jobj = json_decode($gfrow['notes'], true);
                        $LBF_ACO = empty($gfrow['grp_aco_spec']) ? false : explode('|', $gfrow['grp_aco_spec']);
                        if ($LBF_ACO && !AclMain::aclCheckCore($LBF_ACO[0], $LBF_ACO[1])) {
                            continue;
                        }

                        // vitals expand collapse widget
                        $widgetAuth = false;
                        if (!$LBF_ACO || AclMain::aclCheckCore($LBF_ACO[0], $LBF_ACO[1], '', 'write')) {
                            // check to see if any instances exist for this patient
                            $existVitals = sqlQuery("SELECT * FROM forms WHERE pid = ? AND formdir = ? AND deleted = 0", [$pid, $vitals_form_id]);
                            $widgetAuth = $existVitals;
                        }

                        $dispatchResult = $ed->dispatch(new CardRenderEvent($gfrow['title']), CardRenderEvent::EVENT_HANDLE);
                        $viewArgs = [
                            'title' => xl($gfrow['title']),
                            'id' => $vitals_form_id,
                            'initiallyCollapsed' => getUserSetting($vitals_form_id) == true ? true : false,
                            'btnLabel' => 'Trend',
                            'btnLink' => "../encounter/trend_form.php?formname=vitals",
                            'linkMethod' => 'html',
                            'bodyClass' => 'notab collapse show',
                            'auth' => $widgetAuth,
                            'prependedInjection' => $dispatchResult->getPrependedInjection(),
                            'appendedInjection' => $dispatchResult->getAppendedInjection(),
                        ];
                        echo $twig->getTwig()->render('patient/card/loader.html.twig', $viewArgs);
                    endwhile; // end while
                    ?>
                </div> <!-- end left column div -->
                <div class="col-md-4">
                    <!-- start right column div -->
                    <?php
                    // it's important enough to always show it
                    $portalCard = new PortalCard($GLOBALS);

                    $sectionRenderEvents = $ed->dispatch(new SectionEvent('secondary'), SectionEvent::EVENT_HANDLE);
                    $sectionCards = $sectionRenderEvents->getCards();

                    $t = $twig->getTwig();

                    foreach ($sectionCards as $card) {
                        $_auth = $card->getAcl();
                        $auth = AclMain::aclCheckCore($_auth[0], $_auth[1]);
                        if (!$auth) {
                            continue;
                        }

                        $btnLabel = false;
                        if ($card->canAdd()) {
                            $btnLabel = 'Add';
                        } elseif ($card->canEdit()) {
                            $btnLabel = 'Edit';
                        }

                        $viewArgs = [
                            'card' => $card,
                            'title' => $card->getTitle(),
                            'id' => $card->getIdentifier() . "_expand",
                            'auth' => $auth,
                            'linkMethod' => 'html',
                            'initiallyCollapsed' => !$card->isInitiallyCollapsed(),
                            'card_bg_color' => $card->getBackgroundColorClass(),
                            'card_text_color' => $card->getTextColorClass(),
                            'forceAlwaysOpen' => !$card->canCollapse(),
                            'btnLabel' => $btnLabel,
                            'btnLink' => "javascript:$('#patient_portal').collapse('toggle')",
                        ];

                        echo $t->render($card->getTemplateFile(), array_merge($card->getTemplateVariables(), $viewArgs));
                    }

                    if ($GLOBALS['erx_enable']) :
                        $dispatchResult = $ed->dispatch(new CardRenderEvent('demographics'), CardRenderEvent::EVENT_HANDLE);
                        echo $twig->getTwig()->render('patient/partials/erx.html.twig', [
                            'prependedInjection' => $dispatchResult->getPrependedInjection(),
                            'appendedInjection' => $dispatchResult->getAppendedInjection(),
                        ]);
                    endif;

                    // If there is an ID Card or any Photos show the widget
                    $photos = pic_array($pid, $GLOBALS['patient_photo_category_name']);
                    if ($photos or $idcard_doc_id) {
                        $id = "photos_ps_expand";
                        $dispatchResult = $ed->dispatch(new CardRenderEvent('patient_photo'), CardRenderEvent::EVENT_HANDLE);
                        $viewArgs = [
                            'title' => xl("ID Card / Photos"),
                            'id' => $id,
                            'initiallyCollapsed' => (getUserSetting($id) == 0) ? false : true,
                            'btnLabel' => 'Edit',
                            'linkMethod' => "javascript",
                            'bodyClass' => 'collapse show',
                            'auth' => false,
                            'patientIDCategoryID' => $GLOBALS['patient_id_category_name'],
                            'patientPhotoCategoryName' => $GLOBALS['patient_photo_category_name'],
                            'photos' => $photos,
                            'idCardDocID' => $idcard_doc_id,
                            'prependedInjection' => $dispatchResult->getPrependedInjection(),
                            'appendedInjection' => $dispatchResult->getAppendedInjection(),
                        ];
                        echo $twig->getTwig()->render('patient/card/photo.html.twig', $viewArgs);
                    }

                    // Advance Directives
                    if ($GLOBALS['advance_directives_warning']) {
                        // advance directives expand collapse widget

                        $counterFlag = false; //flag to record whether any categories contain ad records
                        $query = "SELECT id FROM categories WHERE name='Advance Directive'";
                        $myrow2 = sqlQuery($query);
                        $advDirArr = [];
                        if ($myrow2) {
                            $parentId = $myrow2['id'];
                            $query = "SELECT id, name FROM categories WHERE parent=?";
                            $resNew1 = sqlStatement($query, array($parentId));
                            while ($myrows3 = sqlFetchArray($resNew1)) {
                                $categoryId = $myrows3['id'];
                                $nameDoc = $myrows3['name'];
                                $query = "SELECT documents.date, documents.id
                                    FROM documents
                                    INNER JOIN categories_to_documents ON categories_to_documents.document_id=documents.id
                                    WHERE categories_to_documents.category_id=?
                                    AND documents.foreign_id=?
                                    AND documents.deleted = 0
                                    ORDER BY documents.date DESC";
                                $resNew2 = sqlStatement($query, array($categoryId, $pid));
                                $limitCounter = 0; // limit to one entry per category
                                while (($myrows4 = sqlFetchArray($resNew2)) && ($limitCounter == 0)) {
                                    $dateTimeDoc = $myrows4['date'];
                                    // remove time from datetime stamp
                                    $tempParse = explode(" ", $dateTimeDoc);
                                    $dateDoc = $tempParse[0];
                                    $idDoc = $myrows4['id'];
                                    $tmp = [
                                        'pid' => $pid,
                                        'docID' => $idDoc,
                                        'docName' => $nameDoc,
                                        'docDate' => $dateDoc,
                                    ];
                                    $advDirArr[] = $tmp;
                                    $limitCounter = $limitCounter + 1;
                                    $counterFlag = true;
                                }
                            }

                            $id = "adv_directives_ps_expand";

                            $dispatchResult = $ed->dispatch(new CardRenderEvent('advance_directive'), CardRenderEvent::EVENT_HANDLE);
                            $viewArgs = [
                                'title' => xl("Advance Directives"),
                                'id' => $id,
                                'initiallyCollapsed' => (getUserSetting($id) == 0) ? false : true,
                                'btnLabel' => 'Edit',
                                'linkMethod' => "javascript",
                                'btnLink' => "return advdirconfigure();",
                                'bodyClass' => 'collapse show',
                                'auth' => true,
                                'advDirArr' => $advDirArr,
                                'counterFlag' => $counterFlag,
                                'prependedInjection' => $dispatchResult->getPrependedInjection(),
                                'appendedInjection' => $dispatchResult->getAppendedInjection(),
                            ];
                            echo $twig->getTwig()->render('patient/card/adv_dir.html.twig', $viewArgs);
                        }
                    }  // close advanced dir block

                    // Show Clinical Reminders for any user that has rules that are permitted.
                    $clin_rem_check = resolve_rules_sql('', '0', true, '', $_SESSION['authUser']);
                    $cdr = $GLOBALS['enable_cdr'];
                    $cdr_crw = $GLOBALS['enable_cdr_crw'];
                    if (!empty($clin_rem_check) && $cdr && $cdr_crw && AclMain::aclCheckCore('patients', 'alert')) {
                        // clinical summary expand collapse widget
                        $id = "clinical_reminders_ps_expand";
                        $dispatchResult = $ed->dispatch(new CardRenderEvent('clinical_reminders'), CardRenderEvent::EVENT_HANDLE);
                        $viewArgs = [
                            'title' => xl("Clinical Reminders"),
                            'id' => $id,
                            'initiallyCollapsed' => (getUserSetting($id) == 0) ? false : true,
                            'btnLabel' => "Edit",
                            'btnLink' => "../reminder/clinical_reminders.php?patient_id=" . attr_url($pid),
                            'linkMethod' => "html",
                            'auth' => AclMain::aclCheckCore('patients', 'alert', '', 'write'),
                            'prependedInjection' => $dispatchResult->getPrependedInjection(),
                            'appendedInjection' => $dispatchResult->getAppendedInjection(),
                        ];
                        echo $twig->getTwig()->render('patient/card/loader.html.twig', $viewArgs);
                    } // end if crw

                    $displayAppts = false;
                    $displayRecurrAppts = false;
                    $displayPastAppts = false;

                    // Show current and upcoming appointments.
                    // Recurring appointment support and Appointment Display Sets
                    // added to Appointments by Ian Jardine ( epsdky ).
                    if (isset($pid) && !$GLOBALS['disable_calendar'] && AclMain::aclCheckCore('patients', 'appt')) {
                        $displayAppts = true;
                        $current_date2 = date('Y-m-d');
                        $events = array();
                        $apptNum = (int) $GLOBALS['number_of_appts_to_show'];
                        $apptNum2 = ($apptNum != 0) ? abs($apptNum) : 10;

                        $mode1 = !$GLOBALS['appt_display_sets_option'];
                        $colorSet1 = $GLOBALS['appt_display_sets_color_1'];
                        $colorSet2 = $GLOBALS['appt_display_sets_color_2'];
                        $colorSet3 = $GLOBALS['appt_display_sets_color_3'];
                        $colorSet4 = $GLOBALS['appt_display_sets_color_4'];
                        $extraAppts = ($mode1) ? 1 : 6;
                        $extraApptDate = '';

                        $past_appts = [];
                        $recallArr = [];

                        $events = fetchNextXAppts($current_date2, $pid, $apptNum2 + $extraAppts, true);

                        if ($events) {
                            $selectNum = 0;
                            $apptNumber = count($events);
                            //
                            if ($apptNumber <= $apptNum2) {
                                $extraApptDate = '';
                                //
                            } elseif ($mode1 && $apptNumber == $apptNum2 + 1) {
                                $extraApptDate = $events[$apptNumber - 1]['pc_eventDate'];
                                array_pop($events);
                                --$apptNumber;
                                $selectNum = 1;
                                //
                            } elseif ($apptNumber == $apptNum2 + 6) {
                                $extraApptDate = $events[$apptNumber - 1]['pc_eventDate'];
                                array_pop($events);
                                --$apptNumber;
                                $selectNum = 2;
                                //
                            } else { // mode 2 - $apptNum2 < $apptNumber < $apptNum2 + 6
                                $extraApptDate = '';
                                $selectNum = 2;
                                //
                            }

                            $limitApptIndx = $apptNum2 - 1;
                            $limitApptDate = $events[$limitApptIndx]['pc_eventDate'] ?? '';

                            switch ($selectNum) {
                                case 2:
                                    $lastApptIndx = $apptNumber - 1;
                                    $thisNumber = $lastApptIndx - $limitApptIndx;
                                    for ($i = 1; $i <= $thisNumber; ++$i) {
                                        if ($events[$limitApptIndx + $i]['pc_eventDate'] != $limitApptDate) {
                                            $extraApptDate = $events[$limitApptIndx + $i]['pc_eventDate'];
                                            $events = array_slice($events, 0, $limitApptIndx + $i);
                                            break;
                                        }
                                    }
                                    // Break in the loop to improve performance
                                case 1:
                                    $firstApptIndx = 0;
                                    for ($i = 1; $i <= $limitApptIndx; ++$i) {
                                        if ($events[$limitApptIndx - $i]['pc_eventDate'] != $limitApptDate) {
                                            $firstApptIndx = $apptNum2 - $i;
                                            break;
                                        }
                                    }
                                    // Break in the loop to improve performance
                            }

                            if ($extraApptDate) {
                                if ($extraApptDate != $limitApptDate) {
                                    $apptStyle2 = " style='background-color:" . attr($colorSet3) . ";'";
                                } else {
                                    $apptStyle2 = " style='background-color:" . attr($colorSet4) . ";'";
                                }
                            }
                        }

                        $count = 0;
                        $toggleSet = true;
                        $priorDate = "";
                        $therapyGroupCategories = array();
                        $query = sqlStatement("SELECT pc_catid FROM openemr_postcalendar_categories WHERE pc_cattype = 3 AND pc_active = 1");
                        while ($result = sqlFetchArray($query)) {
                            $therapyGroupCategories[] = $result['pc_catid'];
                        }

                        // Build the UI Loop
                        $appts = [];
                        foreach ($events as $row) {
                            $count++;
                            $dayname = date("D", strtotime($row['pc_eventDate']));
                            $displayMeridiem = ($GLOBALS['time_display_format'] == 0) ? "" : "am";
                            $disphour = substr($row['pc_startTime'], 0, 2) + 0;
                            $dispmin = substr($row['pc_startTime'], 3, 2);
                            if ($disphour >= 12 && $GLOBALS['time_display_format'] == 1) {
                                $displayMeridiem = "pm";
                                if ($disphour > 12) {
                                    $disphour -= 12;
                                }
                            }

                            // Note the translaution occurs here instead of in teh Twig file for some specific concatenation needs
                            $etitle = xl('(Click to edit)');
                            if ($row['pc_hometext'] != "") {
                                $etitle = xl('Comments') . ": " . ($row['pc_hometext']) . "\r\n" . $etitle;
                            }

                            $row['etitle'] = $etitle;

                            if ($extraApptDate && $count > $firstApptIndx) {
                                $apptStyle = $apptStyle2;
                            } else {
                                if ($row['pc_eventDate'] != $priorDate) {
                                    $priorDate = $row['pc_eventDate'];
                                    $toggleSet = !$toggleSet;
                                }

                                $bgColor = ($toggleSet) ? $colorSet2 : $colorSet1;
                            }

                            $row['pc_eventTime'] = sprintf("%02d", $disphour) . ":{$dispmin}";
                            $row['pc_status'] = generate_display_field(array('data_type' => '1', 'list_id' => 'apptstat'), $row['pc_apptstatus']);
                            if ($row['pc_status'] == 'None') {
                                $row['pc_status'] = 'Scheduled';
                            }

                            if (in_array($row['pc_catid'], $therapyGroupCategories)) {
                                $row['groupName'] = getGroup($row['pc_gid'])['group_name'];
                            }

                            $row['uname'] = text($row['ufname'] . " " . $row['ulname']);
                            $row['bgColor'] = $bgColor;
                            $row['dayName'] = $dayname;
                            $row['displayMeridiem'] = $displayMeridiem;
                            $row['jsEvent'] = attr_js(preg_replace("/-/", "", $row['pc_eventDate'])) . ', ' . attr_js($row['pc_eid']);
                            $appts[] = $row;
                        }

                        if ($resNotNull) {
                            // Show Recall if one exists
                            $query = sqlStatement("SELECT * FROM `medex_recalls` WHERE `r_pid` = ?", [(int)$pid]);
                            $recallArr = [];
                            while ($result2 = sqlFetchArray($query)) {
                                //tabYourIt('recall', 'main/messages/messages.php?go=' + choice);
                                //parent.left_nav.loadFrame('1', tabNAME, url);
                                $recallArr[] = [
                                    'date' => $result2['r_eventDate'],
                                    'reason' => $result2['r_reason'],
                                ];
                                $count2++;
                            }
                            $id = "recall_ps_expand";
                            $dispatchResult = $ed->dispatch(new CardRenderEvent('recall'), CardRenderEvent::EVENT_HANDLE);
                            echo $twig->getTwig()->render('patient/card/recall.html.twig', [
                                'title' => xl('Recall'),
                                'id' => $id,
                                'initiallyCollapsed' => (getUserSetting($id) == 0) ? false : true,
                                'recalls' => $recallArr,
                                'recallsAvailable' => ($count < 1 && empty($count2)) ? false : true,
                                'prependedInjection' => $dispatchResult->getPrependedInjection(),
                                'appendedInjection' => $dispatchResult->getAppendedInjection(),
                            ]);
                        }
                    } // End of Appointments Widget.

                    /* Widget that shows recurrences for appointments. */
                    $recurr = [];
                    if (isset($pid) && !$GLOBALS['disable_calendar'] && $GLOBALS['appt_recurrences_widget'] && AclMain::aclCheckCore('patients', 'appt')) {
                        $displayRecurrAppts = true;
                        $count = 0;
                        $toggleSet = true;
                        $priorDate = "";

                        //Fetch patient's recurrences. Function returns array with recurrence appointments' category, recurrence pattern (interpreted), and end date.
                        $recurrences = fetchRecurrences($pid);
                        if (!empty($recurrences)) {
                            foreach ($recurrences as $row) {
                                if (!recurrence_is_current($row['pc_endDate'])) {
                                    continue;
                                }

                                if (ends_in_a_week($row['pc_endDate'])) {
                                    $row['close_to_end'] = true;
                                }
                                $recurr[] = $row;
                            }
                        }
                    }
                    /* End of recurrence widget */

                    // Show PAST appointments.
                    // added by Terry Hill to allow reverse sorting of the appointments
                    $direction = "ASC";
                    if ($GLOBALS['num_past_appointments_to_show'] < 0) {
                        $direction = "DESC";
                        ($showpast = -1 * $GLOBALS['num_past_appointments_to_show']);
                    } else {
                        $showpast = $GLOBALS['num_past_appointments_to_show'];
                    }

                    if (isset($pid) && !$GLOBALS['disable_calendar'] && $showpast > 0 && AclMain::aclCheckCore('patients', 'appt')) {
                        $displayPastAppts = true;

                        $query = "SELECT e.pc_eid, e.pc_aid, e.pc_title, e.pc_eventDate, e.pc_startTime, e.pc_hometext, u.fname, u.lname, u.mname, c.pc_catname, e.pc_apptstatus, e.pc_facility
                            FROM openemr_postcalendar_events AS e,
                                users AS u,
                                openemr_postcalendar_categories AS c
                            WHERE e.pc_pid = ?
                                AND e.pc_eventDate < CURRENT_DATE
                                AND u.id = e.pc_aid
                                AND e.pc_catid = c.pc_catid
                            ORDER BY e.pc_eventDate " . escape_sort_order($direction) . " , e.pc_startTime DESC LIMIT " . escape_limit($showpast);

                        $pres = sqlStatement($query, array($pid));

                        $count = 0;

                        while ($row = sqlFetchArray($pres)) {
                            $count++;
                            $dayname = date("D", strtotime($row['pc_eventDate']));
                            $displayMeridiem = ($GLOBALS['time_display_format'] == 0) ? "" : "am";
                            $disphour = substr($row['pc_startTime'], 0, 2) + 0;
                            $dispmin = substr($row['pc_startTime'], 3, 2);
                            if ($disphour >= 12) {
                                $displayMeridiem = "pm";
                                if ($disphour > 12 && $GLOBALS['time_display_format'] == 1) {
                                    $disphour -= 12;
                                }
                            }

                            $petitle = xl('(Click to edit)');
                            if ($row['pc_hometext'] != "") {
                                $petitle = xl('Comments') . ": " . ($row['pc_hometext']) . "\r\n" . $petitle;
                            }
                            $row['etitle'] = $petitle;

                            $row['pc_status'] = generate_display_field(array('data_type' => '1', 'list_id' => 'apptstat'), $row['pc_apptstatus']);

                            $row['dayName'] = $dayname;
                            $row['displayMeridiem'] = $displayMeridiem;
                            $row['pc_eventTime'] = sprintf("%02d", $disphour) . ":{$dispmin}";
                            $row['uname'] = text($row['fname'] . " " . $row['lname']);
                            $row['jsEvent'] = attr_js(preg_replace("/-/", "", $row['pc_eventDate'])) . ', ' . attr_js($row['pc_eid']);
                            $past_appts[] = $row;
                        }
                    }
                    // END of past appointments

                    // Display the Appt card
                    $id = "appointments_ps_expand";
                    $dispatchResult = $ed->dispatch(new CardRenderEvent('appointment'), CardRenderEvent::EVENT_HANDLE);
                    echo $twig->getTwig()->render('patient/card/appointments.html.twig', [
                        'title' => xl("Appointments"),
                        'id' => $id,
                        'initiallyCollapsed' => (getUserSetting($id) == 0) ? false : true,
                        'btnLabel' => "Add",
                        'btnLink' => "return newEvt()",
                        'linkMethod' => "javascript",
                        'appts' => $appts,
                        'recurrAppts' => $recurr,
                        'pastAppts' => $past_appts,
                        'displayAppts' => $displayAppts,
                        'displayRecurrAppts' => $displayRecurrAppts,
                        'displayPastAppts' => $displayPastAppts,
                        'extraApptDate' => $extraApptDate,
                        'therapyGroupCategories' => $therapyGroupCategories,
                        'auth' => $resNotNull && (AclMain::aclCheckCore('patients', 'appt', '', 'write') || AclMain::aclCheckCore('patients', 'appt', '', 'addonly')),
                        'resNotNull' => $resNotNull,
                        'prependedInjection' => $dispatchResult->getPrependedInjection(),
                        'appendedInjection' => $dispatchResult->getAppendedInjection(),
                    ]);

                    echo "<div id=\"stats_div\"></div>";

                    // TRACK ANYTHING
                    // Determine if track_anything form is in use for this site.
                    $tmp = sqlQuery("SELECT count(*) AS count FROM registry WHERE directory = 'track_anything' AND state = 1");
                    $track_is_registered = $tmp['count'];
                    if ($track_is_registered) {
                        $spruch = "SELECT id FROM forms WHERE pid = ? AND formdir = ?";
                        $existTracks = sqlQuery($spruch, array($pid, "track_anything"));
                        $id = "track_anything_ps_expand";
                        $dispatchResult = $ed->dispatch(new CardRenderEvent('track_anything'), CardRenderEvent::EVENT_HANDLE);
                        echo $twig->getTwig()->render('patient/card/loader.html.twig', [
                            'title' => xl("Tracks"),
                            'id' => $id,
                            'initiallyCollapsed' => (getUserSetting($id) == 0) ? false : true,
                            'btnLink' => "../../forms/track_anything/create.php",
                            'linkMethod' => "html",
                            'prependedInjection' => $dispatchResult->getPrependedInjection(),
                            'appendedInjection' => $dispatchResult->getAppendedInjection(),
                        ]);
                    }  // end track_anything

                    if ($thisauth) :
                        echo $twig->getTwig()->render('patient/partials/delete.html.twig', [
                            'isAdmin' => AclMain::aclCheckCore('admin', 'super'),
                            'allowPatientDelete' => $GLOBALS['allow_pat_delete'],
                            'csrf' => CsrfUtils::collectCsrfToken(),
                            'pid' => $pid
                        ]);
                    endif;
                    ?>
                </div> <!-- end right column div -->
                </div> <!-- end div.main > row:first  -->
            </div> <!-- end main content div -->
        </div><!-- end container div -->
        <?php $oemr_ui->oeBelowContainerDiv(); ?>
        <script>
            // Array of skip conditions for the checkSkipConditions() function.
            var skipArray = [
                <?php echo ($condition_str ?? ''); ?>
            ];
            checkSkipConditions();



            var isPost = <?php echo js_escape($showEligibility ?? false); ?>;
            var listId = '#' + <?php echo js_escape($list_id); ?>;
            $(function() {
                $(listId).addClass("active");
                if (isPost === true) {
                    $("#eligibility").click();
                    $("#eligibility").get(0).scrollIntoView();
                }
            });
        </script>
</body>
<?php $ed->dispatch(new RenderEvent($pid), RenderEvent::EVENT_RENDER_POST_PAGELOAD, 10); ?>
</html><|MERGE_RESOLUTION|>--- conflicted
+++ resolved
@@ -1056,14 +1056,8 @@
                         $patientbalance = get_patient_balance($pid, false);
                         $insurancebalance = get_patient_balance($pid, true) - $patientbalance;
                         $totalbalance = $patientbalance + $insurancebalance;
-                        $unallocated_amt = get_unallocated_patient_balance($pid);
-
                         $id = "billing_ps_expand";
                         $dispatchResult = $ed->dispatch(new CardRenderEvent('billing'), CardRenderEvent::EVENT_HANDLE);
-<<<<<<< HEAD
-
-=======
->>>>>>> 2074df2a
                         $viewArgs = [
                             'title' => xl('Billing'),
                             'id' => $id,
@@ -1072,7 +1066,6 @@
                             'patientBalance' => $patientbalance,
                             'insuranceBalance' => $insurancebalance,
                             'totalBalance' => $totalbalance,
-                            'unallocated' => $unallocated_amt,
                             'forceAlwaysOpen' => $forceBillingExpandAlways,
                             'prependedInjection' => $dispatchResult->getPrependedInjection(),
                             'appendedInjection' => $dispatchResult->getAppendedInjection(),
@@ -1126,11 +1119,6 @@
                         $params[] = $pid;
                         $params = array_merge($params, $insurance_array);
                         $res = sqlStatement($sql, $params);
-<<<<<<< HEAD
-                        $prior_ins_type = '';
-                        $prev_eff_date = 'Present';
-=======
->>>>>>> 2074df2a
 
                         while ($row = sqlFetchArray($res)) {
                             if ($row['provider']) {
@@ -1154,37 +1142,7 @@
                                 $row['dispFromDate'] = $row['date'] ? true : false;
                                 $mname = ($row['subscriber_mname'] != "") ? $row['subscriber_mname'] : "";
                                 $row['subscriber_full_name'] = str_replace("%mname%", $mname, "{$row['subscriber_fname']} %mname% {$row['subscriber_lname']}");
-                                $row['until_date'] = ($row['isOld']) ? date_create($prev_eff_date)->modify('-1 days')->format('Y-m-d') : xlt('Present');
                                 $insArr[] = $row;
-<<<<<<< HEAD
-                                $prev_eff_date = $row['date'];
-                                $prior_ins_type = $row['type'];
-                            } else {
-                                $row['isOld'] = (strcmp($row['type'], $prior_ins_type) == 0) ? true : false;
-                                $row['dispFromDate'] = $row['date'] ? true : false;
-                                $row['insco'] = [
-                                    'name' => 'Self-Pay',
-                                    'address' => [
-                                        'line1' => '',
-                                        'line2' => '',
-                                        'city' => '',
-                                        'state' => '',
-                                        'postal' => '',
-                                        'country' => ''
-                                    ],
-                                ];
-                                $row['policy_type'] = false;
-                                $mname = ''; //($row['subscriber_mname'] != "") ? $row['subscriber_mname'] : "";
-                                $row['subscriber_full_name'] = ' '; // str_replace("%mname%", $mname, "{$row['subscriber_fname']} %mname% {$row['subscriber_lname']}");
-                                $row['until_date'] = ($row['isOld']) ? date_create($prev_eff_date)->modify('-1 days')->format('Y-m-d') : xlt("Present");
-                                $prev_eff_date = $row['date'];
-                                $prior_ins_type = $row['type'];
-                                if ($row['type'] != 'primary') {
-                                    continue;
-                                }
-                                $insArr[] = $row;
-=======
->>>>>>> 2074df2a
                             }
                         }
 
@@ -1694,8 +1652,6 @@
                                 $etitle = xl('Comments') . ": " . ($row['pc_hometext']) . "\r\n" . $etitle;
                             }
 
-                            $row['etitle'] = $etitle;
-
                             if ($extraApptDate && $count > $firstApptIndx) {
                                 $apptStyle = $apptStyle2;
                             } else {
@@ -1709,9 +1665,6 @@
 
                             $row['pc_eventTime'] = sprintf("%02d", $disphour) . ":{$dispmin}";
                             $row['pc_status'] = generate_display_field(array('data_type' => '1', 'list_id' => 'apptstat'), $row['pc_apptstatus']);
-                            if ($row['pc_status'] == 'None') {
-                                $row['pc_status'] = 'Scheduled';
-                            }
 
                             if (in_array($row['pc_catid'], $therapyGroupCategories)) {
                                 $row['groupName'] = getGroup($row['pc_gid'])['group_name'];
@@ -1789,8 +1742,7 @@
 
                     if (isset($pid) && !$GLOBALS['disable_calendar'] && $showpast > 0 && AclMain::aclCheckCore('patients', 'appt')) {
                         $displayPastAppts = true;
-
-                        $query = "SELECT e.pc_eid, e.pc_aid, e.pc_title, e.pc_eventDate, e.pc_startTime, e.pc_hometext, u.fname, u.lname, u.mname, c.pc_catname, e.pc_apptstatus, e.pc_facility
+                        $query = "SELECT e.pc_eid, e.pc_aid, e.pc_title, e.pc_eventDate, e.pc_startTime, e.pc_hometext, u.fname, u.lname, u.mname, c.pc_catname, e.pc_apptstatus
                             FROM openemr_postcalendar_events AS e,
                                 users AS u,
                                 openemr_postcalendar_categories AS c
@@ -1807,7 +1759,7 @@
                         while ($row = sqlFetchArray($pres)) {
                             $count++;
                             $dayname = date("D", strtotime($row['pc_eventDate']));
-                            $displayMeridiem = ($GLOBALS['time_display_format'] == 0) ? "" : "am";
+                            $displayMeridiem = "am";
                             $disphour = substr($row['pc_startTime'], 0, 2) + 0;
                             $dispmin = substr($row['pc_startTime'], 3, 2);
                             if ($disphour >= 12) {
@@ -1821,12 +1773,9 @@
                             if ($row['pc_hometext'] != "") {
                                 $petitle = xl('Comments') . ": " . ($row['pc_hometext']) . "\r\n" . $petitle;
                             }
-                            $row['etitle'] = $petitle;
 
                             $row['pc_status'] = generate_display_field(array('data_type' => '1', 'list_id' => 'apptstat'), $row['pc_apptstatus']);
-
                             $row['dayName'] = $dayname;
-                            $row['displayMeridiem'] = $displayMeridiem;
                             $row['pc_eventTime'] = sprintf("%02d", $disphour) . ":{$dispmin}";
                             $row['uname'] = text($row['fname'] . " " . $row['lname']);
                             $row['jsEvent'] = attr_js(preg_replace("/-/", "", $row['pc_eventDate'])) . ', ' . attr_js($row['pc_eid']);
