<?php

/**
 *
 * Patient summary screen.
 *
 * @package   OpenEMR
 * @link      http://www.open-emr.org
 * @author    Brady Miller <brady.g.miller@gmail.com>
 * @author    Sharon Cohen <sharonco@matrix.co.il>
 * @author    Stephen Waite <stephen.waite@cmsvt.com>
 * @author    Ranganath Pathak <pathak@scrs1.org>
 * @author    Tyler Wrenn <tyler@tylerwrenn.com>
 * @author    Robert Down <robertdown@live.com>
 * @copyright Copyright (c) 2017-2020 Brady Miller <brady.g.miller@gmail.com>
 * @copyright Copyright (c) 2017 Sharon Cohen <sharonco@matrix.co.il>
 * @copyright Copyright (c) 2018-2020 Stephen Waite <stephen.waite@cmsvt.com>
 * @copyright Copyright (c) 2018 Ranganath Pathak <pathak@scrs1.org>
 * @copyright Copyright (c) 2020 Tyler Wrenn <tyler@tylerwrenn.com>
 * @copyright Copyright (c) 2021-2022 Robert Down <robertdown@live.com
 * @license   https://github.com/openemr/openemr/blob/master/LICENSE GNU General Public License 3
 */

require_once("../../globals.php");
require_once("$srcdir/patient.inc");
require_once("$srcdir/options.inc.php");
require_once("../history/history.inc.php");
require_once("$srcdir/clinical_rules.php");
require_once("$srcdir/group.inc");
require_once(__DIR__ . "/../../../library/appointments.inc.php");

use OpenEMR\Billing\EDI270;
use OpenEMR\Common\Acl\AclMain;
use OpenEMR\Common\Csrf\CsrfUtils;
use OpenEMR\Common\Session\SessionUtil;
use OpenEMR\Common\Twig\TwigContainer;
use OpenEMR\Core\Header;
use OpenEMR\Events\PatientDemographics\ViewEvent;
use OpenEMR\Events\PatientDemographics\RenderEvent;
use OpenEMR\Events\Patient\Summary\Card\RenderEvent as CardRenderEvent;
use OpenEMR\Events\Patient\Summary\Card\RenderInterface;
use OpenEMR\Events\Patient\Summary\Card\RenderModel;
use OpenEMR\FHIR\SMART\SmartLaunchController;
use OpenEMR\Menu\PatientMenuRole;
use OpenEMR\OeUI\OemrUI;
use OpenEMR\Reminder\BirthdayReminder;

$twig = new TwigContainer(null, $GLOBALS['kernel']);

// Set session for pid (via setpid). Also set session for encounter (if applicable)
if (isset($_GET['set_pid'])) {
    require_once("$srcdir/pid.inc");
    setpid($_GET['set_pid']);
    if (isset($_GET['set_encounterid']) && ((int)$_GET['set_encounterid'] > 0)) {
        $encounter = (int)$_GET['set_encounterid'];
        SessionUtil::setSession('encounter', $encounter);
    }
}

// Note: it would eventually be a good idea to move this into
// it's own module that people can remove / add if they don't
// want smart support in their system.
$smartLaunchController = new SMARTLaunchController($GLOBALS["kernel"]->getEventDispatcher());
$smartLaunchController->registerContextEvents();

$active_reminders = false;
$all_allergy_alerts = false;
if ($GLOBALS['enable_cdr']) {
    //CDR Engine stuff
    if ($GLOBALS['enable_allergy_check'] && $GLOBALS['enable_alert_log']) {
        //Check for new allergies conflicts and throw popup if any exist(note need alert logging to support this)
        $new_allergy_alerts = allergy_conflict($pid, 'new', $_SESSION['authUser']);
        if (!empty($new_allergy_alerts)) {
            $pod_warnings = '';
            foreach ($new_allergy_alerts as $new_allergy_alert) {
                $pod_warnings .= js_escape($new_allergy_alert) . ' + "\n"';
            }
            $allergyWarningMessage = '<script>alert(' . xlj('WARNING - FOLLOWING ACTIVE MEDICATIONS ARE ALLERGIES') . ' + "\n" + ' . $pod_warnings . ')</script>';
        }
    }

    if ((empty($_SESSION['alert_notify_pid']) || ($_SESSION['alert_notify_pid'] != $pid)) && isset($_GET['set_pid']) && $GLOBALS['enable_cdr_crp']) {
        // showing a new patient, so check for active reminders and allergy conflicts, which use in active reminder popup
        $active_reminders = active_alert_summary($pid, "reminders-due", '', 'default', $_SESSION['authUser'], true);
        if ($GLOBALS['enable_allergy_check']) {
            $all_allergy_alerts = allergy_conflict($pid, 'all', $_SESSION['authUser'], true);
        }
    }
    SessionUtil::setSession('alert_notify_pid', $pid);
    // can not output html until after above setSession call
    if (!empty($allergyWarningMessage)) {
        echo $allergyWarningMessage;
    }
}
//Check to see is only one insurance is allowed
if ($GLOBALS['insurance_only_one']) {
    $insurance_array = array('primary');
} else {
    $insurance_array = array('primary', 'secondary', 'tertiary');
}

function print_as_money($money)
{
    preg_match("/(\d*)\.?(\d*)/", $money, $moneymatches);
    $tmp = wordwrap(strrev($moneymatches[1]), 3, ",", 1);
    $ccheck = strrev($tmp);
    if ($ccheck[0] == ",") {
        $tmp = substr($ccheck, 1, strlen($ccheck) - 1);
    }

    if ($moneymatches[2] != "") {
        return "$ " . strrev($tmp) . "." . $moneymatches[2];
    } else {
        return "$ " . strrev($tmp);
    }
}

// get an array from Photos category
function pic_array($pid, $picture_directory)
{
    $pics = array();
    $sql_query = "select documents.id from documents join categories_to_documents " .
        "on documents.id = categories_to_documents.document_id " .
        "join categories on categories.id = categories_to_documents.category_id " .
        "where categories.name like ? and documents.foreign_id = ? and documents.deleted = 0";
    if ($query = sqlStatement($sql_query, array($picture_directory, $pid))) {
        while ($results = sqlFetchArray($query)) {
            array_push($pics, $results['id']);
        }
    }

    return ($pics);
}

// Get the document ID of the first document in a specific catg.
function get_document_by_catg($pid, $doc_catg)
{
    $result = array();

    if ($pid and $doc_catg) {
        $result = sqlQuery("SELECT d.id, d.date, d.url
            FROM documents AS d, categories_to_documents AS cd, categories AS c
            WHERE d.foreign_id = ?
            AND cd.document_id = d.id
            AND c.id = cd.category_id
            AND c.name LIKE ?
            ORDER BY d.date DESC LIMIT 1", array($pid, $doc_catg));
    }

    return ($result['id'] ?? false);
}

function portalAuthorized($pid)
{
    if (!$GLOBALS['portal_onsite_two_enable'] && !$GLOBALS['portal_onsite_two_address']) {
        return false;
    }

    $return = [
        'allowed' => false,
        'created' => false,
    ];

    $portalStatus = sqlQuery("SELECT allow_patient_portal FROM patient_data WHERE pid = ?", [$pid]);
    if ($portalStatus['allow_patient_portal'] == 'YES') {
        $return['allowed'] = true;
        $portalLogin = sqlQuery("SELECT pid FROM `patient_access_onsite` WHERE `pid`=?", [$pid]);
        if ($portalLogin) {
            $return['created'] = true;
        }
        return $return;
    }
}

function deceasedDays($days_deceased)
{
    $deceased_days = intval($days_deceased['days_deceased'] ?? '');
    if ($deceased_days == 0) {
        $num_of_days = xl("Today");
    } elseif ($deceased_days == 1) {
        $num_of_days =  $deceased_days . " " . xl("day ago");
    } elseif ($deceased_days > 1 && $deceased_days < 90) {
        $num_of_days =  $deceased_days . " " . xl("days ago");
    } elseif ($deceased_days >= 90 && $deceased_days < 731) {
        $num_of_days =  "~" . round($deceased_days / 30) . " " . xl("months ago");  // function intdiv available only in php7
    } elseif ($deceased_days >= 731) {
        $num_of_days =  xl("More than") . " " . round($deceased_days / 365) . " " . xl("years ago");
    }

    if (strlen($days_deceased['date_deceased'] ?? '') > 10 && $GLOBALS['date_display_format'] < 1) {
        $deceased_date = substr($days_deceased['date_deceased'], 0, 10);
    } else {
        $deceased_date = oeFormatShortDate($days_deceased['date_deceased'] ?? '');
    }

    return xlt("Deceased") . " - " . text($deceased_date) . " (" . text($num_of_days) . ")";
}

$deceased = is_patient_deceased($pid);


// Display image in 'widget style'
function image_widget($doc_id, $doc_catg)
{
    global $pid, $web_root;
    $docobj = new Document($doc_id);
    $image_file = $docobj->get_url_file();
    $image_file_name = $docobj->get_name();
    $image_width = $GLOBALS['generate_doc_thumb'] == 1 ? '' : 'width=100';
    $extension = substr($image_file_name, strrpos($image_file_name, "."));
    $viewable_types = array('.png', '.jpg', '.jpeg', '.png', '.bmp', '.PNG', '.JPG', '.JPEG', '.PNG', '.BMP');
    if (in_array($extension, $viewable_types)) { // extension matches list
        $to_url = "<td> <a href = '$web_root" .
            "/controller.php?document&retrieve&patient_id=" . attr_url($pid) . "&document_id=" . attr_url($doc_id) . "&as_file=false&original_file=true&disable_exit=false&show_original=true'" .
            " onclick='top.restoreSession();' class='image_modal'>" .
            " <img src = '$web_root" .
            "/controller.php?document&retrieve&patient_id=" . attr_url($pid) . "&document_id=" . attr_url($doc_id) . "&as_file=false'" .
            " $image_width alt='" . attr($doc_catg) . ":" . attr($image_file) . "'>  </a> </td> <td class='align-middle'>" .
            text($doc_catg) . '<br />&nbsp;' . text($image_file) .
            "</td>";
    } else {
        $to_url = "<td> <a href='" . $web_root . "/controller.php?document&retrieve" .
            "&patient_id=" . attr_url($pid) . "&document_id=" . attr_url($doc_id) . "'" .
            " onclick='top.restoreSession()' class='btn btn-primary btn-sm'>" .
            "<span>" .
            xlt("View") . "</a> &nbsp;" .
            text("$doc_catg - $image_file") .
            "</span> </td>";
    }

    echo "<table><tr>";
    echo $to_url;
    echo "</tr></table>";
}

// Determine if the Vitals form is in use for this site.
$tmp = sqlQuery("SELECT count(*) AS count FROM registry WHERE directory = 'vitals' AND state = 1");
$vitals_is_registered = $tmp['count'];

// Get patient/employer/insurance information.
//
$result = getPatientData($pid, "*, DATE_FORMAT(DOB,'%Y-%m-%d') as DOB_YMD");
$result2 = getEmployerData($pid);
$result3 = getInsuranceData($pid, "primary", "copay, provider, DATE_FORMAT(`date`,'%Y-%m-%d') as effdate");
$insco_name = "";
if (!empty($result3['provider'])) {   // Use provider in case there is an ins record w/ unassigned insco
    $insco_name = getInsuranceProvider($result3['provider']);
}

$arrOeUiSettings = array(
    'heading_title' => xl('Medical Record Dashboard'),
    'include_patient_name' => true,
    'expandable' => false,
    'expandable_files' => array(), //all file names need suffix _xpd
    'action' => "", //conceal, reveal, search, reset, link or back
    'action_title' => "",
    'action_href' => "", //only for actions - reset, link or back
    'show_help_icon' => true,
    'help_file_name' => "medical_dashboard_help.php"
);
$oemr_ui = new OemrUI($arrOeUiSettings);
?>
<!DOCTYPE html>
<html>

<head>
    <?php
    Header::setupHeader(['common']);
    require_once("$srcdir/options.js.php");
    ?>
    <script>
        function oldEvt(apptdate, eventid) {
            let title = <?php echo xlj('Appointments'); ?>;
            dlgopen('../../main/calendar/add_edit_event.php?date=' + encodeURIComponent(apptdate) + '&eid=' + encodeURIComponent(eventid), '_blank', 800, 500, '', title);
        }

        function advdirconfigure() {
            dlgopen('advancedirectives.php', '_blank', 400, 500);
        }

        function refreshme() {
            top.restoreSession();
            location.reload();
        }

        // Process click on Delete link.
        function deleteme() { // @todo don't think this is used any longer!!
            dlgopen('../deleter.php?patient=' + <?php echo js_url($pid); ?> + '&csrf_token_form=' + <?php echo js_url(CsrfUtils::collectCsrfToken()); ?>, '_blank', 500, 450, '', '', {
                allowResize: false,
                allowDrag: false,
                dialogId: 'patdel',
                type: 'iframe'
            });
            return false;
        }

        // Called by the deleteme.php window on a successful delete.
        function imdeleted() {
            top.clearPatient();
        }

        function newEvt() {
            let title = <?php echo xlj('Appointments'); ?>;
            let url = '../../main/calendar/add_edit_event.php?patientid=' + <?php echo js_url($pid); ?>;
            dlgopen(url, '_blank', 800, 500, '', title);
            return false;
        }

        function getWeno() {
            top.restoreSession();
            location.href = '../../weno/indexrx.php'
        }

        function toggleIndicator(target, div) {
            // <i id="show_hide" class="fa fa-lg small fa-eye-slash" title="Click to Hide"></i>
            $mode = $(target).find(".indicator").text();
            if ($mode == <?php echo xlj('collapse'); ?>) {
                $(target).find(".indicator").text(<?php echo xlj('expand'); ?>);
                $("#" + div).hide();
                $.post("../../../library/ajax/user_settings.php", {
                    target: div,
                    mode: 0,
                    csrf_token_form: <?php echo js_escape(CsrfUtils::collectCsrfToken()); ?>
                });
            } else {
                $(target).find(".indicator").text(<?php echo xlj('collapse'); ?>);
                $("#" + div).show();
                $.post("../../../library/ajax/user_settings.php", {
                    target: div,
                    mode: 1,
                    csrf_token_form: <?php echo js_escape(CsrfUtils::collectCsrfToken()); ?>
                });
            }
        }

        // edit prescriptions dialog.
        // called from stats.php.
        //
        function editScripts(url) {
            var AddScript = function() {
                var __this = $(this);
                __this.find("#clearButton").css("display", "");
                __this.find("#backButton").css("display", "");
                __this.find("#addButton").css("display", "none");

                var iam = top.frames.editScripts;
                iam.location.href = '<?php echo $GLOBALS['webroot'] ?>/controller.php?prescription&edit&id=0&pid=' + <?php echo js_url($pid); ?>;
            };
            var ListScripts = function() {
                var __this = $(this);
                __this.find("#clearButton").css("display", "none");
                __this.find("#backButton").css("display", "none");
                __this.find("#addButton").css("display", "");
                var iam = top.frames.editScripts
                iam.location.href = '<?php echo $GLOBALS['webroot'] ?>/controller.php?prescription&list&id=' + <?php echo js_url($pid); ?>;
            };

            let title = <?php echo xlj('Prescriptions'); ?>;
            let w = 960; // for weno width

            dlgopen(url, 'editScripts', w, 400, '', '', {
                buttons: [{
                        text: <?php echo xlj('Add'); ?>,
                        close: false,
                        id: 'addButton',
                        class: 'btn-primary btn-sm',
                        click: AddScript
                    },
                    {
                        text: <?php echo xlj('Clear'); ?>,
                        close: false,
                        id: 'clearButton',
                        style: 'display:none;',
                        class: 'btn-primary btn-sm',
                        click: AddScript
                    },
                    {
                        text: <?php echo xlj('Back'); ?>,
                        close: false,
                        id: 'backButton',
                        style: 'display:none;',
                        class: 'btn-primary btn-sm',
                        click: ListScripts
                    },
                    {
                        text: <?php echo xlj('Quit'); ?>,
                        close: true,
                        id: 'doneButton',
                        class: 'btn-secondary btn-sm'
                    }
                ],
                onClosed: 'refreshme',
                allowResize: true,
                allowDrag: true,
                dialogId: 'editscripts',
                type: 'iframe'
            });
        }

        /**
         * async function fetchHtml(...)
         *
         * @param {*} url
         * @param {boolean} embedded
         * @param {boolean} sessionRestore
         * @returns {text}
         */
        async function fetchHtml(url, embedded = false, sessionRestore = false) {
            if (sessionRestore === true) {
                // restore cookie before fetch.
                top.restoreSession();
            }
            let csrf = new FormData;
            // a security given.
            csrf.append("csrf_token_form", <?php echo js_escape(CsrfUtils::collectCsrfToken()); ?>);
            if (embedded === true) {
                // special formatting in certain widgets.
                csrf.append("embeddedScreen", true);
            }

            const response = await fetch(url, {
                method: 'POST',
                credentials: 'same-origin',
                body: csrf
            });
            return await response.text();
        }

        /**
         * async function placeHtml(...) will await fetch of html then place in divId.
         * This function will return a promise for use to init various items regarding
         * inserted HTML if needed.
         * If divId does not exist, then will skip.
         * Example
         *
         * @param {*} url
         * @param {string} divId id
         * @param {boolean} embedded
         * @param {boolean} sessionRestore
         * @returns {object} promise
         */
        async function placeHtml(url, divId, embedded = false, sessionRestore = false) {
            const contentDiv = document.getElementById(divId);
            if (contentDiv) {
                await fetchHtml(url, embedded, sessionRestore).then(fragment => {
                    contentDiv.innerHTML = fragment;
                });
            }
        }

        if (typeof load_location === 'undefined') {
            function load_location(location) {
                top.restoreSession();
                document.location = location;
            }
        }

        $(function() {
            var msg_updation = '';
            <?php
            if ($GLOBALS['erx_enable']) {
                $soap_status = sqlStatement("select soap_import_status,pid from patient_data where pid=? and soap_import_status in ('1','3')", array($pid));
                while ($row_soapstatus = sqlFetchArray($soap_status)) { ?>
                    top.restoreSession();
                    $.ajax({
                        type: "POST",
                        url: "../../soap_functions/soap_patientfullmedication.php",
                        dataType: "html",
                        data: {
                            patient: <?php echo js_escape($row_soapstatus['pid']); ?>,
                        },
                        async: false,
                        success: function(thedata) {
                            //alert(thedata);
                            msg_updation += thedata;
                        },
                        error: function() {
                            alert('ajax error');
                        }
                    });

                    top.restoreSession();
                    $.ajax({
                        type: "POST",
                        url: "../../soap_functions/soap_allergy.php",
                        dataType: "html",
                        data: {
                            patient: <?php echo js_escape($row_soapstatus['pid']); ?>,
                        },
                        async: false,
                        success: function(thedata) {
                            //alert(thedata);
                            msg_updation += thedata;
                        },
                        error: function() {
                            alert('ajax error');
                        }
                    });
                    <?php
                    if ($GLOBALS['erx_import_status_message']) { ?>
                        if (msg_updation)
                            alert(msg_updation);
                        <?php
                    }
                }
            }
            ?>

            // load divs
            placeHtml("stats.php", "stats_div", true);
            placeHtml("pnotes_fragment.php", 'pnotes_ps_expand').then(() => {
                // must be delegated event!
                $(this).on("click", ".complete_btn", function() {
                    let btn = $(this);
                    let csrf = new FormData;
                    csrf.append("csrf_token_form", <?php echo js_escape(CsrfUtils::collectCsrfToken()); ?>);
                    fetch("pnotes_fragment.php?docUpdateId=" + encodeURIComponent(btn.attr('data-id')), {
                            method: "POST",
                            credentials: 'same-origin',
                            body: csrf
                        })
                        .then(function() {
                            placeHtml("pnotes_fragment.php", 'pnotes_ps_expand');
                        });
                });
            });
            placeHtml("disc_fragment.php", "disclosures_ps_expand");
            placeHtml("labdata_fragment.php", "labdata_ps_expand");
            placeHtml("track_anything_fragment.php", "track_anything_ps_expand");
            <?php if ($vitals_is_registered && AclMain::aclCheckCore('patients', 'med')) { ?>
                // Initialize the Vitals form if it is registered and user is authorized.
                placeHtml("vitals_fragment.php", "vitals_ps_expand");
            <?php } ?>

            <?php if ($GLOBALS['enable_cdr'] && $GLOBALS['enable_cdr_crw']) { ?>
                placeHtml("clinical_reminders_fragment.php", "clinical_reminders_ps_expand", true, true).then(() => {
                    // (note need to place javascript code here also to get the dynamic link to work)
                    $(".medium_modal").on('click', function(e) {
                        e.preventDefault();
                        e.stopPropagation();
                        dlgopen('', '', 800, 200, '', '', {
                            buttons: [{
                                text: <?php echo xlj('Close'); ?>,
                                close: true,
                                style: 'secondary btn-sm'
                            }],
                            onClosed: 'refreshme',
                            allowResize: false,
                            allowDrag: true,
                            dialogId: 'demreminder',
                            type: 'iframe',
                            url: $(this).attr('href')
                        });
                    });
                });
            <?php } // end crw
            ?>

            <?php if ($GLOBALS['enable_cdr'] && $GLOBALS['enable_cdr_prw']) { ?>
                placeHtml("patient_reminders_fragment.php", "patient_reminders_ps_expand", false, true);
            <?php } // end prw
            ?>

            <?php
            // Initialize for each applicable LBF form.
            $gfres = sqlStatement("SELECT grp_form_id
                FROM layout_group_properties
                WHERE grp_form_id LIKE 'LBF%'
                    AND grp_group_id = ''
                    AND grp_repeats > 0
                    AND grp_activity = 1
                ORDER BY grp_seq, grp_title");
            while ($gfrow = sqlFetchArray($gfres)) { ?>
                $(<?php echo js_escape("#" . $gfrow['grp_form_id'] . "_ps_expand"); ?>).load("lbf_fragment.php?formname=" + <?php echo js_url($gfrow['grp_form_id']); ?>, {
                    csrf_token_form: <?php echo js_escape(CsrfUtils::collectCsrfToken()); ?>
                });
            <?php } ?>
            tabbify();

            // modal for dialog boxes
            $(".large_modal").on('click', function(e) {
                e.preventDefault();
                e.stopPropagation();
                dlgopen('', '', 1000, 600, '', '', {
                    buttons: [{
                        text: <?php echo xlj('Close'); ?>,
                        close: true,
                        style: 'secondary btn-sm'
                    }],
                    allowResize: true,
                    allowDrag: true,
                    dialogId: '',
                    type: 'iframe',
                    url: $(this).attr('href')
                });
            });

            $(".rx_modal").on('click', function(e) {
                e.preventDefault();
                e.stopPropagation();
                var title = <?php echo xlj('Amendments'); ?>;
                dlgopen('', 'editAmendments', 800, 300, '', title, {
                    onClosed: 'refreshme',
                    allowResize: true,
                    allowDrag: true,
                    dialogId: '',
                    type: 'iframe',
                    url: $(this).attr('href')
                });
            });

            // modal for image viewer
            $(".image_modal").on('click', function(e) {
                e.preventDefault();
                e.stopPropagation();
                dlgopen('', '', 400, 300, '', <?php echo xlj('Patient Images'); ?>, {
                    allowResize: true,
                    allowDrag: true,
                    dialogId: '',
                    type: 'iframe',
                    url: $(this).attr('href')
                });
            });

            $(".deleter").on('click', function(e) {
                e.preventDefault();
                e.stopPropagation();
                dlgopen('', '', 600, 360, '', '', {
                    buttons: [{
                        text: <?php echo xlj('Close'); ?>,
                        close: true,
                        style: 'secondary btn-sm'
                    }],
                    //onClosed: 'imdeleted',
                    allowResize: false,
                    allowDrag: false,
                    dialogId: 'patdel',
                    type: 'iframe',
                    url: $(this).attr('href')
                });
            });

            $(".iframe1").on('click', function(e) {
                e.preventDefault();
                e.stopPropagation();
                dlgopen('', '', 350, 300, '', '', {
                    buttons: [{
                        text: <?php echo xlj('Close'); ?>,
                        close: true,
                        style: 'secondary btn-sm'
                    }],
                    allowResize: true,
                    allowDrag: true,
                    dialogId: '',
                    type: 'iframe',
                    url: $(this).attr('href')
                });
            });
            // for patient portal
            $(".small_modal").on('click', function(e) {
                e.preventDefault();
                e.stopPropagation();
                dlgopen('', '', 380, 400, '', '', {
                    buttons: [{
                        text: <?php echo xlj('Close'); ?>,
                        close: true,
                        style: 'secondary btn-sm'
                    }],
                    allowResize: true,
                    allowDrag: true,
                    dialogId: '',
                    type: 'iframe',
                    url: $(this).attr('href')
                });
            });

            function openReminderPopup() {
                top.restoreSession()
                dlgopen('', 'reminders', 500, 250, '', '', {
                    buttons: [{
                        text: <?php echo xlj('Close'); ?>,
                        close: true,
                        style: 'secondary btn-sm'
                    }],
                    allowResize: true,
                    allowDrag: true,
                    dialogId: '',
                    type: 'iframe',
                    url: $("#reminder_popup_link").attr('href')
                });
            }

            <?php if ($GLOBALS['patient_birthday_alert']) {
                // To display the birthday alert:
                //  1. The patient is not deceased
                //  2. The birthday is today (or in the past depending on global selection)
                //  3. The notification has not been turned off (or shown depending on global selection) for this year
                $birthdayAlert = new BirthdayReminder($pid, $_SESSION['authUserID']);
                if ($birthdayAlert->isDisplayBirthdayAlert()) {
                    ?>
                    // show the active reminder modal
                    dlgopen('', 'bdayreminder', 300, 170, '', false, {
                        allowResize: false,
                        allowDrag: true,
                        dialogId: '',
                        type: 'iframe',
                        url: $("#birthday_popup").attr('href')
                    });

                <?php } elseif ($active_reminders || $all_allergy_alerts) { ?>
                    openReminderPopup();
                <?php } ?>
            <?php } elseif ($active_reminders || $all_allergy_alerts) { ?>
                openReminderPopup();
            <?php } ?>

            // $(".card-title").on('click', "button", (e) => {
            //     console.debug("click");
            //     updateUserVisibilitySetting(e);
            // });
        });

        /**
         * Change the preference to expand/collapse a given card.
         *
         * For the given e element, find the corresponding card body, determine if it is collapsed
         * or shown, and then save the state to the user preferences via an async fetch call POST'ing
         * the updated setting.
         *
         * @var e element The Button that was clicked to collapse/expand the card
         */
        async function updateUserVisibilitySetting(e) {
            const targetID = e.target.getAttribute("data-target");
            const target = document.querySelector(targetID);
            const targetStr = targetID.substring(1);

            let formData = new FormData();
            formData.append("csrf_token_form", <?php echo js_escape(CsrfUtils::collectCsrfToken()); ?>);
            formData.append("target", targetStr);
            formData.append("mode", (target.classList.contains("show")) ? 0 : 1);

            const response = await fetch("../../../library/ajax/user_settings.php", {
                method: "POST",
                credentials: 'same-origin',
                body: formData,
            });

            const update = await response.text();
            return update;
        }

        // Update the User's visibility setting when the card header is clicked
        function cardTitleButtonClickListener() {
            const buttons = document.querySelectorAll(".card-title button[data-toggle='collapse']");
            buttons.forEach((b) => {
                b.addEventListener("click", (e) => {
                    updateUserVisibilitySetting(e);
                });
            });
        }

        // JavaScript stuff to do when a new patient is set.
        //
        function setMyPatient() {
            <?php
            if (isset($_GET['set_pid'])) {
                $date_of_death = is_patient_deceased($pid);
                if (!empty($date_of_death)) {
                    $date_of_death = $date_of_death['date_deceased'];
                }
                ?>
                parent.left_nav.setPatient(<?php echo js_escape($result['fname'] . " " . $result['lname']) .
                                                "," . js_escape($pid) . "," . js_escape($result['pubpid']) . ",'',";
                if (empty($date_of_death)) {
                    echo js_escape(" " . xl('DOB') . ": " . oeFormatShortDate($result['DOB_YMD']) . " " . xl('Age') . ": " . getPatientAgeDisplay($result['DOB_YMD']));
                } else {
                    echo js_escape(" " . xl('DOB') . ": " . oeFormatShortDate($result['DOB_YMD']) . " " . xl('Age at death') . ": " . oeFormatAge($result['DOB_YMD'], $date_of_death));
                } ?>);
                var EncounterDateArray = new Array;
                var CalendarCategoryArray = new Array;
                var EncounterIdArray = new Array;
                var Count = 0;
                <?php
                //Encounter details are stored to javacript as array.
                $result4 = sqlStatement("SELECT fe.encounter,fe.date,openemr_postcalendar_categories.pc_catname FROM form_encounter AS fe " .
                    " left join openemr_postcalendar_categories on fe.pc_catid=openemr_postcalendar_categories.pc_catid  WHERE fe.pid = ? order by fe.date desc", array($pid));
                if (sqlNumRows($result4) > 0) {
                    while ($rowresult4 = sqlFetchArray($result4)) { ?>
                        EncounterIdArray[Count] = <?php echo js_escape($rowresult4['encounter']); ?>;
                        EncounterDateArray[Count] = <?php echo js_escape(oeFormatShortDate(date("Y-m-d", strtotime($rowresult4['date'])))); ?>;
                        CalendarCategoryArray[Count] = <?php echo js_escape(xl_appt_category($rowresult4['pc_catname'])); ?>;
                        Count++;
                        <?php
                    }
                }
                ?>
                parent.left_nav.setPatientEncounter(EncounterIdArray, EncounterDateArray, CalendarCategoryArray);
                <?php
            } // end setting new pid
            ?>
            parent.left_nav.syncRadios();
            <?php if ((isset($_GET['set_pid'])) && (isset($_GET['set_encounterid'])) && (intval($_GET['set_encounterid']) > 0)) {
                $query_result = sqlQuery("SELECT `date` FROM `form_encounter` WHERE `encounter` = ?", array($encounter)); ?>
                encurl = 'encounter/encounter_top.php?set_encounter=' + <?php echo js_url($encounter); ?> + '&pid=' + <?php echo js_url($pid); ?>;
                parent.left_nav.setEncounter(<?php echo js_escape(oeFormatShortDate(date("Y-m-d", strtotime($query_result['date'])))); ?>, <?php echo js_escape($encounter); ?>, 'enc');
                top.restoreSession();
                parent.left_nav.loadFrame('enc2', 'enc', 'patient_file/' + encurl);
            <?php } // end setting new encounter id (only if new pid is also set)
            ?>
        }

        $(window).on('load', function() {
            setMyPatient();
        });

        document.addEventListener("DOMContentLoaded", () => {
            cardTitleButtonClickListener();
        });
    </script>

    <style>
        .card {
            box-shadow: 1px 1px 1px hsl(0 0% 0% / .2);
            border-radius: 0;
        }

        <?php
        // This is for layout font size override.
        $grparr = array();
        getLayoutProperties('DEM', $grparr, 'grp_size');
        if (!empty($grparr['']['grp_size'])) {
            $FONTSIZE = round($grparr['']['grp_size'] * 1.333333);
            $FONTSIZE = round($FONTSIZE * 0.0625, 2);
            ?>

        /* Override font sizes in the theme. */
        #DEM .groupname {
            font-size: <?php echo attr($FONTSIZE); ?>rem;
        }

        #DEM .label {
            font-size: <?php echo attr($FONTSIZE); ?>rem;
        }

        #DEM .data {
            font-size: <?php echo attr($FONTSIZE); ?>rem;
        }

        #DEM .data td {
            font-size: <?php echo attr($FONTSIZE); ?>rem;
        }

        <?php } ?> :root {
            --white: #fff;
            --bg: hsl(0 0% 90%);
        }

        body {
            background: var(--bg) !important;
        }

        section {
            background: var(--white);
            margin-top: .25em;
            padding: .25em;
        }

        .section-header-dynamic {
            border-bottom: none;
        }
    </style>
    <title><?php echo xlt("Dashboard{{patient file}}"); ?></title>
</head>

<body class="mt-3 patient-demographic bg-light">

    <?php
    // Create and fire the patient demographics view event
    $viewEvent = new ViewEvent($pid);
    $viewEvent = $GLOBALS["kernel"]->getEventDispatcher()->dispatch(ViewEvent::EVENT_HANDLE, $viewEvent, 10);
    $thisauth = AclMain::aclCheckCore('patients', 'demo');

    if (!$thisauth || !$viewEvent->authorized()) {
        echo $twig->getTwig()->render('core/unauthorized.html.twig', ['pageTitle' => xl("Medical Dashboard")]);
        exit();
    }
    ?>

    <div id="container_div" class="<?php echo $oemr_ui->oeContainer(); ?> mb-2">
        <a href='../reminder/active_reminder_popup.php' id='reminder_popup_link' style='display: none' onclick='top.restoreSession()'></a>
        <a href='../birthday_alert/birthday_pop.php?pid=<?php echo attr_url($pid); ?>&user_id=<?php echo attr_url($_SESSION['authUserID']); ?>' id='birthday_popup' style='display: none;' onclick='top.restoreSession()'></a>
        <?php

        if ($thisauth) {
            if ($result['squad'] && !AclMain::aclCheckCore('squads', $result['squad'])) {
                $thisauth = 0;
            }
        }

        if ($thisauth) :
            require_once("$include_root/patient_file/summary/dashboard_header.php");
        endif;

        $list_id = "dashboard"; // to indicate nav item is active, count and give correct id
        // Collect the patient menu then build it
        $menuPatient = new PatientMenuRole($twig);
        $menuPatient->displayHorizNavBarMenu();
        // Get the document ID of the patient ID card if access to it is wanted here.
        $idcard_doc_id = false;
        if ($GLOBALS['patient_id_category_name']) {
            $idcard_doc_id = get_document_by_catg($pid, $GLOBALS['patient_id_category_name']);
        }
        ?>
        <div class="main mb-5">
            <!-- start main content div -->
            <div class="row">
                <div class="col-md-8">
                    <?php

                    if ($deceased > 0) :
                        echo $twig->getTwig()->render('patient/partials/deceased.html.twig', [
                            'deceasedDays' => deceasedDays($deceased),
                        ]);
                    endif;

                    if (!$GLOBALS['hide_billing_widget']) :
                        $forceBillingExpandAlways = ($GLOBALS['force_billing_widget_open']) ? true : false;
                        $patientbalance = get_patient_balance($pid, false);
                        $insurancebalance = get_patient_balance($pid, true) - $patientbalance;
                        $totalbalance = $patientbalance + $insurancebalance;
                        $id = "billing_ps_expand";
                        $viewArgs = [
                            'title' => xl('Billing'),
                            'id' => $id,
                            'initiallyCollapsed' => (getUserSetting($id) == 0) ? false : true,
                            'hideBtn' => true,
                            'patientBalance' => $patientbalance,
                            'insuranceBalance' => $insurancebalance,
                            'totalBalance' => $totalbalance,
                            'forceAlwaysOpen' => $forceBillingExpandAlways,
                        ];

                        if (!empty($result['billing_note'])) {
                            $viewArgs['billingNote'] = $result['billing_note'];
                        }

                        if (!empty($result3['provider'])) {
                            $viewArgs['provider'] = true;
                            $viewArgs['insName'] = $insco_name;
                            $viewArgs['copay'] = $result3['copay'];
                            $viewArgs['effDate'] = $result3['effdate'];
                        }

                        echo $twig->getTwig()->render('patient/card/billing.html.twig', $viewArgs);
                    endif; // End the hide_billing_widget

                    // if anyone wants to render anything before the patient demographic list
                    $GLOBALS["kernel"]->getEventDispatcher()->dispatch(RenderEvent::EVENT_SECTION_LIST_RENDER_BEFORE, new RenderEvent($pid), 10);

                    if (AclMain::aclCheckCore('patients', 'demo')) :
                        // Render the Demographics box
                        $viewArgs = [
                            'title' => xl("Demographics"),
                            'id' => "demographics_ps_expand",
                            'btnText' => "Edit",
                            'btnLink' => "demographics_full.php",
                            'linkMethod' => "html",
                            'auth' => ACLMain::aclCheckCore('patients', 'demo', '', 'write'),
                            'requireRestore' => (!isset($_SESSION['patient_portal_onsite_two'])) ? true : false,
                            'initiallyCollapsed' => getUserSetting("demographics_ps_expand") == true ? true : false,
                            'tabID' => "DEM",
                            'result' => $result,
                            'result2' => $result2,
                        ];
                        echo $twig->getTwig()->render('patient/card/tab_base.html.twig', $viewArgs);

                        // Insurance
                        $insArr = [];
                        $insInBinder = '?';
                        for ($y = 1; count($insurance_array) > $y; $y++) {
                            $insInBinder .= ',?';
                        }
                        $sql = "SELECT * FROM insurance_data WHERE pid = ? AND type IN(" . $insInBinder . ") ORDER BY type, date DESC";
                        $params[] = $pid;
                        $params = array_merge($params, $insurance_array);
                        $res = sqlStatement($sql, $params);
                        $prior_ins_type = '';

                        while ($row = sqlFetchArray($res)) {
                            if ($row['provider']) {
                                // since the query is sorted by DATE DESC can use prior ins type to identify
                                $row['isOld'] = (strcmp($row['type'], $prior_ins_type) == 0) ? true : false;
                                $icobj = new InsuranceCompany($row['provider']);
                                $adobj = $icobj->get_address();
                                $insco_name = trim($icobj->get_name());
                                $row['insco'] = [
                                    'name' => trim($icobj->get_name()),
                                    'address' => [
                                        'line1' => $adobj->get_line1(),
                                        'line2' => $adobj->get_line2(),
                                        'city' => $adobj->get_city(),
                                        'state' => $adobj->get_state(),
                                        'postal' => $adobj->get_zip(),
                                        'country' => $adobj->get_country()
                                    ],
                                ];
                                $row['policy_type'] = (!empty($row['policy_type'])) ? $policy_types[$row['policy_type']] : false;
                                $row['dispFromDate'] = $row['date'] ? true : false;
                                $mname = ($row['subscriber_mname'] != "") ? $row['subscriber_mname'] : "";
                                $row['subscriber_full_name'] = str_replace("%mname%", $mname, "{$row['subscriber_fname']} %mname% {$row['subscriber_lname']}");
                                $insArr[] = $row;
                                $prior_ins_type = $row['type'];
                            }
                        }

                        if ($GLOBALS["enable_oa"]) {
                            if ($_POST['status_update'] === 'true') {
                                unset($_POST['status_update']);
                                $showEligibility = true;
                                $ok = EDI270::requestEligibleTransaction($pid);
                                if ($ok === true) {
                                    ob_start();
                                    EDI270::showEligibilityInformation($pid, false);
                                    $output = ob_get_contents();
                                    ob_end_clean();
                                } else {
                                    $output = $ok;
                                }
                            } else {
                                ob_start();
                                EDI270::showEligibilityInformation($pid, true);
                                $output = ob_get_contents();
                                ob_end_clean();
                            }
                        } else {
                            ob_start();
                            EDI270::showEligibilityInformation($pid, true);
                            $output = ob_get_contents();
                            ob_end_clean();
                        }

                        $id = "insurance_ps_expand";
                        $viewArgs = [
                            'title' => xl("Insurance"),
                            'id' => $id,
                            'btnText' => "Edit",
                            'btnLink' => "demographics_full.php",
                            'linkMethod' => 'html',
                            'initiallyCollapsed' => (getUserSetting($id) == 0) ? false : true,
                            'ins' => $insArr,
                            'eligibility' => $output,
                            'enable_oa' => $GLOBALS['enable_oa'],
                            'auth' => AclMain::aclCheckCore('patients', 'demo', '', 'write'),
                        ];

                        if (count($insArr) > 0) {
                            echo $twig->getTwig()->render('patient/card/insurance.html.twig', $viewArgs);
                        }
                    endif;  // end if demographics authorized

                    if (AclMain::aclCheckCore('patients', 'notes')) :
                        // Notes expand collapse widget
                        $id = "pnotes_ps_expand";
                        $viewArgs = [
                            'title' => xl("Messages"),
                            'id' => $id,
                            'btnLabel' => "Edit",
                            'btnLink' => "pnotes_full.php?form_active=1",
                            'initiallyCollapsed' => (getUserSetting($id) == 0) ? false : true,
                            'linkMethod' => "html",
                            'bodyClass' => "notab",
                            'auth' => AclMain::aclCheckCore('patients', 'notes', '', 'write'),
                        ];
                        echo $twig->getTwig()->render('patient/card/loader.html.twig', $viewArgs);
                    endif; // end if notes authorized

                    if (AclMain::aclCheckCore('patients', 'reminder') && $GLOBALS['enable_cdr'] && $GLOBALS['enable_cdr_prw']) :
                        // patient reminders collapse widget
                        $id = "patient_reminders_ps_expand";
                        $viewArgs = [
                            'title' => xl('Patient Reminders'),
                            'id' => $id,
                            'initiallyCollapsed' => (getUserSetting($id) == 0) ? false : true,
                            'btnLabel' => 'Edit',
                            'btnLink' => '../reminder/patient_reminders.php?mode=simple&patient_id=' . attr_url($pid),
                            'linkMethod' => 'html',
                            'bodyClass' => 'notab collapse show',
                            'auth' => AclMain::aclCheckCore('patients', 'reminder', '', 'write')
                        ];
                        echo $twig->getTwig()->render('patient/card/loader.html.twig', $viewArgs);
                    endif; //end if prw is activated

                    if (AclMain::aclCheckCore('patients', 'disclosure')) :
                        // disclosures expand collapse widget
                        $id = "disclosures_ps_expand";
                        $viewArgs = [
                            'title' => xl('Disclosures'),
                            'id' => $id,
                            'initiallyCollapsed' => (getUserSetting($id) == 0) ? false : true,
                            'btnLabel' => 'Edit',
                            'btnLink' => 'disclosure_full.php',
                            'linkMethod' => 'html',
                            'bodyClass' => 'notab collapse show',
                            'auth' => AclMain::aclCheckCore('patients', 'disclosure', '', 'write')
                        ];
                        echo $twig->getTwig()->render('patient/card/loader.html.twig', $viewArgs);
                    endif; // end if disclosures authorized

                    if ($GLOBALS['amendments'] && AclMain::aclCheckCore('patients', 'amendment')) :
                        // Amendments widget
                        $sql = "SELECT * FROM amendments WHERE pid = ? ORDER BY amendment_date DESC";
                        $result = sqlStatement($sql, [$pid]);
                        $amendments = [];
                        while ($row = sqlFetchArray($result)) {
                            $amendments[] = $row;
                        }

                        $id = "amendments_ps_expand";
                        $viewArgs = [
                            'title' => xl('Amendments'),
                            'id' => $id,
                            'initiallyCollapsed' => (getUserSetting($id) == 0) ? false : true,
                            'btnLabel' => 'Edit',
                            'btnLink' => $GLOBALS['webroot'] . "/interface/patient_file/summary/list_amendments.php?id=" . attr_url($pid),
                            'btnCLass' => 'rx_modal',
                            'linkMethod' => 'html',
                            'bodyClass' => 'notab collapse show',
                            'auth' => AclMain::aclCheckCore('patients', 'amendment', '', 'write'),
                            'amendments' => $amendments,
                        ];
                        echo $twig->getTwig()->render('patient/card/amendments.html.twig', $viewArgs);
                    endif; // end amendments authorized

                    if (AclMain::aclCheckCore('patients', 'lab')) :
                        // labdata expand collapse widget
                        // check to see if any labdata exist
                        $spruch = "SELECT procedure_report.date_collected AS date
                            FROM procedure_report
                            JOIN procedure_order ON  procedure_report.procedure_order_id = procedure_order.procedure_order_id
                            WHERE procedure_order.patient_id = ?
                            ORDER BY procedure_report.date_collected DESC";
                        $existLabdata = sqlQuery($spruch, array($pid));
                        $widgetAuth = ($existLabdata) ? true : false;

                        $id = "labdata_ps_expand";
                        $viewArgs = [
                            'title' => xl('Labs'),
                            'id' => $id,
                            'initiallyCollapsed' => (getUserSetting($id) == 0) ? false : true,
                            'btnLabel' => 'Trend',
                            'btnLink' => "../summary/labdata.php",
                            'linkMethod' => 'html',
                            'bodyClass' => 'collapse show',
                            'auth' => $widgetAuth,
                        ];
                        echo $twig->getTwig()->render('patient/card/loader.html.twig', $viewArgs);
                    endif; // end labs authorized

                    if ($vitals_is_registered && AclMain::aclCheckCore('patients', 'med')) :
                        // vitals expand collapse widget
                        // check to see if any vitals exist
                        $existVitals = sqlQuery("SELECT * FROM form_vitals WHERE pid=?", array($pid));
                        $widgetAuth = ($existVitals) ? true : false;

                        $id = "vitals_ps_expand";
                        $viewArgs = [
                            'title' => xl('Vitals'),
                            'id' => $id,
                            'initiallyCollapsed' => (getUserSetting($id) == 0) ? false : true,
                            'btnLabel' => 'Trend',
                            'btnLink' => "../encounter/trend_form.php?formname=vitals",
                            'linkMethod' => 'html',
                            'bodyClass' => 'collapse show',
                            'auth' => $widgetAuth,
                        ];
                        echo $twig->getTwig()->render('patient/card/loader.html.twig', $viewArgs);
                    endif; // end vitals

                    // if anyone wants to render anything after the patient demographic list
                    $GLOBALS["kernel"]->getEventDispatcher()->dispatch(RenderEvent::EVENT_SECTION_LIST_RENDER_AFTER, new RenderEvent($pid), 10);

                    // This generates a section similar to Vitals for each LBF form that
                    // supports charting.  The form ID is used as the "widget label".
                    $gfres = sqlStatement("SELECT grp_form_id AS option_id, grp_title AS title, grp_aco_spec
                        FROM layout_group_properties
                        WHERE grp_form_id LIKE 'LBF%'
                        AND grp_group_id = ''
                        AND grp_repeats > 0
                        AND grp_activity = 1
                        ORDER BY grp_seq, grp_title");

                    while ($gfrow = sqlFetchArray($gfres)) :
                        // $jobj = json_decode($gfrow['notes'], true);
                        $LBF_ACO = empty($gfrow['grp_aco_spec']) ? false : explode('|', $gfrow['grp_aco_spec']);
                        if ($LBF_ACO && !AclMain::aclCheckCore($LBF_ACO[0], $LBF_ACO[1])) {
                            continue;
                        }

                        // vitals expand collapse widget
                        $widgetAuth = false;
                        if (!$LBF_ACO || AclMain::aclCheckCore($LBF_ACO[0], $LBF_ACO[1], '', 'write')) {
                            // check to see if any instances exist for this patient
                            $existVitals = sqlQuery("SELECT * FROM forms WHERE pid = ? AND formdir = ? AND deleted = 0", [$pid, $vitals_form_id]);
                            $widgetAuth = $existVitals;
                        }

                        $viewArgs = [
                            'title' => xl($gfrow['title']),
                            'id' => $vitals_form_id,
                            'initiallyCollapsed' => getUserSetting($vitals_form_id) == true ? true : false,
                            'btnLabel' => 'Trend',
                            'btnLink' => "../encounter/trend_form.php?formname=vitals",
                            'linkMethod' => 'html',
                            'bodyClass' => 'notab collapse show',
                            'auth' => $widgetAuth,
                        ];
                        echo $twig->getTwig()->render('patient/card/loader.html.twig', $viewArgs);
                    endwhile; // end while
                    ?>
                </div> <!-- end left column div -->
                <div class="col-md-4">
                    <!-- start right column div -->
                    <?php

                    if ($GLOBALS['erx_enable']) :
                        echo $twig->getTwig()->render('patient/partials/erx.html.twig', []);
                    endif;

<<<<<<< HEAD
                    if ($GLOBALS['portal_onsite_two_enable']):
                        /** @var EventDispatcher */
                        $d = $GLOBALS['kernel']->getEventDispatcher();
                        $e = new CardRenderEvent('portal');

                        $d->addListener(CardRenderEvent::EVENT_HANDLE, function($event) {
                            if ($event->getCard() == 'portal') {
                                $test2 = new RenderModel('patient/partials/testing.html.twig', ['var1' => 'hello']);
                                $event->addPrependedData($test2);
                                $test = new RenderModel('patient/partials/testing.html.twig', ['var1' => 'goodbye']);
                                $event->addAppendedData($test);
                            }
                        });

                        $result = $d->dispatch(CardRenderEvent::EVENT_HANDLE, $e);

=======
                    if ($GLOBALS['portal_onsite_two_enable']) :
>>>>>>> d12ee50f
                        echo $twig->getTwig()->render('patient/partials/portal.html.twig', [
                            'portalAuthorized' => portalAuthorized($pid),
                            'portalLoginHref' => $portal_login_href,
                            'title' => xl('Patient Portal'),
                            'id' => 'patient_portal',
                            'initiallyCollapsed' => (getUserSetting($id) == 0) ? false : true,
                            'prependedInjection' => $result->getPrependedInjection(),
                            'appendedInjection' => $result->getAppendedInjection(),
                        ]);
                    endif;

                    // If there is an ID Card or any Photos show the widget
                    $photos = pic_array($pid, $GLOBALS['patient_photo_category_name']);
                    if ($photos or $idcard_doc_id) {
                        $id = "photos_ps_expand";
                        $viewArgs = [
                            'title' => xl("ID Card / Photos"),
                            'id' => $id,
                            'initiallyCollapsed' => (getUserSetting($id) == 0) ? false : true,
                            'btnLabel' => 'Edit',
                            'linkMethod' => "javascript",
                            'bodyClass' => 'collapse show',
                            'auth' => false,
                            'patientIDCategoryID' => $GLOBALS['patient_id_category_name'],
                            'patientPhotoCategoryName' => $GLOBALS['patient_photo_category_name'],
                            'photos' => $photos,
                            'idCardDocID' => $idcard_doc_id,
                        ];
                        echo $twig->getTwig()->render('patient/card/photo.html.twig', $viewArgs);
                    }

                    // Advance Directives
                    if ($GLOBALS['advance_directives_warning']) {
                        // advance directives expand collapse widget

                        $counterFlag = false; //flag to record whether any categories contain ad records
                        $query = "SELECT id FROM categories WHERE name='Advance Directive'";
                        $myrow2 = sqlQuery($query);
                        $advDirArr = [];
                        if ($myrow2) {
                            $parentId = $myrow2['id'];
                            $query = "SELECT id, name FROM categories WHERE parent=?";
                            $resNew1 = sqlStatement($query, array($parentId));
                            while ($myrows3 = sqlFetchArray($resNew1)) {
                                $categoryId = $myrows3['id'];
                                $nameDoc = $myrows3['name'];
                                $query = "SELECT documents.date, documents.id
                                    FROM documents
                                    INNER JOIN categories_to_documents ON categories_to_documents.document_id=documents.id
                                    WHERE categories_to_documents.category_id=?
                                    AND documents.foreign_id=?
                                    AND documents.deleted = 0
                                    ORDER BY documents.date DESC";
                                $resNew2 = sqlStatement($query, array($categoryId, $pid));
                                $limitCounter = 0; // limit to one entry per category
                                while (($myrows4 = sqlFetchArray($resNew2)) && ($limitCounter == 0)) {
                                    $dateTimeDoc = $myrows4['date'];
                                    // remove time from datetime stamp
                                    $tempParse = explode(" ", $dateTimeDoc);
                                    $dateDoc = $tempParse[0];
                                    $idDoc = $myrows4['id'];
                                    $tmp = [
                                        'pid' => $pid,
                                        'docID' => $idDoc,
                                        'docName' => $nameDoc,
                                        'docDate' => $dateDoc,
                                    ];
                                    $advDirArr[] = $tmp;
                                    $limitCounter = $limitCounter + 1;
                                    $counterFlag = true;
                                }
                            }

                            $id = "adv_directives_ps_expand";
                            $viewArgs = [
                                'title' => xl("Advance Directives"),
                                'id' => $id,
                                'initiallyCollapsed' => (getUserSetting($id) == 0) ? false : true,
                                'btnLabel' => 'Edit',
                                'linkMethod' => "javascript",
                                'btnLink' => "return advdirconfigure();",
                                'bodyClass' => 'collapse show',
                                'auth' => true,
                                'advDirArr' => $advDirArr,
                                'counterFlag' => $counterFlag,
                            ];
                            echo $twig->getTwig()->render('patient/card/adv_dir.html.twig', $viewArgs);
                        }
                    }  // close advanced dir block

                    // Show Clinical Reminders for any user that has rules that are permitted.
                    $clin_rem_check = resolve_rules_sql('', '0', true, '', $_SESSION['authUser']);
                    $cdr = $GLOBALS['enable_cdr'];
                    $cdr_crw = $GLOBALS['enable_cdr_crw'];
                    if (!empty($clin_rem_check) && $cdr && $cdr_crw && AclMain::aclCheckCore('patients', 'alert')) {
                        // clinical summary expand collapse widget
                        $id = "clinical_reminders_ps_expand";
                        $viewArgs = [
                            'title' => xl("Clinical Reminders"),
                            'id' => $id,
                            'initiallyCollapsed' => (getUserSetting($id) == 0) ? false : true,
                            'btnLabel' => "Edit",
                            'btnLink' => "../reminder/clinical_reminders.php?patient_id=" . attr_url($pid),
                            'linkMethod' => "html",
                            'auth' => AclMain::aclCheckCore('patients', 'alert', '', 'write'),
                        ];
                        echo $twig->getTwig()->render('patient/card/loader.html.twig', $viewArgs);
                    } // end if crw

                    $displayAppts = false;
                    $displayRecurrAppts = false;
                    $displayPastAppts = false;

                    // Show current and upcoming appointments.
                    // Recurring appointment support and Appointment Display Sets
                    // added to Appointments by Ian Jardine ( epsdky ).
                    if (isset($pid) && !$GLOBALS['disable_calendar'] && AclMain::aclCheckCore('patients', 'appt')) {
                        $displayAppts = true;
                        $current_date2 = date('Y-m-d');
                        $events = array();
                        $apptNum = (int) $GLOBALS['number_of_appts_to_show'];
                        $apptNum2 = ($apptNum != 0) ? abs($apptNum) : 10;

                        $mode1 = !$GLOBALS['appt_display_sets_option'];
                        $colorSet1 = $GLOBALS['appt_display_sets_color_1'];
                        $colorSet2 = $GLOBALS['appt_display_sets_color_2'];
                        $colorSet3 = $GLOBALS['appt_display_sets_color_3'];
                        $colorSet4 = $GLOBALS['appt_display_sets_color_4'];
                        $extraAppts = ($mode1) ? 1 : 6;
                        $extraApptDate = '';

                        $past_appts = [];
                        $recallArr = [];

                        $events = fetchNextXAppts($current_date2, $pid, $apptNum2 + $extraAppts, true);

                        if ($events) {
                            $selectNum = 0;
                            $apptNumber = count($events);
                            //
                            if ($apptNumber <= $apptNum2) {
                                $extraApptDate = '';
                                //
                            } elseif ($mode1 && $apptNumber == $apptNum2 + 1) {
                                $extraApptDate = $events[$apptNumber - 1]['pc_eventDate'];
                                array_pop($events);
                                --$apptNumber;
                                $selectNum = 1;
                                //
                            } elseif ($apptNumber == $apptNum2 + 6) {
                                $extraApptDate = $events[$apptNumber - 1]['pc_eventDate'];
                                array_pop($events);
                                --$apptNumber;
                                $selectNum = 2;
                                //
                            } else { // mode 2 - $apptNum2 < $apptNumber < $apptNum2 + 6
                                $extraApptDate = '';
                                $selectNum = 2;
                                //
                            }

                            $limitApptIndx = $apptNum2 - 1;
                            $limitApptDate = $events[$limitApptIndx]['pc_eventDate'] ?? '';

                            switch ($selectNum) {
                                case 2:
                                    $lastApptIndx = $apptNumber - 1;
                                    $thisNumber = $lastApptIndx - $limitApptIndx;
                                    for ($i = 1; $i <= $thisNumber; ++$i) {
                                        if ($events[$limitApptIndx + $i]['pc_eventDate'] != $limitApptDate) {
                                            $extraApptDate = $events[$limitApptIndx + $i]['pc_eventDate'];
                                            $events = array_slice($events, 0, $limitApptIndx + $i);
                                            break;
                                        }
                                    }
                                    // Break in the loop to improve performance
                                case 1:
                                    $firstApptIndx = 0;
                                    for ($i = 1; $i <= $limitApptIndx; ++$i) {
                                        if ($events[$limitApptIndx - $i]['pc_eventDate'] != $limitApptDate) {
                                            $firstApptIndx = $apptNum2 - $i;
                                            break;
                                        }
                                    }
                                    // Break in the loop to improve performance
                            }

                            if ($extraApptDate) {
                                if ($extraApptDate != $limitApptDate) {
                                    $apptStyle2 = " style='background-color:" . attr($colorSet3) . ";'";
                                } else {
                                    $apptStyle2 = " style='background-color:" . attr($colorSet4) . ";'";
                                }
                            }
                        }

                        $count = 0;
                        $toggleSet = true;
                        $priorDate = "";
                        $therapyGroupCategories = array();
                        $query = sqlStatement("SELECT pc_catid FROM openemr_postcalendar_categories WHERE pc_cattype = 3 AND pc_active = 1");
                        while ($result = sqlFetchArray($query)) {
                            $therapyGroupCategories[] = $result['pc_catid'];
                        }

                        // Build the UI Loop
                        $appts = [];
                        foreach ($events as $row) {
                            $count++;
                            $dayname = date("D", strtotime($row['pc_eventDate']));
                            $displayMeridiem = ($GLOBALS['time_display_format'] == 0) ? "" : "am";
                            $disphour = substr($row['pc_startTime'], 0, 2) + 0;
                            $dispmin = substr($row['pc_startTime'], 3, 2);
                            if ($disphour >= 12 && $GLOBALS['time_display_format'] == 1) {
                                $displayMeridiem = "pm";
                                if ($disphour > 12) {
                                    $disphour -= 12;
                                }
                            }

                            // Note the translaution occurs here instead of in teh Twig file for some specific concatenation needs
                            $etitle = xl('(Click to edit)');
                            if ($row['pc_hometext'] != "") {
                                $etitle = xl('Comments') . ": " . ($row['pc_hometext']) . "\r\n" . $etitle;
                            }

                            if ($extraApptDate && $count > $firstApptIndx) {
                                $apptStyle = $apptStyle2;
                            } else {
                                if ($row['pc_eventDate'] != $priorDate) {
                                    $priorDate = $row['pc_eventDate'];
                                    $toggleSet = !$toggleSet;
                                }

                                $bgColor = ($toggleSet) ? $colorSet2 : $colorSet1;
                            }

                            $row['pc_eventTime'] = sprintf("%02d", $disphour) . ":{$dispmin}";
                            $row['pc_status'] = generate_display_field(array('data_type' => '1', 'list_id' => 'apptstat'), $row['pc_apptstatus']);

                            if (in_array($row['pc_catid'], $therapyGroupCategories)) {
                                $row['groupName'] = getGroup($row['pc_gid'])['group_name'];
                            }

                            $row['uname'] = text($row['ufname'] . " " . $row['ulname']);
                            $row['bgColor'] = $bgColor;
                            $row['dayName'] = $dayname;
                            $row['displayMeridiem'] = $displayMeridiem;
                            $row['jsEvent'] = attr_js(preg_replace("/-/", "", $row['pc_eventDate'])) . ', ' . attr_js($row['pc_eid']);
                            $appts[] = $row;
                        }

                        if ($resNotNull) {
                            // Show Recall if one exists
                            $query = sqlStatement("SELECT * FROM medex_recalls WHERE r_pid = ?", [$pid]);
                            $recallArr = [];
                            while ($result2 = sqlFetchArray($query)) {
                                //tabYourIt('recall', 'main/messages/messages.php?go=' + choice);
                                //parent.left_nav.loadFrame('1', tabNAME, url);
                                $recallArr[] = [
                                    'date' => $result2['r_eventDate'],
                                    'reason' => $result2['r_reason'],
                                ];
                                $count2++;
                            }
                            $id = "recall_ps_expand";
                            echo $twig->getTwig()->render('patient/card/recall.html.twig', [
                                'title' => xl('Recall'),
                                'id' => $id,
                                'initiallyCollapsed' => (getUserSetting($id) == 0) ? false : true,
                                'recalls' => $recallArr,
                                'recallsAvailable' => ($count < 1 && empty($count2)) ? false : true,
                            ]);
                        }
                    } // End of Appointments Widget.

                    /* Widget that shows recurrences for appointments. */
                    $recurr = [];
                    if (isset($pid) && !$GLOBALS['disable_calendar'] && $GLOBALS['appt_recurrences_widget'] && AclMain::aclCheckCore('patients', 'appt')) {
                        $displayRecurrAppts = true;
                        $count = 0;
                        $toggleSet = true;
                        $priorDate = "";

                        //Fetch patient's recurrences. Function returns array with recurrence appointments' category, recurrence pattern (interpreted), and end date.
                        $recurrences = fetchRecurrences($pid);
                        if (!empty($recurrences)) {
                            foreach ($recurrences as $row) {
                                if (!recurrence_is_current($row['pc_endDate'])) {
                                    continue;
                                }

                                if (ends_in_a_week($row['pc_endDate'])) {
                                    $row['close_to_end'] = true;
                                }
                                $recurr[] = $row;
                            }
                        }
                    }
                    /* End of recurrence widget */

                    // Show PAST appointments.
                    // added by Terry Hill to allow reverse sorting of the appointments
                    $direction = "ASC";
                    if ($GLOBALS['num_past_appointments_to_show'] < 0) {
                        $direction = "DESC";
                        ($showpast = -1 * $GLOBALS['num_past_appointments_to_show']);
                    } else {
                        $showpast = $GLOBALS['num_past_appointments_to_show'];
                    }

                    if (isset($pid) && !$GLOBALS['disable_calendar'] && $showpast > 0 && AclMain::aclCheckCore('patients', 'appt')) {
                        $displayPastAppts = true;
                        $query = "SELECT e.pc_eid, e.pc_aid, e.pc_title, e.pc_eventDate, e.pc_startTime, e.pc_hometext, u.fname, u.lname, u.mname, c.pc_catname, e.pc_apptstatus
                            FROM openemr_postcalendar_events AS e,
                                users AS u,
                                openemr_postcalendar_categories AS c
                            WHERE e.pc_pid = ?
                                AND e.pc_eventDate < CURRENT_DATE
                                AND u.id = e.pc_aid
                                AND e.pc_catid = c.pc_catid
                            ORDER BY e.pc_eventDate " . escape_sort_order($direction) . " , e.pc_startTime DESC LIMIT " . escape_limit($showpast);

                        $pres = sqlStatement($query, array($pid));

                        $count = 0;

                        while ($row = sqlFetchArray($pres)) {
                            $count++;
                            $dayname = date("D", strtotime($row['pc_eventDate']));
                            $displayMeridiem = "am";
                            $disphour = substr($row['pc_startTime'], 0, 2) + 0;
                            $dispmin = substr($row['pc_startTime'], 3, 2);
                            if ($disphour >= 12) {
                                $displayMeridiem = "pm";
                                if ($disphour > 12 && $GLOBALS['time_display_format'] == 1) {
                                    $disphour -= 12;
                                }
                            }

                            $petitle = xl('(Click to edit)');
                            if ($row['pc_hometext'] != "") {
                                $petitle = xl('Comments') . ": " . ($row['pc_hometext']) . "\r\n" . $petitle;
                            }

                            $row['pc_status'] = generate_display_field(array('data_type' => '1', 'list_id' => 'apptstat'), $row['pc_apptstatus']);
                            $row['dayName'] = $dayname;
                            $row['pc_eventTime'] = sprintf("%02d", $disphour) . ":{$dispmin}";
                            $row['uname'] = text($row['fname'] . " " . $row['lname']);
                            $past_appts[] = $row;
                        }
                    }
                    // END of past appointments

                    // Display the Appt card
                    $id = "appointments_ps_expand";
                    echo $twig->getTwig()->render('patient/card/appointments.html.twig', [
                        'title' => xl("Appointments"),
                        'id' => $id,
                        'initiallyCollapsed' => (getUserSetting($id) == 0) ? false : true,
                        'btnLabel' => "Add",
                        'btnLink' => "return newEvt()",
                        'linkMethod' => "javascript",
                        'appts' => $appts,
                        'recurrAppts' => $recurr,
                        'pastAppts' => $past_appts,
                        'displayAppts' => $displayAppts,
                        'displayRecurrAppts' => $displayRecurrAppts,
                        'displayPastAppts' => $displayPastAppts,
                        'extraApptDate' => $extraApptDate,
                        'therapyGroupCategories' => $therapyGroupCategories,
                        'auth' => $resNotNull && (AclMain::aclCheckCore('patients', 'appt', '', 'write') || AclMain::aclCheckCore('patients', 'appt', '', 'addonly')),
                        'resNotNull' => $resNotNull,
                    ]);

                    echo "<div id=\"stats_div\"></div>";

                    // TRACK ANYTHING
                    // Determine if track_anything form is in use for this site.
                    $tmp = sqlQuery("SELECT count(*) AS count FROM registry WHERE directory = 'track_anything' AND state = 1");
                    $track_is_registered = $tmp['count'];
                    if ($track_is_registered) {
                        $spruch = "SELECT id FROM forms WHERE pid = ? AND formdir = ?";
                        $existTracks = sqlQuery($spruch, array($pid, "track_anything"));
                        $id = "track_anything_ps_expand";
                        echo $twig->getTwig()->render('patient/card/loader.html.twig', [
                            'title' => xl("Tracks"),
                            'id' => $id,
                            'initiallyCollapsed' => (getUserSetting($id) == 0) ? false : true,
                            'btnLink' => "../../forms/track_anything/create.php",
                            'linkMethod' => "html"
                        ]);
                    }  // end track_anything

                    if ($thisauth) :
                        echo $twig->getTwig()->render('patient/partials/delete.html.twig', [
                            'isAdmin' => AclMain::aclCheckCore('admin', 'super'),
                            'allowPatientDelete' => $GLOBALS['allow_pat_delete'],
                            'csrf' => CsrfUtils::collectCsrfToken(),
                            'pid' => $pid
                        ]);
                    endif;
                    ?>
                </div> <!-- end right column div -->
            </div> <!-- end main content div -->
        </div><!-- end container div -->
        <?php $oemr_ui->oeBelowContainerDiv(); ?>
        <script>
            // Array of skip conditions for the checkSkipConditions() function.
            var skipArray = [
                <?php echo ($condition_str ?? ''); ?>
            ];
            checkSkipConditions();

            var isPost = <?php echo js_escape($showEligibility ?? false); ?>;
            var listId = '#' + <?php echo js_escape($list_id); ?>;
            $(function() {
                $(listId).addClass("active");
                if (isPost === true) {
                    $("#eligibility").click();
                    $("#eligibility").get(0).scrollIntoView();
                }
            });
        </script>
</body>

</html><|MERGE_RESOLUTION|>--- conflicted
+++ resolved
@@ -37,9 +37,6 @@
 use OpenEMR\Core\Header;
 use OpenEMR\Events\PatientDemographics\ViewEvent;
 use OpenEMR\Events\PatientDemographics\RenderEvent;
-use OpenEMR\Events\Patient\Summary\Card\RenderEvent as CardRenderEvent;
-use OpenEMR\Events\Patient\Summary\Card\RenderInterface;
-use OpenEMR\Events\Patient\Summary\Card\RenderModel;
 use OpenEMR\FHIR\SMART\SmartLaunchController;
 use OpenEMR\Menu\PatientMenuRole;
 use OpenEMR\OeUI\OemrUI;
@@ -1226,34 +1223,13 @@
                         echo $twig->getTwig()->render('patient/partials/erx.html.twig', []);
                     endif;
 
-<<<<<<< HEAD
-                    if ($GLOBALS['portal_onsite_two_enable']):
-                        /** @var EventDispatcher */
-                        $d = $GLOBALS['kernel']->getEventDispatcher();
-                        $e = new CardRenderEvent('portal');
-
-                        $d->addListener(CardRenderEvent::EVENT_HANDLE, function($event) {
-                            if ($event->getCard() == 'portal') {
-                                $test2 = new RenderModel('patient/partials/testing.html.twig', ['var1' => 'hello']);
-                                $event->addPrependedData($test2);
-                                $test = new RenderModel('patient/partials/testing.html.twig', ['var1' => 'goodbye']);
-                                $event->addAppendedData($test);
-                            }
-                        });
-
-                        $result = $d->dispatch(CardRenderEvent::EVENT_HANDLE, $e);
-
-=======
                     if ($GLOBALS['portal_onsite_two_enable']) :
->>>>>>> d12ee50f
                         echo $twig->getTwig()->render('patient/partials/portal.html.twig', [
                             'portalAuthorized' => portalAuthorized($pid),
                             'portalLoginHref' => $portal_login_href,
                             'title' => xl('Patient Portal'),
                             'id' => 'patient_portal',
                             'initiallyCollapsed' => (getUserSetting($id) == 0) ? false : true,
-                            'prependedInjection' => $result->getPrependedInjection(),
-                            'appendedInjection' => $result->getAppendedInjection(),
                         ]);
                     endif;
 
