<?php

/**
 * Display, enter, modify and manage patient notes.
 *
 * @package   OpenEMR
 * @link      http://www.open-emr.org
 * @author    Brady Miller <brady.g.miller@gmail.com>
 * @copyright Copyright (c) 2018-2020 Brady Miller <brady.g.miller@gmail.com>
 * @license   https://github.com/openemr/openemr/blob/master/LICENSE GNU General Public License 3
 */

require_once('../../globals.php');
require_once($GLOBALS['srcdir'] . '/pnotes.inc');
require_once($GLOBALS['srcdir'] . '/patient.inc');
require_once($GLOBALS['srcdir'] . '/options.inc.php');
require_once($GLOBALS['srcdir'] . '/gprelations.inc.php');

use OpenEMR\Common\Acl\AclMain;
use OpenEMR\Common\Csrf\CsrfUtils;
use OpenEMR\Common\Logging\EventAuditLogger;
use OpenEMR\Core\Header;
use OpenEMR\Services\UserService;

if ($_GET['set_pid']) {
    require_once($GLOBALS['srcdir'] . '/pid.inc');
    setpid($_GET['set_pid']);
}

// form parameter docid can be passed to restrict the display to a document.
$docid = empty($_REQUEST['docid']) ? 0 : 0 + $_REQUEST['docid'];

// form parameter orderid can be passed to restrict the display to a procedure order.
$orderid = empty($_REQUEST['orderid']) ? 0 : intval($_REQUEST['orderid']);

$patient_id = $pid;

$userService = new UserService();

if ($docid) {
    $row = sqlQuery("SELECT foreign_id FROM documents WHERE id = ?", array($docid));
    $patient_id = intval($row['foreign_id']);
} elseif ($orderid) {
    $row = sqlQuery("SELECT patient_id FROM procedure_order WHERE procedure_order_id = ?", array($orderid));
    $patient_id = intval($row['patient_id']);
}

// Check authorization.
if (!AclMain::aclCheckCore('patients', 'notes', '', array('write','addonly'))) {
    die(xlt('Not authorized'));
}

$tmp = getPatientData($patient_id, "squad");
if ($tmp['squad'] && ! AclMain::aclCheckCore('squads', $tmp['squad'])) {
    die(xlt('Not authorized for this squad.'));
}

//the number of records to display per screen
$N = 15;
$M = 15;

$mode   = $_REQUEST['mode'];
$offset = $_REQUEST['offset'];
$offset_sent = $_REQUEST['offset_sent'];
$form_active = $_REQUEST['form_active'];
$form_inactive = $_REQUEST['form_inactive'];
$noteid = $_REQUEST['noteid'];
$form_doc_only = isset($_POST['mode']) ? (empty($_POST['form_doc_only']) ? 0 : 1) : 1;
if ($_REQUEST['s'] == '1') {
    $inbox = "";
    $outbox = "current";
    $inbox_style = "style='display:none;border:5px solid var(--white);'";
    $outbox_style = "style='border:5px solid var(--white);'";
} else {
    $inbox = "current";
    $outbox = "";
    $inbox_style = "style='border:5px solid var(--white);'";
    $outbox_style = "style='display:none;border:5px solid var(--white);'";
}

if (!isset($offset)) {
    $offset = 0;
}

if (!isset($offset_sent)) {
    $offset_sent = 0;
}

// Collect active variable and applicable html code for links
if ($form_active) {
    $active = '1';
    $activity_string_html = 'form_active=1';
} elseif ($form_inactive) {
    $active = '0';
    $activity_string_html = 'form_inactive=1';
} else {
    $active = 'all';
    $activity_string_html = '';
    $form_active = $form_inactive = '0';
}

// this code handles changing the state of activity tags when the user updates
// them through the interface
if (isset($mode)) {
    if (!CsrfUtils::verifyCsrfToken($_POST["csrf_token_form"])) {
        CsrfUtils::csrfNotVerified();
    }

    if ($mode == "update") {
        foreach ($_POST as $var => $val) {
            if (strncmp($var, 'act', 3) == 0) {
                $id = str_replace("act", "", $var);
                if ($_POST["chk$id"]) {
                    reappearPnote($id);
                } else {
                    disappearPnote($id);
                }

                if ($docid) {
                    setGpRelation(1, $docid, 6, $id, !empty($_POST["lnk$id"]));
                }

                if ($orderid) {
                    setGpRelation(2, $orderid, 6, $id, !empty($_POST["lnk$id"]));
                }
            }
        }
    } elseif ($mode == "new") {
        $note = $_POST['note'];
        if ($noteid) {
            updatePnote($noteid, $note, $_POST['form_note_type'], $_POST['assigned_to'], '', !empty($_POST['form_datetime']) ? DateTimeToYYYYMMDDHHMMSS($_POST['form_datetime']) : '');
        } else {
            $noteid = addPnote(
                $patient_id,
                $note,
                $userauthorized,
                '1',
                $_POST['form_note_type'],
                $_POST['assigned_to'],
                !empty($_POST['form_datetime']) ? DateTimeToYYYYMMDDHHMMSS($_POST['form_datetime']) : ''
            );
        }

        if ($docid) {
            setGpRelation(1, $docid, 6, $noteid);
        }

        if ($orderid) {
            setGpRelation(2, $orderid, 6, $noteid);
        }

        $noteid = '';
    } elseif ($mode == "delete") {
        if ($noteid) {
            deletePnote($noteid);
            EventAuditLogger::instance()->newEvent("delete", $_SESSION['authUser'], $_SESSION['authProvider'], 1, "pnotes: id " . $noteid);
        }

        $noteid = '';
    }
    if ($mode != "delete" && $mode != "update") {
        exit(); // add exit for ajax save from pnotes_full_add.php sjp 12/20/2017
    }
}

$title = '';
$assigned_to = $_SESSION['authUser'];
if ($noteid) {
    $prow = getPnoteById($noteid, 'title,assigned_to,body');
    $title = $prow['title'];
    $assigned_to = $prow['assigned_to'];
}

// Get the users list.  The "Inactive" test is a kludge, we should create
// a separate column for this.
$ures = sqlStatement("SELECT username, fname, lname FROM users " .
 "WHERE username != '' AND active = 1 AND " .
 "( info IS NULL OR info NOT LIKE '%Inactive%' ) " .
 "ORDER BY lname, fname");

$pres = getPatientData($patient_id, "lname, fname");
$patientname = $pres['lname'] . ", " . $pres['fname'];

//retrieve all notes
$result = getPnotesByDate(
    "",
    $active,
    'id,date,body,user,activity,title,assigned_to,message_status,update_date,update_by',
    $patient_id,
    $N,
    $offset,
    '',
    $docid,
    '',
    $orderid
);
$result_sent = getSentPnotesByDate(
    "",
    $active,
    'id,date,body,user,activity,title,assigned_to,message_status,update_date,update_by',
    $patient_id,
    $M,
    $offset_sent,
    '',
    $docid,
    '',
    $orderid
);
?>
<!DOCTYPE html>
<html>
<head>

    <?php Header::setupHeader(['common', 'opener']); ?>

<script>
/// todo, move this to a common library

$(function () {

    $("#dem_view").click( function() {
        toggle( $(this), "#DEM" );
    });

    // load divs

    // I can't find a reason to load this!
    /*$("#stats_div").load("stats.php",
        {
            csrf_token_form: <?php echo js_escape(CsrfUtils::collectCsrfToken()); ?>
        }
    );*/

    $("#notes_div").load("pnotes_fragment.php",
        {
            csrf_token_form: <?php echo js_escape(CsrfUtils::collectCsrfToken()); ?>
        }
    );

    tabbify();

    $(".note_modal").on('click', function(e) {
        e.preventDefault();
        e.stopPropagation();
        dlgopen('', '', 700, 400, '', '', {
            buttons: [
                {text: <?php echo xlj('Close'); ?>, close: true, style: 'default btn-sm'}
            ],
            allowResize: true,
            allowDrag: true,
            dialogId: '',
            type: 'iframe',
            url: $(this).attr('href')
        });
    });

});

function show_div(name){
  if(name == 'inbox'){
    document.getElementById('inbox_div').style.display = '';
    document.getElementById('outbox_div').style.display = 'none';
  }else{
    document.getElementById('inbox_div').style.display = 'none';
    document.getElementById('outbox_div').style.display = '';
  }
}

function refreshme() {
    top.restoreSession();
    document.location.reload();
}

function restoreSession() {
    return opener.top.restoreSession();
}
</script>
</head>
<body>

<div class="container-fluid mt-3" id="pnotes"> <!-- large outer DIV -->

    <form method='post' name='new_note' id="new_note" action='pnotes_full.php?docid=<?php echo attr_url($docid); ?>&orderid=<?php echo attr_url($orderid); ?>&<?php echo $activity_string_html; ?>' onsubmit='return top.restoreSession()'>
        <input type="hidden" name="csrf_token_form" value="<?php echo attr(CsrfUtils::collectCsrfToken()); ?>" />

        <?php
        $title_docname = "";
        if ($docid) {
            $title_docname .= " " . xl("linked to document") . " ";
            $d = new Document($docid);
            $title_docname .= $d->get_url_file();
        }

        if ($orderid) {
            $title_docname .= " " . xl("linked to procedure order") . " $orderid";
        }

        $urlparms = "docid=" . attr_url($docid) . "&orderid=" . attr_url($orderid);
        $title = text(getPatientName($patient_id));
        ?>

        <title><?php echo $title; ?></title>
        <div class="row">
            <div class="col-12">
                <h3><?php echo xlt('Patient Messages') . text($title_docname) . " " . xlt('for');
                if (!$orderid) {
                    ?>&nbsp;
                        <a href="../summary/demographics.php" onclick="return top.restoreSession()"><?php echo $title; ?></a>
                    <?php } else { ?>
                    <?php echo $title; ?><?php } ?>
                </h3>
            </div>
        </div>
        <div class="row oe-margin-b-10">
            <div class="col-12">
            <div class="btn-group">
                    <a href="pnotes_full_add.php?<?php echo $urlparms; ?>" class="btn btn-primary btn-add note_modal" onclick='return top.restoreSession()'><?php echo xlt('Add'); ?></a>
                    <?php if (!$orderid) { ?>
                        <a href="demographics.php" class="btn btn-secondary btn-back" onclick="top.restoreSession()"><?php echo xlt('Back to Patient'); ?></a>
                    <?php } ?>
                    <a href="pnotes_full.php?<?php echo $urlparms; ?>&<?php echo $activity_string_html;?>" class="btn btn-secondary btn-update" id='Submit' onclick='return top.restoreSession()'><?php echo xlt('Refresh'); ?></a>
                    <a href="#" class="change_activity btn btn-secondary btn"><?php echo xlt('Update Active'); ?></a>
            </div>
            </div>

        </div>
        <div class="row oe-margin-b-10">
            <div class="col-12">
                <?php
                // Get the billing note if there is one.
                $billing_note = "";
                $colorbeg = "";
                $colorend = "";
                $resnote = getPatientData($patient_id, "billing_note");
                if (!empty($resnote['billing_note'])) {
                    $billing_note = $resnote['billing_note'];
                    $colorbeg = "<span class='text-danger'>";
                    $colorend = "</span>";
                }

                //Display what the patient owes
                $balance = get_patient_balance($patient_id);
                ?>

                <?php if ($billing_note || $balance) { ?>
                    <div class="mt-1">
                        <table class="table">
                            <?php
                            if ($balance != "0") {
                                // $formatted = sprintf((xl('$').'%01.2f'), $balance);
                                $formatted = oeFormatMoney($balance);
                                echo " <tr class='text billing'>\n";
                                echo "  <td>" . $colorbeg . xlt('Balance Due') .
                                    $colorend . "&nbsp;" . $colorbeg . text($formatted) .
                                    $colorend . "</td>\n";
                                echo " </tr>\n";
                            }

                            if ($billing_note) {
                                echo " <tr class='text billing'>\n";
                                echo "  <td>" . $colorbeg . xlt('Billing Note') .
                                    $colorend . "&nbsp;" . $colorbeg . text($billing_note) .
                                    $colorend . "</td>\n";
                                echo " </tr>\n";
                            }
                            ?>
                        </table>
                    </div>
                <?php } ?>
            </div>
        </div>

        <input type='hidden' name='mode' id="mode" value="new" />
        <input type='hidden' name='offset' id="offset" value="<?php echo attr($offset); ?>" />
        <input type='hidden' name='offset_sent' id="offset_sent" value="<?php echo attr($offset_sent); ?>" />
        <input type='hidden' name='form_active' id="form_active" value="<?php echo attr($form_active); ?>" />
        <input type='hidden' name='form_inactive' id="form_inactive" value="<?php echo attr($form_inactive); ?>" />
        <input type='hidden' name='noteid' id="noteid" value="<?php echo attr($noteid); ?>" />
        <input type='hidden' name='form_doc_only' id="form_doc_only" value="<?php echo attr($form_doc_only); ?>" />
    </form>

    <div class='tabContainer jumbotron p-4'>
        <?php if ($active == "all") { ?>
            <span><?php echo xlt('Show All'); ?></span>
        <?php } else { ?>
            <a href="pnotes_full.php?<?php echo $urlparms; ?>" class="link btn btn-secondary" onclick="return top.restoreSession()"><span><?php echo xlt('Show All'); ?></span></a>
        <?php } ?>
        |
        <?php if ($active == '1') { ?>
            <span><?php echo xlt('Show Active'); ?></span>
        <?php } else { ?>
            <a href="pnotes_full.php?form_active=1&<?php echo $urlparms; ?>" class="link btn btn-secondary" onclick="return top.restoreSession()"><span><?php echo xlt('Show Active'); ?></span></a>
        <?php } ?>
        |
        <?php if ($active == '0') { ?>
            <span><?php echo xlt('Show Inactive'); ?></span>
        <?php } else { ?>
            <a href="pnotes_full.php?form_inactive=1&<?php echo $urlparms; ?>" class="link btn btn-secondary" onclick="return top.restoreSession()"><span><?php echo xlt('Show Inactive'); ?></span></a>
        <?php } ?>
        <div id='inbox_div'>
            <form method='post' name='update_activity' id='update_activity'
                action="pnotes_full.php?<?php echo $urlparms; ?>&<?php echo $activity_string_html;?>" onsubmit='return top.restoreSession()'>
                <input type="hidden" name="csrf_token_form" value="<?php echo attr(CsrfUtils::collectCsrfToken()); ?>" />

                <!-- start of previous notes DIV -->
                <div class="pat_notes">
                    <input type='hidden' name='mode' value="update" />
                    <input type='hidden' name='offset' id='offset' value="<?php echo attr($offset); ?>" />
                    <input type='hidden' name='offset_sent' id='offset_sent' value="<?php echo attr($offset_sent); ?>" />
                    <input type='hidden' name='noteid' id='noteid' value="0" />

                    <table class="table table-borderless text">
                    <?php if ($result != "") : ?>
                    </table>
                    <?php endif; ?>

                    <table class="table table-borderless text">
                        <?php
                        // display all of the notes for the day, as well as others that are active
                        // from previous dates, up to a certain number, $N

                        if ($result != "") {
                            echo " <tr class='showborder_head'>\n";
                            echo "  <th>" . xlt('Actions') . "</th>\n";
                            echo "  <th>" . xlt('Active{{Note}}') . "&nbsp;</th>\n";
                            echo "  <th>" . (($docid || $orderid) ? xlt('Linked') : '') . "</th>\n";
                            echo "  <th>" . xlt('Type') . "</th>\n";
                            echo "  <th>" . xlt('Content') . "</th>\n";
                            echo "  <th>" . xlt('Status') . "</th>\n";
                            echo "  <th>" . xlt('Last update') . "</th>\n";
                            echo "  <th>" . xlt('Update by') . "</th>\n";
                            echo " </tr>\n";

                            $result_count = 0;
                            foreach ($result as $iter) {
                                $result_count++;
                                $row_note_id = $iter['id'];

                                $linked = "";
                                if ($docid) {
                                    if (isGpRelation(1, $docid, 6, $row_note_id)) {
                                        $linked = "checked";
                                    } else {
                                        // Skip unlinked notes if that is requested.
                                        if ($form_doc_only) {
                                            continue;
                                        }
                                    }
                                } elseif ($orderid) {
                                    if (isGpRelation(2, $orderid, 6, $row_note_id)) {
                                        $linked = "checked";
                                    } else {
                                        // Skip unlinked notes if that is requested.
                                        if ($form_doc_only) {
                                            continue;
                                        }
                                    }
                                }

                                $body = $iter['body'];
                                $body = preg_replace('/(\sto\s)-patient-(\))/', '${1}' . $patientname . '${2}', $body);
                                $body = preg_replace('/(\d{4}-\d{2}-\d{2} \d{2}:\d{2}\s\([^)(]+\s)(to)(\s[^)(]+\))/', '${1}' . xl('to{{Destination}}') . '${3}', $body);
                                if (preg_match('/^\d\d\d\d-\d\d-\d\d \d\d\:\d\d /', $body)) {
                                    $body = nl2br(text(oeFormatPatientNote($body)));
                                } else {
                                    $body = text(oeFormatSDFT(strtotime($iter['date'])) . date(' H:i', strtotime($iter['date']))) .
                                    ' (' . text($iter['user']) . ') ' . nl2br(text(oeFormatPatientNote($body)));
                                }

                                if (($iter["activity"]) && ($iter['message_status'] != "Done")) {
                                    $checked = "checked";
                                } else {
                                    $checked = "";
                                }

                                // highlight the row if it's been selected for updating
                                if ($_REQUEST['noteid'] == $row_note_id) {
                                    echo " <tr class='noterow highlightcolor' id='" . attr($row_note_id) . "'>\n";
                                } else {
                                    echo " <tr class='noterow' id='" . attr($row_note_id) . "'>\n";
                                }


                                echo "  <td><a href='pnotes_full_add.php?$urlparms&trigger=edit&noteid=" . attr_url($row_note_id) .
                                "' class='btn btn-primary btn-sm btn-edit note_modal' onclick='return top.restoreSession()'>" . xlt('Edit') . "</a>\n";

                                // display, or not, a button to delete the note
                                // if the user is an admin or if they are the author of the note, they can delete it
                                if (($iter['user'] == $_SESSION['authUser']) || (AclMain::aclCheckCore('admin', 'super', '', 'write'))) {
                                    echo " <a href='#' class='deletenote btn btn-danger btn-sm btn-delete' id='del" . attr($row_note_id) .
                                    "' title='" . xla('Delete this note') . "' onclick='return top.restoreSession()'>" .
                                    xlt('Delete') . "</a>\n";
                                }

                                echo "  </td>\n";


                                echo "  <td class='text font-weight-bold'>\n";
                                echo "   <input type='hidden' name='act" . attr($row_note_id) . "' value='1' />\n";
                                echo "   <input type='checkbox' name='chk" . attr($row_note_id) . "' $checked />\n";
                                echo "  </td>\n";

                                echo "  <td class='text font-weight-bold'>\n";
                                if ($docid || $orderid) {
                                    echo "   <input type='checkbox' name='lnk" . attr($row_note_id) . "' $linked />\n";
                                }

                                echo "  </td>\n";

                                echo "  <td class='font-weight-bold notecell' id='" . attr($row_note_id) . "'>" .
                                "<a href='pnotes_full_add.php?$urlparms&trigger=edit&noteid=" . attr_url($row_note_id) . "' class='note_modal' onclick='return top.restoreSession()'>\n";
                                // Modified 6/2009 by BM to incorporate the patient notes into the list_options listings
                                echo generate_display_field(array('data_type' => '1','list_id' => 'note_type'), $iter['title']);
                                echo "  </a></td>\n";

                                echo "  <td class='notecell' id='" . attr($row_note_id) . "'>\n";
                                echo "   $body";
                                echo "  </td>\n";
                                echo "  <td class='notecell' id='" . attr($row_note_id) . "'>\n";
                                echo getListItemTitle("message_status", $iter['message_status']);
                                echo "  </td>\n";
                                echo "  <td class='notecell'>";
                                echo text(oeFormatDateTime($iter['update_date']));
                                echo "  </td>\n";
                                echo "  <td class='notecell'>";
                                $updateBy = $userService->getUser($iter['update_by']);
                                echo !is_null($updateBy) ? text($updateBy->getFname()) . ' ' . text($updateBy->getLname()) : '';
                                echo "  </td>\n";
                                echo " </tr>\n";

                                $notes_count++;
                            }
                        } else {
                            //no results
                            print "<tr><td colspan='3' class='text'>" . xlt('None{{Note}}') . ".</td></tr>\n";
                        }
                        ?>
                    </table>
                </div>
            </form>

            <table class="table table-borderless">
                <tr>
                    <td>
                        <?php
                        if ($offset > ($N - 1)) {
                            $offsetN = $offset - $N;
                            echo "   <a class='link' href='pnotes_full.php" .
                            "?$urlparms" .
                            "&form_active=" . attr_url($form_active) .
                            "&form_inactive=" . attr_url($form_inactive) .
                            "&form_doc_only=" . attr_url($form_doc_only) .
                            "&offset=" . attr_url($offsetN) . "&" . $activity_string_html . "' onclick='return top.restoreSession()'>[" .
                                xlt('Previous') . "]</a>\n";
                        }
                        ?>
                    </td>
                    <td class="text-right">
                        <?php
                        if ($result_count == $N) {
                            $offsetN = $offset + $N;
                            echo "   <a class='link' href='pnotes_full.php" .
                            "?$urlparms" .
                            "&form_active=" . attr_url($form_active) .
                            "&form_inactive=" . attr_url($form_inactive) .
                            "&form_doc_only=" . attr_url($form_doc_only) .
                            "&offset=" . attr_url($offsetN) . "&" . $activity_string_html . "' onclick='return top.restoreSession()'>[" .
                                xlt('Next') . "]</a>\n";
                        }
                        ?>
                    </td>
                </tr>
            </table>
        </div>

        <div id='outbox_div' <?php echo $outbox_style; ?> >
            <table class="table table-borderless text">
                <?php if ($result_sent != "") : ?>
                    <tr>
                        <td colspan="5" class="p-1">
                            <a href="pnotes_full.php?<?php echo $urlparms; ?>&s=1&<?php echo $activity_string_html; ?>"
                                id='Submit' onclick='return top.restoreSession()'><?php echo xlt('Refresh'); ?></a>
                        </td>
                    </tr>
                </table>
            <?php endif; ?>

            <table class="table table-borderless text w-75">
                <?php
                // display all of the notes for the day, as well as others that are active
                // from previous dates, up to a certain number, $N

                if ($result_sent != "") {
                    echo " <tr class='showborder_head'>\n";
                    echo "  <th>&nbsp;</th>\n";
                    echo "  <th>" . xlt('Active{{Note}}') . "&nbsp;</th>\n";
                    echo "  <th>" . (($docid || $orderid) ? xlt('Linked') : '') . "</th>\n";
                    echo "  <th>" . xlt('Type') . "</th>\n";
                    echo "  <th>" . xlt('Content') . "</th>\n";
                    echo " </tr>\n";

                    $result_sent_count = 0;
                    foreach ($result_sent as $iter) {
                        $result_sent_count++;
                        $row_note_id = $iter['id'];

                        $linked = "";
                        if ($docid) {
                            if (isGpRelation(1, $docid, 6, $row_note_id)) {
                                $linked = "checked";
                            } else {
                                // Skip unlinked notes if that is requested.
                                if ($form_doc_only) {
                                    continue;
                                }
                            }
                        } elseif ($orderid) {
                            if (isGpRelation(2, $orderid, 6, $row_note_id)) {
                                $linked = "checked";
                            } else {
                                // Skip unlinked notes if that is requested.
                                if ($form_doc_only) {
                                    continue;
                                }
                            }
                        }

                        $body = $iter['body'];
                        if (preg_match('/^\d\d\d\d-\d\d-\d\d \d\d\:\d\d /', $body)) {
                            $body = nl2br(text(oeFormatPatientNote($body)));
                        } else {
                            $body = text(oeFormatSDFT(strtotime($iter['date'])) . date(' H:i', strtotime($iter['date']))) .
                            ' (' . text($iter['user']) . ') ' . nl2br(text(oeFormatPatientNote($body)));
                        }

                        $body = preg_replace('/(:\d{2}\s\()' . $patient_id . '(\sto\s)/', '${1}' . $patientname . '${2}', $body);
                        if (($iter["activity"]) && ($iter['message_status'] != "Done")) {
                            $checked = "checked";
                        } else {
                            $checked = "";
                        }

                        // highlight the row if it's been selected for updating
                        if ($_REQUEST['noteid'] == $row_note_id) {
                            echo " <tr class='noterow highlightcolor' id='" . attr($row_note_id) . "'>\n";
                        } else {
                            echo " <tr class='noterow' id='" . attr($row_note_id) . "'>\n";
                        }

                        echo "  <td><a href='pnotes_full_add.php?$urlparms&trigger=edit&noteid=" . attr_url($row_note_id) .
                        "' class='btn btn-primary btn-sm btn-edit note_modal' onclick='return top.restoreSession()'>" . xlt('Edit') . "</a>\n";

                        // display, or not, a button to delete the note
                        // if the user is an admin or if they are the author of the note, they can delete it
                        if (($iter['user'] == $_SESSION['authUser']) || (AclMain::aclCheckCore('admin', 'super', '', 'write'))) {
                            echo " <a href='#' class='deletenote btn btn-danger btn-sm btn-delete' id='del" . attr($row_note_id) .
                            "' title='" . xla('Delete this note') . "' onclick='return restoreSession()'><span>" .
                            xlt('Delete') . "</span>\n";
                        }

                        echo "  </td>\n";


                        echo "  <td class='text font-weight-bold'>\n";
                        echo "   <input type='hidden' name='act" . attr($row_note_id) . "' value='1' />\n";
                        echo "   <input type='checkbox' name='chk" . attr($row_note_id) . "' $checked />\n";
                        echo "  </td>\n";

                        echo "  <td class='text font-weight-bold'>\n";
                        if ($docid || $orderid) {
                            echo "   <input type='checkbox' name='lnk" . attr($row_note_id) . "' $linked />\n";
                        }

                        echo "  </td>\n";

                        echo "  <td class='font-weight-bold notecell' id='" . attr($row_note_id) . "'>" .
                        "<a href='pnotes_full_add.php?$urlparms&trigger=edit&noteid=" . attr_url($row_note_id) . "' class='note_modal' onclick='return top.restoreSession()'>\n";
                        // Modified 6/2009 by BM to incorporate the patient notes into the list_options listings
                        echo generate_display_field(array('data_type' => '1','list_id' => 'note_type'), $iter['title']);
                        echo "  </a></td>\n";

                        echo "  <td class='notecell' id='" . attr($row_note_id) . "'>\n";
                        echo "   $body";
                        echo "  </td>\n";
                        echo " </tr>\n";

                        $notes_sent_count++;
                    }
                } else {
                    //no results
                    print "<tr><td colspan='3' class='text'>" . xlt('None{{Result}}') . ".</td></tr>\n";
                }
                ?>
            </table>

<<<<<<< HEAD
            <table class="table table-borderless">
                <tr>
                    <td>
                        <?php
                        if ($offset_sent > ($M - 1)) {
                            $offsetSentM = $offset_sent - $M;
                            echo "   <a class='link' href='pnotes_full.php" .
                            "?$urlparms" .
                            "&s=1" .
                            "&form_active=" . attr_url($form_active) .
                            "&form_inactive=" . attr_url($form_inactive) .
                            "&form_doc_only=" . attr_url($form_doc_only) .
                            "&offset_sent=" . attr_url($offsetSentM) . "&" . $activity_string_html . "' onclick='return top.restoreSession()'>[" .
                            xlt('Previous') . "]</a>\n";
                        }
                        ?>
                    </td>
                    <td>
                        <?php
                        if ($result_sent_count == $M) {
                            $offsetSentM = $offset_sent + $M;
                            echo "   <a class='link' href='pnotes_full.php" .
                            "?$urlparms" .
                            "&s=1" .
                            "&form_active=" . attr_url($form_active) .
                            "&form_inactive=" . attr_url($form_inactive) .
                            "&form_doc_only=" . attr_url($form_doc_only) .
                            "&offset_sent=" .  attr_url($offsetSentM) . "&" . $activity_string_html . "' onclick='return top.restoreSession()'>[" .
                            xlt('Next') . "]</a>\n";
                        }
                        ?>
                    </td>
                </tr>
            </table>
        </div>
    </div>
</div> <!-- end outer 'pnotes' -->
</body>
=======
        $notes_sent_count++;
    }
} else {
  //no results
    print "<tr><td colspan='3' class='text'>" . xlt('None{{Result}}') . ".</td></tr>\n";
}

?>

</table>

<table width='400' border='0' cellpadding='0' cellspacing='0'>
 <tr>
  <td>
<?php
if ($offset_sent > ($M - 1)) {
    $offsetSentM = $offset_sent - $M;
    echo "   <a class='link' href='pnotes_full.php" .
    "?$urlparms" .
    "&s=1" .
    "&form_active=" . attr_url($form_active) .
    "&form_inactive=" . attr_url($form_inactive) .
    "&form_doc_only=" . attr_url($form_doc_only) .
    "&offset_sent=" . attr_url($offsetSentM) . "&" . $activity_string_html . "' onclick='return top.restoreSession()'>[" .
    xlt('Previous') . "]</a>\n";
}
?>
  </td>
  <td align='right'>
<?php
if ($result_sent_count == $M) {
    $offsetSentM = $offset_sent + $M;
    echo "   <a class='link' href='pnotes_full.php" .
    "?$urlparms" .
    "&s=1" .
    "&form_active=" . attr_url($form_active) .
    "&form_inactive=" . attr_url($form_inactive) .
    "&form_doc_only=" . attr_url($form_doc_only) .
    "&offset_sent=" .  attr_url($offsetSentM) . "&" . $activity_string_html . "' onclick='return top.restoreSession()'>[" .
    xlt('Next') . "]</a>\n";
}
?>
  </td>
 </tr>
</table>

  </div>
</div>
<script>
>>>>>>> 5df730c8

<script>
<?php
if ($_GET['set_pid']) {
    $ndata = getPatientData($patient_id, "fname, lname, pubpid");
    ?>
 parent.left_nav.setPatient(<?php echo js_escape($ndata['fname'] . " " . $ndata['lname']) . "," .
     js_escape($patient_id) . "," . js_escape($ndata['pubpid']) . ",window.name"; ?>);
    <?php
}

// If this note references a new patient document, pop up a display
// of that document.
//
if ($noteid /* && $title == 'New Document' */) {
    $prow = getPnoteById($noteid, 'body');
    if (preg_match('/New scanned document (\d+): [^\n]+\/([^\n]+)/', $prow['body'], $matches)) {
        $docid = $matches[1];
        $docname = $matches[2];
        ?>
     window.open('../../../controller.php?document&retrieve&patient_id=<?php echo attr_url($patient_id); ?>&document_id=<?php echo attr_url($docid); ?>&<?php echo attr_url($docname);?>&as_file=true',
  '_blank', 'resizable=1,scrollbars=1,width=600,height=500');
        <?php
    }
}
?>
</script>

<script>
// jQuery stuff to make the page a little easier to use

$(function () {
    $("#appendnote").click(function() { AppendNote(); });
    $("#newnote").click(function() { NewNote(); });
    $("#printnote").click(function() { PrintNote(); });

    $(".change_activity").click(function() { top.restoreSession(); $("#update_activity").submit(); });

    $(".deletenote").click(function() { DeleteNote(this); });

    $(".noterow").mouseover(function() { $(this).toggleClass("highlight"); });
    $(".noterow").mouseout(function() { $(this).toggleClass("highlight"); });

    $("#note").focus();

    var NewNote = function () {
        top.restoreSession();
        $("#noteid").val('');
        $("#new_note").submit();
    }

    var AppendNote = function () {
        top.restoreSession();
        $("#new_note").submit();
    }

    var PrintNote = function () {
        top.restoreSession();
        window.open('pnotes_print.php?noteid=<?php echo attr_url($noteid); ?>', '_blank', 'resizable=1,scrollbars=1,width=600,height=500');
    }

    var DeleteNote = function(note) {
        if (confirm(<?php echo xlj('Are you sure you want to delete this note?'); ?> + '\n ' + <?php echo xlj('This action CANNOT be undone.'); ?>)) {
            top.restoreSession();
            // strip the 'del' part of the object's ID
            $("#noteid").val(note.id.replace(/del/, ""));
            $("#mode").val("delete");
            $("#new_note").submit();
        }
    }

});

</script>

</html><|MERGE_RESOLUTION|>--- conflicted
+++ resolved
@@ -693,7 +693,6 @@
                 ?>
             </table>
 
-<<<<<<< HEAD
             <table class="table table-borderless">
                 <tr>
                     <td>
@@ -732,58 +731,6 @@
     </div>
 </div> <!-- end outer 'pnotes' -->
 </body>
-=======
-        $notes_sent_count++;
-    }
-} else {
-  //no results
-    print "<tr><td colspan='3' class='text'>" . xlt('None{{Result}}') . ".</td></tr>\n";
-}
-
-?>
-
-</table>
-
-<table width='400' border='0' cellpadding='0' cellspacing='0'>
- <tr>
-  <td>
-<?php
-if ($offset_sent > ($M - 1)) {
-    $offsetSentM = $offset_sent - $M;
-    echo "   <a class='link' href='pnotes_full.php" .
-    "?$urlparms" .
-    "&s=1" .
-    "&form_active=" . attr_url($form_active) .
-    "&form_inactive=" . attr_url($form_inactive) .
-    "&form_doc_only=" . attr_url($form_doc_only) .
-    "&offset_sent=" . attr_url($offsetSentM) . "&" . $activity_string_html . "' onclick='return top.restoreSession()'>[" .
-    xlt('Previous') . "]</a>\n";
-}
-?>
-  </td>
-  <td align='right'>
-<?php
-if ($result_sent_count == $M) {
-    $offsetSentM = $offset_sent + $M;
-    echo "   <a class='link' href='pnotes_full.php" .
-    "?$urlparms" .
-    "&s=1" .
-    "&form_active=" . attr_url($form_active) .
-    "&form_inactive=" . attr_url($form_inactive) .
-    "&form_doc_only=" . attr_url($form_doc_only) .
-    "&offset_sent=" .  attr_url($offsetSentM) . "&" . $activity_string_html . "' onclick='return top.restoreSession()'>[" .
-    xlt('Next') . "]</a>\n";
-}
-?>
-  </td>
- </tr>
-</table>
-
-  </div>
-</div>
-<script>
->>>>>>> 5df730c8
-
 <script>
 <?php
 if ($_GET['set_pid']) {
