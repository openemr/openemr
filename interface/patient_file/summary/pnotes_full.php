<?php

/**
 * Display, enter, modify and manage patient notes.
 *
 * @package   OpenEMR
 * @link      http://www.open-emr.org
 * @author    Brady Miller <brady.g.miller@gmail.com>
 * @copyright Copyright (c) 2018-2020 Brady Miller <brady.g.miller@gmail.com>
 * @license   https://github.com/openemr/openemr/blob/master/LICENSE GNU General Public License 3
 */

require_once('../../globals.php');
require_once($GLOBALS['srcdir'] . '/pnotes.inc');
require_once($GLOBALS['srcdir'] . '/patient.inc');
require_once($GLOBALS['srcdir'] . '/options.inc.php');
require_once($GLOBALS['srcdir'] . '/gprelations.inc.php');

use OpenEMR\Common\Acl\AclMain;
use OpenEMR\Common\Csrf\CsrfUtils;
use OpenEMR\Common\Logging\EventAuditLogger;
use OpenEMR\Core\Header;
use OpenEMR\Services\UserService;

if ($_GET['set_pid']) {
    require_once($GLOBALS['srcdir'] . '/pid.inc');
    setpid($_GET['set_pid']);
}

// form parameter docid can be passed to restrict the display to a document.
$docid = empty($_REQUEST['docid']) ? 0 : 0 + $_REQUEST['docid'];

// form parameter orderid can be passed to restrict the display to a procedure order.
$orderid = empty($_REQUEST['orderid']) ? 0 : intval($_REQUEST['orderid']);

$patient_id = $pid;

$userService = new UserService();

if ($docid) {
    $row = sqlQuery("SELECT foreign_id FROM documents WHERE id = ?", array($docid));
    $patient_id = intval($row['foreign_id']);
} elseif ($orderid) {
    $row = sqlQuery("SELECT patient_id FROM procedure_order WHERE procedure_order_id = ?", array($orderid));
    $patient_id = intval($row['patient_id']);
}

// Check authorization.
if (!AclMain::aclCheckCore('patients', 'notes', '', array('write','addonly'))) {
    die(xlt('Not authorized'));
}

$tmp = getPatientData($patient_id, "squad");
if ($tmp['squad'] && ! AclMain::aclCheckCore('squads', $tmp['squad'])) {
    die(xlt('Not authorized for this squad.'));
}

//the number of records to display per screen
$N = 15;
$M = 15;

$mode   = $_REQUEST['mode'];
$offset = $_REQUEST['offset'];
$offset_sent = $_REQUEST['offset_sent'];
$form_active = $_REQUEST['form_active'];
$form_inactive = $_REQUEST['form_inactive'];
$noteid = $_REQUEST['noteid'];
$form_doc_only = isset($_POST['mode']) ? (empty($_POST['form_doc_only']) ? 0 : 1) : 1;
if ($_REQUEST['s'] == '1') {
    $inbox = "";
    $outbox = "current";
    $inbox_style = "style='display:none;border:5px solid var(--white);'";
    $outbox_style = "style='border:5px solid var(--white);'";
} else {
    $inbox = "current";
    $outbox = "";
    $inbox_style = "style='border:5px solid var(--white);'";
    $outbox_style = "style='display:none;border:5px solid var(--white);'";
}

if (!isset($offset)) {
    $offset = 0;
}

if (!isset($offset_sent)) {
    $offset_sent = 0;
}

// Collect active variable and applicable html code for links
if ($form_active) {
    $active = '1';
    $activity_string_html = 'form_active=1';
} elseif ($form_inactive) {
    $active = '0';
    $activity_string_html = 'form_inactive=1';
} else {
    $active = 'all';
    $activity_string_html = '';
    $form_active = $form_inactive = '0';
}

// this code handles changing the state of activity tags when the user updates
// them through the interface
if (isset($mode)) {
    if (!CsrfUtils::verifyCsrfToken($_POST["csrf_token_form"])) {
        CsrfUtils::csrfNotVerified();
    }

    if ($mode == "update") {
        foreach ($_POST as $var => $val) {
            if (strncmp($var, 'act', 3) == 0) {
                $id = str_replace("act", "", $var);
                if ($_POST["chk$id"]) {
                    reappearPnote($id);
                } else {
                    disappearPnote($id);
                }

                if ($docid) {
                    setGpRelation(1, $docid, 6, $id, !empty($_POST["lnk$id"]));
                }

                if ($orderid) {
                    setGpRelation(2, $orderid, 6, $id, !empty($_POST["lnk$id"]));
                }
            }
        }
    } elseif ($mode == "new") {
        $note = $_POST['note'];
        if ($noteid) {
            updatePnote($noteid, $note, $_POST['form_note_type'], $_POST['assigned_to'], '', !empty($_POST['form_datetime']) ? DateTimeToYYYYMMDDHHMMSS($_POST['form_datetime']) : '');
        } else {
            $noteid = addPnote(
                $patient_id,
                $note,
                $userauthorized,
                '1',
                $_POST['form_note_type'],
                $_POST['assigned_to'],
                !empty($_POST['form_datetime']) ? DateTimeToYYYYMMDDHHMMSS($_POST['form_datetime']) : ''
            );
        }

        if ($docid) {
            setGpRelation(1, $docid, 6, $noteid);
        }

        if ($orderid) {
            setGpRelation(2, $orderid, 6, $noteid);
        }

        $noteid = '';
    } elseif ($mode == "delete") {
        if ($noteid) {
            deletePnote($noteid);
            EventAuditLogger::instance()->newEvent("delete", $_SESSION['authUser'], $_SESSION['authProvider'], 1, "pnotes: id " . $noteid);
        }

        $noteid = '';
    }
    if ($mode != "delete" && $mode != "update") {
        exit(); // add exit for ajax save from pnotes_full_add.php sjp 12/20/2017
    }
}

$title = '';
$assigned_to = $_SESSION['authUser'];
if ($noteid) {
    $prow = getPnoteById($noteid, 'title,assigned_to,body');
    $title = $prow['title'];
    $assigned_to = $prow['assigned_to'];
}

// Get the users list.  The "Inactive" test is a kludge, we should create
// a separate column for this.
$ures = sqlStatement("SELECT username, fname, lname FROM users " .
 "WHERE username != '' AND active = 1 AND " .
 "( info IS NULL OR info NOT LIKE '%Inactive%' ) " .
 "ORDER BY lname, fname");

$pres = getPatientData($patient_id, "lname, fname");
$patientname = $pres['lname'] . ", " . $pres['fname'];

//retrieve all notes
$result = getPnotesByDate(
    "",
    $active,
    'id,date,body,user,activity,title,assigned_to,message_status,update_date,update_by',
    $patient_id,
    $N,
    $offset,
    '',
    $docid,
    '',
    $orderid
);
$result_sent = getSentPnotesByDate(
    "",
    $active,
    'id,date,body,user,activity,title,assigned_to,message_status,update_date,update_by',
    $patient_id,
    $M,
    $offset_sent,
    '',
    $docid,
    '',
    $orderid
);
?>
<!DOCTYPE html>
<html>
<head>

    <?php Header::setupHeader(['common', 'opener']); ?>

<script>
/// todo, move this to a common library

$(function () {

    $("#dem_view").click( function() {
        toggle( $(this), "#DEM" );
    });

    // load divs

    // I can't find a reason to load this!
    /*$("#stats_div").load("stats.php",
        {
            csrf_token_form: <?php echo js_escape(CsrfUtils::collectCsrfToken()); ?>
        }
    );*/

    $("#notes_div").load("pnotes_fragment.php",
        {
            csrf_token_form: <?php echo js_escape(CsrfUtils::collectCsrfToken()); ?>
        }
    );

    tabbify();

    $(".note_modal").on('click', function(e) {
        e.preventDefault();
        e.stopPropagation();
        dlgopen('', '', 700, 400, '', '', {
            buttons: [
                {text: <?php echo xlj('Close'); ?>, close: true, style: 'default btn-sm'}
            ],
            allowResize: true,
            allowDrag: true,
            dialogId: '',
            type: 'iframe',
            url: $(this).attr('href')
        });
    });

});

function show_div(name){
  if(name == 'inbox'){
    document.getElementById('inbox_div').style.display = '';
    document.getElementById('outbox_div').style.display = 'none';
  }else{
    document.getElementById('inbox_div').style.display = 'none';
    document.getElementById('outbox_div').style.display = '';
  }
}

function refreshme() {
    top.restoreSession();
    document.location.reload();
}

function restoreSession() {
    return opener.top.restoreSession();
}
</script>
</head>
<body>

<div class="container mt-3" id="pnotes"> <!-- large outer DIV -->

    <form method='post' name='new_note' id="new_note" action='pnotes_full.php?docid=<?php echo attr_url($docid); ?>&orderid=<?php echo attr_url($orderid); ?>&<?php echo $activity_string_html; ?>' onsubmit='return top.restoreSession()'>
        <input type="hidden" name="csrf_token_form" value="<?php echo attr(CsrfUtils::collectCsrfToken()); ?>" />

        <?php
        $title_docname = "";
        if ($docid) {
            $title_docname .= " " . xl("linked to document") . " ";
            $d = new Document($docid);
            $title_docname .= $d->get_url_file();
        }

        if ($orderid) {
            $title_docname .= " " . xl("linked to procedure order") . " $orderid";
        }

<<<<<<< HEAD
        $urlparms = "docid=" . attr_url($docid) . "&orderid=" . attr_url($orderid);
        $title = text(getPatientName($patient_id));
        ?>

        <title><?php echo $title; ?></title>
        <div class="row">
            <div class="col-12">
                <h3><?php echo xlt('Patient Messages') . text($title_docname) . " " . xlt('for');
                if (!$orderid) {
                    ?>&nbsp;
                        <a href="../summary/demographics.php" onclick="return top.restoreSession()"><?php echo $title; ?></a>
                    <?php } else { ?>
                    <?php echo $title; ?><?php } ?>
                </h3>
            </div>
=======
$urlparms = "docid=" . attr_url($docid) . "&orderid=" . attr_url($orderid);
$title = text(getPatientName($patient_id));
?>
    <title><?php echo $title; ?></title>
    <div class="row">
        <div class="col-md-12">
            <h3><?php echo xlt('Patient Messages') . text($title_docname) . " " . xlt('for');
            if (!$orderid) {
                ?>&nbsp;
                    <span><a href="../summary/demographics.php"
                                       onclick="return top.restoreSession()"><?php echo $title; ?></a></span>
                <?php } else { ?>
                    <span><?php echo $title; ?></span><?php } ?>
            </h3>
>>>>>>> e887d18c
        </div>
        <div class="row oe-margin-b-10">
            <div class="col-12">
            <div class="btn-group">
                    <a href="pnotes_full_add.php?<?php echo $urlparms; ?>" class="btn btn-primary btn-add note_modal" onclick='return top.restoreSession()'><?php echo xlt('Add'); ?></a>
                    <?php if (!$orderid) { ?>
                        <a href="demographics.php" class="btn btn-secondary btn-back" onclick="top.restoreSession()"><?php echo xlt('Back to Patient'); ?></a>
                    <?php } ?>
                    <a href="pnotes_full.php?<?php echo $urlparms; ?>&<?php echo $activity_string_html;?>" class="btn btn-secondary btn-update" id='Submit' onclick='return top.restoreSession()'><?php echo xlt('Refresh'); ?></a>
                    <a href="#" class="change_activity btn btn-secondary btn"><?php echo xlt('Update Active'); ?></a>
            </div>
            </div>

        </div>
        <div class="row oe-margin-b-10">
            <div class="col-12">
                <?php
                // Get the billing note if there is one.
                $billing_note = "";
                $colorbeg = "";
                $colorend = "";
                $resnote = getPatientData($patient_id, "billing_note");
                if (!empty($resnote['billing_note'])) {
                    $billing_note = $resnote['billing_note'];
                    $colorbeg = "<span class='text-danger'>";
                    $colorend = "</span>";
                }

                //Display what the patient owes
                $balance = get_patient_balance($patient_id);
                ?>

                <?php if ($billing_note || $balance) { ?>
                    <div class="mt-1">
                        <table class="table">
                            <?php
                            if ($balance != "0") {
                                // $formatted = sprintf((xl('$').'%01.2f'), $balance);
                                $formatted = oeFormatMoney($balance);
                                echo " <tr class='text billing'>\n";
                                echo "  <td>" . $colorbeg . xlt('Balance Due') .
                                    $colorend . "&nbsp;" . $colorbeg . text($formatted) .
                                    $colorend . "</td>\n";
                                echo " </tr>\n";
                            }

                            if ($billing_note) {
                                echo " <tr class='text billing'>\n";
                                echo "  <td>" . $colorbeg . xlt('Billing Note') .
                                    $colorend . "&nbsp;" . $colorbeg . text($billing_note) .
                                    $colorend . "</td>\n";
                                echo " </tr>\n";
                            }
                            ?>
                        </table>
                    </div>
                <?php } ?>
            </div>
        </div>

        <input type='hidden' name='mode' id="mode" value="new" />
        <input type='hidden' name='offset' id="offset" value="<?php echo attr($offset); ?>" />
        <input type='hidden' name='offset_sent' id="offset_sent" value="<?php echo attr($offset_sent); ?>" />
        <input type='hidden' name='form_active' id="form_active" value="<?php echo attr($form_active); ?>" />
        <input type='hidden' name='form_inactive' id="form_inactive" value="<?php echo attr($form_inactive); ?>" />
        <input type='hidden' name='noteid' id="noteid" value="<?php echo attr($noteid); ?>" />
        <input type='hidden' name='form_doc_only' id="form_doc_only" value="<?php echo attr($form_doc_only); ?>" />
    </form>

    <div class='tabContainer jumbotron p-4'>
        <?php if ($active == "all") { ?>
            <span><?php echo xlt('Show All'); ?></span>
        <?php } else { ?>
            <a href="pnotes_full.php?<?php echo $urlparms; ?>" class="link btn btn-secondary" onclick="return top.restoreSession()"><span><?php echo xlt('Show All'); ?></span></a>
        <?php } ?>
        |
        <?php if ($active == '1') { ?>
            <span><?php echo xlt('Show Active'); ?></span>
        <?php } else { ?>
            <a href="pnotes_full.php?form_active=1&<?php echo $urlparms; ?>" class="link btn btn-secondary" onclick="return top.restoreSession()"><span><?php echo xlt('Show Active'); ?></span></a>
        <?php } ?>
        |
        <?php if ($active == '0') { ?>
            <span><?php echo xlt('Show Inactive'); ?></span>
        <?php } else { ?>
            <a href="pnotes_full.php?form_inactive=1&<?php echo $urlparms; ?>" class="link btn btn-secondary" onclick="return top.restoreSession()"><span><?php echo xlt('Show Inactive'); ?></span></a>
        <?php } ?>
        <div id='inbox_div' class="table-responsive">
            <form method='post' name='update_activity' id='update_activity'
                action="pnotes_full.php?<?php echo $urlparms; ?>&<?php echo $activity_string_html;?>" onsubmit='return top.restoreSession()'>
                <input type="hidden" name="csrf_token_form" value="<?php echo attr(CsrfUtils::collectCsrfToken()); ?>" />

                <!-- start of previous notes DIV -->
                <div class="pat_notes">
                    <input type='hidden' name='mode' value="update" />
                    <input type='hidden' name='offset' id='offset' value="<?php echo attr($offset); ?>" />
                    <input type='hidden' name='offset_sent' id='offset_sent' value="<?php echo attr($offset_sent); ?>" />
                    <input type='hidden' name='noteid' id='noteid' value="0" />

                    <table class="table table-borderless text">
                    <?php if ($result != "") : ?>
                    </table>
                    <?php endif; ?>

                    <table class="table table-borderless text">
                        <?php
                        // display all of the notes for the day, as well as others that are active
                        // from previous dates, up to a certain number, $N

                        if ($result != "") {
                            echo " <tr class='showborder_head'>\n";
                            echo "  <th>" . xlt('Actions') . "</th>\n";
                            echo "  <th>" . xlt('Active{{Note}}') . "&nbsp;</th>\n";
                            echo "  <th>" . (($docid || $orderid) ? xlt('Linked') : '') . "</th>\n";
                            echo "  <th>" . xlt('Type') . "</th>\n";
                            echo "  <th>" . xlt('Content') . "</th>\n";
                            echo "  <th>" . xlt('Status') . "</th>\n";
                            echo "  <th>" . xlt('Last update') . "</th>\n";
                            echo "  <th>" . xlt('Update by') . "</th>\n";
                            echo " </tr>\n";

                            $result_count = 0;
                            foreach ($result as $iter) {
                                $result_count++;
                                $row_note_id = $iter['id'];

                                $linked = "";
                                if ($docid) {
                                    if (isGpRelation(1, $docid, 6, $row_note_id)) {
                                        $linked = "checked";
                                    } else {
                                        // Skip unlinked notes if that is requested.
                                        if ($form_doc_only) {
                                            continue;
                                        }
                                    }
                                } elseif ($orderid) {
                                    if (isGpRelation(2, $orderid, 6, $row_note_id)) {
                                        $linked = "checked";
                                    } else {
                                        // Skip unlinked notes if that is requested.
                                        if ($form_doc_only) {
                                            continue;
                                        }
                                    }
                                }

                                $body = $iter['body'];
                                $body = preg_replace('/(\sto\s)-patient-(\))/', '${1}' . $patientname . '${2}', $body);
                                $body = preg_replace('/(\d{4}-\d{2}-\d{2} \d{2}:\d{2}\s\([^)(]+\s)(to)(\s[^)(]+\))/', '${1}' . xl('to{{Destination}}') . '${3}', $body);
                                if (preg_match('/^\d\d\d\d-\d\d-\d\d \d\d\:\d\d /', $body)) {
                                    $body = nl2br(text(oeFormatPatientNote($body)));
                                } else {
                                    $body = text(oeFormatSDFT(strtotime($iter['date'])) . date(' H:i', strtotime($iter['date']))) .
                                    ' (' . text($iter['user']) . ') ' . nl2br(text(oeFormatPatientNote($body)));
                                }

                                if (($iter["activity"]) && ($iter['message_status'] != "Done")) {
                                    $checked = "checked";
                                } else {
                                    $checked = "";
                                }

                                // highlight the row if it's been selected for updating
                                if ($_REQUEST['noteid'] == $row_note_id) {
                                    echo " <tr class='noterow highlightcolor' id='" . attr($row_note_id) . "'>\n";
                                } else {
                                    echo " <tr class='noterow' id='" . attr($row_note_id) . "'>\n";
                                }


                                echo "  <td class='text-nowrap'><a href='pnotes_full_add.php?$urlparms&trigger=edit&noteid=" . attr_url($row_note_id) .
                                "' class='btn btn-primary btn-sm btn-edit note_modal' onclick='return top.restoreSession()'>" . xlt('Edit') . "</a>\n";

                                // display, or not, a button to delete the note
                                // if the user is an admin or if they are the author of the note, they can delete it
                                if (($iter['user'] == $_SESSION['authUser']) || (AclMain::aclCheckCore('admin', 'super', '', 'write'))) {
                                    echo " <a href='#' class='deletenote btn btn-danger btn-sm btn-delete' id='del" . attr($row_note_id) .
                                    "' title='" . xla('Delete this note') . "' onclick='return top.restoreSession()'>" .
                                    xlt('Delete') . "</a>\n";
                                }

                                echo "  </td>\n";


                                echo "  <td class='text font-weight-bold'>\n";
                                echo "   <input type='hidden' name='act" . attr($row_note_id) . "' value='1' />\n";
                                echo "   <input type='checkbox' name='chk" . attr($row_note_id) . "' $checked />\n";
                                echo "  </td>\n";

                                echo "  <td class='text font-weight-bold'>\n";
                                if ($docid || $orderid) {
                                    echo "   <input type='checkbox' name='lnk" . attr($row_note_id) . "' $linked />\n";
                                }

                                echo "  </td>\n";

                                echo "  <td class='font-weight-bold notecell' id='" . attr($row_note_id) . "'>" .
                                "<a href='pnotes_full_add.php?$urlparms&trigger=edit&noteid=" . attr_url($row_note_id) . "' class='note_modal' onclick='return top.restoreSession()'>\n";
                                // Modified 6/2009 by BM to incorporate the patient notes into the list_options listings
                                echo generate_display_field(array('data_type' => '1','list_id' => 'note_type'), $iter['title']);
                                echo "  </a></td>\n";

                                echo "  <td class='notecell' id='" . attr($row_note_id) . "'>\n";
                                echo "   $body";
                                echo "  </td>\n";
                                echo "  <td class='notecell' id='" . attr($row_note_id) . "'>\n";
                                echo getListItemTitle("message_status", $iter['message_status']);
                                echo "  </td>\n";
                                echo "  <td class='notecell'>";
                                echo text(oeFormatDateTime($iter['update_date']));
                                echo "  </td>\n";
                                echo "  <td class='notecell'>";
                                $updateBy = $userService->getUser($iter['update_by']);
                                echo !is_null($updateBy) ? text($updateBy->getFname()) . ' ' . text($updateBy->getLname()) : '';
                                echo "  </td>\n";
                                echo " </tr>\n";

                                $notes_count++;
                            }
                        } else {
                            //no results
                            print "<tr><td colspan='3' class='text'>" . xlt('None{{Note}}') . ".</td></tr>\n";
                        }
                        ?>
                    </table>
                </div>
            </form>

            <table class="table table-borderless">
                <tr>
                    <td>
                        <?php
                        if ($offset > ($N - 1)) {
                            $offsetN = $offset - $N;
                            echo "   <a class='link' href='pnotes_full.php" .
                            "?$urlparms" .
                            "&form_active=" . attr_url($form_active) .
                            "&form_inactive=" . attr_url($form_inactive) .
                            "&form_doc_only=" . attr_url($form_doc_only) .
                            "&offset=" . attr_url($offsetN) . "&" . $activity_string_html . "' onclick='return top.restoreSession()'>[" .
                                xlt('Previous') . "]</a>\n";
                        }
                        ?>
                    </td>
                    <td class="text-right">
                        <?php
                        if ($result_count == $N) {
                            $offsetN = $offset + $N;
                            echo "   <a class='link' href='pnotes_full.php" .
                            "?$urlparms" .
                            "&form_active=" . attr_url($form_active) .
                            "&form_inactive=" . attr_url($form_inactive) .
                            "&form_doc_only=" . attr_url($form_doc_only) .
                            "&offset=" . attr_url($offsetN) . "&" . $activity_string_html . "' onclick='return top.restoreSession()'>[" .
                                xlt('Next') . "]</a>\n";
                        }
                        ?>
                    </td>
                </tr>
            </table>
        </div>

        <div id='outbox_div table-resonsive' <?php echo $outbox_style; ?> >
            <table class="table table-borderless text">
                <?php if ($result_sent != "") : ?>
                    <tr>
                        <td colspan="5" class="p-1">
                            <a href="pnotes_full.php?<?php echo $urlparms; ?>&s=1&<?php echo $activity_string_html; ?>"
                                id='Submit' onclick='return top.restoreSession()'><?php echo xlt('Refresh'); ?></a>
                        </td>
                    </tr>
                </table>
            <?php endif; ?>

            <table class="table table-borderless text w-75">
                <?php
                // display all of the notes for the day, as well as others that are active
                // from previous dates, up to a certain number, $N

                if ($result_sent != "") {
                    echo " <tr class='showborder_head'>\n";
                    echo "  <th>&nbsp;</th>\n";
                    echo "  <th>" . xlt('Active{{Note}}') . "&nbsp;</th>\n";
                    echo "  <th>" . (($docid || $orderid) ? xlt('Linked') : '') . "</th>\n";
                    echo "  <th>" . xlt('Type') . "</th>\n";
                    echo "  <th>" . xlt('Content') . "</th>\n";
                    echo " </tr>\n";

                    $result_sent_count = 0;
                    foreach ($result_sent as $iter) {
                        $result_sent_count++;
                        $row_note_id = $iter['id'];

                        $linked = "";
                        if ($docid) {
                            if (isGpRelation(1, $docid, 6, $row_note_id)) {
                                $linked = "checked";
                            } else {
                                // Skip unlinked notes if that is requested.
                                if ($form_doc_only) {
                                    continue;
                                }
                            }
                        } elseif ($orderid) {
                            if (isGpRelation(2, $orderid, 6, $row_note_id)) {
                                $linked = "checked";
                            } else {
                                // Skip unlinked notes if that is requested.
                                if ($form_doc_only) {
                                    continue;
                                }
                            }
                        }

                        $body = $iter['body'];
                        if (preg_match('/^\d\d\d\d-\d\d-\d\d \d\d\:\d\d /', $body)) {
                            $body = nl2br(text(oeFormatPatientNote($body)));
                        } else {
                            $body = text(oeFormatSDFT(strtotime($iter['date'])) . date(' H:i', strtotime($iter['date']))) .
                            ' (' . text($iter['user']) . ') ' . nl2br(text(oeFormatPatientNote($body)));
                        }

                        $body = preg_replace('/(:\d{2}\s\()' . $patient_id . '(\sto\s)/', '${1}' . $patientname . '${2}', $body);
                        if (($iter["activity"]) && ($iter['message_status'] != "Done")) {
                            $checked = "checked";
                        } else {
                            $checked = "";
                        }

                        // highlight the row if it's been selected for updating
                        if ($_REQUEST['noteid'] == $row_note_id) {
                            echo " <tr class='noterow highlightcolor' id='" . attr($row_note_id) . "'>\n";
                        } else {
                            echo " <tr class='noterow' id='" . attr($row_note_id) . "'>\n";
                        }

                        echo "  <td><a href='pnotes_full_add.php?$urlparms&trigger=edit&noteid=" . attr_url($row_note_id) .
                        "' class='btn btn-primary btn-sm btn-edit note_modal' onclick='return top.restoreSession()'>" . xlt('Edit') . "</a>\n";

                        // display, or not, a button to delete the note
                        // if the user is an admin or if they are the author of the note, they can delete it
                        if (($iter['user'] == $_SESSION['authUser']) || (AclMain::aclCheckCore('admin', 'super', '', 'write'))) {
                            echo " <a href='#' class='deletenote btn btn-danger btn-sm btn-delete' id='del" . attr($row_note_id) .
                            "' title='" . xla('Delete this note') . "' onclick='return restoreSession()'><span>" .
                            xlt('Delete') . "</span>\n";
                        }

                        echo "  </td>\n";


                        echo "  <td class='text font-weight-bold'>\n";
                        echo "   <input type='hidden' name='act" . attr($row_note_id) . "' value='1' />\n";
                        echo "   <input type='checkbox' name='chk" . attr($row_note_id) . "' $checked />\n";
                        echo "  </td>\n";

                        echo "  <td class='text font-weight-bold'>\n";
                        if ($docid || $orderid) {
                            echo "   <input type='checkbox' name='lnk" . attr($row_note_id) . "' $linked />\n";
                        }

                        echo "  </td>\n";

                        echo "  <td class='font-weight-bold notecell' id='" . attr($row_note_id) . "'>" .
                        "<a href='pnotes_full_add.php?$urlparms&trigger=edit&noteid=" . attr_url($row_note_id) . "' class='note_modal' onclick='return top.restoreSession()'>\n";
                        // Modified 6/2009 by BM to incorporate the patient notes into the list_options listings
                        echo generate_display_field(array('data_type' => '1','list_id' => 'note_type'), $iter['title']);
                        echo "  </a></td>\n";

                        echo "  <td class='notecell' id='" . attr($row_note_id) . "'>\n";
                        echo "   $body";
                        echo "  </td>\n";
                        echo " </tr>\n";

                        $notes_sent_count++;
                    }
                } else {
                    //no results
                    print "<tr><td colspan='3' class='text'>" . xlt('None{{Result}}') . ".</td></tr>\n";
                }
                ?>
            </table>

            <table class="table table-borderless">
                <tr>
                    <td>
                        <?php
                        if ($offset_sent > ($M - 1)) {
                            $offsetSentM = $offset_sent - $M;
                            echo "   <a class='link' href='pnotes_full.php" .
                            "?$urlparms" .
                            "&s=1" .
                            "&form_active=" . attr_url($form_active) .
                            "&form_inactive=" . attr_url($form_inactive) .
                            "&form_doc_only=" . attr_url($form_doc_only) .
                            "&offset_sent=" . attr_url($offsetSentM) . "&" . $activity_string_html . "' onclick='return top.restoreSession()'>[" .
                            xlt('Previous') . "]</a>\n";
                        }
                        ?>
                    </td>
                    <td>
                        <?php
                        if ($result_sent_count == $M) {
                            $offsetSentM = $offset_sent + $M;
                            echo "   <a class='link' href='pnotes_full.php" .
                            "?$urlparms" .
                            "&s=1" .
                            "&form_active=" . attr_url($form_active) .
                            "&form_inactive=" . attr_url($form_inactive) .
                            "&form_doc_only=" . attr_url($form_doc_only) .
                            "&offset_sent=" .  attr_url($offsetSentM) . "&" . $activity_string_html . "' onclick='return top.restoreSession()'>[" .
                            xlt('Next') . "]</a>\n";
                        }
                        ?>
                    </td>
                </tr>
            </table>
        </div>
    </div>
</div> <!-- end outer 'pnotes' -->
</body>
<script>
<?php
if ($_GET['set_pid']) {
    $ndata = getPatientData($patient_id, "fname, lname, pubpid");
    ?>
 parent.left_nav.setPatient(<?php echo js_escape($ndata['fname'] . " " . $ndata['lname']) . "," .
     js_escape($patient_id) . "," . js_escape($ndata['pubpid']) . ",window.name"; ?>);
    <?php
}

// If this note references a new patient document, pop up a display
// of that document.
//
if ($noteid /* && $title == 'New Document' */) {
    $prow = getPnoteById($noteid, 'body');
    if (preg_match('/New scanned document (\d+): [^\n]+\/([^\n]+)/', $prow['body'], $matches)) {
        $docid = $matches[1];
        $docname = $matches[2];
        ?>
     window.open('../../../controller.php?document&retrieve&patient_id=<?php echo attr_url($patient_id); ?>&document_id=<?php echo attr_url($docid); ?>&<?php echo attr_url($docname);?>&as_file=true',
  '_blank', 'resizable=1,scrollbars=1,width=600,height=500');
        <?php
    }
}
?>
</script>

<script>
// jQuery stuff to make the page a little easier to use

$(function () {
    $("#appendnote").click(function() { AppendNote(); });
    $("#newnote").click(function() { NewNote(); });
    $("#printnote").click(function() { PrintNote(); });

    $(".change_activity").click(function() { top.restoreSession(); $("#update_activity").submit(); });

    $(".deletenote").click(function() { DeleteNote(this); });

    $(".noterow").mouseover(function() { $(this).toggleClass("highlight"); });
    $(".noterow").mouseout(function() { $(this).toggleClass("highlight"); });

    $("#note").focus();

    var NewNote = function () {
        top.restoreSession();
        $("#noteid").val('');
        $("#new_note").submit();
    }

    var AppendNote = function () {
        top.restoreSession();
        $("#new_note").submit();
    }

    var PrintNote = function () {
        top.restoreSession();
        window.open('pnotes_print.php?noteid=<?php echo attr_url($noteid); ?>', '_blank', 'resizable=1,scrollbars=1,width=600,height=500');
    }

    var DeleteNote = function(note) {
        if (confirm(<?php echo xlj('Are you sure you want to delete this note?'); ?> + '\n ' + <?php echo xlj('This action CANNOT be undone.'); ?>)) {
            top.restoreSession();
            // strip the 'del' part of the object's ID
            $("#noteid").val(note.id.replace(/del/, ""));
            $("#mode").val("delete");
            $("#new_note").submit();
        }
    }

});

</script>

</html><|MERGE_RESOLUTION|>--- conflicted
+++ resolved
@@ -295,29 +295,13 @@
             $title_docname .= " " . xl("linked to procedure order") . " $orderid";
         }
 
-<<<<<<< HEAD
-        $urlparms = "docid=" . attr_url($docid) . "&orderid=" . attr_url($orderid);
-        $title = text(getPatientName($patient_id));
-        ?>
-
-        <title><?php echo $title; ?></title>
-        <div class="row">
-            <div class="col-12">
-                <h3><?php echo xlt('Patient Messages') . text($title_docname) . " " . xlt('for');
-                if (!$orderid) {
-                    ?>&nbsp;
-                        <a href="../summary/demographics.php" onclick="return top.restoreSession()"><?php echo $title; ?></a>
-                    <?php } else { ?>
-                    <?php echo $title; ?><?php } ?>
-                </h3>
-            </div>
-=======
+
 $urlparms = "docid=" . attr_url($docid) . "&orderid=" . attr_url($orderid);
 $title = text(getPatientName($patient_id));
 ?>
     <title><?php echo $title; ?></title>
     <div class="row">
-        <div class="col-md-12">
+        <div class="col-12">
             <h3><?php echo xlt('Patient Messages') . text($title_docname) . " " . xlt('for');
             if (!$orderid) {
                 ?>&nbsp;
@@ -326,7 +310,6 @@
                 <?php } else { ?>
                     <span><?php echo $title; ?></span><?php } ?>
             </h3>
->>>>>>> e887d18c
         </div>
         <div class="row oe-margin-b-10">
             <div class="col-12">
