<?php

/**
 * find_code_popup.php
 *
 * @package   OpenEMR
 * @link      http://www.open-emr.org
 * @author    Rod Roark <rod@sunsetsystems.com>
 * @author    Brady Miller <brady.g.miller@gmail.com>
 * @copyright Copyright (c) 2008-2014 Rod Roark <rod@sunsetsystems.com>
 * @copyright Copyright (c) 2018 Brady Miller <brady.g.miller@gmail.com>
 * @license   https://github.com/openemr/openemr/blob/master/LICENSE GNU General Public License 3
 */

require_once('../../globals.php');
require_once($GLOBALS['srcdir'] . '/patient.inc');
require_once($GLOBALS['srcdir'] . '/csv_like_join.php');
require_once($GLOBALS['fileroot'] . '/custom/code_types.inc.php');

use OpenEMR\Common\Csrf\CsrfUtils;
use OpenEMR\Core\Header;

if (!empty($_POST)) {
    if (!CsrfUtils::verifyCsrfToken($_POST["csrf_token_form"])) {
        CsrfUtils::csrfNotVerified();
    }
}

$info_msg = "";
$codetype = $_REQUEST['codetype'];
if (!empty($codetype)) {
    $allowed_codes = split_csv_line($codetype);
}

$form_code_type = $_POST['form_code_type'];

// Determine which code type will be selected by default.
$default = '';
if (!empty($form_code_type)) {
    $default = $form_code_type;
} elseif (!empty($allowed_codes) && count($allowed_codes) == 1) {
    $default = $allowed_codes[0];
} elseif (!empty($_REQUEST['default'])) {
    $default = $_REQUEST['default'];
}

// This variable is used to store the html element
// of the target script where the selected code
// will be stored in.
$target_element = $_GET['target_element'];
?>
<!DOCTYPE html>
<html>
<head>
    <title><?php echo xlt('Code Finder'); ?></title>
    <?php Header::setupHeader('opener'); ?>
<<<<<<< HEAD
    <style>
        td {
            font-size: 0.8125rem;
        }
    </style>
    <script>
    // Standard function
    function selcode(codetype, code, selector, codedesc) {
        if (opener.closed || ! opener.set_related) {
            alert(<?php echo xlj('The destination form was closed; I cannot act on your selection.'); ?>);
        } else {
            var msg = opener.set_related(codetype, code, selector, codedesc);
            if (msg) alert(msg); {
                dlgclose();
            }
        return false;
        }
    }

    // TBD: The following function is not necessary. See
    // interface/forms/LBF/new.php for an alternative method that does not require it.
    // Rod 2014-04-15

    // Standard function with additional parameter to select which
    // element on the target page to place the selected code into.
    function selcode_target(codetype, code, selector, codedesc, target_element) {
        if (opener.closed || ! opener.set_related_target) {
            alert(<?php echo xlj('The destination form was closed; I cannot act on your selection.'); ?>);
        } else {
            opener.set_related_target(codetype, code, selector, codedesc, target_element);
        }
        dlgclose();
        return false;
    }
    </script>
=======
    <script>
        // Standard function
        function selcode(codetype, code, selector, codedesc) {
            if (opener.closed || !opener.set_related) {
                alert(<?php echo xlj('The destination form was closed; I cannot act on your selection.'); ?>);
            } else {
                var msg = opener.set_related(codetype, code, selector, codedesc);
                if (msg) alert(msg);
                dlgclose();
                return false;
            }
        }

        // TBD: The following function is not necessary. See
        // interface/forms/LBF/new.php for an alternative method that does not require it.
        // Rod 2014-04-15

        // Standard function with additional parameter to select which
        // element on the target page to place the selected code into.
        function selcode_target(codetype, code, selector, codedesc, target_element) {
            if (opener.closed || !opener.set_related_target)
                alert(<?php echo xlj('The destination form was closed; I cannot act on your selection.'); ?>);
            else
                opener.set_related_target(codetype, code, selector, codedesc, target_element);
            dlgclose();
            return false;
        }
>>>>>>> e4c48f26

    </script>
</head>
<?php
$focus = "document.theform.search_term.select();";
?>
<<<<<<< HEAD
<body onload="<?php echo $focus; ?>">
    <div class="container text-center">
=======
<body class="body_top" OnLoad="<?php echo $focus; ?>">
    <div class="container-fluid">
>>>>>>> e4c48f26
        <?php
        $string_target_element = "";
        if (!empty($target_element)) {
            $string_target_element = "?target_element=" . attr_url($target_element) . "&";
        } else {
            $string_target_element = "?";
        }
        ?>
        <?php if (!empty($allowed_codes)) { ?>
<<<<<<< HEAD
            <form method='post' name='theform' action='find_code_popup.php<?php echo $string_target_element ?>codetype=<?php echo attr_url($codetype) ?>'>
        <?php } else { ?>
            <form method='post' name='theform' action='find_code_popup.php<?php echo $string_target_element ?>'>
        <?php } ?>

            <input type="hidden" name="csrf_token_form" value="<?php echo attr(CsrfUtils::collectCsrfToken()); ?>" />
            <div class="form-row">
                    <div class="col-md-5">
                        <?php
                        if (!empty($allowed_codes)) {
                            if (count($allowed_codes) === 1) {
                                echo "<input class='form-control' type='text' name='form_code_type' value='" . attr($codetype) . "' size='5' readonly />\n";
                            } else { ?>
                            <select class='form-control' name='form_code_type'>
                                    <?php
                                    foreach ($allowed_codes as $code) {
                                        $selected_attr = ($default == $code) ? " selected='selected'" : '';
                                        ?>
                                        <option value='<?php echo attr($code) ?>'<?php echo $selected_attr ?>><?php echo xlt($code_types[$code]['label']) ?></option>
                                    <?php } ?>
                            </select>
                                <?php }
                        } else {
                            // No allowed types were specified, so show all.
                            echo "   <select class='form-control' name='form_code_type'";
                            echo ">\n";
                            foreach ($code_types as $key => $value) {
                                echo "    <option value='" . attr($key) . "'";
                                if ($default == $key) {
                                    echo " selected";
                                }

                                echo ">" . xlt($value['label']) . "</option>\n";
                            }

                            echo "    <option value='PROD'";
                            if ($default == 'PROD') {
                                echo " selected";
                            }

                            echo ">" . xlt("Product") . "</option>\n";
                            echo "   </select>&nbsp;&nbsp;\n";
                        } ?>
                    </div>
                    <div class="col-md-2">
                        <label for="searchTerm" class="mt-3"><?php echo xlt('Search for:'); ?></label>
                    </div>
                    <div class="col-md-5">
                        <input type='text' class='form-control' name='search_term' size='12' id="searchTerm" value='<?php echo attr($_REQUEST['search_term']); ?>' title='<?php echo xla('Any part of the desired code or its description'); ?>' />
                    </div>
                    <div class="col-12 mt-3 text-left">
                        <div class="btn-group">
                            <button type='submit' class='btn btn-primary btn-sm btn-search' name='bn_search' value='<?php echo xla('Search'); ?>'>
                                <?php echo xlt('Search'); ?>
                            </button>
                            <?php if (!empty($target_element)) { ?>
                                <button type="button" class="btn btn-danger btn-sm btn-cancel" value='<?php echo xla('Erase'); ?>' onclick="selcode_target('', '', '', '', <?php echo attr_js($target_element); ?>)">
                                    <?php echo xlt('Erase'); ?><?php  ?>
                                </button>
                            <?php } else { ?>
                                <button type="button" class="btn btn-danger btn-sm btn-cancel" value='<?php echo xla('Erase'); ?>' onclick="selcode('', '', '', '')">
                                    <?php echo xlt('Erase'); ?>
                                </button>
                            <?php } ?>
                        </div>
                    </div>
=======
        <form class="form-inline" method='post' name='theform' action='find_code_popup.php<?php echo $string_target_element ?>codetype=<?php echo attr_url($codetype) ?>'>
        <?php } else { ?>
        <form class="form-inline"  method='post' name='theform' action='find_code_popup.php<?php echo $string_target_element ?>'>
        <?php } ?>
            <input type="hidden" name="csrf_token_form" value="<?php echo attr(CsrfUtils::collectCsrfToken()); ?>" />
            <div class="form-group">
                <?php
                if (!empty($allowed_codes)) {
                    if (count($allowed_codes) === 1) {
                        echo "<input class='form-control' type='text' name='form_code_type' value='" . attr($codetype) . "' readonly />\n";
                    } else { ?>
                    <select class='form-control' name='form_code_type'>
                        <?php
                        foreach ($allowed_codes as $code) {
                            if (empty($code_types[$code]['label'])) {
                                continue;
                            }
                            $selected_attr = ($default == $code) ? " selected='selected'" : '';
                            ?>
                        <option value='<?php echo attr($code) ?>'<?php echo $selected_attr ?>><?php echo xlt($code_types[$code]['label']) ?></option>
                        <?php } ?>
                    </select>
                    <?php }
                } else {
                    // No allowed types were specified, so show all.
                    echo "<select class='form-control' name='form_code_type'";
                    echo ">\n";
                    foreach ($code_types as $key => $value) {
                        if (empty($value['label'])) {
                            continue;
                        }
                        echo "<option value='" . attr($key) . "'";
                        if ($default == $key) {
                            echo " selected";
                        }
                        echo ">" . xlt($value['label']) . "</option>\n";
                    }
                    echo "<option value='PROD'";
                    if ($default == 'PROD') {
                        echo " selected";
                    }
                    echo ">" . xlt("Product") . "</option>\n";
                    echo "</select>\n";
                }
                ?>
                <div class="input-group mt-1">
                    <input type='text' class='form-control' name='search_term' id="searchTerm"
                        value='<?php echo attr($_REQUEST['search_term']); ?>'
                        title='<?php echo xla('Any part of the desired code or its description'); ?>'
                        placeholder="<?php echo xla('Search for'); ?>" />
                    <div class="input-group-append">
                        <button type='submit' class='btn btn-primary btn-search' name='bn_search' value='Search'></button>
                        <?php if (!empty($target_element)) { ?>
                        <button type='button' class='btn btn-primary btn-delete' value=''
                            onclick="selcode_target('', '', '', '', <?php echo attr_js($target_element); ?>)"></button>
                        <?php } else { ?>
                        <button type='button' class='btn btn-danger btn-delete' value='' onclick="selcode('', '', '', '')"></button>
                        <?php } ?>
                    </div>
                </div>
>>>>>>> e4c48f26
            </div>
            <?php
            if ($_REQUEST['bn_search'] || $_REQUEST['search_term']) {
                if (!$form_code_type) {
                    $form_code_type = $codetype;
                }
                ?>
<<<<<<< HEAD
            <div class="table-responsive">
                <table class='table table-borderless'>
                        <tr>
                            <td class='font-weight-bold'><?php echo xlt('Code'); ?></td>
                            <td class='font-weight-bold'><?php echo xlt('Description'); ?></td>
                        </tr>
                        <?php
                        $search_term = $_REQUEST['search_term'];
                        $res = main_code_set_search($form_code_type, $search_term);
                        if ($form_code_type == 'PROD') { // Special case that displays search for products/drugs
                            while ($row = sqlFetchArray($res)) {
                                    $drug_id = $row['drug_id'];
                                    $selector = $row['selector'];
                                    $desc = $row['name'];
                                    $anchor = "<a href='' " .
                                    "onclick='return selcode(\"PROD\", " . attr_js($drug_id) . ", " . attr_js($selector) . ", " . attr_js($desc) . ")'>";
                                    echo " <tr>";
                                    echo "  <td>$anchor" . text($drug_id . ":" . $selector) . "</a></td>\n";
                                    echo "  <td>$anchor" . text($desc) . "</a></td>\n";
                                    echo " </tr>";
                            }
                        } else {
                            while ($row = sqlFetchArray($res)) { // Display normal search
                                $itercode = $row['code'];
                                $itertext = trim($row['code_text']);
                                if (!empty($target_element)) {
                                    // add a 5th parameter to function to select the target element on the form for placing the code.
                                    $anchor = "<a href='' " .
                                    "onclick='return selcode_target(" . attr_js($form_code_type) . ", " . attr_js($itercode) . ", \"\", " . attr_js($itertext) . ", " . attr_js($target_element) . ")'>";
                                } else {
                                    $anchor = "<a href='' " .
                                    "onclick='return selcode(" . attr_js($form_code_type) . ", " . attr_js($itercode) . ", \"\", " . attr_js($itertext) . ")'>";
                                }
                                echo " <tr>";
                                echo "  <td>$anchor" . text($itercode) . "</a></td>\n";
                                echo "  <td>$anchor" . text($itertext) . "</a></td>\n";
                                echo " </tr>";
                            }
                        }
                        ?>
                </table>
            </div>
=======
                <div class="table-responsive">
                <table class='table table-striped table-responsive-sm'>
                    <thead>
                        <th class='font-weight-bold'><?php echo xlt('Code'); ?></th>
                        <th class='font-weight-bold'><?php echo xlt('Description'); ?></th>
                    </thead>
                    <tbody>
                    <?php
                    $search_term = $_REQUEST['search_term'];
                    $res = main_code_set_search($form_code_type, $search_term);
                    if ($form_code_type == 'PROD') {
                        // Special case that displays search for products/drugs
                        while ($row = sqlFetchArray($res)) {
                            $drug_id = $row['drug_id'];
                            $selector = $row['selector'];
                            $desc = $row['name'];
                            $anchor = "<a href='' " .
                                "onclick='return selcode(\"PROD\", " . attr_js($drug_id) . ", " . attr_js($selector) . ", " . attr_js($desc) . ")'>";
                            echo "<tr>";
                            echo "<td>$anchor" . text($drug_id . ":" . $selector) . "</a></td>\n";
                            echo "<td>$anchor" . text($desc) . "</a></td>\n";
                            echo "</tr>";
                        }
                    } else {
                        while ($row = sqlFetchArray($res)) { // Display normal search
                            $itercode = $row['code'];
                            $itertext = trim($row['code_text']);
                            if (!empty($target_element)) {
                                // add a 5th parameter to function to select the target element on the form for placing the code.
                                $anchor = "<a href='' " .
                                    "onclick='return selcode_target(" . attr_js($form_code_type) . ", " . attr_js($itercode) . ", \"\", " . attr_js($itertext) . ", " . attr_js($target_element) . ")'>";
                            } else {
                                $anchor = "<a href='' " .
                                    "onclick='return selcode(" . attr_js($form_code_type) . ", " . attr_js($itercode) . ", \"\", " . attr_js($itertext) . ")'>";
                            }
                            echo " <tr>";
                            echo "  <td>$anchor" . text($itercode) . "</a></td>\n";
                            echo "  <td>$anchor" . text($itertext) . "</a></td>\n";
                            echo " </tr>";
                        }
                    }
                    ?>
                    </tbody>
                </table>
                </div>
>>>>>>> e4c48f26
            <?php } ?>
        </form>
    </div>
</body>
</html><|MERGE_RESOLUTION|>--- conflicted
+++ resolved
@@ -54,43 +54,6 @@
 <head>
     <title><?php echo xlt('Code Finder'); ?></title>
     <?php Header::setupHeader('opener'); ?>
-<<<<<<< HEAD
-    <style>
-        td {
-            font-size: 0.8125rem;
-        }
-    </style>
-    <script>
-    // Standard function
-    function selcode(codetype, code, selector, codedesc) {
-        if (opener.closed || ! opener.set_related) {
-            alert(<?php echo xlj('The destination form was closed; I cannot act on your selection.'); ?>);
-        } else {
-            var msg = opener.set_related(codetype, code, selector, codedesc);
-            if (msg) alert(msg); {
-                dlgclose();
-            }
-        return false;
-        }
-    }
-
-    // TBD: The following function is not necessary. See
-    // interface/forms/LBF/new.php for an alternative method that does not require it.
-    // Rod 2014-04-15
-
-    // Standard function with additional parameter to select which
-    // element on the target page to place the selected code into.
-    function selcode_target(codetype, code, selector, codedesc, target_element) {
-        if (opener.closed || ! opener.set_related_target) {
-            alert(<?php echo xlj('The destination form was closed; I cannot act on your selection.'); ?>);
-        } else {
-            opener.set_related_target(codetype, code, selector, codedesc, target_element);
-        }
-        dlgclose();
-        return false;
-    }
-    </script>
-=======
     <script>
         // Standard function
         function selcode(codetype, code, selector, codedesc) {
@@ -118,20 +81,14 @@
             dlgclose();
             return false;
         }
->>>>>>> e4c48f26
 
     </script>
 </head>
 <?php
 $focus = "document.theform.search_term.select();";
 ?>
-<<<<<<< HEAD
 <body onload="<?php echo $focus; ?>">
-    <div class="container text-center">
-=======
-<body class="body_top" OnLoad="<?php echo $focus; ?>">
     <div class="container-fluid">
->>>>>>> e4c48f26
         <?php
         $string_target_element = "";
         if (!empty($target_element)) {
@@ -141,77 +98,9 @@
         }
         ?>
         <?php if (!empty($allowed_codes)) { ?>
-<<<<<<< HEAD
-            <form method='post' name='theform' action='find_code_popup.php<?php echo $string_target_element ?>codetype=<?php echo attr_url($codetype) ?>'>
-        <?php } else { ?>
-            <form method='post' name='theform' action='find_code_popup.php<?php echo $string_target_element ?>'>
-        <?php } ?>
-
-            <input type="hidden" name="csrf_token_form" value="<?php echo attr(CsrfUtils::collectCsrfToken()); ?>" />
-            <div class="form-row">
-                    <div class="col-md-5">
-                        <?php
-                        if (!empty($allowed_codes)) {
-                            if (count($allowed_codes) === 1) {
-                                echo "<input class='form-control' type='text' name='form_code_type' value='" . attr($codetype) . "' size='5' readonly />\n";
-                            } else { ?>
-                            <select class='form-control' name='form_code_type'>
-                                    <?php
-                                    foreach ($allowed_codes as $code) {
-                                        $selected_attr = ($default == $code) ? " selected='selected'" : '';
-                                        ?>
-                                        <option value='<?php echo attr($code) ?>'<?php echo $selected_attr ?>><?php echo xlt($code_types[$code]['label']) ?></option>
-                                    <?php } ?>
-                            </select>
-                                <?php }
-                        } else {
-                            // No allowed types were specified, so show all.
-                            echo "   <select class='form-control' name='form_code_type'";
-                            echo ">\n";
-                            foreach ($code_types as $key => $value) {
-                                echo "    <option value='" . attr($key) . "'";
-                                if ($default == $key) {
-                                    echo " selected";
-                                }
-
-                                echo ">" . xlt($value['label']) . "</option>\n";
-                            }
-
-                            echo "    <option value='PROD'";
-                            if ($default == 'PROD') {
-                                echo " selected";
-                            }
-
-                            echo ">" . xlt("Product") . "</option>\n";
-                            echo "   </select>&nbsp;&nbsp;\n";
-                        } ?>
-                    </div>
-                    <div class="col-md-2">
-                        <label for="searchTerm" class="mt-3"><?php echo xlt('Search for:'); ?></label>
-                    </div>
-                    <div class="col-md-5">
-                        <input type='text' class='form-control' name='search_term' size='12' id="searchTerm" value='<?php echo attr($_REQUEST['search_term']); ?>' title='<?php echo xla('Any part of the desired code or its description'); ?>' />
-                    </div>
-                    <div class="col-12 mt-3 text-left">
-                        <div class="btn-group">
-                            <button type='submit' class='btn btn-primary btn-sm btn-search' name='bn_search' value='<?php echo xla('Search'); ?>'>
-                                <?php echo xlt('Search'); ?>
-                            </button>
-                            <?php if (!empty($target_element)) { ?>
-                                <button type="button" class="btn btn-danger btn-sm btn-cancel" value='<?php echo xla('Erase'); ?>' onclick="selcode_target('', '', '', '', <?php echo attr_js($target_element); ?>)">
-                                    <?php echo xlt('Erase'); ?><?php  ?>
-                                </button>
-                            <?php } else { ?>
-                                <button type="button" class="btn btn-danger btn-sm btn-cancel" value='<?php echo xla('Erase'); ?>' onclick="selcode('', '', '', '')">
-                                    <?php echo xlt('Erase'); ?>
-                                </button>
-                            <?php } ?>
-                        </div>
-                    </div>
-=======
         <form class="form-inline" method='post' name='theform' action='find_code_popup.php<?php echo $string_target_element ?>codetype=<?php echo attr_url($codetype) ?>'>
         <?php } else { ?>
-        <form class="form-inline"  method='post' name='theform' action='find_code_popup.php<?php echo $string_target_element ?>'>
+        <form class="form-inline" method='post' name='theform' action='find_code_popup.php<?php echo $string_target_element ?>'>
         <?php } ?>
             <input type="hidden" name="csrf_token_form" value="<?php echo attr(CsrfUtils::collectCsrfToken()); ?>" />
             <div class="form-group">
@@ -269,7 +158,6 @@
                         <?php } ?>
                     </div>
                 </div>
->>>>>>> e4c48f26
             </div>
             <?php
             if ($_REQUEST['bn_search'] || $_REQUEST['search_term']) {
@@ -277,50 +165,6 @@
                     $form_code_type = $codetype;
                 }
                 ?>
-<<<<<<< HEAD
-            <div class="table-responsive">
-                <table class='table table-borderless'>
-                        <tr>
-                            <td class='font-weight-bold'><?php echo xlt('Code'); ?></td>
-                            <td class='font-weight-bold'><?php echo xlt('Description'); ?></td>
-                        </tr>
-                        <?php
-                        $search_term = $_REQUEST['search_term'];
-                        $res = main_code_set_search($form_code_type, $search_term);
-                        if ($form_code_type == 'PROD') { // Special case that displays search for products/drugs
-                            while ($row = sqlFetchArray($res)) {
-                                    $drug_id = $row['drug_id'];
-                                    $selector = $row['selector'];
-                                    $desc = $row['name'];
-                                    $anchor = "<a href='' " .
-                                    "onclick='return selcode(\"PROD\", " . attr_js($drug_id) . ", " . attr_js($selector) . ", " . attr_js($desc) . ")'>";
-                                    echo " <tr>";
-                                    echo "  <td>$anchor" . text($drug_id . ":" . $selector) . "</a></td>\n";
-                                    echo "  <td>$anchor" . text($desc) . "</a></td>\n";
-                                    echo " </tr>";
-                            }
-                        } else {
-                            while ($row = sqlFetchArray($res)) { // Display normal search
-                                $itercode = $row['code'];
-                                $itertext = trim($row['code_text']);
-                                if (!empty($target_element)) {
-                                    // add a 5th parameter to function to select the target element on the form for placing the code.
-                                    $anchor = "<a href='' " .
-                                    "onclick='return selcode_target(" . attr_js($form_code_type) . ", " . attr_js($itercode) . ", \"\", " . attr_js($itertext) . ", " . attr_js($target_element) . ")'>";
-                                } else {
-                                    $anchor = "<a href='' " .
-                                    "onclick='return selcode(" . attr_js($form_code_type) . ", " . attr_js($itercode) . ", \"\", " . attr_js($itertext) . ")'>";
-                                }
-                                echo " <tr>";
-                                echo "  <td>$anchor" . text($itercode) . "</a></td>\n";
-                                echo "  <td>$anchor" . text($itertext) . "</a></td>\n";
-                                echo " </tr>";
-                            }
-                        }
-                        ?>
-                </table>
-            </div>
-=======
                 <div class="table-responsive">
                 <table class='table table-striped table-responsive-sm'>
                     <thead>
@@ -366,7 +210,6 @@
                     </tbody>
                 </table>
                 </div>
->>>>>>> e4c48f26
             <?php } ?>
         </form>
     </div>
