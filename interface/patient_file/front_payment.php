--- conflicted
+++ resolved
@@ -1215,15 +1215,9 @@
                     </fieldset>
                     <div class="form-group">
                         <div class="col-sm-12 text-left position-override">
-<<<<<<< HEAD
-                            <div class="btn-group btn-group-pinch" role="group">
+                            <div class="btn-group" role="group">
                                 <button type='submit' class="btn btn-primary btn-save" name='form_save' value='<?php echo xla('Generate Invoice');?>'><?php echo xlt('Generate Invoice');?></button>
-                                <button type='button' class="btn btn-secondary btn-cancel btn-separate-left" value='<?php echo xla('Cancel'); ?>' onclick='closeHow(event)'><?php echo xlt('Cancel'); ?></button>
-=======
-                            <div class="btn-group" role="group">
-                                <button type='submit' class="btn btn-secondary btn-save" name='form_save' value='<?php echo xla('Generate Invoice');?>'><?php echo xlt('Generate Invoice');?></button>
-                                <button type='button' class="btn btn-link btn-cancel"  value='<?php echo xla('Cancel'); ?>' onclick='closeHow(event)'><?php echo xlt('Cancel'); ?></button>
->>>>>>> 32f7acb9
+                                <button type='button' class="btn btn-secondary btn-cancel" value='<?php echo xla('Cancel'); ?>' onclick='closeHow(event)'><?php echo xlt('Cancel'); ?></button>
                                 <input type="hidden" name="hidden_patient_code" id="hidden_patient_code" value="<?php echo attr($pid);?>"/>
                                 <input type='hidden' name='ajax_mode' id='ajax_mode' value='' />
                                 <input type='hidden' name='mode' id='mode' value='' />
