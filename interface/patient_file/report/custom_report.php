<?php

/**
 * Patient custom report.
 *
 * @package   OpenEMR
 * @link      http://www.open-emr.org
 * @author    Brady Miller <brady.g.miller@gmail.com>
 * @author    Ken Chapple <ken@mi-squared.com>
 * @author    Tony McCormick <tony@mi-squared.com>
 * @author    Jerry Padgett <sjpadgett@gmail.com>
 * @copyright Copyright (c) 2018 Brady Miller <brady.g.miller@gmail.com>
 * @copyright Copyright (c) 2017-2020 Jerry Padgett <sjpadgett@gmail.com>
 * @license   https://github.com/openemr/openemr/blob/master/LICENSE GNU General Public License 3
 */

require_once("../../globals.php");
require_once("$srcdir/forms.inc");
require_once("$srcdir/pnotes.inc");
require_once("$srcdir/patient.inc");
require_once("$srcdir/options.inc.php");
require_once("$srcdir/lists.inc");
require_once("$srcdir/report.inc");
require_once(dirname(__file__) . "/../../../custom/code_types.inc.php");
require_once $GLOBALS['srcdir'] . '/ESign/Api.php';
require_once($GLOBALS["include_root"] . "/orders/single_order_results.inc.php");
require_once("$srcdir/appointments.inc.php");
require_once($GLOBALS['fileroot'] . "/controllers/C_Document.class.php");

use ESign\Api;
use Mpdf\Mpdf;
use OpenEMR\Common\Acl\AclMain;
use OpenEMR\Core\Header;
use OpenEMR\Services\FacilityService;

$facilityService = new FacilityService();

$staged_docs = array();
$archive_name = '';

// For those who care that this is the patient report.
$GLOBALS['PATIENT_REPORT_ACTIVE'] = true;

$PDF_OUTPUT = empty($_POST['pdf']) ? 0 : intval($_POST['pdf']);
$PDF_FAX = empty($_POST['fax']) ? 0 : intval($_POST['fax']);
if ($PDF_FAX) {
    $PDF_OUTPUT = 1;
}

if ($PDF_OUTPUT) {
    $config_mpdf = array(
        'tempDir' => $GLOBALS['MPDF_WRITE_DIR'],
        'mode' => $GLOBALS['pdf_language'],
        'format' => $GLOBALS['pdf_size'],
        'default_font_size' => '9',
        'default_font' => 'dejavusans',
        'margin_left' => $GLOBALS['pdf_left_margin'],
        'margin_right' => $GLOBALS['pdf_right_margin'],
        'margin_top' => $GLOBALS['pdf_top_margin'],
        'margin_bottom' => $GLOBALS['pdf_bottom_margin'],
        'margin_header' => '',
        'margin_footer' => '',
        'orientation' => $GLOBALS['pdf_layout'],
        'shrink_tables_to_fit' => 1,
        'use_kwt' => true,
        'autoScriptToLang' => true,
        'keep_table_proportions' => true
    );
    $pdf = new mPDF($config_mpdf);
    if ($_SESSION['language_direction'] == 'rtl') {
        $pdf->SetDirectionality('rtl');
    }
    ob_start();
} // end pdf conditional.

// get various authorization levels
$auth_notes_a  = AclMain::aclCheckCore('encounters', 'notes_a');
$auth_notes    = AclMain::aclCheckCore('encounters', 'notes');
$auth_coding_a = AclMain::aclCheckCore('encounters', 'coding_a');
$auth_coding   = AclMain::aclCheckCore('encounters', 'coding');
$auth_relaxed  = AclMain::aclCheckCore('encounters', 'relaxed');
$auth_med      = AclMain::aclCheckCore('patients', 'med');
$auth_demo     = AclMain::aclCheckCore('patients', 'demo');

$esignApi = new Api();

$printable = empty($_GET['printable']) ? false : true;
if ($PDF_OUTPUT) {
    $printable = true;
}

unset($_GET['printable']);

// Number of columns in tables for insurance and encounter forms.
$N = $PDF_OUTPUT ? 4 : 6;

$first_issue = 1;

function getContent()
{
    global $web_root, $webserver_root;
    $content = ob_get_clean();
  // Fix a nasty mPDF bug - it ignores document root!
    $i = 0;
    $wrlen = strlen($web_root);
    $wsrlen = strlen($webserver_root);
    while (true) {
        $i = stripos($content, " src='/", $i + 1);
        if ($i === false) {
            break;
        }

        if (
            substr($content, $i + 6, $wrlen) === $web_root &&
            substr($content, $i + 6, $wsrlen) !== $webserver_root
        ) {
            $content = substr($content, 0, $i + 6) . $webserver_root . substr($content, $i + 6 + $wrlen);
        }
    }

    return $content;
}

function postToGet($arin)
{
    $getstring = "";
    foreach ($arin as $key => $val) {
        if (is_array($val)) {
            foreach ($val as $k => $v) {
                $getstring .= attr_url($key . "[]") . "=" . attr_url($v) . "&";
            }
        } else {
            $getstring .= attr_url($key) . "=" . attr_url($val) . "&";
        }
    }

    return $getstring;
}

function report_basename($pid)
{
    $ptd = getPatientData($pid, "fname,lname");
    // escape names for pesky periods hyphen etc.
    $esc = $ptd['fname'] . '_' . $ptd['lname'];
    $esc = str_replace(array('.', ',', ' '), '', $esc);
    $fn = basename_international(strtolower($esc . '_' . $pid . '_' . xl('report')));

    return array('base' => $fn, 'fname' => $ptd['fname'], 'lname' => $ptd['lname']);
}

function zip_content($source, $destination, $content = '', $create = true)
{
    if (!extension_loaded('zip')) {
        return false;
    }

    $zip = new ZipArchive();
    if ($create) {
        if (!$zip->open($destination, ZipArchive::CREATE)) {
            return false;
        }
    } else {
        if (!$zip->open($destination, ZipArchive::OVERWRITE)) {
            return false;
        }
    }

    if (is_file($source) === true) {
        $zip->addFromString(basename($source), file_get_contents($source));
    } elseif (!empty($content)) {
        $zip->addFromString(basename($source), $content);
    }

    return $zip->close();
}

?>

<?php if ($PDF_OUTPUT) { ?>
    <?php Header::setupAssets(['pdf-style', 'esign-theme-only']); ?>
<?php } else {?>
    <html>
    <head>
    <?php Header::setupHeader(['esign-theme-only', 'search-highlight']); ?>
<?php } ?>

<?php // do not show stuff from report.php in forms that is encaspulated
      // by div of navigateLink class. Specifically used for CAMOS, but
      // can also be used by other forms that require output in the
      // encounter listings output, but not in the custom report. ?>

<?php if (!$PDF_OUTPUT) { ?>
    <?php // if the track_anything form exists, then include the styling
    if (file_exists(dirname(__FILE__) . "/../../forms/track_anything/style.css")) { ?>
        <?php Header::setupAssets('track-anything'); ?>
    <?php  } ?>

    </head>
    <?php
    // remove blank header for printable version to conserve space
    // adjust this if you are printing to letterhead to appropriate height
    ($printable) ? ($style = '') : ($style = 'padding-top:95px;');
    ?>
<?php } ?>

<body style="<?php echo $style; ?>">
    <div class="container">
        <div id="report_custom w-100">  <!-- large outer DIV -->
            <?php
            if (sizeof($_GET) > 0) {
                $ar = $_GET;
            } else {
                $ar = $_POST;
            }

            if ($printable) {
                /*******************************************************************
                 $titleres = getPatientData($pid, "fname,lname,providerID");
                $sql = "SELECT * FROM facility ORDER BY billing_location DESC LIMIT 1";
                *******************************************************************/
                $titleres = getPatientData($pid, "fname,lname,providerID,DATE_FORMAT(DOB,'%m/%d/%Y') as DOB_TS");
                $facility = null;
                if ($_SESSION['pc_facility']) {
                    $facility = $facilityService->getById($_SESSION['pc_facility']);
                } else {
                    $facility = $facilityService->getPrimaryBillingLocation();
                }

                /******************************************************************/
                // Setup Headers and Footers for mPDF only Download
                // in HTML view it's just one line at the top of page 1
                echo '<page_header class="custom-tag text-right"> ' . xlt("PATIENT") . ':' . text($titleres['lname']) . ', ' . text($titleres['fname']) . ' - ' . text($titleres['DOB_TS']) . '</page_header>    ';
                echo '<page_footer class="custom-tag text-right">' . xlt('Generated on') . ' ' . text(oeFormatShortDate()) . ' - ' . text($facility['name']) . ' ' . text($facility['phone']) . '</page_footer>';

                // Use logo if it exists as 'practice_logo.gif' in the site dir
                // old code used the global custom dir which is no longer a valid
                $practice_logo = "";
                $plogo = glob("$OE_SITE_DIR/images/*");// let's give the user a little say in image format.
                $plogo = preg_grep('~practice_logo\.(gif|png|jpg|jpeg)$~i', $plogo);
                if (! empty($plogo)) {
                    $k = current(array_keys($plogo));
                    $practice_logo = $plogo[$k];
                }

                echo "<div class='table-responsive'><table class='table'><tbody><tr><td>";
                if (file_exists($practice_logo)) {
                    $logo_path = $GLOBALS['OE_SITE_WEBROOT'] . "/images/" . basename($practice_logo);
                    echo "<img class='h-auto' style='max-width:250px;' src='$logo_path'>"; // keep size within reason
                    echo "</td><td>";
                }
                ?>
                <h2><?php echo text($facility['name']); ?></h2>
                <?php echo text($facility['street']); ?><br />
                <?php echo text($facility['city']); ?>, <?php echo text($facility['state']); ?> <?php echo text($facility['postal_code']); ?><br clear='all'>
                <?php echo text($facility['phone']); ?><br />

                <a href="javascript:window.close();"><span class='title'><?php echo xlt('Patient') . ": " . text($titleres['fname']) . " " . text($titleres['lname']); ?></span></a><br />
                <span class='text'><?php echo xlt('Generated on'); ?>: <?php echo text(oeFormatShortDate()); ?></span>
                <?php echo "</td></tr></tbody></table></div>";?>

                <?php } else { // not printable
                ?>

                <a href="patient_report.php" onclick='top.restoreSession()'>
                    <span class='title'><?php echo xlt('Patient Report'); ?></span>
                    <span class='back'><?php echo text($tback); ?></span>
                </a>
                <br />
                <br />
                <a href="custom_report.php?printable=1&<?php print postToGet($ar); ?>" class='link_submit' target='new' onclick='top.restoreSession()'>
                    [<?php echo xlt('Printable Version'); ?>]
                </a>
                <br />
                <div class="border-bottom fixed-top my-1 px-5 report_search_bar">
                    <div class="row">
                        <div class="col">
                            <input type="text" class="form-control" onKeyUp="clear_last_visit();remove_mark_all();find_all();" name="search_element" id="search_element"/>
                        </div>
                        <div class="col">
                            <div class="btn-group">
                                <button type="button" class="btn btn-primary btn-search" onClick="clear_last_visit();remove_mark_all();find_all();" ><?php echo xlt('Find'); ?></button>
                                <button type="button" class="btn btn-primary" onClick="next_prev('prev');" ><?php echo xlt('Prev'); ?></button>
                                <button type="button" class="btn btn-primary" onClick="next_prev('next');" ><?php echo xlt('Next'); ?></button>
                            </div>
                        </div>
                        <div class="col">
                            <span><?php echo xlt('Match case'); ?></span>
                            <input type="checkbox" onClick="clear_last_visit();remove_mark_all();find_all();" name="search_case" id="search_case" />
                        </div>
                        <div class="col">
                            <span class="text font-weight-bold"><?php echo xlt('Search In'); ?>:</span>
                            <br />
                            <?php
                            $form_id_arr = array();
                            $form_dir_arr = array();
                            $last_key = '';
                            //ksort($ar);
                            foreach ($ar as $key_search => $val_search) {
                                if ($key_search == 'pdf' || $key_search == '') {
                                    continue;
                                }

                                if (($auth_notes_a || $auth_notes || $auth_coding_a || $auth_coding || $auth_med || $auth_relaxed)) {
                                            preg_match('/^(.*)_(\d+)$/', $key_search, $res_search);
                                            $form_id_arr[] = add_escape_custom($res_search[2]);
                                            $form_dir_arr[] = add_escape_custom($res_search[1]);
                                }
                            }

                            //echo json_encode(json_encode($array_key_id));
                            if (sizeof($form_id_arr) > 0) {
                                $query = "SELECT DISTINCT(form_name),formdir FROM forms WHERE form_id IN ( '" . implode("','", $form_id_arr) . "') AND formdir IN ( '" . implode("','", $form_dir_arr) . "')";
                                $arr = sqlStatement($query);
                                echo "<select multiple size='4' class='form-control' id='forms_to_search' onchange='clear_last_visit();remove_mark_all();find_all();' >";
                                while ($res_forms_ids = sqlFetchArray($arr)) {
                                    echo "<option value='" . attr($res_forms_ids['formdir']) . "' selected>" . text($res_forms_ids['form_name']) . "</option>";
                                }
                                echo "</select>";
                            }
                            ?>
                        </div>
                        <div class="col">
                            <span id ='alert_msg' class='text-danger'></span>
                        </div>
                    </div>
                </div>
            <?php } // end not printable ?>

            <?php

            // include ALL form's report.php files
            $inclookupres = sqlStatement("select distinct formdir from forms where pid = ? AND deleted=0", array($pid));
            while ($result = sqlFetchArray($inclookupres)) {
            // include_once("{$GLOBALS['incdir']}/forms/" . $result["formdir"] . "/report.php");
                $formdir = $result['formdir'];
                if (substr($formdir, 0, 3) == 'LBF') {
                    include_once($GLOBALS['incdir'] . "/forms/LBF/report.php");
                } else {
                    include_once($GLOBALS['incdir'] . "/forms/$formdir/report.php");
                }
            }

            if ($PDF_OUTPUT) {
                $tmp_files_remove = array();
            }

            // For each form field from patient_report.php...
            //
            foreach ($ar as $key => $val) {
                if ($key == 'pdf') {
                    continue;
                }

                // These are the top checkboxes (demographics, allergies, etc.).
                //
                if (stristr($key, "include_")) {
                    if ($val == "recurring_days") {
                        /// label/header for recurring days
                        echo "<hr />";
                        echo "<div class='text' id='appointments'>\n";
                        print "<h1>" . xlt('Recurrent Appointments') . ":</h1>";

                        //fetch the data of the recurring days
                        $recurrences = fetchRecurrences($pid);

                        //print the recurring days to screen
                        if (empty($recurrences)) { //if there are no recurrent appointments:
                            echo "<div class='text' >";
                            echo "<span>" . xlt('None{{Appointment}}') . "</span>";
                            echo "</div>";
                            echo "<br />";
                        } else {
                            foreach ($recurrences as $row) {
                                //checks if there are recurrences and if they are current (git didn't end yet)
                                if (!recurrence_is_current($row['pc_endDate'])) {
                                    continue;
                                }

                                echo "<div class='text' >";
                                echo "<span>" . xlt('Appointment Category') . ': ' . xlt($row['pc_catname']) . "</span>";
                                echo "<br />";
                                echo "<span>" . xlt('Recurrence') . ': ' . text($row['pc_recurrspec']) . "</span>";
                                echo "<br />";

                                if (ends_in_a_week($row['pc_endDate'])) {
                                    echo "<span class='text-danger'>" . xlt('End Date') . ': ' . text($row['pc_endDate']) . "</span>";
                                } else {
                                    echo "<span>" . xlt('End Date') . ': ' . text($row['pc_endDate']) . "</span>";
                                }

                                echo "</div>";
                                echo "<br />";
                            }
                        }

                        echo "</div><br />";
                    } elseif ($val == "demographics") {
                        echo "<hr />";
                        echo "<div class='text demographics' id='DEM'>\n";
                        print "<h1>" . xlt('Patient Data') . ":</h1>";
                        // printRecDataOne($patient_data_array, getRecPatientData ($pid), $N);
                        $result1 = getPatientData($pid);
                        $result2 = getEmployerData($pid);
                        echo "   <div class='table-responsive'><table class='table'>\n";
                        display_layout_rows('DEM', $result1, $result2);
                        echo "   </table></div>\n";
                        echo "</div>\n";
                    } elseif ($val == "history") {
                        echo "<hr />";
                        echo "<div class='text history' id='HIS'>\n";
                        if (AclMain::aclCheckCore('patients', 'med')) {
                            print "<h1>" . xlt('History Data') . ":</h1>";
                            // printRecDataOne($history_data_array, getRecHistoryData ($pid), $N);
                            $result1 = getHistoryData($pid);
                            echo "   <table>\n";
                            display_layout_rows('HIS', $result1);
                            echo "   </table>\n";
                        }

                        echo "</div>";

                        // } elseif ($val == "employer") {
                        //   print "<br /><span class='bold'>".xl('Employer Data').":</span><br />";
                        //   printRecDataOne($employer_data_array, getRecEmployerData ($pid), $N);
                    } elseif ($val == "insurance") {
                        echo "<hr />";
                        echo "<div class='text insurance'>";
                        echo "<h1>" . xlt('Insurance Data') . ":</h1>";
                        print "<br /><span class='font-weight-bold'>" . xlt('Primary Insurance Data') . ":</span><br />";
                        printRecDataOne($insurance_data_array, getRecInsuranceData($pid, "primary"), $N);
                        print "<span class='font-weight-bold'>" . xlt('Secondary Insurance Data') . ":</span><br />";
                        printRecDataOne($insurance_data_array, getRecInsuranceData($pid, "secondary"), $N);
                        print "<span class='font-weight-bold'>" . xlt('Tertiary Insurance Data') . ":</span><br />";
                        printRecDataOne($insurance_data_array, getRecInsuranceData($pid, "tertiary"), $N);
                        echo "</div>";
                    } elseif ($val == "billing") {
                        echo "<hr />";
                        echo "<div class='text billing'>";
                        print "<h1>" . xlt('Billing Information') . ":</h1>";
                        if (!empty($ar['newpatient']) && count($ar['newpatient']) > 0) {
                            $billings = array();
                            echo "<table>";
                            echo "<tr><td width='400' class='font-weight-bold'>" . xlt('Code') . "</td><td class='font-weight-bold'>" . xlt('Fee') . "</td></tr>\n";
                            $total = 0.00;
                            $copays = 0.00;
                            foreach ($ar['newpatient'] as $be) {
                                $ta = explode(":", $be);
                                $billing = getPatientBillingEncounter($pid, $ta[1]);
                                $billings[] = $billing;
                                foreach ($billing as $b) {
                                    echo "<tr>\n";
                                    echo "<td class='text'>";
                                    echo text($b['code_type']) . ":\t" . text($b['code']) . "&nbsp;" . text($b['modifier']) . "&nbsp;&nbsp;&nbsp;" . text($b['code_text']) . "&nbsp;&nbsp;&nbsp;&nbsp;&nbsp;";
                                    echo "</td>\n";
                                    echo "<td class='text'>";
                                    echo text(oeFormatMoney($b['fee']));
                                    echo "</td>\n";
                                    echo "</tr>\n";
                                    $total += $b['fee'];
                                    if ($b['code_type'] == "COPAY") {
                                        $copays += $b['fee'];
                                    }
                                }
                            }

                            echo "<tr><td>&nbsp;</td></tr>";
                            echo "<tr><td class='font-weight-bold'>" . xlt('Sub-Total') . "</td><td class=text>" . text(oeFormatMoney($total + abs($copays))) . "</td></tr>";
                            echo "<tr><td class='font-weight-bold'>" . xlt('Paid') . "</td><td class=text>" . text(oeFormatMoney(abs($copays))) . "</td></tr>";
                            echo "<tr><td class='font-weight-bold'>" . xlt('Total') . "</td><td class=text>" . text(oeFormatMoney($total)) . "</td></tr>";
                            echo "</table>";
                            echo "<pre>";
                            //print_r($billings);
                            echo "</pre>";
                        } else {
                            printPatientBilling($pid);
                        }

                        echo "</div>\n"; // end of billing DIV
                    } elseif ($val == "immunizations") {
                        if (AclMain::aclCheckCore('patients', 'med')) {
                            echo "<hr />";
                            echo "<div class='text immunizations'>\n";
                            print "<h1>" . xlt('Patient Immunization') . ":</h1>";
                            $sql = "select i1.immunization_id, i1.administered_date, substring(i1.note,1,20) as immunization_note, c.code_text_short " .
                            " from immunizations i1 " .
                            " left join code_types ct on ct.ct_key = 'CVX' " .
                            " left join codes c on c.code_type = ct.ct_id AND i1.cvx_code = c.code " .
                            " where i1.patient_id = ? and i1.added_erroneously = 0 " .
                            " order by administered_date desc";
                            $result = sqlStatement($sql, array($pid));
                            while ($row = sqlFetchArray($result)) {
                            // Figure out which name to use (ie. from cvx list or from the custom list)
                                if ($GLOBALS['use_custom_immun_list']) {
                                    $vaccine_display = generate_display_field(array('data_type' => '1','list_id' => 'immunizations'), $row['immunization_id']);
                                } else {
                                    if (!empty($row['code_text_short'])) {
                                        $vaccine_display = xlt($row['code_text_short']);
                                    } else {
                                        $vaccine_display = generate_display_field(array('data_type' => '1','list_id' => 'immunizations'), $row['immunization_id']);
                                    }
                                }

                                echo text($row['administered_date']) . " - " . $vaccine_display;
                                if ($row['immunization_note']) {
                                    echo " - " . text($row['immunization_note']);
                                }

                                echo "<br />\n";
                            }

                            echo "</div>\n";
                        }

                    // communication report
                    } elseif ($val == "batchcom") {
                        echo "<hr />";
                        echo "<div class='text transactions'>\n";
                        print "<h1>" . xlt('Patient Communication sent') . ":</h1>";
                        $sql = "SELECT concat( 'Messsage Type: ', batchcom.msg_type, ', Message Subject: ', batchcom.msg_subject, ', Sent on:', batchcom.msg_date_sent ) AS batchcom_data, batchcom.msg_text, concat( users.fname, users.lname ) AS user_name FROM `batchcom` JOIN `users` ON users.id = batchcom.sent_by WHERE batchcom.patient_id=?";
                        // echo $sql;
                        $result = sqlStatement($sql, array($pid));
                        while ($row = sqlFetchArray($result)) {
                            echo text($row['batchcom_data']) . ", By: " . text($row['user_name']) . "<br />Text:<br /> " . text($row['msg_txt']) . "<br />\n";
                        }

                        echo "</div>\n";
                    } elseif ($val == "notes") {
                        echo "<hr />";
                        echo "<div class='text notes'>\n";
                        print "<h1>" . xlt('Patient Notes') . ":</h1>";
                        printPatientNotes($pid);
                        echo "</div>";
                    } elseif ($val == "transactions") {
                        echo "<hr />";
                        echo "<div class='text transactions'>\n";
                        print "<h1>" . xlt('Patient Transactions') . ":</h1>";
                        printPatientTransactions($pid);
                        echo "</div>";
                    }
                } else {
                    // Documents is an array of checkboxes whose values are document IDs.
                    //
                    if ($key == "documents") {
                        echo "<hr />";
                        echo "<div class='text documents'>";
                        foreach ($val as $valkey => $valvalue) {
                            $document_id = $valvalue;
                            if (!is_numeric($document_id)) {
                                continue;
                            }

                            $d = new Document($document_id);
                            $fname = basename($d->get_url());
                            //  Extract the extension by the mime/type and not the file name extension
                            // -There is an exception. Need to manually see if it a pdf since
                            //  the image_type_to_extension() is not working to identify pdf.
                            $extension = strtolower(substr($fname, strrpos($fname, ".")));
                            if ($extension != '.pdf') { // Will print pdf header within pdf import
                                echo "<h3>" . xlt('Document') . " '" . text($fname) . "'</h3>";
                            }

                            $notes = $d->get_notes();
                            if (!empty($notes)) {
                                echo "<div class='table-responsive'><table class='table'>";
                            }

                            foreach ($notes as $note) {
                                echo '<tr>';
                                echo '<td>' . xlt('Note') . ' #' . text($note->get_id()) . '</td>';
                                echo '</tr>';
                                echo '<tr>';
                                echo '<td>' . xlt('Date') . ': ' . text(oeFormatShortDate($note->get_date())) . '</td>';
                                echo '</tr>';
                                echo '<tr>';
                                echo '<td>' . text($note->get_note()) . '<br /><br /></td>';
                                echo '</tr>';
                            }

                            if (!empty($notes)) {
                                echo "</table></div>";
                            }

                            // adding support for .txt MDM-TXA interface/orders/receive_hl7_results.inc.php
                            if ($extension != (".pdf" || ".txt")) {
                                $tempCDoc = new C_Document();
                                $tempFile = $tempCDoc->retrieve_action($d->get_foreign_id(), $document_id, false, true, true, true);
                                // tmp file in temporary_files_dir
                                $tempFileName = tempnam($GLOBALS['temporary_files_dir'], "oer");
                                file_put_contents($tempFileName, $tempFile);
                                $image_data = getimagesize($tempFileName);
                                $extension = image_type_to_extension($image_data[2]);
                                unlink($tempFileName);
                            }

                            if ($extension == ".png" || $extension == ".jpg" || $extension == ".jpeg" || $extension == ".gif") {
                                if ($PDF_OUTPUT) {
                                    // OK to link to the image file because it will be accessed by the
                                    // mPDF parser and not the browser.
                                    $tempDocC = new C_Document();
                                    $fileTemp = $tempDocC->retrieve_action($d->get_foreign_id(), $document_id, false, true, true, true);
                                    // tmp file in ../documents/temp since need to be available via webroot
                                    $from_file_tmp_web_name = tempnam($GLOBALS['OE_SITE_DIR'] . '/documents/temp', "oer");
                                    file_put_contents($from_file_tmp_web_name, $fileTemp);
                                    echo "<img src='$from_file_tmp_web_name'";
                                    // Flag images with excessive width for possible stylesheet action.
                                    $asize = getimagesize($from_file_tmp_web_name);
                                    if ($asize[0] > 750) {
                                        echo " class='bigimage'";
                                    }
                                    $tmp_files_remove[] = $from_file_tmp_web_name;
                                    echo " /><br /><br />";
                                } else {
                                    echo "<img src='" . $GLOBALS['webroot'] .
                                    "/controller.php?document&retrieve&patient_id=&document_id=" .
                                    attr_url($document_id) . "&as_file=false&original_file=true&disable_exit=false&show_original=true'><br /><br />";
                                }
                            } else {
                                // Most clinic documents are expected to be PDFs, and in that happy case
                                // we can avoid the lengthy image conversion process.
                                if ($PDF_OUTPUT && $extension == ".pdf") {
                                    echo "</div></div>\n"; // HTML to PDF conversion will fail if there are open tags.
                                    $content = getContent();
                                    $pdf->writeHTML($content); // catch up with buffer.
                                    $err = '';
                                    try {
                                        // below header isn't being used. missed maybe!
                                        $pg_header = "<span>" . xlt('Document') . " " . text($fname) . "</span>";
                                        $tempDocC = new C_Document();
                                        $pdfTemp = $tempDocC->retrieve_action($d->get_foreign_id(), $document_id, false, true, true, true);
                                        // tmp file in temporary_files_dir
                                        $from_file_tmp_name = tempnam($GLOBALS['temporary_files_dir'], "oer");
                                        file_put_contents($from_file_tmp_name, $pdfTemp);

                                        $pagecount = $pdf->setSourceFile($from_file_tmp_name);
                                        for ($i = 0; $i < $pagecount; ++$i) {
                                            $pdf->AddPage();
                                            $itpl = $pdf->importPage($i + 1);
                                            $pdf->useTemplate($itpl);
                                        }
                                    } catch (Exception $e) {
                                        // chances are PDF is > v1.4 and compression level not supported.
                                        // regardless, we're here so lets dispose in different way.
                                        //
                                        unlink($from_file_tmp_name);
                                        $archive_name = ($GLOBALS['temporary_files_dir'] . '/' . report_basename($pid)['base'] . ".zip");
                                        $rtn = zip_content(basename($d->url), $archive_name, $pdfTemp);
                                        $err = "<span>" . xlt('PDF Document Parse Error and not included. Check if included in archive.') . " : " . text($fname) . "</span>";
                                        $pdf->writeHTML($err);
                                        $staged_docs[] = array('path' => $d->url, 'fname' => $fname);
                                    } finally {
                                        unlink($from_file_tmp_name);
                                        // Make sure whatever follows is on a new page. Maybe!
                                        // okay if not a series of pdfs so if so need @todo
                                        if (empty($err)) {
                                            $pdf->AddPage();
                                        }
                                        // Resume output buffering and the above-closed tags.
                                        ob_start();
                                        echo "<div><div class='text documents'>\n";
                                    }
                                } elseif ($extension == ".txt") {
                                    echo "<pre>";
                                    $tempDocC = new C_Document();
                                    $textTemp = $tempDocC->retrieve_action($d->get_foreign_id(), $document_id, false, true, true, true);
                                    echo text($textTemp);
                                    echo "</pre>";
                                } else {
                                    if ($PDF_OUTPUT) {
                                        // OK to link to the image file because it will be accessed by the mPDF parser and not the browser.
                                        $tempDocC = new C_Document();
                                        $fileTemp = $tempDocC->retrieve_action($d->get_foreign_id(), $document_id, false, false, true, true);
                                        // tmp file in ../documents/temp since need to be available via webroot
                                        $from_file_tmp_web_name = tempnam($GLOBALS['OE_SITE_DIR'] . '/documents/temp', "oer");
                                        file_put_contents($from_file_tmp_web_name, $fileTemp);
                                        echo "<img src='$from_file_tmp_web_name'><br /><br />";
                                        $tmp_files_remove[] = $from_file_tmp_web_name;
                                    } else {
                                        echo "<img src='" . $GLOBALS['webroot'] . "/controller.php?document&retrieve&patient_id=&document_id=" . attr_url($document_id) . "&as_file=false&original_file=false'><br /><br />";
                                    }
                                }
                            } // end if-else
                        } // end Documents loop
                        echo "</div>";
                    } elseif ($key == "procedures") { // Procedures is an array of checkboxes whose values are procedure order IDs.
                        if ($auth_med) {
                            echo "<hr />";
                            echo "<div class='text documents'>";
                            foreach ($val as $valkey => $poid) {
                                echo "<h1>" . xlt('Procedure Order') . ":</h1>";
                                echo "<br />\n";
                                // Need to move the inline styles from this function to the stylesheet, but until
                                // then we do it just for PDFs to avoid breaking anything.
                                generate_order_report($poid, false, !$PDF_OUTPUT);
                                echo "<br />\n";
                            }

                            echo "</div>";
                        }
                    } elseif (strpos($key, "issue_") === 0) {
                            // display patient Issues
                        if ($first_issue) {
                            $prevIssueType = 'asdf1234!@#$'; // random junk so as to not match anything
                            $first_issue = 0;
                            echo "<hr />";
                            echo "<h1>" . xlt("Issues") . "</h1>";
                        }

                        preg_match('/^(.*)_(\d+)$/', $key, $res);
                        $rowid = $res[2];
                        $irow = sqlQuery("SELECT type, title, comments, diagnosis " .
                                        "FROM lists WHERE id = ?", array($rowid));
                        $diagnosis = $irow['diagnosis'];
                        if ($prevIssueType != $irow['type']) {
                            // output a header for each Issue Type we encounter
                            $disptype = $ISSUE_TYPES[$irow['type']][0];
                            echo "<div class='issue_type'>" . text($disptype) . ":</div>\n";
                            $prevIssueType = $irow['type'];
                        }

                        echo "<div class='text issue'>";
                        echo "<span class='issue_title'>" . text($irow['title']) . ":</span>";
                        echo "<span class='issue_comments'> " . text($irow['comments']) . "</span>\n";
                        // Show issue's chief diagnosis and its description:
                        if ($diagnosis) {
                            echo "<div class='text issue_diag'>";
                            echo "<span class='font-weight-bold'>[" . xlt('Diagnosis') . "]</span><br />";
                            $dcodes = explode(";", $diagnosis);
                            foreach ($dcodes as $dcode) {
                                echo "<span class='italic'>" . text($dcode) . "</span>: ";
                                echo text(lookup_code_descriptions($dcode)) . "<br />\n";
                            }

                            //echo $diagnosis." -- ".lookup_code_descriptions($diagnosis)."\n";
                            echo "</div>";
                        }

                        // Supplemental data for GCAC or Contraception issues.
                        if ($irow['type'] == 'ippf_gcac') {
                            echo "   <div class='table-responsive'><table class='table'>\n";
                            display_layout_rows('GCA', sqlQuery("SELECT * FROM lists_ippf_gcac WHERE id = ?", array($rowid)));
                            echo "   </table></div>\n";
                        } elseif ($irow['type'] == 'contraceptive') {
                            echo "   <div class='table-responsive'><table class='table'>\n";
                            display_layout_rows('CON', sqlQuery("SELECT * FROM lists_ippf_con WHERE id = ?", array($rowid)));
                            echo "   </table></div>\n";
                        }

                        echo "</div>\n"; //end the issue DIV
                    } else {
                        // we have an "encounter form" form field whose name is like
                        // dirname_formid, with a value which is the encounter ID.
                        //
                        // display encounter forms, encoded as a POST variable
                        // in the format: <formdirname_formid>=<encounterID>

                        if (($auth_notes_a || $auth_notes || $auth_coding_a || $auth_coding || $auth_med || $auth_relaxed)) {
                            $form_encounter = $val;
                            preg_match('/^(.*)_(\d+)$/', $key, $res);
                            $form_id = $res[2];
                            $formres = getFormNameByFormdirAndFormid($res[1], $form_id);
                            $dateres = getEncounterDateByEncounter($form_encounter);
                            $formId = getFormIdByFormdirAndFormid($res[1], $form_id);

                            if ($res[1] == 'newpatient') {
                                echo "<div class='text encounter'>\n";
                                echo "<h1>" . xlt($formres["form_name"]) . "</h1>";
                            } else {
                                echo "<div class='text encounter_form'>";
                                echo "<h1>" . text(xl_form_title($formres["form_name"])) . "</h1>";
                            }

                            // show the encounter's date
                            echo "(" . text(oeFormatSDFT(strtotime($dateres["date"]))) . ") ";
                            if ($res[1] == 'newpatient') {
                                // display the provider info
                                echo ' ' . xlt('Provider') . ': ' . text(getProviderName(getProviderIdOfEncounter($form_encounter)));
                            }

                            echo "<br />\n";

                            // call the report function for the form
                            ?>
                            <div name="search_div" id="search_div_<?php echo attr($form_id)?>_<?php echo attr($res[1])?>" class="report_search_div class_<?php echo attr($res[1]); ?>">
                            <?php
                            if (substr($res[1], 0, 3) == 'LBF') {
                                call_user_func("lbf_report", $pid, $form_encounter, $N, $form_id, $res[1]);
                            } else {
                                call_user_func($res[1] . "_report", $pid, $form_encounter, $N, $form_id);
                            }

                            $esign = $esignApi->createFormESign($formId, $res[1], $form_encounter);
                            if ($esign->isLogViewable("report")) {
                                $esign->renderLog();
                            }
                            ?>

                            </div>
                            <?php

                            if ($res[1] == 'newpatient') {
                                // display billing info
                                $bres = sqlStatement(
                                    "SELECT b.date, b.code, b.code_text " .
                                    "FROM billing AS b, code_types AS ct WHERE " .
                                    "b.pid = ? AND " .
                                    "b.encounter = ? AND " .
                                    "b.activity = 1 AND " .
                                    "b.code_type = ct.ct_key AND " .
                                    "ct.ct_diag = 0 " .
                                    "ORDER BY b.date",
                                    array($pid, $form_encounter)
                                );
                                while ($brow = sqlFetchArray($bres)) {
                                    echo "<div class='font-weight-bold d-inline-block'>&nbsp;" . xlt('Procedure') . ": </div><div class='text d-inline-block'>" .
                                        text($brow['code']) . " " . text($brow['code_text']) . "</div><br />\n";
                                }
                            }

                            print "</div>";
                        } // end auth-check for encounter forms
                    } // end if('issue_')... else...
                } // end if('include_')... else...
            } // end $ar loop

            if ($printable && ! $PDF_OUTPUT) {// Patched out of pdf 04/20/2017 sjpadgett
                echo "<br /><br />" . xlt('Signature') . ": _______________________________<br />";
            }
            ?>

            </div> <!-- end of report_custom DIV -->
        </div>

    <?php
    if ($PDF_OUTPUT) {
        $content = getContent();
        $ptd = report_basename($pid);
        $fn = $ptd['base'] . ".pdf";
        $pdf->SetTitle(ucfirst($ptd['fname']) . ' ' . $ptd['lname'] . ' ' . xl('Id') . ':' . $pid . ' ' . xl('Report'));
        $isit_utf8 = preg_match('//u', $content); // quick check for invalid encoding
        if (! $isit_utf8) {
            if (function_exists('iconv')) { // if we can lets save the report
                $content = iconv("UTF-8", "UTF-8//IGNORE", $content);
            } else { // no sense going on.
                $die_str = xlt("Failed UTF8 encoding check! Could not automatically fix.");
                die($die_str);
            }
        }

        try {
            $pdf->writeHTML($content); // convert html
        } catch (MpdfException $exception) {
            die(text($exception));
        }

        if ($PDF_OUTPUT == 1) {
            try {
                if ($PDF_FAX === 1) {
                    $fax_pdf = $pdf->Output($fn, 'S');
                    $tmp_file = $GLOBALS['temporary_files_dir'] . '/' . $fn; // is deleted in sendFax...
                    file_put_contents($tmp_file, $fax_pdf);
                    echo $tmp_file;
                    exit();
                } else {
                    if (!empty($archive_name) && sizeof($staged_docs) > 0) {
                        $rtn = zip_content(basename($fn), $archive_name, $pdf->Output($fn, 'S'));
                        header('Content-Description: File Transfer');
                        header('Content-Transfer-Encoding: binary');
                        header('Expires: 0');
                        header("Cache-control: private");
                        header('Cache-Control: must-revalidate, post-check=0, pre-check=0');
                        header("Content-Type: application/zip; charset=utf-8");
                        header("Content-Length: " . filesize($archive_name));
                        header('Content-Disposition: attachment; filename="' . basename($archive_name) . '"');

                        ob_end_clean();
                        @readfile($archive_name) or error_log("Archive temp file not found: " . $archive_name);

                        unlink($archive_name);
                    } else {
                        $pdf->Output($fn, $GLOBALS['pdf_output']); // D = Download, I = Inline
                    }
                }
            } catch (MpdfException $exception) {
                die(text($exception));
            }
        } else {
            // This is the case of writing the PDF as a message to the CMS portal.
            $ptdata = getPatientData($pid, 'cmsportal_login');
            $contents = $pdf->Output('', true);
            echo "<html><head>\n";
            Header::setupHeader();
            echo "</head><body>\n";
            $result = cms_portal_call(array(
                'action' => 'putmessage',
                'user' => $ptdata['cmsportal_login'],
                'title' => xl('Your Clinical Report'),
                'message' => xl('Please see the attached PDF.'),
                'filename' => 'report.pdf',
                'mimetype' => 'application/pdf',
                'contents' => base64_encode($contents)
            ));
            if ($result['errmsg']) {
                die(text($result['errmsg']));
            }

            echo "<p>" . xlt('Report has been sent to the patient.') . "</p>\n";
            echo "</body></html>\n";
        }
        foreach ($tmp_files_remove as $tmp_file) {
            // Remove the tmp files that were created
            unlink($tmp_file);
        }
<<<<<<< HEAD
    } else { ?>
        <?php if (!$printable) { // Set up translated strings for use by interactive search ?>
    <script>
    var xl_string = <?php echo json_encode(array(
        'spcl_chars' => xla('Special characters are not allowed') . '.',
        'not_found'  => xla('No results found') . '.',
        'results'    => xla('Showing result'),
        'literal_of' => xla('of'),
    ));
                    ?>;
    </script>
    <script src="<?php echo $GLOBALS['web_root']?>/interface/patient_file/report/custom_report.js?v=<?php echo $v_js_includes; ?>"></script>
    <?php } ?>
=======

        echo "<p>" . xlt('Report has been sent to the patient.') . "</p>\n";
        echo "</body></html>\n";
    }
    foreach ($tmp_files_remove as $tmp_file) {
        // Remove the tmp files that were created
        unlink($tmp_file);
    }
} else {
    ?>
    <?php if (!$printable) { ?>
<script src="<?php echo $GLOBALS['web_root']?>/interface/patient_file/report/custom_report.js?v=<?php echo $v_js_includes; ?>"></script>
<?php } ?>
>>>>>>> 0bedb3d2
</body>
</html>
<?php } ?><|MERGE_RESOLUTION|>--- conflicted
+++ resolved
@@ -831,100 +831,77 @@
         </div>
 
     <?php
-    if ($PDF_OUTPUT) {
-        $content = getContent();
-        $ptd = report_basename($pid);
-        $fn = $ptd['base'] . ".pdf";
-        $pdf->SetTitle(ucfirst($ptd['fname']) . ' ' . $ptd['lname'] . ' ' . xl('Id') . ':' . $pid . ' ' . xl('Report'));
-        $isit_utf8 = preg_match('//u', $content); // quick check for invalid encoding
-        if (! $isit_utf8) {
-            if (function_exists('iconv')) { // if we can lets save the report
-                $content = iconv("UTF-8", "UTF-8//IGNORE", $content);
-            } else { // no sense going on.
-                $die_str = xlt("Failed UTF8 encoding check! Could not automatically fix.");
-                die($die_str);
+if ($PDF_OUTPUT) {
+    $content = getContent();
+    $ptd = report_basename($pid);
+    $fn = $ptd['base'] . ".pdf";
+    $pdf->SetTitle(ucfirst($ptd['fname']) . ' ' . $ptd['lname'] . ' ' . xl('Id') . ':' . $pid . ' ' . xl('Report'));
+    $isit_utf8 = preg_match('//u', $content); // quick check for invalid encoding
+    if (! $isit_utf8) {
+        if (function_exists('iconv')) { // if we can lets save the report
+            $content = iconv("UTF-8", "UTF-8//IGNORE", $content);
+        } else { // no sense going on.
+            $die_str = xlt("Failed UTF8 encoding check! Could not automatically fix.");
+            die($die_str);
+        }
+    }
+
+    try {
+        $pdf->writeHTML($content); // convert html
+    } catch (MpdfException $exception) {
+        die(text($exception));
+    }
+
+    if ($PDF_OUTPUT == 1) {
+        try {
+            if ($PDF_FAX === 1) {
+                $fax_pdf = $pdf->Output($fn, 'S');
+                $tmp_file = $GLOBALS['temporary_files_dir'] . '/' . $fn; // is deleted in sendFax...
+                file_put_contents($tmp_file, $fax_pdf);
+                echo $tmp_file;
+                exit();
+            } else {
+                if (!empty($archive_name) && sizeof($staged_docs) > 0) {
+                    $rtn = zip_content(basename($fn), $archive_name, $pdf->Output($fn, 'S'));
+                    header('Content-Description: File Transfer');
+                    header('Content-Transfer-Encoding: binary');
+                    header('Expires: 0');
+                    header("Cache-control: private");
+                    header('Cache-Control: must-revalidate, post-check=0, pre-check=0');
+                    header("Content-Type: application/zip; charset=utf-8");
+                    header("Content-Length: " . filesize($archive_name));
+                    header('Content-Disposition: attachment; filename="' . basename($archive_name) . '"');
+
+                    ob_end_clean();
+                    @readfile($archive_name) or error_log("Archive temp file not found: " . $archive_name);
+
+                    unlink($archive_name);
+                } else {
+                    $pdf->Output($fn, $GLOBALS['pdf_output']); // D = Download, I = Inline
+                }
             }
-        }
-
-        try {
-            $pdf->writeHTML($content); // convert html
         } catch (MpdfException $exception) {
             die(text($exception));
         }
-
-        if ($PDF_OUTPUT == 1) {
-            try {
-                if ($PDF_FAX === 1) {
-                    $fax_pdf = $pdf->Output($fn, 'S');
-                    $tmp_file = $GLOBALS['temporary_files_dir'] . '/' . $fn; // is deleted in sendFax...
-                    file_put_contents($tmp_file, $fax_pdf);
-                    echo $tmp_file;
-                    exit();
-                } else {
-                    if (!empty($archive_name) && sizeof($staged_docs) > 0) {
-                        $rtn = zip_content(basename($fn), $archive_name, $pdf->Output($fn, 'S'));
-                        header('Content-Description: File Transfer');
-                        header('Content-Transfer-Encoding: binary');
-                        header('Expires: 0');
-                        header("Cache-control: private");
-                        header('Cache-Control: must-revalidate, post-check=0, pre-check=0');
-                        header("Content-Type: application/zip; charset=utf-8");
-                        header("Content-Length: " . filesize($archive_name));
-                        header('Content-Disposition: attachment; filename="' . basename($archive_name) . '"');
-
-                        ob_end_clean();
-                        @readfile($archive_name) or error_log("Archive temp file not found: " . $archive_name);
-
-                        unlink($archive_name);
-                    } else {
-                        $pdf->Output($fn, $GLOBALS['pdf_output']); // D = Download, I = Inline
-                    }
-                }
-            } catch (MpdfException $exception) {
-                die(text($exception));
-            }
-        } else {
-            // This is the case of writing the PDF as a message to the CMS portal.
-            $ptdata = getPatientData($pid, 'cmsportal_login');
-            $contents = $pdf->Output('', true);
-            echo "<html><head>\n";
-            Header::setupHeader();
-            echo "</head><body>\n";
-            $result = cms_portal_call(array(
-                'action' => 'putmessage',
-                'user' => $ptdata['cmsportal_login'],
-                'title' => xl('Your Clinical Report'),
-                'message' => xl('Please see the attached PDF.'),
-                'filename' => 'report.pdf',
-                'mimetype' => 'application/pdf',
-                'contents' => base64_encode($contents)
-            ));
-            if ($result['errmsg']) {
-                die(text($result['errmsg']));
-            }
-
-            echo "<p>" . xlt('Report has been sent to the patient.') . "</p>\n";
-            echo "</body></html>\n";
+    } else {
+        // This is the case of writing the PDF as a message to the CMS portal.
+        $ptdata = getPatientData($pid, 'cmsportal_login');
+        $contents = $pdf->Output('', true);
+        echo "<html><head>\n";
+        Header::setupHeader();
+        echo "</head><body class='body_top'>\n";
+        $result = cms_portal_call(array(
+            'action' => 'putmessage',
+            'user' => $ptdata['cmsportal_login'],
+            'title' => xl('Your Clinical Report'),
+            'message' => xl('Please see the attached PDF.'),
+            'filename' => 'report.pdf',
+            'mimetype' => 'application/pdf',
+            'contents' => base64_encode($contents)
+        ));
+        if ($result['errmsg']) {
+            die(text($result['errmsg']));
         }
-        foreach ($tmp_files_remove as $tmp_file) {
-            // Remove the tmp files that were created
-            unlink($tmp_file);
-        }
-<<<<<<< HEAD
-    } else { ?>
-        <?php if (!$printable) { // Set up translated strings for use by interactive search ?>
-    <script>
-    var xl_string = <?php echo json_encode(array(
-        'spcl_chars' => xla('Special characters are not allowed') . '.',
-        'not_found'  => xla('No results found') . '.',
-        'results'    => xla('Showing result'),
-        'literal_of' => xla('of'),
-    ));
-                    ?>;
-    </script>
-    <script src="<?php echo $GLOBALS['web_root']?>/interface/patient_file/report/custom_report.js?v=<?php echo $v_js_includes; ?>"></script>
-    <?php } ?>
-=======
 
         echo "<p>" . xlt('Report has been sent to the patient.') . "</p>\n";
         echo "</body></html>\n";
@@ -938,7 +915,6 @@
     <?php if (!$printable) { ?>
 <script src="<?php echo $GLOBALS['web_root']?>/interface/patient_file/report/custom_report.js?v=<?php echo $v_js_includes; ?>"></script>
 <?php } ?>
->>>>>>> 0bedb3d2
 </body>
 </html>
 <?php } ?>