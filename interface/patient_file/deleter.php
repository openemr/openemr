<?php

/**
 * delete tool, for logging and removing patient data.
 *
 * Called from many different pages.
 *
 * @package   OpenEMR
 * @link      http://www.open-emr.org
 * @author    Rod Roark <rod@sunsetsystems.com>
 * @author    Roberto Vasquez <robertogagliotta@gmail.com>
 * @author    Brady Miller <brady.g.miller@gmail.com>
 * @copyright Copyright (c) 2005-2020 Rod Roark <rod@sunsetsystems.com>
 * @copyright Copyright (c) 2015 Roberto Vasquez <robertogagliotta@gmail.com>
 * @copyright Copyright (c) 2018 Brady Miller <brady.g.miller@gmail.com>
 * @license   https://github.com/openemr/openemr/blob/master/LICENSE GNU General Public License 3
 */

require_once('../globals.php');

use OpenEMR\Billing\BillingUtilities;
use OpenEMR\Common\Acl\AclMain;
use OpenEMR\Common\Csrf\CsrfUtils;
use OpenEMR\Common\Logging\EventAuditLogger;
use OpenEMR\Core\Header;

if (!empty($_GET)) {
    if (!CsrfUtils::verifyCsrfToken($_GET["csrf_token_form"])) {
        CsrfUtils::csrfNotVerified();
    }
}

$patient     = $_REQUEST['patient'];
$encounterid = $_REQUEST['encounterid'];
$formid      = $_REQUEST['formid'];
$issue       = $_REQUEST['issue'];
$document    = $_REQUEST['document'];
$payment     = $_REQUEST['payment'];
$billing     = $_REQUEST['billing'];
$transaction = $_REQUEST['transaction'];

$info_msg = "";

// Delete rows, with logging, for the specified table using the
// specified WHERE clause.
//
function row_delete($table, $where)
{
    $tres = sqlStatement("SELECT * FROM " . escape_table_name($table) . " WHERE $where");
    $count = 0;
    while ($trow = sqlFetchArray($tres)) {
        $logstring = "";
        foreach ($trow as $key => $value) {
            if (! $value || $value == '0000-00-00 00:00:00') {
                continue;
            }

            if ($logstring) {
                $logstring .= " ";
            }

            $logstring .= $key . "= '" . $value . "' ";
        }

        EventAuditLogger::instance()->newEvent("delete", $_SESSION['authUser'], $_SESSION['authProvider'], 1, "$table: $logstring");
        ++$count;
    }

    if ($count) {
        $query = "DELETE FROM " . escape_table_name($table) . " WHERE $where";
        if (!$GLOBALS['sql_string_no_show_screen']) {
            echo text($query) . "<br />\n";
        }

        sqlStatement($query);
    }
}

// Deactivate rows, with logging, for the specified table using the
// specified SET and WHERE clauses.
//
function row_modify($table, $set, $where)
{
    if (sqlQuery("SELECT * FROM " . escape_table_name($table) . " WHERE $where")) {
        EventAuditLogger::instance()->newEvent("deactivate", $_SESSION['authUser'], $_SESSION['authProvider'], 1, "$table: $where");
        $query = "UPDATE " . escape_table_name($table) . " SET $set WHERE $where";
        if (!$GLOBALS['sql_string_no_show_screen']) {
            echo text($query) . "<br />\n";
        }

        sqlStatement($query);
    }
}

// We use this to put dashes, colons, etc. back into a timestamp.
//
function decorateString($fmt, $str)
{
    $res = '';
    while ($fmt) {
        $fc = substr($fmt, 0, 1);
        $fmt = substr($fmt, 1);
        if ($fc == '.') {
            $res .= substr($str, 0, 1);
            $str = substr($str, 1);
        } else {
            $res .= $fc;
        }
    }

    return $res;
}

// Delete and undo product sales for a given patient or visit.
// This is special because it has to replace the inventory.
//
function delete_drug_sales($patient_id, $encounter_id = 0)
{
    $where = $encounter_id ? "ds.encounter = '" . add_escape_custom($encounter_id) . "'" :
    "ds.pid = '" . add_escape_custom($patient_id) . "' AND ds.encounter != 0";
    sqlStatement("UPDATE drug_sales AS ds, drug_inventory AS di " .
    "SET di.on_hand = di.on_hand + ds.quantity " .
    "WHERE $where AND di.inventory_id = ds.inventory_id");
    if ($encounter_id) {
        row_delete("drug_sales", "encounter = '" . add_escape_custom($encounter_id) . "'");
    } else {
        row_delete("drug_sales", "pid = '" . add_escape_custom($patient_id) . "'");
    }
}

// Delete a form's data that is specific to that form.
//
function form_delete($formdir, $formid, $patient_id, $encounter_id)
{
    $formdir = ($formdir == 'newpatient') ? 'encounter' : $formdir;
    $formdir = ($formdir == 'newGroupEncounter') ? 'groups_encounter' : $formdir;
    if (substr($formdir, 0, 3) == 'LBF') {
        row_delete("lbf_data", "form_id = '" . add_escape_custom($formid) . "'");
        // Delete the visit's "source=visit" attributes that are not used by any other form.
        $where = "pid = '" . add_escape_custom($patient_id) . "' AND encounter = '" .
          add_escape_custom($encounter_id) . "' AND field_id NOT IN (" .
          "SELECT lo.field_id FROM forms AS f, layout_options AS lo WHERE " .
          "f.pid = '" . add_escape_custom($patient_id) . "' AND f.encounter = '" .
          add_escape_custom($encounter_id) . "' AND f.formdir LIKE 'LBF%' AND " .
          "f.deleted = 0 AND f.form_id != '" . add_escape_custom($formid) . "' AND " .
          "lo.form_id = f.formdir AND lo.source = 'E' AND lo.uor > 0)";
        // echo "<!-- $where -->\n"; // debugging
        row_delete("shared_attributes", $where);
    } elseif ($formdir == 'procedure_order') {
        $tres = sqlStatement("SELECT procedure_report_id FROM procedure_report " .
        "WHERE procedure_order_id = ?", array($formid));
        while ($trow = sqlFetchArray($tres)) {
            $reportid = 0 + $trow['procedure_report_id'];
            row_delete("procedure_result", "procedure_report_id = '" . add_escape_custom($reportid) . "'");
        }

        row_delete("procedure_report", "procedure_order_id = '" . add_escape_custom($formid) . "'");
        row_delete("procedure_order_code", "procedure_order_id = '" . add_escape_custom($formid) . "'");
        row_delete("procedure_order", "procedure_order_id = '" . add_escape_custom($formid) . "'");
    } elseif ($formdir == 'physical_exam') {
        row_delete("form_$formdir", "forms_id = '" . add_escape_custom($formid) . "'");
    } elseif ($formdir == 'eye_mag') {
        $tables = array('form_eye_base','form_eye_hpi','form_eye_ros','form_eye_vitals',
            'form_eye_acuity','form_eye_refraction','form_eye_biometrics',
            'form_eye_external', 'form_eye_antseg','form_eye_postseg',
            'form_eye_neuro','form_eye_locking','form_eye_mag_orders');
        foreach ($tables as $table_name) {
            row_delete($table_name, "id = '" . add_escape_custom($formid) . "'");
        }
        row_delete("form_eye_mag_impplan", "form_id = '" . add_escape_custom($formid) . "'");
        row_delete("form_eye_mag_wearing", "FORM_ID = '" . add_escape_custom($formid) . "'");
    } else {
        row_delete("form_$formdir", "id = '" . add_escape_custom($formid) . "'");
    }
}

// Delete a specified document including its associated relations and file.
//
function delete_document($document)
{
    $trow = sqlQuery("SELECT url, thumb_url, storagemethod, couch_docid, couch_revid FROM documents WHERE id = ?", array($document));
    $url = $trow['url'];
    $thumb_url = $trow['thumb_url'];
    row_delete("categories_to_documents", "document_id = '" . add_escape_custom($document) . "'");
    row_delete("documents", "id = '" . add_escape_custom($document) . "'");
    row_delete("gprelations", "type1 = 1 AND id1 = '" . add_escape_custom($document) . "'");

    switch ((int)$trow['storagemethod']) {
        //for hard disk store
        case 0:
            @unlink(substr($url, 7));

            if (!is_null($thumb_url)) {
                @unlink(substr($thumb_url, 7));
            }
            break;
        //for CouchDB store
        case 1:
            $couchDB = new CouchDB();
            $couchDB->DeleteDoc($trow['couch_docid'], $trow['couch_revid']);
            break;
    }
}
?>
<html>
<head>
    <?php Header::setupHeader('opener'); ?>
<title><?php echo xlt('Delete Patient, Encounter, Form, Issue, Document, Payment, Billing or Transaction'); ?></title>

<script>
function submit_form() {
    top.restoreSession();
    document.deletefrm.submit();
}
// Javascript function for closing the popup
function popup_close() {
    dlgclose();
}
</script>
</head>

<body>
    <div class="container mt-3">
<<<<<<< HEAD
=======

>>>>>>> 0bedb3d2
        <?php
        // If the delete is confirmed...
        //
        if ($_POST['form_submit']) {
            if (!CsrfUtils::verifyCsrfToken($_POST["csrf_token_form"])) {
                CsrfUtils::csrfNotVerified();
            }

            if ($patient) {
                if (!AclMain::aclCheckCore('admin', 'super') || !$GLOBALS['allow_pat_delete']) {
                    die(xlt("Not authorized!"));
                }

                row_modify("billing", "activity = 0", "pid = '" . add_escape_custom($patient) . "'");
                row_modify("pnotes", "deleted = 1", "pid = '" . add_escape_custom($patient) . "'");
<<<<<<< HEAD
                // row_modify("prescriptions" , "active = 0"  , "patient_id = '$patient'");
=======
>>>>>>> 0bedb3d2
                row_delete("prescriptions", "patient_id = '" . add_escape_custom($patient) . "'");
                row_delete("claims", "patient_id = '" . add_escape_custom($patient) . "'");
                delete_drug_sales($patient);
                row_delete("payments", "pid = '" . add_escape_custom($patient) . "'");
                row_modify("ar_activity", "deleted = NOW()", "pid = '" . add_escape_custom($patient) . "' AND deleted IS NULL");
                row_delete("openemr_postcalendar_events", "pc_pid = '" . add_escape_custom($patient) . "'");
                row_delete("immunizations", "patient_id = '" . add_escape_custom($patient) . "'");
                row_delete("issue_encounter", "pid = '" . add_escape_custom($patient) . "'");
                row_delete("lists", "pid = '" . add_escape_custom($patient) . "'");
                row_delete("transactions", "pid = '" . add_escape_custom($patient) . "'");
                row_delete("employer_data", "pid = '" . add_escape_custom($patient) . "'");
                row_delete("history_data", "pid = '" . add_escape_custom($patient) . "'");
                row_delete("insurance_data", "pid = '" . add_escape_custom($patient) . "'");

                $res = sqlStatement("SELECT * FROM forms WHERE pid = ?", array($patient));
                while ($row = sqlFetchArray($res)) {
                    form_delete($row['formdir'], $row['form_id'], $row['pid'], $row['encounter']);
                }

                row_delete("forms", "pid = '" . add_escape_custom($patient) . "'");

                // Delete all documents for the patient.
                $res = sqlStatement("SELECT id FROM documents WHERE foreign_id = ?", array($patient));
                while ($row = sqlFetchArray($res)) {
                    delete_document($row['id']);
                }

                row_delete("patient_data", "pid = '" . add_escape_custom($patient) . "'");
            } elseif ($encounterid) {
                if (!AclMain::aclCheckCore('admin', 'super')) {
                    die("Not authorized!");
                }

                row_modify("billing", "activity = 0", "encounter = '" . add_escape_custom($encounterid) . "'");
                delete_drug_sales(0, $encounterid);
                row_modify("ar_activity", "deleted = NOW()", "encounter = '" . add_escape_custom($encounterid) . "' AND deleted IS NULL");
                row_delete("claims", "encounter_id = '" . add_escape_custom($encounterid) . "'");
                row_delete("issue_encounter", "encounter = '" . add_escape_custom($encounterid) . "'");
                $res = sqlStatement("SELECT * FROM forms WHERE encounter = ?", array($encounterid));
                while ($row = sqlFetchArray($res)) {
                    form_delete($row['formdir'], $row['form_id'], $row['pid'], $row['encounter']);
                }

                row_delete("forms", "encounter = '" . add_escape_custom($encounterid) . "'");
            } elseif ($formid) {
                if (!AclMain::aclCheckCore('admin', 'super')) {
                    die("Not authorized!");
                }

                $row = sqlQuery("SELECT * FROM forms WHERE id = ?", array($formid));
                $formdir = $row['formdir'];
                if (! $formdir) {
                    die("There is no form with id '" . text($formid) . "'");
                }
                form_delete($formdir, $row['form_id'], $row['pid'], $row['encounter']);
                row_delete("forms", "id = '" . add_escape_custom($formid) . "'");
            } elseif ($issue) {
                if (!AclMain::aclCheckCore('admin', 'super')) {
                    die("Not authorized!");
                }

                row_delete("issue_encounter", "list_id = '" . add_escape_custom($issue) . "'");
                row_delete("lists", "id = '" . add_escape_custom($issue) . "'");
            } elseif ($document) {
                if (!AclMain::aclCheckCore('patients', 'docs_rm')) {
                    die("Not authorized!");
                }

                delete_document($document);
            } elseif ($payment) {
                if (!AclMain::aclCheckCore('admin', 'super')) {
                    // allow biller to delete misapplied payments
                    if (!AclMain::aclCheckCore('acct', 'bill')) {
                        die("Not authorized!");
                    }
                }

                list($patient_id, $timestamp, $ref_id) = explode(".", $payment);
                // if (empty($ref_id)) $ref_id = -1;
                $timestamp = decorateString('....-..-.. ..:..:..', $timestamp);
                $payres = sqlStatement("SELECT * FROM payments WHERE " .
                "pid = ? AND dtime = ?", array($patient_id, $timestamp));
                while ($payrow = sqlFetchArray($payres)) {
                    if ($payrow['encounter']) {
                        $ref_id = -1;
                        // The session ID passed in is useless. Look for the most recent
                        // patient payment session with pay total matching pay amount and with
                        // no adjustments. The resulting session ID may be 0 (no session) which
                        // is why we start with -1.
                        $tpmt = $payrow['amount1'] + $payrow['amount2'];
                        $seres = sqlStatement("SELECT " .
                        "SUM(pay_amount) AS pay_amount, session_id " .
                        "FROM ar_activity WHERE " .
                        "pid = ? AND " .
                        "encounter = ? AND " .
                        "deleted IS NULL AND " .
                        "payer_type = 0 AND " .
                        "adj_amount = 0.00 " .
                        "GROUP BY session_id ORDER BY session_id DESC", array($patient_id, $payrow['encounter']));
                        while ($serow = sqlFetchArray($seres)) {
                            if (sprintf("%01.2f", $serow['adj_amount']) != 0.00) {
                                continue;
                            }

                            if (sprintf("%01.2f", $serow['pay_amount'] - $tpmt) == 0.00) {
                                $ref_id = $serow['session_id'];
                                break;
                            }
                        }

                        if ($ref_id == -1) {
                                die(xlt('Unable to match this payment in ar_activity') . ": " . text($tpmt));
                        }

                        // Delete the payment.
                        row_modify(
                            "ar_activity",
                            "deleted = NOW()",
                            "pid = '" . add_escape_custom($patient_id) . "' AND " .
                            "encounter = '" . add_escape_custom($payrow['encounter']) . "' AND " .
                            "deleted IS NULL AND " .
                            "payer_type = 0 AND " .
                            "pay_amount != 0.00 AND " .
                            "adj_amount = 0.00 AND " .
                            "session_id = '" . add_escape_custom($ref_id) . "'"
                        );
                        if ($ref_id) {
                            row_delete(
                                "ar_session",
                                "patient_id = '" . add_escape_custom($patient_id) . "' AND " .
                                "session_id = '" . add_escape_custom($ref_id) . "'"
                            );
                        }
                    } else {
                        // Encounter is 0! Seems this happens for pre-payments.
                        $tpmt = sprintf("%01.2f", $payrow['amount1'] + $payrow['amount2']);
                        // Patched out 09/06/17- If this is prepayment can't see need for ar_activity when prepayments not stored there? In this case passed in session id is valid.
                        // Was causing delete of wrong prepayment session in the case of delete from checkout undo and/or front receipt delete if payment happens to be same
                        // amount of a previous prepayment. Much tested but look here if problems in postings.
                        //
                        /* row_delete("ar_session",
                        "patient_id = ' " . add_escape_custom($patient_id) . " ' AND " .
                        "payer_id = 0 AND " .
                        "reference = '" . add_escape_custom($payrow['source']) . "' AND " .
                        "pay_total = '" . add_escape_custom($tpmt) . "' AND " .
                        "(SELECT COUNT(*) FROM ar_activity where ar_activity.session_id = ar_session.session_id) = 0 " .
                        "ORDER BY session_id DESC LIMIT 1"); */

                        row_delete("ar_session", "session_id = '" . add_escape_custom($ref_id) . "'");
                    }

                    row_delete("payments", "id = '" . add_escape_custom($payrow['id']) . "'");
                }
            } elseif ($billing) {
                if (!AclMain::aclCheckCore('acct', 'disc')) {
                    die("Not authorized!");
                }

                list($patient_id, $encounter_id) = explode(".", $billing);

                row_modify(
                    "ar_activity",
                    "deleted = NOW()",
                    "pid = '" . add_escape_custom($patient_id) . "' AND encounter = '" .
                    add_escape_custom($encounter_id) . "' AND deleted IS NULL"
                );

                // Looks like this deletes all ar_session rows that have no matching ar_activity rows.
                sqlStatement(
                    "DELETE ar_session FROM ar_session LEFT JOIN " .
                    "ar_activity ON ar_session.session_id = ar_activity.session_id AND ar_activity.deleted IS NULL " .
                    "WHERE ar_activity.session_id IS NULL"
                );

                row_modify(
                    "billing",
                    "activity = 0",
                    "pid = '" . add_escape_custom($patient_id) . "'  AND " .
                    "encounter = '" . add_escape_custom($encounter_id) . "' AND " .
                    "code_type = 'COPAY' AND " .
                    "activity = 1"
                );
                sqlStatement("UPDATE form_encounter SET last_level_billed = 0, " .
                "last_level_closed = 0, stmt_count = 0, last_stmt_date = NULL " .
                "WHERE pid = ? AND encounter = ?", array($patient_id, $encounter_id));
                sqlStatement("UPDATE drug_sales SET billed = 0 WHERE " .
                "pid = ? AND encounter = ?", array($patient_id, $encounter_id));
                BillingUtilities::updateClaim(true, $patient_id, $encounter_id, -1, -1, 1, 0, ''); // clears for rebilling
            } elseif ($transaction) {
                if (!AclMain::aclCheckCore('admin', 'super')) {
                    die("Not authorized!");
                }

                row_delete("transactions", "id = '" . add_escape_custom($transaction) . "'");
            } else {
                die("Nothing was recognized to delete!");
            }

            if (! $info_msg) {
                $info_msg = xl('Delete successful.');
            }

        // Close this window and tell our opener that it's done.
        // Not sure yet if the callback can be used universally.
            echo "<script>\n";
            if (!$encounterid) {
                if ($info_msg) {
                    echo " alert(" . json_encode($info_msg) . ");\n";
                }
                echo " dlgclose('imdeleted',false);\n";
            } else {
                if ($GLOBALS['sql_string_no_show_screen']) {
                    echo " dlgclose('imdeleted', " . js_escape($encounterid) . ");\n";
                } else { // this allows dialog to stay open then close with button or X.
                    echo " opener.dlgSetCallBack('imdeleted', " . js_escape($encounterid) . ");\n";
                }
            }
            echo "</script></body></html>\n";
            exit();
        }
        ?>

        <form method='post' name="deletefrm" action='deleter.php?patient=<?php echo attr_url($patient) ?>&encounterid=<?php echo attr_url($encounterid) ?>&formid=<?php echo attr_url($formid) ?>&issue=<?php echo attr_url($issue) ?>&document=<?php echo attr_url($document) ?>&payment=<?php echo attr_url($payment) ?>&billing=<?php echo attr_url($billing) ?>&transaction=<?php echo attr_url($transaction); ?>&csrf_token_form=<?php echo attr_url(CsrfUtils::collectCsrfToken()); ?>' onsubmit="javascript:alert('1');document.deleform.submit();">
            <input type="hidden" name="csrf_token_form" value="<?php echo attr(CsrfUtils::collectCsrfToken()); ?>" />
            <p><?php echo xlt('Do you really want to delete'); ?>
<<<<<<< HEAD
                <span class="font-weight-bold">
                    <?php
                    if ($patient) {
                        echo xlt('patient') . " " . text($patient);
                    } elseif ($encounterid) {
                        echo xlt('encounter') . " " . text($encounterid);
                    } elseif ($formid) {
                        echo xlt('form') . " " . text($formid);
                    } elseif ($issue) {
                        echo xlt('issue') . " " . text($issue);
                    } elseif ($document) {
                        echo xlt('document') . " " . text($document);
                    } elseif ($payment) {
                        echo xlt('payment') . " " . text($payment);
                    } elseif ($billing) {
                        echo xlt('invoice') . " " . text($billing);
                    } elseif ($transaction) {
                        echo xlt('transaction') . " " . text($transaction);
                    }
                    ?>
                </span>
                <?php echo xlt('and all subordinate data? This action will be logged'); ?>!
            </p>
            <div class="btn-group">
                <a href="#" onclick="submit_form()" class="btn btn-sm btn-delete btn-danger"><?php echo xlt('Yes, Delete and Log'); ?></a>
                <a href='#' class="btn btn-sm btn-secondary btn-cancel" onclick="popup_close();"><?php echo xlt('No, Cancel');?></a>
=======
            <?php
            if ($patient) {
                echo xlt('patient') . " " . text($patient);
            } elseif ($encounterid) {
                echo xlt('encounter') . " " . text($encounterid);
            } elseif ($formid) {
                echo xlt('form') . " " . text($formid);
            } elseif ($issue) {
                echo xlt('issue') . " " . text($issue);
            } elseif ($document) {
                echo xlt('document') . " " . text($document);
            } elseif ($payment) {
                echo xlt('payment') . " " . text($payment);
            } elseif ($billing) {
                echo xlt('invoice') . " " . text($billing);
            } elseif ($transaction) {
                echo xlt('transaction') . " " . text($transaction);
            }
            ?> <?php echo xlt('and all subordinate data? This action will be logged'); ?>!</p>
            <div class="btn-group">
                <a href="#" onclick="submit_form()" class="btn btn-danger btn-sm btn-delete"><?php echo xlt('Yes, Delete and Log'); ?></a>
                <a href='#' class="btn btn-secondary btn-sm btn-cancel" onclick="popup_close();"><?php echo xlt('No, Cancel');?></a>
>>>>>>> 0bedb3d2
            </div>
            <input type='hidden' name='form_submit' value='Yes, Delete and Log'/>
        </form>
    </div>
</body>
</html><|MERGE_RESOLUTION|>--- conflicted
+++ resolved
@@ -221,10 +221,6 @@
 
 <body>
     <div class="container mt-3">
-<<<<<<< HEAD
-=======
-
->>>>>>> 0bedb3d2
         <?php
         // If the delete is confirmed...
         //
@@ -240,10 +236,7 @@
 
                 row_modify("billing", "activity = 0", "pid = '" . add_escape_custom($patient) . "'");
                 row_modify("pnotes", "deleted = 1", "pid = '" . add_escape_custom($patient) . "'");
-<<<<<<< HEAD
-                // row_modify("prescriptions" , "active = 0"  , "patient_id = '$patient'");
-=======
->>>>>>> 0bedb3d2
+
                 row_delete("prescriptions", "patient_id = '" . add_escape_custom($patient) . "'");
                 row_delete("claims", "patient_id = '" . add_escape_custom($patient) . "'");
                 delete_drug_sales($patient);
@@ -469,7 +462,6 @@
         <form method='post' name="deletefrm" action='deleter.php?patient=<?php echo attr_url($patient) ?>&encounterid=<?php echo attr_url($encounterid) ?>&formid=<?php echo attr_url($formid) ?>&issue=<?php echo attr_url($issue) ?>&document=<?php echo attr_url($document) ?>&payment=<?php echo attr_url($payment) ?>&billing=<?php echo attr_url($billing) ?>&transaction=<?php echo attr_url($transaction); ?>&csrf_token_form=<?php echo attr_url(CsrfUtils::collectCsrfToken()); ?>' onsubmit="javascript:alert('1');document.deleform.submit();">
             <input type="hidden" name="csrf_token_form" value="<?php echo attr(CsrfUtils::collectCsrfToken()); ?>" />
             <p><?php echo xlt('Do you really want to delete'); ?>
-<<<<<<< HEAD
                 <span class="font-weight-bold">
                     <?php
                     if ($patient) {
@@ -496,30 +488,6 @@
             <div class="btn-group">
                 <a href="#" onclick="submit_form()" class="btn btn-sm btn-delete btn-danger"><?php echo xlt('Yes, Delete and Log'); ?></a>
                 <a href='#' class="btn btn-sm btn-secondary btn-cancel" onclick="popup_close();"><?php echo xlt('No, Cancel');?></a>
-=======
-            <?php
-            if ($patient) {
-                echo xlt('patient') . " " . text($patient);
-            } elseif ($encounterid) {
-                echo xlt('encounter') . " " . text($encounterid);
-            } elseif ($formid) {
-                echo xlt('form') . " " . text($formid);
-            } elseif ($issue) {
-                echo xlt('issue') . " " . text($issue);
-            } elseif ($document) {
-                echo xlt('document') . " " . text($document);
-            } elseif ($payment) {
-                echo xlt('payment') . " " . text($payment);
-            } elseif ($billing) {
-                echo xlt('invoice') . " " . text($billing);
-            } elseif ($transaction) {
-                echo xlt('transaction') . " " . text($transaction);
-            }
-            ?> <?php echo xlt('and all subordinate data? This action will be logged'); ?>!</p>
-            <div class="btn-group">
-                <a href="#" onclick="submit_form()" class="btn btn-danger btn-sm btn-delete"><?php echo xlt('Yes, Delete and Log'); ?></a>
-                <a href='#' class="btn btn-secondary btn-sm btn-cancel" onclick="popup_close();"><?php echo xlt('No, Cancel');?></a>
->>>>>>> 0bedb3d2
             </div>
             <input type='hidden' name='form_submit' value='Yes, Delete and Log'/>
         </form>
