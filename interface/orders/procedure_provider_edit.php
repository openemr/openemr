--- conflicted
+++ resolved
@@ -434,15 +434,9 @@
                    <div class="mt-3">
                     <div class="form-group clearfix" id="button-container">
                         <div class="col-sm-12 text-left position-override">
-<<<<<<< HEAD
-                            <div class="btn-group btn-group-pinch" role="group">
-                                <button type='submit' name='form_save' class="btn btn-primary btn-save"  value='<?php echo xla('Save'); ?>'><?php echo xlt('Save'); ?></button>
-                                <button type="button" class="btn btn-secondary btn-cancel btn-separate-left" onclick='window.close()';><?php echo xlt('Cancel');?></button>
-=======
                             <div class="btn-group" role="group">
                                 <button type='submit' name='form_save'  class="btn btn-primary btn-save"  value='<?php echo xla('Save'); ?>'><?php echo xlt('Save'); ?></button>
                                 <button type="button" class="btn btn-secondary btn-cancel" onclick='window.close()';><?php echo xlt('Cancel');?></button>
->>>>>>> 906003db
                                 <?php if ($ppid) { ?>
                                     <button type='submit' name='form_delete' class="btn btn-danger btn-cancel btn-delete" value='<?php echo xla('Delete'); ?>'><?php echo xlt('Delete'); ?></button>
                                 <?php } ?>
