<?php
/**
* Upgrade script for access controls.
*
* This script will update the phpGACL database, which include
* Access Control Objects(ACO), Groups(ARO), and Access Control
* Lists(ACL) to the most recent version.
* It will display whether each update already exist
* or if it was updated succesfully.
* To avoid reversing customizations, upgrade is done in versions,
* which are recorded in the database. To add another version of
* changes, use the following template:
* <pre>// Upgrade for acl_version <acl_version_here>
* $upgrade_acl = <acl_version_here>;
* if ($acl_version < $upgrade_acl) {
*   echo "<B>UPGRADING ACCESS CONTROLS TO VERSION ".$upgrade_acl.":</B></BR>";
*
*   //Collect the ACL ID numbers.
*   echo "<B>Checking to ensure all the proper ACL(access control list) are present:</B></BR>";
*
*   //Add new object Sections
*   echo "<BR/><B>Adding new object sections</B><BR/>";
*
*   //Add new Objects
*   echo "<BR/><B>Adding new objects</B><BR/>";
*
*   //Update already existing Objects
*   echo "<BR/><B>Upgrading objects</B><BR/>";
*
*   //Add new ACLs here (will return the ACL ID of newly created or already existant ACL)
*   // (will also place in the appropriate group and CREATE a new group if needed)
*   echo "<BR/><B>Adding ACLs(Access Control Lists) and groups</B><BR/>";
*
*   //Update the ACLs
*   echo "<BR/><B>Updating the ACLs(Access Control Lists)</B><BR/>";
*
*   //DONE with upgrading to this version
*   $acl_version = $upgrade_acl;
* }
* </pre>
*
* Updates included:
*  <pre>---VERSION 1 ACL---
*   2.8.2
*     Section "sensitivities" (Sensitivities):
*       ADD  normal   Normal              (Administrators, Physicians, Clinicians(addonly))
*       ADD  high     High                (Administrators, Physicians)
*     Section "admin"         (Administration):
*       ADD  super    Superuser           (Adminstrators)
*   2.8.4
*     Section "admin"         (Administration):
*       ADD  drugs    Pharmacy Dispensary (Administrators, Physicians, Clinicians(write))
*       ADD  acl      ACL Administration (Administrators)
*     Section "sensitivities" (Sensitivities):
*       EDIT high     High               (ensure the order variable is '20')
*     Section "acct"          (Accounting):
*       ADD  disc     Price Discounting (Administrators, Physicians, Accounting(write))
*   3.0.2
*     ADD Section "lists" (Lists):
*       ADD  default   Default List (write,addonly optional)  (Administrators)
*       ADD  state     State List (write,addonly optional)  (Administrators)
*       ADD  country   Country List (write,addonly optional)  (Administrators)
*       ADD  language  Language List (write,addonly optional)  (Administrators)
*       ADD  ethrace   Ethnicity-Race List (write,addonly optional)  (Administrators)
*     ADD Section "placeholder" (Placeholder):
*       ADD  filler    Placeholder (Maintains empty ACLs)
*     ACL/Group  doc   addonly  "Physicians"   (filler aco)
*     ACL/Group  front addonly  "Front Office" (filler aco)
*     ACL/Group  back  addonly  "Accounting"   (filler aco)
*   3.3.0
*     Section "patients" (Patients):
*       ADD  sign  Sign Lab Results (Physicians)
*     ACL/Group  breakglass  write  "Emergency Login"  (added all aco's to it)
*   4.1.0
*     Section "nationnotes" (Nation Notes)
*       ADD  nn_configure  Nation Notes Configure  (Administrators, Emergency Login)
*     Section "patientportal" (Patient Portal)
*       ADD  portal    Patient Portal     (Administrators, Emergency Login)
*   4.1.1
*     ACL/Group  doc   wsome  "Physicians"   (filler aco)
*     ACL/Group  clin  wsome  "Clinicians"   (filler aco)
*     ACL/Group  front wsome  "Front Office" (filler aco)
*     ACL/Group  back  wsome  "Accounting"   (filler aco)
*     ACL/Group  doc   view   "Physicians"   (filler aco)
*     ACL/Group  clin  view   "Clinicians"   (filler aco)
*     ACL/Group  front view   "Front Office" (filler aco)
*     ACL/Group  back  view   "Accounting"   (filler aco)
*   4.1.3
*     Section "menus" (Menus)
*       ADD modle Module (Administrators, Emergency Login)
*   5.0.1
*     Section "patients" (Patients):
*       ADD  reminder    Patient Reminders         (Physicians)
*       ADD  alert       Clinical Reminders/Alerts (Physicians)
*       ADD  disclosure  Disclosures               (Physicians)
*       ADD  rx          Prescriptions             (Physicians)
*       ADD  amendment   Amendments                (Physicians)
*       ADD  lab         Lab Results               (Physicians)
* </pre>
*
* Copyright (C) 2012 Brady Miller <brady.g.miller@gmail.com>
*
* LICENSE: This program is free software; you can redistribute it and/or
* modify it under the terms of the GNU General Public License
* as published by the Free Software Foundation; either version 2
* of the License, or (at your option) any later version.
* This program is distributed in the hope that it will be useful,
* but WITHOUT ANY WARRANTY; without even the implied warranty of
* MERCHANTABILITY or FITNESS FOR A PARTICULAR PURPOSE.  See the
* GNU General Public License for more details.
* You should have received a copy of the GNU General Public License
* along with this program.  If not, see <http://opensource.org/licenses/gpl-license.php>.
*
* @package   OpenEMR
* @author    Brady Miller <brady.g.miller@gmail.com>
* @link      http://www.open-emr.org
*/

// Checks if the server's PHP version is compatible with OpenEMR:
require_once(dirname(__FILE__) . "/common/compatibility/Checker.php");

$response = Checker::checkPhpVersion();
if ($response !== true) {
  die($response);
}

$ignoreAuth = true; // no login required

require_once('interface/globals.php');
require_once("$srcdir/acl_upgrade_fx.php");

//Ensure that phpGACL has been installed
include_once('library/acl.inc');
if (isset ($phpgacl_location)) {
	include_once("$phpgacl_location/gacl_api.class.php");
	$gacl = new gacl_api();
}
else {
	die("You must first set up library/acl.inc to use phpGACL!");
}

$acl_version = get_acl_version();
if (empty($acl_version)) {
$acl_version = 0;
}

// Upgrade for acl_version 1
$upgrade_acl = 1;
if ($acl_version < $upgrade_acl) {
  echo "<B>UPGRADING ACCESS CONTROLS TO VERSION ".$upgrade_acl.":</B></BR>";

  //Collect the ACL ID numbers.
  echo "<B>Checking to ensure all the proper ACL(access control list) are present:</B></BR>";
  //Get Administrator ACL ID number
  $admin_write = getAclIdNumber('Administrators', 'write');
  //Get Doctor ACL ID Number
  $doc_write = getAclIdNumber('Physicians', 'write');
  //Get Clinician ACL with write access ID number
  $clin_write = getAclIdNumber('Clinicians', 'write');
  //Get Clinician ACL with addonly access ID number
  $clin_addonly = getAclIdNumber('Clinicians', 'addonly');
  //Get Receptionist ACL ID number
  $front_write = getAclIdNumber('Front Office', 'write');
  //Get Accountant ACL ID number
  $back_write = getAclIdNumber('Accounting', 'write');

  //Add new object Sections
  echo "<BR/><B>Adding new object sections</B><BR/>";
  //Add 'Sensitivities' object section (added in 2.8.2)
  addObjectSectionAcl('sensitivities', 'Sensitivities');
  //Add 'Lists' object section (added in 3.0.2)
  addObjectSectionAcl('lists', 'Lists');
  //Add 'Placeholder' object section (added in 3.0.2)
  addObjectSectionAcl('placeholder', 'Placeholder');
  //Add 'Nation Notes' object section (added in 4.1.0)
  addObjectSectionAcl('nationnotes','Nation Notes');
  //Add 'Patient Portal' object section (added in 4.1.0)
  addObjectSectionAcl('patientportal', 'Patient Portal');

  //Add new Objects
  echo "<BR/><B>Adding new objects</B><BR/>";
  //Add 'Normal' sensitivity object, order variable is default 10 (added in 2.8.2)
  addObjectAcl('sensitivities', 'Sensitivities', 'normal', 'Normal');
  //Add 'High' sensitivity object, order variable is set to 20 (added in 2.8.2)
  addObjectAclWithOrder('sensitivities', 'Sensitivities', 'high', 'High', 20);
  //Add 'Pharmacy Dispensary' object (added in 2.8.4)
  addObjectAcl('admin', 'Administration', 'drugs', 'Pharmacy Dispensary');
  //Add 'ACL Administration' object (added in 2.8.4)
  addObjectAcl('admin', 'Administration', 'acl', 'ACL Administration');
  //Add 'Price Discounting' object (added in 2.8.4)
  addObjectAcl('acct', 'Accounting', 'disc', 'Price Discounting');
  //Add 'Default List (write,addonly optional)' object (added in 3.0.2)
  addObjectAcl('lists', 'Lists', 'default', 'Default List (write,addonly optional)');
  //Add 'State List (write,addonly optional)' object (added in 3.0.2)
  addObjectAcl('lists', 'Lists', 'state', 'State List (write,addonly optional)');
  //Add 'Country List (write,addonly optional)' object (added in 3.0.2)
  addObjectAcl('lists', 'Lists', 'country', 'Country List (write,addonly optional)');
  //Add 'Language List (write,addonly optional)' object (added in 3.0.2)
  addObjectAcl('lists', 'Lists', 'language', 'Language List (write,addonly optional)');
  //Add 'Ethnicity-Race List (write,addonly optional)' object (added in 3.0.2)
  addObjectAcl('lists', 'Lists', 'ethrace', 'Ethnicity-Race List (write,addonly optional)');
  //Add 'Placeholder (Maintains empty ACLs)' object (added in 3.0.2)
  addObjectAcl('placeholder', 'Placeholder', 'filler', 'Placeholder (Maintains empty ACLs)');
  //Add 'Sign Lab Results (write,addonly optional)' object (added in 3.3.0)
  addObjectAcl('patients', 'Patients', 'sign', 'Sign Lab Results (write,addonly optional)');
  //Add 'nationnotes' object (added in 4.1.0)
  addObjectAcl('nationnotes', 'Nation Notes', 'nn_configure', 'Nation Notes Configure');
  //Add 'patientportal' object (added in 4.1.0)
  addObjectAcl('patientportal', 'Patient Portal', 'portal', 'Patient Portal');

  //Update already existing Objects
  echo "<BR/><B>Upgrading objects</B><BR/>";
  //Ensure that 'High' sensitivity object order variable is set to 20
  editObjectAcl('sensitivities', 'Sensitivities', 'high', 'High', 20);

  //Add new ACLs here (will return the ACL ID of newly created or already existant ACL)
  // (will also place in the appropriate group and CREATE a new group if needed)
  echo "<BR/><B>Adding ACLs(Access Control Lists) and groups</B><BR/>";
  //Add 'Physicians' ACL with 'addonly' and collect the ID number (added in 3.0.2)
  $doc_addonly = addNewACL('Physicians', 'doc', 'addonly', 'Things that physicians can read and enter but not modify');
  //Add 'Front Office' ACL with 'addonly' and collect the ID number (added in 3.0.2)
  $front_addonly = addNewACL('Front Office', 'front', 'addonly', 'Things that front office can read and enter but not modify');
  //Add 'Accounting' ACL with 'addonly' and collect the ID number (added in 3.0.2)
  $back_addonly = addNewACL('Accounting', 'back', 'addonly', 'Things that back office can read and enter but not modify');
  //Add 'Emergency Login' ACL with 'write' and collect the ID number (added in 3.3.0)
  $emergency_write = addNewACL('Emergency Login', 'breakglass', 'write', 'Things that can use for emergency login, can read and modify');

  //Update the ACLs
  echo "<BR/><B>Updating the ACLs(Access Control Lists)</B><BR/>";
  //Insert the 'super' object from the 'admin' section into the Administrators group write ACL (added in 2.8.2)
  updateAcl($admin_write, 'Administrators', 'admin', 'Administration', 'super', 'Superuser', 'write');
  //Insert the 'high' object from the 'sensitivities' section into the Administrators group write ACL (added in 2.8.2)
  updateAcl($admin_write, 'Administrators', 'sensitivities', 'Sensitivities', 'high', 'High', 'write');
  //Insert the 'normal' object from the 'sensitivities' section into the Administrators group write ACL (added in 2.8.2)
  updateAcl($admin_write, 'Administrators', 'sensitivities', 'Sensitivities', 'normal', 'Normal', 'write');
  //Insert the 'high' object from the 'sensitivities' section into the Physicians group write ACL (added in 2.8.2)
  updateAcl($doc_write, 'Physicians', 'sensitivities', 'Sensitivities', 'high', 'High', 'write');
  //Insert the 'normal' object from the 'sensitivities' section into the Physicians group write ACL (added in 2.8.2)
  updateAcl($doc_write, 'Physicians', 'sensitivities', 'Sensitivities', 'normal', 'Normal', 'write');
  //Insert the 'normal' object from the 'sensitivities' section into the Clinicians group  addonly ACL (added in 2.8.2)
  updateAcl($clin_addonly, 'Clinicians', 'sensitivities', 'Sensitivities', 'normal', 'Normal', 'addonly');
  //Insert the 'drugs' object from the 'admin' section into the Administrators group write ACL (added in 2.8.4)
  updateAcl($admin_write, 'Administrators', 'admin', 'Administration', 'drugs', 'Pharmacy Dispensary', 'write');
  //Insert the 'drugs' object from the 'admin' section into the Physicians group write ACL (added in 2.8.4)
  updateAcl($doc_write, 'Physicians', 'admin', 'Administration', 'drugs', 'Pharmacy Dispensary', 'write');
  //Insert the 'drugs' object from the 'admin' section into the Clinicians group write ACL (added in 2.8.4)
  updateAcl($clin_write, 'Clinicians', 'admin', 'Administration', 'drugs', 'Pharmacy Dispensary', 'write');
  //Insert the 'acl' object from the 'admin' section into the Administrators group write ACL (added in 2.8.4)
  updateAcl($admin_write, 'Administrators', 'admin', 'Administration', 'acl', 'ACL Administration', 'write');
  //Insert the 'disc' object from the 'acct' section into the Administrators group write ACL (added in 2.8.4)
  updateAcl($admin_write, 'Administrators', 'acct', 'Accounting', 'disc', 'Price Discounting', 'write');
  //Insert the 'disc' object from the 'acct' section into the Accounting group write ACL (added in 2.8.4)
  updateAcl($back_write, 'Accounting', 'acct', 'Accounting', 'disc', 'Price Discounting', 'write');
  //Insert the 'disc' object from the 'acct' section into the Physicians group write ACL (added in 2.8.4)
  updateAcl($doc_write, 'Physicians', 'acct', 'Accounting', 'disc', 'Price Discounting', 'write');
  //Insert the 'default' object from the 'lists' section into the Administrators group write ACL (added in 3.0.2)
  updateAcl($admin_write, 'Administrators', 'lists', 'Lists', 'default', 'Default List (write,addonly optional)', 'write');
  //Insert the 'state' object from the 'lists' section into the Administrators group write ACL (added in 3.0.2)
  updateAcl($admin_write, 'Administrators', 'lists', 'Lists', 'state', 'State List (write,addonly optional)', 'write');
  //Insert the 'country' object from the 'lists' section into the Administrators group write ACL (added in 3.0.2)
  updateAcl($admin_write, 'Administrators', 'lists', 'Lists', 'country', 'Country List (write,addonly optional)', 'write');
  //Insert the 'language' object from the 'lists' section into the Administrators group write ACL (added in 3.0.2)
  updateAcl($admin_write, 'Administrators', 'lists', 'Lists', 'language', 'Language List (write,addonly optional)', 'write');
  //Insert the 'race' object from the 'lists' section into the Administrators group write ACL (added in 3.0.2)
  updateAcl($admin_write, 'Administrators', 'lists', 'Lists', 'ethrace', 'Ethnicity-Race List (write,addonly optional)', 'write');
  //Update ACLs for Emergency Login
  //Insert the 'disc' object from the 'acct' section into the Emergency Login group write ACL (added in 3.3.0)
  updateAcl($emergency_write, 'Emergency Login', 'acct', 'Accounting', 'disc', 'Price Discounting', 'write');
  //Insert the 'bill' object from the 'acct' section into the Emergency Login group write ACL (added in 3.3.0)
  updateAcl($emergency_write, 'Emergency Login', 'acct', 'Accounting', 'bill', 'Billing (write optional)', 'write');
  //Insert the 'eob' object from the 'acct' section into the Emergency Login group write ACL (added in 3.3.0)
  updateAcl($emergency_write, 'Emergency Login', 'acct', 'Accounting', 'eob', 'EOB Data Entry', 'write');
  //Insert the 'rep' object from the 'acct' section into the Emergency Login group write ACL (added in 3.3.0)
  updateAcl($emergency_write, 'Emergency Login', 'acct', 'Accounting', 'rep', 'Financial Reporting - my encounters', 'write');
  //Insert the 'rep_a' object from the 'acct' section into the Emergency Login group write ACL (added in 3.3.0)
  updateAcl($emergency_write, 'Emergency Login', 'acct', 'Accounting', 'rep_a', 'Financial Reporting - anything', 'write');
  //Insert the 'calendar' object from the 'admin' section into the Emergency Login group write ACL (added in 3.3.0)
  updateAcl($emergency_write, 'Emergency Login', 'admin', 'Administration', 'calendar', 'Calendar Settings', 'write');
  //Insert the 'database' object from the 'admin' section into the Emergency Login group write ACL (added in 3.3.0)
  updateAcl($emergency_write, 'Emergency Login', 'admin', 'Administration', 'database', 'Database Reporting', 'write');
  //Insert the 'forms' object from the 'admin' section into the Emergency Login group write ACL (added in 3.3.0)
  updateAcl($emergency_write, 'Emergency Login', 'admin', 'Administration', 'forms', 'Forms Administration', 'write');
  //Insert the 'practice' object from the 'admin' section into the Emergency Login group write ACL (added in 3.3.0)
  updateAcl($emergency_write, 'Emergency Login', 'admin', 'Administration', 'practice', 'Practice Settings', 'write');
  //Insert the 'superbill' object from the 'admin' section into the Emergency Login group write ACL (added in 3.3.0)
  updateAcl($emergency_write, 'Emergency Login', 'admin', 'Administration', 'superbill', 'Superbill Codes Administration', 'write');
  //Insert the 'users' object from the 'admin' section into the Emergency Login group write ACL (added in 3.3.0)
  updateAcl($emergency_write, 'Emergency Login', 'admin', 'Administration', 'users', 'Users/Groups/Logs Administration', 'write');
  //Insert the 'batchcom' object from the 'admin' section into the Emergency Login group write ACL (added in 3.3.0)
  updateAcl($emergency_write, 'Emergency Login', 'admin', 'Administration', 'batchcom', 'Batch Communication Tool', 'write');
  //Insert the 'language' object from the 'admin' section into the Emergency Login group write ACL (added in 3.3.0)
  updateAcl($emergency_write, 'Emergency Login', 'admin', 'Administration', 'language', 'Language Interface Tool', 'write');
  //Insert the 'super' object from the 'admin' section into the Emergency Login group write ACL (added in 3.3.0)
  updateAcl($emergency_write, 'Emergency Login', 'admin', 'Administration', 'super', 'Superuser', 'write');
  //Insert the 'drugs' object from the 'admin' section into the Emergency Login group write ACL (added in 3.3.0)
  updateAcl($emergency_write, 'Emergency Login', 'admin', 'Administration', 'drugs', 'Pharmacy Dispensary', 'write');
  //Insert the 'acl' object from the 'admin' section into the Emergency Login group write ACL (added in 3.3.0)
  updateAcl($emergency_write, 'Emergency Login', 'admin', 'Administration', 'acl', 'ACL Administration', 'write');
  //Insert the 'auth_a' object from the 'encounters' section into the Emergency Login group write ACL (added in 3.3.0)
  updateAcl($emergency_write, 'Emergency Login', 'encounters', 'Encounters', 'auth_a', 'Authorize - any encounters', 'write');
  //Insert the 'coding_a' object from the 'encounters' section into the Emergency Login group write ACL (added in 3.3.0)
  updateAcl($emergency_write, 'Emergency Login', 'encounters', 'Encounters', 'coding_a', 'Coding - any encounters (write,wsome optional)', 'write');
  //Insert the 'notes_a' object from the 'encounters' section into the Emergency Login group write ACL (added in 3.3.0)
  updateAcl($emergency_write, 'Emergency Login', 'encounters', 'Encounters', 'notes_a', 'Notes - any encounters (write,addonly optional)', 'write');
  //Insert the 'date_a' object from the 'encounters' section into the Emergency Login group write ACL (added in 3.3.0)
  updateAcl($emergency_write, 'Emergency Login', 'encounters', 'Encounters', 'date_a', 'Fix encounter dates - any encounters', 'write');
  //Insert the 'default' object from the 'lists' section into the Emergency Login group write ACL (added in 3.3.0)
  updateAcl($emergency_write, 'Emergency Login', 'lists', 'Lists', 'default', 'Default List (write,addonly optional)', 'write');
  //Insert the 'state' object from the 'lists' section into the Emergency Login group write ACL (added in 3.3.0)
  updateAcl($emergency_write, 'Emergency Login', 'lists', 'Lists', 'state', 'State List (write,addonly optional)', 'write');
  //Insert the 'country' object from the 'lists' section into the Emergency Login group write ACL (added in 3.3.0)
  updateAcl($emergency_write, 'Emergency Login', 'lists', 'Lists', 'country', 'Country List (write,addonly optional)', 'write');
  //Insert the 'language' object from the 'lists' section into the Emergency Login group write ACL (added in 3.3.0)
  updateAcl($emergency_write, 'Emergency Login', 'lists', 'Lists', 'language', 'Language List (write,addonly optional)', 'write');
  //Insert the 'ethrace' object from the 'lists' section into the Emergency Login group write ACL (added in 3.3.0)
  updateAcl($emergency_write, 'Emergency Login', 'lists', 'Lists', 'ethrace', 'Ethnicity-Race List (write,addonly optional)', 'write');
  //Insert the 'appt' object from the 'patients' section into the Emergency Login group write ACL (added in 3.3.0)
  updateAcl($emergency_write, 'Emergency Login', 'patients', 'Patients', 'appt', 'Appointments (write,wsome optional)', 'write');
  //Insert the 'demo' object from the 'patients' section into the Emergency Login group write ACL (added in 3.3.0)
  updateAcl($emergency_write, 'Emergency Login', 'patients', 'Patients', 'demo', 'Demographics (write,addonly optional)', 'write');
  //Insert the 'med' object from the 'patients' section into the Emergency Login group write ACL (added in 3.3.0)
  updateAcl($emergency_write, 'Emergency Login', 'patients', 'Patients', 'med', 'Medical/History (write,addonly optional)', 'write');
  //Insert the 'trans' object from the 'patients' section into the Emergency Login group write ACL (added in 3.3.0)
  updateAcl($emergency_write, 'Emergency Login', 'patients', 'Patients', 'trans', 'Transactions (write optional)', 'write');
  //Insert the 'docs' object from the 'patients' section into the Emergency Login group write ACL (added in 3.3.0)
  updateAcl($emergency_write, 'Emergency Login', 'patients', 'Patients', 'docs', 'Documents (write,addonly optional)', 'write');
  //Insert the 'notes' object from the 'patients' section into the Emergency Login group write ACL (added in 3.3.0)
  updateAcl($emergency_write, 'Emergency Login', 'patients', 'Patients', 'notes', 'Patient Notes (write,addonly optional)', 'write');
  //Insert the 'high' object from the 'sensitivities' section into the Emergency Login group write ACL (added in 3.3.0)
  updateAcl($emergency_write, 'Emergency Login', 'sensitivities', 'Sensitivities', 'high', 'High', 'write');
  //Insert the 'normal' object from the 'sensitivities' section into the Emergency Login group write ACL (added in 3.3.0)
  updateAcl($emergency_write, 'Emergency Login', 'sensitivities', 'Sensitivities', 'normal', 'Normal', 'write');
  //Insert the 'sign' object from the 'patients' section into the Physicians group write ACL (added in 3.3.0)
  updateAcl($doc_write, 'Physicians', 'patients', 'Patients', 'sign', 'Sign Lab Results (write,addonly optional)', 'write');
  //Insert the 'sign' object from the 'nationnotes' section into the Administrators group write ACL (added in 3.3.0)
  updateAcl($admin_write, 'Administrators','nationnotes', 'Nation Notes', 'nn_configure', 'Nation Notes Configure','write');
  //Insert the 'sign' object from the 'nationnotes' section into the Emergency Login group write ACL (added in 3.3.0)
  updateAcl($emergency_write, 'Emergency Login','nationnotes', 'Nation Notes', 'nn_configure', 'Nation Notes Configure','write');
  //Insert the 'patientportal' object from the 'patientportal' section into the Administrators group write ACL (added in 4.1.0)
  updateAcl($admin_write, 'Administrators','patientportal', 'Patient Portal', 'portal', 'Patient Portal','write');
  //Insert the 'patientportal' object from the 'patientportal' section into the Emergency Login group write ACL (added in 4.1.0)
  updateAcl($emergency_write, 'Emergency Login','patientportal', 'Patient Portal', 'portal', 'Patient Portal','write');

  //DONE with upgrading to this version
  $acl_version = $upgrade_acl;
}

// Upgrade for acl_version 2
$upgrade_acl = 2;
if ($acl_version < $upgrade_acl) {
  echo "<B>UPGRADING ACCESS CONTROLS TO VERSION ".$upgrade_acl.":</B></BR>";

  //Collect the ACL ID numbers.
  echo "<B>Checking to ensure all the proper ACL(access control list) are present:</B></BR>";

  //Add new object Sections
  echo "<BR/><B>Adding new object sections</B><BR/>";

  //Add new Objects
  echo "<BR/><B>Adding new objects</B><BR/>";

  //Update already existing Objects
  echo "<BR/><B>Upgrading objects</B><BR/>";

  //Add new ACLs here (will return the ACL ID of newly created or already existant ACL)
  // (will also place in the appropriate group and CREATE a new group if needed)
  echo "<BR/><B>Adding ACLs(Access Control Lists) and groups</B><BR/>";
  addNewACL('Physicians', 'doc', 'wsome', 'Things that physicians can read and partly modify');
  addNewACL('Clinicians', 'clin', 'wsome', 'Things that clinicians can read and partly modify');
  addNewACL('Front Office', 'front', 'wsome', 'Things that front office can read and partly modify');
  addNewACL('Accounting', 'back', 'wsome', 'Things that back office can read and partly modify');
  addNewACL('Physicians', 'doc', 'view', 'Things that physicians can only read');
  addNewACL('Clinicians', 'clin', 'view', 'Things that clinicians can only read');
  addNewACL('Front Office', 'front', 'view', 'Things that front office can only read');
  addNewACL('Accounting', 'back', 'view', 'Things that back office can only read');

  //Update the ACLs
  echo "<BR/><B>Updating the ACLs(Access Control Lists)</B><BR/>";

  //DONE with upgrading to this version
  $acl_version = $upgrade_acl;
}

// Upgrade for acl_version 3
$upgrade_acl = 3;
if ($acl_version < $upgrade_acl) {
  echo "<B>UPGRADING ACCESS CONTROLS TO VERSION ".$upgrade_acl.":</B></BR>";

  //Collect the ACL ID numbers.
  echo "<B>Checking to ensure all the proper ACL(access control list) are present:</B></BR>";
  //Get Administrator ACL ID number
  $admin_write = getAclIdNumber('Administrators', 'write');
  //Get Emergency ACL ID number
  $emergency_write = getAclIdNumber('Emergency Login', 'write');

  //Add new object Sections
  echo "<BR/><B>Adding new object sections</B><BR/>";
  //Add 'Menus' object section (added in 4.1.3)
  addObjectSectionAcl('menus', 'Menus');

  //Add new Objects
  echo "<BR/><B>Adding new objects</B><BR/>";
  //Add 'modules' object (added in 4.1.3)
  addObjectAcl('menus', 'Menus', 'modle', 'Modules');

  //Update already existing Objects
  echo "<BR/><B>Upgrading objects</B><BR/>";

  //Add new ACLs here (will return the ACL ID of newly created or already existant ACL)
  // (will also place in the appropriate group and CREATE a new group if needed)
  echo "<BR/><B>Adding ACLs(Access Control Lists) and groups</B><BR/>";

  //Update the ACLs
  echo "<BR/><B>Updating the ACLs(Access Control Lists)</B><BR/>";
  //Insert the 'Modules' object from the 'Menus' section into the Administrators group write ACL (added in 4.1.3)
  updateAcl($admin_write, 'Administrators','menus', 'Menus', 'modle', 'Modules', 'write');
  //Insert the 'Modules' object from the 'Menus' section into the Emergency Login group write ACL (added in 4.1.3)
  updateAcl($emergency_write, 'Emergency Login','menus', 'Menus', 'modle', 'Modules', 'write');

  //DONE with upgrading to this version
  $acl_version = $upgrade_acl;
}

// Upgrade for acl_version 4
$upgrade_acl = 4;
if ($acl_version < $upgrade_acl) {
  echo "<B>UPGRADING ACCESS CONTROLS TO VERSION ".$upgrade_acl.":</B></BR>";

  //Collect the ACL ID numbers.
  echo "<B>Checking to ensure all the proper ACL(access control list) are present:</B></BR>";
  //Get Administrator ACL ID number
  $admin_write = getAclIdNumber('Administrators', 'write');
  //Get Doctor ACL ID Number
  $doc_write = getAclIdNumber('Physicians', 'write');
  //Get Clinician ACL with write access ID number
  $clin_write = getAclIdNumber('Clinicians', 'write');
  //Get Clinician ACL with addonly access ID number
  $clin_addonly = getAclIdNumber('Clinicians', 'addonly');
  //Get Receptionist ACL ID number
  $front_write = getAclIdNumber('Front Office', 'write');
  //Get Accountant ACL ID number
  $back_write = getAclIdNumber('Accounting', 'write');

  //Add new object Sections
  // echo "<BR/><B>Adding new object sections</B><BR/>";

  //Add new Objects
  echo "<BR/><B>Adding new objects</B><BR/>";
  // Add 'Patient Reminders (write,addonly optional)' object (added in 5.0.1)
  addObjectAcl('patients', 'Patients', 'reminder'  , 'Patient Reminders (write,addonly optional)');
  // Add 'Clinical Reminders/Alerts (write,addonly optional)' object (added in 5.0.1)
  addObjectAcl('patients', 'Patients', 'alert'     , 'Clinical Reminders/Alerts (write,addonly optional)');
  // Add 'Disclosures (write,addonly optional)' object (added in 5.0.1)
  addObjectAcl('patients', 'Patients', 'disclosure', 'Disclosures (write,addonly optional)');
  // Add 'Prescriptions (write,addonly optional)' object (added in 5.0.1)
  addObjectAcl('patients', 'Patients', 'rx'        , 'Prescriptions (write,addonly optional)');
  // Add 'Amendments (write,addonly optional)' object (added in 5.0.1)
  addObjectAcl('patients', 'Patients', 'amendment' , 'Amendments (write,addonly optional)');
  // Add 'Lab Results (write,addonly optional)' object (added in 5.0.1)
  addObjectAcl('patients', 'Patients', 'lab'       , 'Lab Results (write,addonly optional)');

    //Update already existing Objects
  // echo "<BR/><B>Upgrading objects</B><BR/>";

  //Add new ACLs here (will return the ACL ID of newly created or already existant ACL)
  // (will also place in the appropriate group and CREATE a new group if needed)
  // echo "<BR/><B>Adding ACLs(Access Control Lists) and groups</B><BR/>";

  //Update the ACLs
  echo "<BR/><B>Updating the ACLs(Access Control Lists)</B><BR/>";
  //Insert the 'reminder' object from the 'patients' section into the Physicians group write ACL (added in 5.0.1)
  updateAcl($doc_write, 'Physicians', 'patients', 'Patients', 'reminder', 'Patient Reminders (write,addonly optional)', 'write');
  //Insert the 'alert' object from the 'patients' section into the Physicians group write ACL (added in 5.0.1)
  updateAcl($doc_write, 'Physicians', 'patients', 'Patients', 'alert', 'Clinical Reminders/Alerts (write,addonly optional)', 'write');
  //Insert the 'disclosure' object from the 'patients' section into the Physicians group write ACL (added in 5.0.1)
  updateAcl($doc_write, 'Physicians', 'patients', 'Patients', 'disclosure', 'Disclosures (write,addonly optional)', 'write');
  //Insert the 'rx' object from the 'patients' section into the Physicians group write ACL (added in 5.0.1)
  updateAcl($doc_write, 'Physicians', 'patients', 'Patients', 'rx', 'Prescriptions (write,addonly optional)', 'write');
  //Insert the 'amendment' object from the 'patients' section into the Physicians group write ACL (added in 5.0.1)
  updateAcl($doc_write, 'Physicians', 'patients', 'Patients', 'amendment', 'Amendments (write,addonly optional)', 'write');
  //Insert the 'lab' object from the 'patients' section into the Physicians group write ACL (added in 5.0.1)
  updateAcl($doc_write, 'Physicians', 'patients', 'Patients', 'lab', 'Lab Results (write,addonly optional)', 'write');
   //DONE with upgrading to this version
  $acl_version = $upgrade_acl;
}

 //This is a template for a new revision, when needed
// Upgrade for acl_version 5
$upgrade_acl = 5;
if ($acl_version < $upgrade_acl) {
  echo "<B>UPGRADING ACCESS CONTROLS TO VERSION ".$upgrade_acl.":</B></BR>";

  //Collect the ACL ID numbers.
  echo "<B>Checking to ensure all the proper ACL(access control list) are present:</B></BR>";
//Get Accountant ACL ID number
    $admin_write = getAclIdNumber('Administrators', 'write');


  //Add new object Sections
  echo "<BR/><B>Adding new object sections</B><BR/>";
    // Add 'Groups' object (added in 5.0.1)
    addObjectSectionAcl('groups', 'Groups');


 //Add new Objects
  echo "<BR/><B>Adding new objects</B><BR/>";
    // Add 'Multipledb' object (added in 5.0.1)
    addObjectAcl('admin', 'Administration', 'multipledb', 'Multipledb');
    addObjectAcl('groups', 'Groups', 'gadd'  , 'View/Add/Update groups');
    addObjectAcl('groups', 'Groups', 'gcalendar'  , 'View/Create/Update groups appointment in calendar');
    addObjectAcl('groups', 'Groups', 'glog'  , 'Group encounter log');
    addObjectAcl('groups', 'Groups', 'gdlog'  , 'Group detailed log of appointment in patient record');
    addObjectAcl('groups', 'Groups', 'gm'  , 'Send message from the permanent group therapist to the personal therapist');
  //Update already existing Objects
  echo "<BR/><B>Upgrading objects</B><BR/>";

  //Add new ACLs here (will return the ACL ID of newly created or already existant ACL)
  // (will also place in the appropriate group and CREATE a new group if needed)
  echo "<BR/><B>Adding ACLs(Access Control Lists) and groups</B><BR/>";

  //Update the ACLs
  echo "<BR/><B>Updating the ACLs(Access Control Lists)</B><BR/>";
    updateAcl($admin_write, 'Administrators','groups', 'Groups', 'gadd', 'View/Add/Update groups','write');
    updateAcl($admin_write, 'Administrators','groups', 'Groups', 'gcalendar','View/Create/Update groups appointment in calendar','write');
    updateAcl($admin_write, 'Administrators','groups', 'Groups', 'glog',  'Group encounter log','write');
    updateAcl($admin_write, 'Administrators','groups', 'Groups', 'gdlog',  'Group detailed log of appointment in patient record','write');
    updateAcl($admin_write, 'Administrators','groups', 'Groups', 'gm', 'Send message from the permanent group therapist to the personal therapist','write');
    //Insert the 'Multipledb' object from the 'admin' section into the Administrators group write ACL (added in 5.0.1)
    updateAcl($admin_write, 'Administrators','admin', 'Administration', 'multipledb', 'Multipledb','write');
    //DONE with upgrading to this version
    $acl_version = $upgrade_acl;
}


/* This is a template for a new revision, when needed
// Upgrade for acl_version 6
$upgrade_acl = 6;
if ($acl_version < $upgrade_acl) {
  echo "<B>UPGRADING ACCESS CONTROLS TO VERSION ".$upgrade_acl.":</B></BR>";

  //Collect the ACL ID numbers.
  echo "<B>Checking to ensure all the proper ACL(access control list) are present:</B></BR>";

  //Add new object Sections
  echo "<BR/><B>Adding new object sections</B><BR/>";

  //Add new Objects
  echo "<BR/><B>Adding new objects</B><BR/>";

  //Update already existing Objects
  echo "<BR/><B>Upgrading objects</B><BR/>";

  //Add new ACLs here (will return the ACL ID of newly created or already existant ACL)
  // (will also place in the appropriate group and CREATE a new group if needed)
  echo "<BR/><B>Adding ACLs(Access Control Lists) and groups</B><BR/>";

  //Update the ACLs
  echo "<BR/><B>Updating the ACLs(Access Control Lists)</B><BR/>";

  //DONE with upgrading to this version
  $acl_version = $upgrade_acl;
}
*/

<<<<<<< HEAD
=======
/* This is a template for a new revision, when needed
// Upgrade for acl_version 6
$upgrade_acl = 6;
if ($acl_version < $upgrade_acl) {
  echo "<B>UPGRADING ACCESS CONTROLS TO VERSION ".$upgrade_acl.":</B></BR>";

  //Collect the ACL ID numbers.
  echo "<B>Checking to ensure all the proper ACL(access control list) are present:</B></BR>";

  //Add new object Sections
  echo "<BR/><B>Adding new object sections</B><BR/>";

  //Add new Objects
  echo "<BR/><B>Adding new objects</B><BR/>";

  //Update already existing Objects
  echo "<BR/><B>Upgrading objects</B><BR/>";

  //Add new ACLs here (will return the ACL ID of newly created or already existant ACL)
  // (will also place in the appropriate group and CREATE a new group if needed)
  echo "<BR/><B>Adding ACLs(Access Control Lists) and groups</B><BR/>";

  //Update the ACLs
  echo "<BR/><B>Updating the ACLs(Access Control Lists)</B><BR/>";

  //DONE with upgrading to this version
  $acl_version = $upgrade_acl;
}
*/

/* This is a template for a new revision, when needed
// Upgrade for acl_version 7
$upgrade_acl = 7;
if ($acl_version < $upgrade_acl) {
  echo "<B>UPGRADING ACCESS CONTROLS TO VERSION ".$upgrade_acl.":</B></BR>";

  //Collect the ACL ID numbers.
  echo "<B>Checking to ensure all the proper ACL(access control list) are present:</B></BR>";

  //Add new object Sections
  echo "<BR/><B>Adding new object sections</B><BR/>";

  //Add new Objects
  echo "<BR/><B>Adding new objects</B><BR/>";

  //Update already existing Objects
  echo "<BR/><B>Upgrading objects</B><BR/>";

  //Add new ACLs here (will return the ACL ID of newly created or already existant ACL)
  // (will also place in the appropriate group and CREATE a new group if needed)
  echo "<BR/><B>Adding ACLs(Access Control Lists) and groups</B><BR/>";

  //Update the ACLs
  echo "<BR/><B>Updating the ACLs(Access Control Lists)</B><BR/>";

  //DONE with upgrading to this version
  $acl_version = $upgrade_acl;
}
*/

/* This is a template for a new revision, when needed
// Upgrade for acl_version 8
$upgrade_acl = 8;
if ($acl_version < $upgrade_acl) {
  echo "<B>UPGRADING ACCESS CONTROLS TO VERSION ".$upgrade_acl.":</B></BR>";

  //Collect the ACL ID numbers.
  echo "<B>Checking to ensure all the proper ACL(access control list) are present:</B></BR>";

  //Add new object Sections
  echo "<BR/><B>Adding new object sections</B><BR/>";

  //Add new Objects
  echo "<BR/><B>Adding new objects</B><BR/>";

  //Update already existing Objects
  echo "<BR/><B>Upgrading objects</B><BR/>";

  //Add new ACLs here (will return the ACL ID of newly created or already existant ACL)
  // (will also place in the appropriate group and CREATE a new group if needed)
  echo "<BR/><B>Adding ACLs(Access Control Lists) and groups</B><BR/>";

  //Update the ACLs
  echo "<BR/><B>Updating the ACLs(Access Control Lists)</B><BR/>";

  //DONE with upgrading to this version
  $acl_version = $upgrade_acl;
}
*/
>>>>>>> 60f6b0ff

//All done
$response = set_acl_version($acl_version);

if ($response) {
  echo "DONE upgrading access controls";
} else {
  echo "ERROR upgrading access control version";
}

?><|MERGE_RESOLUTION|>--- conflicted
+++ resolved
@@ -531,7 +531,6 @@
     $acl_version = $upgrade_acl;
 }
 
-
 /* This is a template for a new revision, when needed
 // Upgrade for acl_version 6
 $upgrade_acl = 6;
@@ -562,38 +561,6 @@
 }
 */
 
-<<<<<<< HEAD
-=======
-/* This is a template for a new revision, when needed
-// Upgrade for acl_version 6
-$upgrade_acl = 6;
-if ($acl_version < $upgrade_acl) {
-  echo "<B>UPGRADING ACCESS CONTROLS TO VERSION ".$upgrade_acl.":</B></BR>";
-
-  //Collect the ACL ID numbers.
-  echo "<B>Checking to ensure all the proper ACL(access control list) are present:</B></BR>";
-
-  //Add new object Sections
-  echo "<BR/><B>Adding new object sections</B><BR/>";
-
-  //Add new Objects
-  echo "<BR/><B>Adding new objects</B><BR/>";
-
-  //Update already existing Objects
-  echo "<BR/><B>Upgrading objects</B><BR/>";
-
-  //Add new ACLs here (will return the ACL ID of newly created or already existant ACL)
-  // (will also place in the appropriate group and CREATE a new group if needed)
-  echo "<BR/><B>Adding ACLs(Access Control Lists) and groups</B><BR/>";
-
-  //Update the ACLs
-  echo "<BR/><B>Updating the ACLs(Access Control Lists)</B><BR/>";
-
-  //DONE with upgrading to this version
-  $acl_version = $upgrade_acl;
-}
-*/
-
 /* This is a template for a new revision, when needed
 // Upgrade for acl_version 7
 $upgrade_acl = 7;
@@ -653,7 +620,6 @@
   $acl_version = $upgrade_acl;
 }
 */
->>>>>>> 60f6b0ff
 
 //All done
 $response = set_acl_version($acl_version);
