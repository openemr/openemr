--- conflicted
+++ resolved
@@ -341,10 +341,7 @@
 use OpenEMR\RestControllers\FHIR\FhirPatientRestController;
 use OpenEMR\RestControllers\FHIR\FhirEncounterRestController;
 use OpenEMR\RestControllers\FHIR\FhirOrganizationRestController;
-<<<<<<< HEAD
-=======
 use OpenEMR\RestControllers\FHIR\FhirQuestionnaireResponseController;
->>>>>>> e48b36a7
 
 RestConfig::$FHIR_ROUTE_MAP = array(
     "POST /fhir/auth" => function () {
@@ -388,7 +385,6 @@
     "GET /fhir/Organization/:oid" => function ($oid) {
         return (new FhirOrganizationRestController(null))->getOne($oid);
     },
-<<<<<<< HEAD
     "GET /fhir/AllergyIntolerance" => function () {
         RestConfig::authorization_check("patients", "med");
         return (new FhirAllergyIntoleranceRestController(null))->getAll($_GET);
@@ -396,11 +392,10 @@
     "GET /fhir/AllergyIntolerance/:id" => function ($id) {
         RestConfig::authorization_check("patients", "med");
         return (new FhirAllergyIntoleranceRestController(null))->getOne($id);
-=======
+    },
     "POST /fhir/QuestionnaireResponse" => function () {
         RestConfig::authorization_check("patients", "demo");
         $data = (array)(json_decode(file_get_contents("php://input"), true));
         return (new FhirQuestionnaireResponseController(null))->post($data);
->>>>>>> e48b36a7
     }
 );