--- conflicted
+++ resolved
@@ -558,10 +558,7 @@
     },
     "GET /fhir/Medication/:uuid" => function ($uuid) {
         RestConfig::authorization_check("patients", "med");
-<<<<<<< HEAD
-        return (new FhirMedicationRestController(null))->getOne($uuid);
-=======
-        return (new FhirMedicationRestController(null))->getOne($id);
+        return (new FhirMedicationRestController())->getOne($uuid);
     },
     "GET /fhir/Location" => function () {
         RestConfig::authorization_check("patients", "med");
@@ -570,7 +567,6 @@
     "GET /fhir/Location/:uuid" => function ($uuid) {
         RestConfig::authorization_check("patients", "med");
         return (new FhirLocationRestController())->getOne($uuid);
->>>>>>> 9ee396e3
     }
 );
 
