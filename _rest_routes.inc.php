<?php
/**
 * Routes
 * (All REST routes)
 *
 * @package   OpenEMR
 * @link      http://www.open-emr.org
 * @author    Matthew Vita <matthewvita48@gmail.com>
 * @author    Jerry Padgett <sjpadgett@gmail.com>
 * @author    Brady Miller <brady.g.miller@gmail.com>
 * @copyright Copyright (c) 2018 Matthew Vita <matthewvita48@gmail.com>
 * @copyright Copyright (c) 2018 Jerry Padgett <sjpadgett@gmail.com>
 * @copyright Copyright (c) 2019 Brady Miller <brady.g.miller@gmail.com>
 * @license   https://github.com/openemr/openemr/blob/master/LICENSE GNU General Public License 3
 */

// Lets keep our controller classes with the routes.
//
use OpenEMR\RestControllers\FacilityRestController;
use OpenEMR\RestControllers\VersionRestController;
use OpenEMR\RestControllers\ProductRegistrationRestController;
use OpenEMR\RestControllers\PatientRestController;
use OpenEMR\RestControllers\EncounterRestController;
use OpenEMR\RestControllers\ProviderRestController;
use OpenEMR\RestControllers\ListRestController;
use OpenEMR\RestControllers\InsuranceCompanyRestController;
use OpenEMR\RestControllers\AppointmentRestController;
use OpenEMR\RestControllers\AuthRestController;
use OpenEMR\RestControllers\ONoteRestController;
use OpenEMR\RestControllers\DocumentRestController;
use OpenEMR\RestControllers\InsuranceRestController;
use OpenEMR\RestControllers\MessageRestController;


// Note some Http clients may not send auth as json so a function
// is implemented to determine and parse encoding on auth route's.
//
RestConfig::$ROUTE_MAP = array(
    "POST /api/auth" => function () {
        $data = (array) RestConfig::getPostData((file_get_contents("php://input")));
        return (new AuthRestController())->authenticate($data);
    },
    "GET /api/facility" => function () {
        RestConfig::authorization_check("admin", "users");
        return (new FacilityRestController())->getAll();
    },
    "GET /api/facility/:fid" => function ($fid) {
        RestConfig::authorization_check("admin", "users");
        return (new FacilityRestController())->getOne($fid);
    },
    "POST /api/facility" => function () {
        RestConfig::authorization_check("admin", "super");
        $data = (array)(json_decode(file_get_contents("php://input")));
        return (new FacilityRestController())->post($data);
    },
    "PUT /api/facility/:fid" => function ($fid) {
        RestConfig::authorization_check("admin", "super");
        $data = (array)(json_decode(file_get_contents("php://input")));
        $data["fid"] = $fid;
        return (new FacilityRestController())->put($data);
    },
    "GET /api/provider" => function () {
        RestConfig::authorization_check("admin", "users");
        return (new ProviderRestController())->getAll();
    },
    "GET /api/provider/:prid" => function ($prid) {
        RestConfig::authorization_check("admin", "users");
        return (new ProviderRestController())->getOne($prid);
    },
    "GET /api/patient" => function () {
        RestConfig::authorization_check("patients", "demo");
        return (new PatientRestController(null))->getAll($_GET);
    },
    "POST /api/patient" => function () {
        RestConfig::authorization_check("patients", "demo");
        $data = (array)(json_decode(file_get_contents("php://input")));
        return (new PatientRestController(null))->post($data);
    },
    "PUT /api/patient/:pid" => function ($pid) {
        RestConfig::authorization_check("patients", "demo");
        $data = (array)(json_decode(file_get_contents("php://input")));
        return (new PatientRestController(null))->put($pid, $data);
    },
    "GET /api/patient/:pid" => function ($pid) {
        RestConfig::authorization_check("patients", "demo");
        return (new PatientRestController($pid))->getOne();
    },
    "GET /api/patient/:pid/encounter" => function ($pid) {
        RestConfig::authorization_check("encounters", "auth_a");
        return (new EncounterRestController())->getAll($pid);
    },
    "POST /api/patient/:pid/encounter" => function ($pid) {
        RestConfig::authorization_check("encounters", "auth_a");
        $data = (array)(json_decode(file_get_contents("php://input")));
        return (new EncounterRestController())->post($pid, $data);
    },
    "GET /api/patient/:pid/encounter/:eid" => function ($pid, $eid) {
        RestConfig::authorization_check("encounters", "auth_a");
        return (new EncounterRestController())->getOne($pid, $eid);
    },
    "GET /api/patient/:pid/encounter/:eid/soap_note" => function ($pid, $eid) {
        RestConfig::authorization_check("encounters", "notes");
        return (new EncounterRestController())->getSoapNotes($pid, $eid);
    },
    "POST /api/patient/:pid/encounter/:eid/vital" => function ($pid, $eid) {
        RestConfig::authorization_check("encounters", "notes");
        $data = (array)(json_decode(file_get_contents("php://input")));
        return (new EncounterRestController())->postVital($pid, $eid, $data);
    },
    "PUT /api/patient/:pid/encounter/:eid/vital/:vid" => function ($pid, $eid, $vid) {
        RestConfig::authorization_check("encounters", "notes");
        $data = (array)(json_decode(file_get_contents("php://input")));
        return (new EncounterRestController())->putVital($pid, $eid, $vid, $data);
    },
    "GET /api/patient/:pid/encounter/:eid/vital" => function ($pid, $eid) {
        RestConfig::authorization_check("encounters", "notes");
        return (new EncounterRestController())->getVitals($pid, $eid);
    },
    "GET /api/patient/:pid/encounter/:eid/vital/:vid" => function ($pid, $eid, $vid) {
        RestConfig::authorization_check("encounters", "notes");
        return (new EncounterRestController())->getVital($pid, $eid, $vid);
    },
    "GET /api/patient/:pid/encounter/:eid/soap_note/:sid" => function ($pid, $eid, $sid) {
        RestConfig::authorization_check("encounters", "notes");
        return (new EncounterRestController())->getSoapNote($pid, $eid, $sid);
    },
    "POST /api/patient/:pid/encounter/:eid/soap_note" => function ($pid, $eid) {
        RestConfig::authorization_check("encounters", "notes");
        $data = (array)(json_decode(file_get_contents("php://input")));
        return (new EncounterRestController())->postSoapNote($pid, $eid, $data);
    },
    "PUT /api/patient/:pid/encounter/:eid/soap_note/:sid" => function ($pid, $eid, $sid) {
        RestConfig::authorization_check("encounters", "notes");
        $data = (array)(json_decode(file_get_contents("php://input")));
        return (new EncounterRestController())->putSoapNote($pid, $eid, $sid, $data);
    },
    "GET /api/patient/:pid/medical_problem" => function ($pid) {
        RestConfig::authorization_check("encounters", "notes");
        return (new ListRestController())->getAll($pid, "medical_problem");
    },
    "GET /api/patient/:pid/medical_problem/:mid" => function ($pid, $mid) {
        RestConfig::authorization_check("patients", "med");
        return (new ListRestController())->getOne($pid, "medical_problem", $mid);
    },
    "POST /api/patient/:pid/medical_problem" => function ($pid) {
        RestConfig::authorization_check("patients", "med");
        $data = (array)(json_decode(file_get_contents("php://input")));
        return (new ListRestController())->post($pid, "medical_problem", $data);
    },
    "PUT /api/patient/:pid/medical_problem/:mid" => function ($pid, $mid) {
        RestConfig::authorization_check("patients", "med");
        $data = (array)(json_decode(file_get_contents("php://input")));
        return (new ListRestController())->put($pid, $mid, "medical_problem", $data);
    },
    "DELETE /api/patient/:pid/medical_problem/:mid" => function ($pid, $mid) {
        RestConfig::authorization_check("patients", "med");
        return (new ListRestController())->delete($pid, $mid, "medical_problem");
    },
    "GET /api/patient/:pid/allergy" => function ($pid) {
        RestConfig::authorization_check("patients", "med");
        return (new ListRestController())->getAll($pid, "allergy");
    },
    "GET /api/patient/:pid/allergy/:aid" => function ($pid, $aid) {
        RestConfig::authorization_check("patients", "med");
        return (new ListRestController())->getOne($pid, "allergy", $aid);
    },
    "DELETE /api/patient/:pid/allergy/:aid" => function ($pid, $aid) {
        RestConfig::authorization_check("patients", "med");
        return (new ListRestController())->delete($pid, $aid, "allergy");
    },
    "POST /api/patient/:pid/allergy" => function ($pid) {
        RestConfig::authorization_check("patients", "med");
        $data = (array)(json_decode(file_get_contents("php://input")));
        return (new ListRestController())->post($pid, "allergy", $data);
    },
    "PUT /api/patient/:pid/allergy/:aid" => function ($pid, $aid) {
        RestConfig::authorization_check("patients", "med");
        $data = (array)(json_decode(file_get_contents("php://input")));
        return (new ListRestController())->put($pid, $aid, "allergy", $data);
    },
    "GET /api/patient/:pid/medication" => function ($pid) {
        RestConfig::authorization_check("patients", "med");
        return (new ListRestController())->getAll($pid, "medication");
    },
    "POST /api/patient/:pid/medication" => function ($pid) {
        RestConfig::authorization_check("patients", "med");
        $data = (array)(json_decode(file_get_contents("php://input")));
        return (new ListRestController())->post($pid, "medication", $data);
    },
    "PUT /api/patient/:pid/medication/:mid" => function ($pid, $mid) {
        RestConfig::authorization_check("patients", "med");
        $data = (array)(json_decode(file_get_contents("php://input")));
        return (new ListRestController())->put($pid, $mid, "medication", $data);
    },
    "GET /api/patient/:pid/medication/:mid" => function ($pid, $mid) {
        RestConfig::authorization_check("patients", "med");
        return (new ListRestController())->getOne($pid, "medication", $mid);
    },
    "DELETE /api/patient/:pid/medication/:mid" => function ($pid, $mid) {
        RestConfig::authorization_check("patients", "med");
        return (new ListRestController())->delete($pid, $mid, "medication");
    },
    "GET /api/patient/:pid/surgery" => function ($pid) {
        RestConfig::authorization_check("patients", "med");
        return (new ListRestController())->getAll($pid, "surgery");
    },
    "GET /api/patient/:pid/surgery/:sid" => function ($pid, $sid) {
        RestConfig::authorization_check("patients", "med");
        return (new ListRestController())->getOne($pid, "surgery", $sid);
    },
    "DELETE /api/patient/:pid/surgery/:sid" => function ($pid, $sid) {
        RestConfig::authorization_check("patients", "med");
        return (new ListRestController())->delete($pid, $sid, "surgery");
    },
    "POST /api/patient/:pid/surgery" => function ($pid) {
        RestConfig::authorization_check("patients", "med");
        $data = (array)(json_decode(file_get_contents("php://input")));
        return (new ListRestController())->post($pid, "surgery", $data);
    },
    "PUT /api/patient/:pid/surgery/:sid" => function ($pid, $sid) {
        RestConfig::authorization_check("patients", "med");
        $data = (array)(json_decode(file_get_contents("php://input")));
        return (new ListRestController())->put($pid, $sid, "surgery", $data);
    },
    "GET /api/patient/:pid/dental_issue" => function ($pid) {
        RestConfig::authorization_check("patients", "med");
        return (new ListRestController())->getAll($pid, "dental");
    },
    "GET /api/patient/:pid/dental_issue/:did" => function ($pid, $did) {
        RestConfig::authorization_check("patients", "med");
        return (new ListRestController())->getOne($pid, "dental", $did);
    },
    "DELETE /api/patient/:pid/dental_issue/:did" => function ($pid, $did) {
        RestConfig::authorization_check("patients", "med");
        return (new ListRestController())->delete($pid, $did, "dental");
    },
    "POST /api/patient/:pid/dental_issue" => function ($pid) {
        RestConfig::authorization_check("patients", "med");
        $data = (array)(json_decode(file_get_contents("php://input")));
        return (new ListRestController())->post($pid, "dental", $data);
    },
    "PUT /api/patient/:pid/dental_issue/:did" => function ($pid, $did) {
        RestConfig::authorization_check("patients", "med");
        $data = (array)(json_decode(file_get_contents("php://input")));
        return (new ListRestController())->put($pid, $did, "dental", $data);
    },
    "GET /api/patient/:pid/appointment" => function ($pid) {
        RestConfig::authorization_check("patients", "appt");
        return (new AppointmentRestController())->getAllForPatient($pid);
    },
    "POST /api/patient/:pid/appointment" => function ($pid) {
        RestConfig::authorization_check("patients", "appt");
        $data = (array)(json_decode(file_get_contents("php://input")));
        return (new AppointmentRestController())->post($pid, $data);
    },
    "GET /api/appointment" => function () {
        RestConfig::authorization_check("patients", "appt");
        return (new AppointmentRestController())->getAll();
    },
    "GET /api/appointment/:eid" => function ($eid) {
        RestConfig::authorization_check("patients", "appt");
        return (new AppointmentRestController())->getOne($eid);
    },
    "DELETE /api/patient/:pid/appointment/:eid" => function ($pid, $eid) {
        RestConfig::authorization_check("patients", "appt");
        return (new AppointmentRestController())->delete($eid);
    },
    "GET /api/patient/:pid/appointment/:eid" => function ($pid, $eid) {
        RestConfig::authorization_check("patients", "appt");
        return (new AppointmentRestController())->getOne($eid);
    },
    "GET /api/list/:list_name" => function ($list_name) {
        RestConfig::authorization_check("lists", "default");
        return (new ListRestController())->getOptions($list_name);
    },
    "GET /api/version" => function () {
        return (new VersionRestController())->getOne();
    },
    "GET /api/product" => function () {
        return (new ProductRegistrationRestController())->getOne();
    },
    "GET /api/insurance_company" => function () {
        return (new InsuranceCompanyRestController())->getAll();
    },
    "GET /api/insurance_type" => function () {
        return (new InsuranceCompanyRestController())->getInsuranceTypes();
    },
    "POST /api/insurance_company" => function () {
        $data = (array)(json_decode(file_get_contents("php://input")));
        return (new InsuranceCompanyRestController())->post($data);
    },
    "PUT /api/insurance_company/:iid" => function ($iid) {
        $data = (array)(json_decode(file_get_contents("php://input")));
        return (new InsuranceCompanyRestController())->put($iid, $data);
    },
    "POST /api/patient/:pid/document" => function ($pid) {
        return (new DocumentRestController())->postWithPath($pid, $_GET['path'], $_FILES['document']);
    },
    "GET /api/patient/:pid/document" => function ($pid) {
        return (new DocumentRestController())->getAllAtPath($pid, $_GET['path']);
    },
    "GET /api/patient/:pid/document/:did" => function ($pid, $did) {
        return (new DocumentRestController())->downloadFile($pid, $did);
    },
    "GET /api/patient/:pid/insurance" => function ($pid) {
        return (new InsuranceRestController())->getAll($pid);
    },
    "GET /api/patient/:pid/insurance/:type" => function ($pid, $type) {
        return (new InsuranceRestController())->getOne($pid, $type);
    },
    "POST /api/patient/:pid/insurance/:type" => function ($pid, $type) {
        $data = (array)(json_decode(file_get_contents("php://input")));
        return (new InsuranceRestController())->post($pid, $type, $data);
    },
    "PUT /api/patient/:pid/insurance/:type" => function ($pid, $type) {
        $data = (array)(json_decode(file_get_contents("php://input")));
        return (new InsuranceRestController())->put($pid, $type, $data);
    },
    "POST /api/patient/:pid/message" => function ($pid) {
        RestConfig::authorization_check("patients", "notes");
        $data = (array)(json_decode(file_get_contents("php://input")));
        return (new MessageRestController())->post($pid, $data);
    },
    "PUT /api/patient/:pid/message/:mid" => function ($pid, $mid) {
        RestConfig::authorization_check("patients", "notes");
        $data = (array)(json_decode(file_get_contents("php://input")));
        return (new MessageRestController())->put($pid, $mid, $data);
    },
    "DELETE /api/patient/:pid/message/:mid" => function ($pid, $mid) {
        RestConfig::authorization_check("patients", "notes");
        return (new MessageRestController())->delete($pid, $mid);
    },

);

use OpenEMR\RestControllers\FhirPatientRestController;
use OpenEMR\RestControllers\FhirEncounterRestController;

RestConfig::$FHIR_ROUTE_MAP = array(
    "POST /fhir/auth" => function () {
        $data = (array) RestConfig::getPostData((file_get_contents("php://input")));
        return (new AuthRestController())->authenticate($data);
    },
    "GET /fhir/Patient" => function () {
        RestConfig::authorization_check("patients", "demo");
        return (new FhirPatientRestController(null))->getAll($_GET);
    },
    "GET /fhir/Patient/:pid" => function ($pid) {
        RestConfig::authorization_check("patients", "demo");
        return (new FhirPatientRestController($pid))->getOne();
    },
    "GET /fhir/Encounter" => function () {
        RestConfig::authorization_check("encounters", "auth_a");
        return (new FhirEncounterRestController(null))->getAll($_GET);
    },
    "GET /fhir/Encounter/:eid" => function ($eid) {
        RestConfig::authorization_check("encounters", "auth_a");
        return (new FhirEncounterRestController())->getOne($eid);
    },
    "POST /fhir/Patient" => function () {
        RestConfig::authorization_check("patients", "demo");
        $data = (array)(json_decode(file_get_contents("php://input"), true));
        return (new FhirPatientRestController(null))->post($data);
    },
<<<<<<< HEAD
	"PUT /fhir/Patient/:pid" => function ($pid) {
=======
    "PUT /fhir/Patient/:pid" => function ($pid) {
>>>>>>> c9499a5b
        RestConfig::authorization_check("patients", "demo");
        $data = (array)(json_decode(file_get_contents("php://input"), true));
        return (new FhirPatientRestController(null))->put($pid, $data);
    }
);<|MERGE_RESOLUTION|>--- conflicted
+++ resolved
@@ -362,11 +362,7 @@
         $data = (array)(json_decode(file_get_contents("php://input"), true));
         return (new FhirPatientRestController(null))->post($data);
     },
-<<<<<<< HEAD
-	"PUT /fhir/Patient/:pid" => function ($pid) {
-=======
     "PUT /fhir/Patient/:pid" => function ($pid) {
->>>>>>> c9499a5b
         RestConfig::authorization_check("patients", "demo");
         $data = (array)(json_decode(file_get_contents("php://input"), true));
         return (new FhirPatientRestController(null))->put($pid, $data);
